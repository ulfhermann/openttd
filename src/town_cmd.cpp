--- conflicted
+++ resolved
@@ -599,39 +599,19 @@
 	}
 }
 
-<<<<<<< HEAD
-static inline void AddAcceptedCargoSetMask(CargoID cargo, uint amount, CargoArray &acceptance, uint32 *always_accepted, AcceptanceMode mode)
-=======
 static inline void ModifyAcceptedCargoSetMask(CargoID cargo, uint amount, CargoArray &acceptance, AcceptanceMode mode, uint32 *always_accepted)
->>>>>>> 5cda01ae
 {
 	if (cargo == CT_INVALID || amount == 0) return;
 	if (mode == ACCEPTANCE_ADD) {
 		acceptance[cargo] += amount;
-<<<<<<< HEAD
+		if (always_accepted != NULL) {
+			SetBit(*always_accepted, cargo);
+		}
 	} else {
 		acceptance[cargo] -= amount;
 	}
-	if (always_accepted != NULL) {
-		SetBit(*always_accepted, cargo);
-	}
-}
-
-static void AddAcceptedCargo_Town(TileIndex tile, CargoArray &acceptance, uint32 *always_accepted = NULL)
-{
-	ModifyAcceptedCargo_Town(tile, acceptance, ACCEPTANCE_ADD, always_accepted);
-}
-
-=======
-		if (always_accepted != NULL) {
-			SetBit(*always_accepted, cargo);
-		}
-	} else {
-		acceptance[cargo] -= amount;
-	}
-}
-
->>>>>>> 5cda01ae
+}
+
 void ModifyAcceptedCargo_Town(TileIndex tile, CargoArray &acceptance, AcceptanceMode mode, uint32 *always_accepted)
 {
 	const HouseSpec *hs = HouseSpec::Get(GetHouseType(tile));
@@ -657,15 +637,6 @@
 	if (HasBit(hs->callback_mask, CBM_HOUSE_CARGO_ACCEPTANCE)) {
 		uint16 callback = GetHouseCallback(CBID_HOUSE_CARGO_ACCEPTANCE, 0, 0, GetHouseType(tile), Town::GetByTile(tile), tile);
 		if (callback != CALLBACK_FAILED) {
-<<<<<<< HEAD
-			AddAcceptedCargoSetMask(accepts[0], GB(callback, 0, 4), acceptance, always_accepted, mode);
-			AddAcceptedCargoSetMask(accepts[1], GB(callback, 4, 4), acceptance, always_accepted, mode);
-			if (_settings_game.game_creation.landscape != LT_TEMPERATE && HasBit(callback, 12)) {
-				/* The 'S' bit indicates food instead of goods */
-				AddAcceptedCargoSetMask(CT_FOOD, GB(callback, 8, 4), acceptance, always_accepted, mode);
-			} else {
-				AddAcceptedCargoSetMask(accepts[2], GB(callback, 8, 4), acceptance, always_accepted, mode);
-=======
 			ModifyAcceptedCargoSetMask(accepts[0], GB(callback, 0, 4), acceptance, mode, always_accepted);
 			ModifyAcceptedCargoSetMask(accepts[1], GB(callback, 4, 4), acceptance, mode, always_accepted);
 			if (_settings_game.game_creation.landscape != LT_TEMPERATE && HasBit(callback, 12)) {
@@ -673,7 +644,6 @@
 				ModifyAcceptedCargoSetMask(CT_FOOD, GB(callback, 8, 4), acceptance, mode, always_accepted);
 			} else {
 				ModifyAcceptedCargoSetMask(accepts[2], GB(callback, 8, 4), acceptance, mode, always_accepted);
->>>>>>> 5cda01ae
 			}
 			return;
 		}
@@ -681,11 +651,7 @@
 
 	/* No custom acceptance, so fill in with the default values */
 	for (uint8 i = 0; i < lengthof(accepts); i++) {
-<<<<<<< HEAD
-		AddAcceptedCargoSetMask(accepts[i], hs->cargo_acceptance[i], acceptance, always_accepted, mode);
-=======
 		ModifyAcceptedCargoSetMask(accepts[i], hs->cargo_acceptance[i], acceptance, mode, always_accepted);
->>>>>>> 5cda01ae
 	}
 }
 
@@ -1905,13 +1871,9 @@
 	MakeHouseTile(tile, t->index, counter, stage, type, random_bits);
 	if (HouseSpec::Get(type)->building_flags & BUILDING_IS_ANIMATED) AddAnimatedTile(tile);
 
-<<<<<<< HEAD
-	AddAcceptedCargo_Town(tile, t->acceptance);
+	ModifyAcceptedCargo_Town(tile, t->acceptance, ACCEPTANCE_ADD);
 	t->CountAcceptedCargos();
-	AddAcceptedCargo_Town(tile, _economy.global_acceptance);
-=======
 	ModifyAcceptedCargo_Town(tile, _economy.global_acceptance, ACCEPTANCE_ADD);
->>>>>>> 5cda01ae
 
 	MarkTileDirtyByTile(tile);
 }
@@ -2277,11 +2239,8 @@
 {
 	assert(IsTileType(tile, MP_HOUSE));
 
-<<<<<<< HEAD
 	ModifyAcceptedCargo_Town(tile, t->acceptance, ACCEPTANCE_SUBTRACT);
 	t->CountAcceptedCargos();
-=======
->>>>>>> 5cda01ae
 	ModifyAcceptedCargo_Town(tile, _economy.global_acceptance, ACCEPTANCE_SUBTRACT);
 
 	DecreaseBuildingCount(t, house);
