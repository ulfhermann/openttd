--- conflicted
+++ resolved
@@ -712,22 +712,21 @@
 		t->grow_counter = i;
 	}
 
-<<<<<<< HEAD
-	uint rating_sum = 0;
-	Company *c;
-	FOR_ALL_COMPANIES(c) {
-		if (!HasBit(t->have_ratings, c->index) || t->ratings[c->index] < RATING_GROWTH_MAXIMUM) continue;
-		// use a 32bit number for the calculation
-		uint rating = (uint)t->ratings[c->index];
-		rating *= RATING_DECREASE_PERCENTAGE;
-		rating >>= 8;
-		assert(rating < RATING_MAXIMUM);
-		assert(rating > 0);
-		t->ratings[c->index] = rating;
-		rating_sum += rating;
-	}
-
-	if (_settings_game.economy.rating_payment) {
+
+	if (_settings_game.economy.alt_economy) {
+		uint rating_sum = 0;
+		Company *c;
+		FOR_ALL_COMPANIES(c) {
+			if (!HasBit(t->have_ratings, c->index) || t->ratings[c->index] < RATING_GROWTH_MAXIMUM) continue;
+			/* use a 32bit number for the calculation to avoid overflow */
+			uint rating = (uint)t->ratings[c->index];
+			rating *= RATING_DECREASE_PERCENTAGE;
+			rating >>= 8;
+			assert(rating < RATING_MAXIMUM && rating > 0);
+			t->ratings[c->index] = rating;
+			rating_sum += rating;
+		}
+
 		if (rating_sum < RATING_MAXIMUM) rating_sum = RATING_MAXIMUM;
 		FOR_ALL_COMPANIES(c) {
 			if (!HasBit(t->have_ratings, c->index) || t->ratings[c->index] < RATING_GROWTH_MAXIMUM) continue;
@@ -744,18 +743,6 @@
 				);
 			}
 			_current_company = old_company;
-
-=======
-	if (_settings_game.economy.alt_economy) {
-		Company *c;
-		FOR_ALL_COMPANIES(c) {
-			if (t->ratings[c->index] < RATING_GROWTH_MAXIMUM) continue;
-			/* use a 32bit number for the calculation to avoid overflow */
-			uint rating = (uint)t->ratings[c->index];
-			rating *= RATING_DECREASE_PERCENTAGE;
-			rating >>= 8;
-			t->ratings[c->index] = rating;
->>>>>>> 621fb59f
 		}
 	}
 
