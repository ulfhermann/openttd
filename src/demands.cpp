/*
 * demands.cpp
 *
 *  Created on: 08.03.2009
 *      Author: alve
 */

#include "demands.h"
#include "station_base.h"
#include "settings_type.h"
#include "newgrf_cargo.h"
#include "cargotype.h"
#include <list>
#include <iostream>

typedef std::list<NodeID> NodeList;

uint DemandCalculator::_max_distance;
DistributionType DemandCalculator::_distribution_types[NUM_CARGO];

void DemandCalculator::PrintDemandMatrix(Component * graph) {
	for (NodeID from = 0; from < graph->GetSize(); ++from) {
		std::cout << graph->GetNode(from).station << "\t";
		for(NodeID to = 0; to < graph->GetSize(); ++to) {
			if (from == to) {
				std::cout << graph->GetNode(from).supply << "\t";
			} else {
				std::cout << graph->GetEdge(from, to).demand << "\t";
			}
		}
		std::cout << "\n";
	}
}

void DemandCalculator::CalcSymmetric(Component * graph) {
	NodeList nodes;
	uint supply_sum = 0;
	for(NodeID node = 0; node < graph->GetSize(); node++) {
		Node & n = graph->GetNode(node);
		if (n.demand > 0 && n.supply > 0) {
			nodes.push_back(node);
			supply_sum += n.supply;
		}
	}

	if (supply_sum == 0) {
		return;
	}

	while(!nodes.empty()) {
		NodeID node1 = nodes.front();
		nodes.pop_front();

		Node & from = graph->GetNode(node1);

		for(NodeList::iterator i = nodes.begin(); i != nodes.end(); ++i) {
			NodeID node2 = *i;
			Edge & forward = graph->GetEdge(node1, node2);
			Edge & backward = graph->GetEdge(node2, node1);

			Node & to = graph->GetNode(node2);

			uint demand = from.undelivered_supply * to.undelivered_supply * (_max_distance - forward.distance) / _max_distance / supply_sum + 1;

			forward.demand += demand;
			backward.demand += demand;

			assert(demand <= from.undelivered_supply);
			assert(demand <= to.undelivered_supply);

			from.undelivered_supply -= demand;
			to.undelivered_supply -= demand;


			if (to.undelivered_supply == 0) {
				i = nodes.erase(i);
				if (nodes.empty()) {
					// only one node left
					return;
				} else {
					--i;
				}
			}
			if (from.undelivered_supply == 0) {
				break;
			}
		}
		if (from.undelivered_supply != 0) {
			if (nodes.empty()) {
				// only one node left
				return;
			} else {
				nodes.push_back(node1);
			}
		}
	}
}


void DemandCalculator::CalcAntiSymmetric(Component * graph) {
	NodeList supplies;
	NodeList demands;
	uint supply_sum = 0;
	uint num_demands = 0;
	for(NodeID node = 0; node < graph->GetSize(); node++) {
		Node & n = graph->GetNode(node);
		if (n.supply > 0) {
			supplies.push_back(node);
			supply_sum += n.supply;
		}
		if (n.demand > 0) {
			demands.push_back(node);
			num_demands++;
		}
	}

	if (supply_sum == 0 || num_demands == 0) {
		return;
	}

	uint demand_per_node = supply_sum / num_demands + 1;

	while(!supplies.empty()) {
		NodeID node1 = supplies.front();
		supplies.pop_front();

		Node & from = graph->GetNode(node1);

		for(uint i = 0; i < num_demands; ++i) {
			NodeID node2 = demands.front();
			demands.pop_front();
			demands.push_back(node2);
			if (node1 == node2) {
				continue;
			}
			Edge & edge = graph->GetEdge(node1, node2);
			uint demand = from.undelivered_supply * demand_per_node * (_max_distance - edge.distance) / _max_distance / supply_sum + 1;
			edge.demand += demand;
			assert(demand <= from.undelivered_supply);
			from.undelivered_supply -= demand;
			if (from.supply == 0) {
				break;
			}
		}
		if (from.undelivered_supply != 0) {
			supplies.push_back(node1);
		}
	}
}

void DemandCalculator::Run(Component * graph) {
	switch (_distribution_types[cargo]) {
	case DT_SYMMETRIC:
		CalcSymmetric(graph);
		break;
	case DT_ANTISYMMETRIC:
		CalcAntiSymmetric(graph);
		break;
	default:
		/* ignore */
		break;
	}
<<<<<<< HEAD

	//PrintDemandMatrix(graph);
=======
>>>>>>> 672fddb3
}

void InitializeDemands() {
	DemandCalculator::_max_distance = MapSizeX() + MapSizeY();
	EconomySettings & settings = _settings_game.economy;
	DistributionType * types = DemandCalculator::_distribution_types;
	for (CargoID c = 0; c < NUM_CARGO; ++c) {
		if (IsCargoInClass(c, CC_PASSENGERS)) {
			types[c] = settings.demand_pax;
		} else if (IsCargoInClass(c, CC_MAIL)) {
			types[c] = settings.demand_mail;
		} else if (IsCargoInClass(c, CC_EXPRESS)) {
			types[c] = settings.demand_express;
		} else if (IsCargoInClass(c, CC_ARMOURED)) {
			types[c] = settings.demand_armoured;
		} else {
			types[c] = settings.demand_default;
		}
	}
}<|MERGE_RESOLUTION|>--- conflicted
+++ resolved
@@ -160,11 +160,6 @@
 		/* ignore */
 		break;
 	}
-<<<<<<< HEAD
-
-	//PrintDemandMatrix(graph);
-=======
->>>>>>> 672fddb3
 }
 
 void InitializeDemands() {
