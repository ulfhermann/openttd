/* $Id$ */

/*
 * This file is part of OpenTTD.
 * OpenTTD is free software; you can redistribute it and/or modify it under the terms of the GNU General Public License as published by the Free Software Foundation, version 2.
 * OpenTTD is distributed in the hope that it will be useful, but WITHOUT ANY WARRANTY; without even the implied warranty of MERCHANTABILITY or FITNESS FOR A PARTICULAR PURPOSE.
 * See the GNU General Public License for more details. You should have received a copy of the GNU General Public License along with OpenTTD. If not, see <http://www.gnu.org/licenses/>.
 */

/** @file cargopacket.h Base class for cargo packets. */

#ifndef CARGOPACKET_H
#define CARGOPACKET_H

#include "core/pool_type.hpp"
#include "economy_type.h"
#include "station_type.h"
#include "cargo_type.h"
#include "vehicle_type.h"
#include <list>

/** Unique identifier for a single cargo packet. */
typedef uint32 CargoPacketID;
struct CargoPacket;

/** Type of the pool for cargo packets for a little over 16 million packets. */
typedef Pool<CargoPacket, CargoPacketID, 1024, 0xFFF000, true, false> CargoPacketPool;
/** The actual pool with cargo packets. */
extern CargoPacketPool _cargopacket_pool;

template <class Tinst> class CargoList;
class StationCargoList; // forward-declare, so we can use it in VehicleCargoList::Unreserve
extern const struct SaveLoad *GetCargoPacketDesc();

/**
 * Container for cargo from the same location and time.
 */
struct CargoPacket : CargoPacketPool::PoolItem<&_cargopacket_pool> {
private:
	Money feeder_share;         ///< Value of feeder pickup to be paid for on delivery of cargo.
	uint16 count;               ///< The amount of cargo in this packet.
	byte days_in_transit;       ///< Amount of days this packet has been in transit.
	SourceTypeByte source_type; ///< Type of \c source_id.
	SourceID source_id;         ///< Index of source, INVALID_SOURCE if unknown/invalid.
	StationID source;           ///< The station where the cargo came from first.
	TileIndex source_xy;        ///< The origin of the cargo (first station in feeder chain).
	TileIndex loaded_at_xy;     ///< Location where this cargo has been loaded into the vehicle.

	/** The CargoList caches, thus needs to know about it. */
	template <class Tinst> friend class CargoList;
	friend class VehicleCargoList;
	friend class StationCargoList;
	/** We want this to be saved, right? */
	friend const struct SaveLoad *GetCargoPacketDesc();
public:
	/** Maximum number of items in a single cargo packet. */
	static const uint16 MAX_COUNT = UINT16_MAX;

	CargoPacket();

	CargoPacket(StationID source, TileIndex source_xy, uint16 count, SourceType source_type, SourceID source_id);

	CargoPacket(uint16 count, byte days_in_transit, StationID source, TileIndex source_xy, TileIndex loaded_at_xy, Money feeder_share = 0, SourceType source_type = ST_INDUSTRY, SourceID source_id = INVALID_SOURCE);

	/** Destroy the packet. */
	~CargoPacket() { }

	CargoPacket *Split(uint new_size);

	void Merge(CargoPacket *cp);

	/**
	 * Gets the number of 'items' in this packet.
	 * @return Item count.
	 */
	FORCEINLINE uint16 Count() const
	{
		return this->count;
	}

	/**
	 * Gets the amount of money already paid to earlier vehicles in
	 * the feeder chain.
	 * @return Feeder share.
	 */
	FORCEINLINE Money FeederShare() const
	{
		return this->feeder_share;
	}

	/**
	 * Gets the number of days this cargo has been in transit.
	 * This number isn't really in days, but in 2.5 days (185 ticks) and
	 * it is capped at 255.
	 * @return Length this cargo has been in transit.
	 */
	FORCEINLINE byte DaysInTransit() const
	{
		return this->days_in_transit;
	}

	/**
	 * Gets the type of the cargo's source. industry, town or head quarter.
	 * @return Source type.
	 */
	FORCEINLINE SourceType SourceSubsidyType() const
	{
		return this->source_type;
	}

	/**
	 * Gets the ID of the cargo's source. An IndustryID, TownID or CompanyID.
	 * @return Source ID.
	 */
	FORCEINLINE SourceID SourceSubsidyID() const
	{
		return this->source_id;
	}

	/**
	 * Gets the ID of the station where the cargo was loaded for the first time.
	 * @return StationID.
	 */
	FORCEINLINE SourceID SourceStation() const
	{
		return this->source;
	}

	/**
	 * Gets the coordinates of the cargo's source station.
	 * @return Source station's coordinates.
	 */
	FORCEINLINE TileIndex SourceStationXY() const
	{
		return this->source_xy;
	}

	/**
	 * Gets the coordinates of the cargo's last loading station.
	 * @return Last loading station's coordinates.
	 */
	FORCEINLINE TileIndex LoadedAtXY() const
	{
		return this->loaded_at_xy;
	}


	static void InvalidateAllFrom(SourceType src_type, SourceID src);
	static void InvalidateAllFrom(StationID sid);
	static void AfterLoad();
};

/**
 * Iterate over all _valid_ cargo packets from the given start.
 * @param var   Variable used as "iterator".
 * @param start Cargo packet ID of the first packet to iterate over.
 */
#define FOR_ALL_CARGOPACKETS_FROM(var, start) FOR_ALL_ITEMS_FROM(CargoPacket, cargopacket_index, var, start)

/**
 * Iterate over all _valid_ cargo packets from the begin of the pool.
 * @param var   Variable used as "iterator".
 */
#define FOR_ALL_CARGOPACKETS(var) FOR_ALL_CARGOPACKETS_FROM(var, 0)

/**
 * Simple collection class for a list of cargo packets.
 * @tparam Tinst Actual instantation of this cargo list.
 */
template <class Tinst>
class CargoList {
public:
	/** Container with cargo packets. */
	typedef std::list<CargoPacket *> List;
	/** The iterator for our container. */
	typedef List::iterator Iterator;
	/** The const iterator for our container. */
	typedef List::const_iterator ConstIterator;

	/** Kind of actions that could be done with packets on move. */
	enum MoveToAction {
<<<<<<< HEAD
		MTA_FINAL_DELIVERY, ///< "Deliver" the packet to the final destination, i.e. destroy the packet
		MTA_CARGO_LOAD,     ///< Load the packet onto a vehicle, i.e. set the last loaded station ID
		MTA_RESERVE,        ///< Reserve cargo for later loading
		MTA_TRANSFER,       ///< The cargo is moved as part of a transfer
		MTA_UNLOAD,         ///< The cargo is moved as part of a forced unload
=======
		MTA_FINAL_DELIVERY, ///< "Deliver" the packet to the final destination, i.e. destroy the packet.
		MTA_CARGO_LOAD,     ///< Load the packet onto a vehicle, i.e. set the last loaded station ID.
		MTA_TRANSFER,       ///< The cargo is moved as part of a transfer.
		MTA_UNLOAD,         ///< The cargo is moved as part of a forced unload.
>>>>>>> 34412141
	};

protected:
	uint count;                 ///< Cache for the number of cargo entities.
	uint cargo_days_in_transit; ///< Cache for the sum of number of days in transit of each entity; comparable to man-hours.

	List packets;               ///< The cargo packets in this list.

	void AddToCache(const CargoPacket *cp);

	void RemoveFromCache(const CargoPacket *cp);

public:
	/** Create the cargo list. */
	CargoList() {}

	~CargoList();

	/**
	 * Returns a pointer to the cargo packet list (so you can iterate over it etc).
	 * @return Pointer to the packet list.
	 */
	FORCEINLINE const List *Packets() const
	{
		return &this->packets;
	}

	/**
	 * Checks whether this list is empty.
	 * @return True if and only if the list is empty.
	 */
	FORCEINLINE bool Empty() const
	{
		return this->count == 0;
	}

	/**
	 * Returns the number of cargo entities in this list.
	 * @return The before mentioned number.
	 */
	FORCEINLINE uint Count() const
	{
		return this->count;
	}

	/**
<<<<<<< HEAD
	 * Returns average number of days in transit for a cargo entity
	 * @return the before mentioned number
=======
	 * Returns source of the first cargo packet in this list.
	 * @return The before mentioned source.
	 */
	FORCEINLINE StationID Source() const
	{
		return this->Empty() ? INVALID_STATION : this->packets.front()->source;
	}

	/**
	 * Returns average number of days in transit for a cargo entity.
	 * @return The before mentioned number.
>>>>>>> 34412141
	 */
	FORCEINLINE uint DaysInTransit() const
	{
		return this->count == 0 ? 0 : this->cargo_days_in_transit / this->count;
	}

	void Append(CargoPacket *cp, bool update_cache = true);

<<<<<<< HEAD
=======
	void Append(CargoPacket *cp);

>>>>>>> 34412141
	void Truncate(uint max_remaining);

	template <class Tother_inst>
	bool MoveTo(Tother_inst *dest, uint count, MoveToAction mta, CargoPayment *payment, uint data = 0);

	void InvalidateCache();
};

/**
 * CargoList that is used for vehicles.
 */
class VehicleCargoList : public CargoList<VehicleCargoList> {
protected:
	/** The (direct) parent of this class. */
	typedef CargoList<VehicleCargoList> Parent;

<<<<<<< HEAD
	List reserved;       ///< The packets reserved for unloading in this list
	Money feeder_share;  ///< Cache for the feeder share
	uint reserved_count; ///< Cache for the number of reserved cargo entities
=======
	Money feeder_share; ///< Cache for the feeder share.
>>>>>>> 34412141

	void AddToCache(const CargoPacket *cp);

	void RemoveFromCache(const CargoPacket *cp);

public:
	/** The super class ought to know what it's doing. */
	friend class CargoList<VehicleCargoList>;
	/** The vehicles have a cargo list (and we want that saved). */
	friend const struct SaveLoad *GetVehicleDescription(VehicleType vt);

	/**
	 * Returns total sum of the feeder share for all packets.
	 * @return The before mentioned number.
	 */
	FORCEINLINE Money FeederShare() const
	{
		return this->feeder_share;
	}

<<<<<<< HEAD
	/**
	 * Returns sum of cargo on board the vehicle (ie not only
	 * reserved).
	 * @return cargo on board the vehicle.
	 */
	FORCEINLINE uint OnboardCount() const
	{
		return this->count - this->reserved_count;
	}

	/**
	 * Returns sum of cargo reserved for the vehicle.
	 * @return cargo reserved for the vehicle.
	 */
	FORCEINLINE uint ReservedCount() const
	{
		return this->reserved_count;
	}

	/**
	 * Returns a pointer to the reserved cargo list.
	 * @return pointer to the reserved list.
	 */
	FORCEINLINE const List *Reserved() const
	{
		return &this->reserved;
	}

	/**
	 * Returns source of the first cargo packet in this list
	 * If the regular packets list is empty but there are packets
	 * in the reservation list it returns the source of the first
	 * reserved packet.
	 * @return the before mentioned source
	 */
	FORCEINLINE StationID Source() const
	{
		if (this->Empty()) {
			return INVALID_STATION;
		} else if (this->packets.empty()) {
			return this->reserved.front()->source;
		} else {
			return this->packets.front()->source;
		}
	}

	void Reserve(CargoPacket *cp);

	void Unreserve(StationCargoList *dest);

	bool LoadReserved(uint count);

=======
>>>>>>> 34412141
	void AgeCargo();

	void InvalidateCache();

	/**
	 * Are two the two CargoPackets mergeable in the context of
	 * a list of CargoPackets for a Vehicle?
	 * @param cp1 First CargoPacket.
	 * @param cp2 Second CargoPacket.
	 * @return True if they are mergeable.
	 */
	static bool AreMergable(const CargoPacket *cp1, const CargoPacket *cp2)
	{
		return cp1->source_xy    == cp2->source_xy &&
				cp1->days_in_transit == cp2->days_in_transit &&
				cp1->source_type     == cp2->source_type &&
				cp1->source_id       == cp2->source_id &&
				cp1->loaded_at_xy    == cp2->loaded_at_xy;
	}
};

/**
 * CargoList that is used for stations.
 */
class StationCargoList : public CargoList<StationCargoList> {
public:
	/** The super class ought to know what it's doing. */
	friend class CargoList<StationCargoList>;
	/** The stations, via GoodsEntry, have a CargoList. */
	friend const struct SaveLoad *GetGoodsDesc();

	/**
	 * Are two the two CargoPackets mergeable in the context of
	 * a list of CargoPackets for a Vehicle?
	 * @param cp1 First CargoPacket.
	 * @param cp2 Second CargoPacket.
	 * @return True if they are mergeable.
	 */
	static bool AreMergable(const CargoPacket *cp1, const CargoPacket *cp2)
	{
		return cp1->source_xy    == cp2->source_xy &&
				cp1->days_in_transit == cp2->days_in_transit &&
				cp1->source_type     == cp2->source_type &&
				cp1->source_id       == cp2->source_id;
	}

	/**
	 * Returns source of the first cargo packet in this list
	 * @return the before mentioned source
	 */
	FORCEINLINE StationID Source() const
	{
		return this->Empty() ? INVALID_STATION : this->packets.front()->source;
	}
};

#endif /* CARGOPACKET_H */<|MERGE_RESOLUTION|>--- conflicted
+++ resolved
@@ -179,18 +179,11 @@
 
 	/** Kind of actions that could be done with packets on move. */
 	enum MoveToAction {
-<<<<<<< HEAD
-		MTA_FINAL_DELIVERY, ///< "Deliver" the packet to the final destination, i.e. destroy the packet
-		MTA_CARGO_LOAD,     ///< Load the packet onto a vehicle, i.e. set the last loaded station ID
-		MTA_RESERVE,        ///< Reserve cargo for later loading
-		MTA_TRANSFER,       ///< The cargo is moved as part of a transfer
-		MTA_UNLOAD,         ///< The cargo is moved as part of a forced unload
-=======
 		MTA_FINAL_DELIVERY, ///< "Deliver" the packet to the final destination, i.e. destroy the packet.
 		MTA_CARGO_LOAD,     ///< Load the packet onto a vehicle, i.e. set the last loaded station ID.
+		MTA_RESERVE,        ///< Reserve cargo for later loading.
 		MTA_TRANSFER,       ///< The cargo is moved as part of a transfer.
 		MTA_UNLOAD,         ///< The cargo is moved as part of a forced unload.
->>>>>>> 34412141
 	};
 
 protected:
@@ -237,22 +230,8 @@
 	}
 
 	/**
-<<<<<<< HEAD
-	 * Returns average number of days in transit for a cargo entity
-	 * @return the before mentioned number
-=======
-	 * Returns source of the first cargo packet in this list.
-	 * @return The before mentioned source.
-	 */
-	FORCEINLINE StationID Source() const
-	{
-		return this->Empty() ? INVALID_STATION : this->packets.front()->source;
-	}
-
-	/**
 	 * Returns average number of days in transit for a cargo entity.
 	 * @return The before mentioned number.
->>>>>>> 34412141
 	 */
 	FORCEINLINE uint DaysInTransit() const
 	{
@@ -261,11 +240,6 @@
 
 	void Append(CargoPacket *cp, bool update_cache = true);
 
-<<<<<<< HEAD
-=======
-	void Append(CargoPacket *cp);
-
->>>>>>> 34412141
 	void Truncate(uint max_remaining);
 
 	template <class Tother_inst>
@@ -282,13 +256,9 @@
 	/** The (direct) parent of this class. */
 	typedef CargoList<VehicleCargoList> Parent;
 
-<<<<<<< HEAD
-	List reserved;       ///< The packets reserved for unloading in this list
-	Money feeder_share;  ///< Cache for the feeder share
-	uint reserved_count; ///< Cache for the number of reserved cargo entities
-=======
-	Money feeder_share; ///< Cache for the feeder share.
->>>>>>> 34412141
+	List reserved;       ///< The packets reserved for unloading in this list.
+	Money feeder_share;  ///< Cache for the feeder share.
+	uint reserved_count; ///< Cache for the number of reserved cargo entities.
 
 	void AddToCache(const CargoPacket *cp);
 
@@ -309,11 +279,10 @@
 		return this->feeder_share;
 	}
 
-<<<<<<< HEAD
 	/**
 	 * Returns sum of cargo on board the vehicle (ie not only
 	 * reserved).
-	 * @return cargo on board the vehicle.
+	 * @return Cargo on board the vehicle.
 	 */
 	FORCEINLINE uint OnboardCount() const
 	{
@@ -322,7 +291,7 @@
 
 	/**
 	 * Returns sum of cargo reserved for the vehicle.
-	 * @return cargo reserved for the vehicle.
+	 * @return Cargo reserved for the vehicle.
 	 */
 	FORCEINLINE uint ReservedCount() const
 	{
@@ -331,7 +300,7 @@
 
 	/**
 	 * Returns a pointer to the reserved cargo list.
-	 * @return pointer to the reserved list.
+	 * @return Pointer to the reserved list.
 	 */
 	FORCEINLINE const List *Reserved() const
 	{
@@ -339,11 +308,11 @@
 	}
 
 	/**
-	 * Returns source of the first cargo packet in this list
+	 * Returns source of the first cargo packet in this list.
 	 * If the regular packets list is empty but there are packets
 	 * in the reservation list it returns the source of the first
 	 * reserved packet.
-	 * @return the before mentioned source
+	 * @return The before mentioned source.
 	 */
 	FORCEINLINE StationID Source() const
 	{
@@ -362,8 +331,6 @@
 
 	bool LoadReserved(uint count);
 
-=======
->>>>>>> 34412141
 	void AgeCargo();
 
 	void InvalidateCache();
@@ -411,8 +378,8 @@
 	}
 
 	/**
-	 * Returns source of the first cargo packet in this list
-	 * @return the before mentioned source
+	 * Returns source of the first cargo packet in this list.
+	 * @return The before mentioned source.
 	 */
 	FORCEINLINE StationID Source() const
 	{
