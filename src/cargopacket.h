--- conflicted
+++ resolved
@@ -458,11 +458,7 @@
 
 	void RerouteStalePackets(StationID to);
 
-<<<<<<< HEAD
 	void CountAndTruncate(uint max_remaining, StationCargoAmountMap &cargo_per_source);
-=======
-	void RandomTruncate(uint max_remaining);
->>>>>>> 43fe13e5
 
 	/**
 	 * Returns source of the first cargo packet in this list
