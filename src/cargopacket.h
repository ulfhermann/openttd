/* $Id$ */

/*
 * This file is part of OpenTTD.
 * OpenTTD is free software; you can redistribute it and/or modify it under the terms of the GNU General Public License as published by the Free Software Foundation, version 2.
 * OpenTTD is distributed in the hope that it will be useful, but WITHOUT ANY WARRANTY; without even the implied warranty of MERCHANTABILITY or FITNESS FOR A PARTICULAR PURPOSE.
 * See the GNU General Public License for more details. You should have received a copy of the GNU General Public License along with OpenTTD. If not, see <http://www.gnu.org/licenses/>.
 */

/** @file cargopacket.h Base class for cargo packets. */

#ifndef CARGOPACKET_H
#define CARGOPACKET_H

#include "core/pool_type.hpp"
#include "economy_type.h"
#include "tile_type.h"
#include "station_type.h"
#include "order_type.h"
#include "cargo_type.h"
#include "vehicle_type.h"
#include "core/multimap.hpp"
#include <list>

/** Unique identifier for a single cargo packet. */
typedef uint32 CargoPacketID;
struct CargoPacket;
struct GoodsEntry;

/** Type of the pool for cargo packets. */
typedef Pool<CargoPacket, CargoPacketID, 1024, 1048576, true, false> CargoPacketPool;
/** The actual pool with cargo packets */
extern CargoPacketPool _cargopacket_pool;

template <class Tinst, class Tcont> class CargoList;
extern const struct SaveLoad *GetCargoPacketDesc();

/**
 * Container for cargo from the same location and time
 */
struct CargoPacket : CargoPacketPool::PoolItem<&_cargopacket_pool> {
private:
	Money feeder_share;         ///< Value of feeder pickup to be paid for on delivery of cargo
	uint16 count;               ///< The amount of cargo in this packet
	byte days_in_transit;       ///< Amount of days this packet has been in transit
	SourceTypeByte source_type; ///< Type of \c source_id
	SourceID source_id;         ///< Index of source, INVALID_SOURCE if unknown/invalid
	StationID source;           ///< The station where the cargo came from first
	TileIndex source_xy;        ///< The origin of the cargo (first station in feeder chain)
	TileIndex loaded_at_xy;     ///< Location where this cargo has been loaded into the vehicle

	/** The CargoList caches, thus needs to know about it. */
	template <class Tinst, class Tcont> friend class CargoList;
	friend class VehicleCargoList;
	friend class ReservationList;
	friend class StationCargoList;
	/** We want this to be saved, right? */
	friend const struct SaveLoad *GetCargoPacketDesc();
public:
	/** Maximum number of items in a single cargo packet. */
	static const uint16 MAX_COUNT = UINT16_MAX;

	/**
	 * Create a new packet for savegame loading.
	 */
	CargoPacket();

	/**
	 * Creates a new cargo packet
	 * @param source      the source station of the packet
	 * @param source_xy   the source location of the packet
	 * @param count       the number of cargo entities to put in this packet
	 * @param source_type the 'type' of source the packet comes from (for subsidies)
	 * @param source_id   the actual source of the packet (for subsidies)
	 * @pre count != 0
	 */
	CargoPacket(StationID source, TileIndex source_xy, uint16 count, SourceType source_type, SourceID source_id);

	/**
	 * Creates a new cargo packet. Initializes the fields that cannot be changed later.
	 * Used when loading or splitting packets.
	 * @param count           the number of cargo entities to put in this packet
	 * @param days_in_transit number of days the cargo has been in transit
	 * @param source          the station the cargo was initially loaded
	 * @param source_xy       the station location the cargo was initially loaded
	 * @param loaded_at_xy    the location the cargo was loaded last
	 * @param feeder_share    feeder share the packet has already accumulated
	 * @param source_type     the 'type' of source the packet comes from (for subsidies)
	 * @param source_id       the actual source of the packet (for subsidies)
	 */
	CargoPacket(uint16 count, byte days_in_transit, StationID source, TileIndex source_xy, TileIndex loaded_at_xy, Money feeder_share = 0, SourceType source_type = ST_INDUSTRY, SourceID source_id = INVALID_SOURCE);

	/** Destroy the packet */
	~CargoPacket() { }


	/**
	 * Gets the number of 'items' in this packet.
	 * @return the item count
	 */
	FORCEINLINE uint16 Count() const
	{
		return this->count;
	}

	/**
	 * Gets the amount of money already paid to earlier vehicles in
	 * the feeder chain.
	 * @return the feeder share
	 */
	FORCEINLINE Money FeederShare() const
	{
		return this->feeder_share;
	}

	/**
	 * Gets the number of days this cargo has been in transit.
	 * This number isn't really in days, but in 2.5 days (185 ticks) and
	 * it is capped at 255.
	 * @return the length this cargo has been in transit
	 */
	FORCEINLINE byte DaysInTransit() const
	{
		return this->days_in_transit;
	}

	/**
	 * Gets the type of the cargo's source. industry, town or head quarter
	 * @return the source type
	 */
	FORCEINLINE SourceType SourceSubsidyType() const
	{
		return this->source_type;
	}

	/**
	 * Gets the ID of the cargo's source. An IndustryID, TownID or CompanyID
	 * @return the source ID
	 */
	FORCEINLINE SourceID SourceSubsidyID() const
	{
		return this->source_id;
	}

	/**
	 * Gets the ID of the station where the cargo was loaded for the first time
	 * @return the StationID
	 */
	FORCEINLINE SourceID SourceStation() const
	{
		return this->source;
	}

	/**
	 * Gets the coordinates of the cargo's source station
	 * @return the source station's coordinates
	 */
	FORCEINLINE TileIndex SourceStationXY() const
	{
		return this->source_xy;
	}

	/**
	 * Gets the coordinates of the cargo's last loading station
	 * @return the last loading station's coordinates
	 */
	FORCEINLINE TileIndex LoadedAtXY() const
	{
		return this->loaded_at_xy;
	}

	CargoPacket *Split(uint new_size);
	void Merge(CargoPacket *other);

	static void InvalidateAllFrom(SourceType src_type, SourceID src);
	static void InvalidateAllFrom(StationID sid);
	static void AfterLoad();
};

/**
 * Iterate over all _valid_ cargo packets from the given start
 * @param var   the variable used as "iterator"
 * @param start the cargo packet ID of the first packet to iterate over
 */
#define FOR_ALL_CARGOPACKETS_FROM(var, start) FOR_ALL_ITEMS_FROM(CargoPacket, cargopacket_index, var, start)

/**
 * Iterate over all _valid_ cargo packets from the begin of the pool
 * @param var   the variable used as "iterator"
 */
#define FOR_ALL_CARGOPACKETS(var) FOR_ALL_CARGOPACKETS_FROM(var, 0)

enum UnloadType {
	UL_KEEP     = 0,      ///< keep cargo on vehicle
	UL_DELIVER  = 1 << 0, ///< deliver cargo
	UL_TRANSFER = 1 << 1, ///< transfer cargo
	UL_ACCEPTED = 1 << 2, ///< cargo is accepted
};

struct UnloadDescription {
	UnloadDescription(GoodsEntry * d, StationID curr, StationID next, OrderUnloadFlags f);
	GoodsEntry * dest;
	/**
	 * station we are trying to unload at now
	 */
	StationID curr_station;
	/**
	 * station the vehicle will unload at next
	 */
	StationID next_station;
	/**
	 * delivery flags
	 */
	byte flags;
};

class StationCargoList;
class VehicleCargoList;

/**
 * Simple collection class for a list of cargo packets
 * @tparam Tinst The actual instantation of this cargo list
 */
template <class Tinst, class Tcont>
class CargoList {
public:
	/** The iterator for our container */
	typedef typename Tcont::iterator Iterator;
	/** The const iterator for our container */
	typedef typename Tcont::const_iterator ConstIterator;
	/** The reverse iterator for our container */
	typedef typename Tcont::reverse_iterator ReverseIterator;
	/** The const reverse iterator for our container */
	typedef typename Tcont::const_reverse_iterator ConstReverseIterator;
<<<<<<< HEAD

private:
	CargoPacket *MovePacket(Iterator &it, uint cap, TileIndex load_place = INVALID_TILE);
=======
>>>>>>> 770dad1d

protected:
	uint count;                 ///< Cache for the number of cargo entities
	uint cargo_days_in_transit; ///< Cache for the sum of number of days in transit of each entity; comparable to man-hours

	Tcont packets;               ///< The cargo packets in this list

	/**
	 * Update the cache to reflect adding of this packet.
	 * Increases count and days_in_transit
	 * @param cp a new packet to be inserted
	 */
	void AddToCache(const CargoPacket *cp);

	/**
	 * Update the cached values to reflect the removal of this packet.
	 * Decreases count and days_in_transit
	 * @param cp Packet to be removed from cache
	 */
	void RemoveFromCache(const CargoPacket *cp);

<<<<<<< HEAD
=======
	CargoPacket *MovePacket(Iterator &it, uint cap, TileIndex load_place = INVALID_TILE);

>>>>>>> 770dad1d
	uint MovePacket(StationCargoList *dest, StationID next, Iterator &it, uint cap, TileIndex load_place = INVALID_TILE);

	template<class Tother_inst>
	uint MovePacket(Tother_inst *dest, Iterator &it, uint cap, TileIndex load_place = INVALID_TILE);

public:
	/** Create the cargo list */
	CargoList() {}
	/** And destroy it ("frees" all cargo packets) */
	~CargoList();

	/**
	 * Returns a pointer to the cargo packet list (so you can iterate over it etc).
	 * @return pointer to the packet list
	 */
	FORCEINLINE const Tcont *Packets() const
	{
		return &this->packets;
	}

	/**
	 * Checks whether this list is empty
	 * @return true if and only if the list is empty
	 */
	FORCEINLINE bool Empty() const
	{
		return this->count == 0;
	}

	/**
	 * Returns the number of cargo entities in this list
	 * @return the before mentioned number
	 */
	FORCEINLINE uint Count() const
	{
		return this->count;
	}

	/**
	 * Returns source of the first cargo packet in this list
	 * @return the before mentioned source
	 */
	FORCEINLINE StationID Source() const
	{
		return this->Empty() ? INVALID_STATION : (*(ConstIterator(packets.begin())))->source;
	}

	/**
	 * Returns average number of days in transit for a cargo entity
	 * @return the before mentioned number
	 */
	FORCEINLINE uint DaysInTransit() const
	{
		return this->count == 0 ? 0 : this->cargo_days_in_transit / this->count;
	}

	/**
	 * Truncates the cargo in this list to the given amount. It leaves the
	 * first count cargo entities and removes the rest.
	 * @param max_remaining the maximum amount of entities to be in the list after the command
	 */
	void Truncate(uint max_remaining);

	/**
	 * send all packets to the specified station and update the flow stats at the GoodsEntry accordingly
	 */
	void UpdateFlows(StationID next, GoodsEntry * ge);

	/** Invalidates the cached data and rebuild it */
	void InvalidateCache();

	/**
	 * Moves the given amount of cargo to a vehicle.
	 * @param dest         the destination to move the cargo to
	 * @param max_load     the maximum amount of cargo entities to move
	 */
	template <class Tother_inst>
	uint MoveTo(Tother_inst *dest, uint cap, TileIndex load_place = INVALID_TILE);
};

typedef std::list<CargoPacket *> CargoPacketList;

class ReservationList : public CargoList<ReservationList, CargoPacketList> {
protected:
	/** The (direct) parent of this class */
	typedef CargoList<VehicleCargoList, CargoPacketList> Parent;

public:
	/** The super class ought to know what it's doing */
	friend class CargoList<VehicleCargoList, CargoPacketList>;
	/** The vehicles have a cargo list (and we want that saved). */
	friend const struct SaveLoad *GetVehicleDescription(VehicleType vt);

	/**
	 * Appends the given cargo packet
	 * @warning After appending this packet may not exist anymore!
	 * @note Do not use the cargo packet anymore after it has been appended to this CargoList!
	 * @param cp the cargo packet to add
	 * @pre cp != NULL
	 */
	void Append(CargoPacket *cp);

	void Revert(GoodsEntry *ge);
};

/**
 * CargoList that is used for vehicles.
 */
class VehicleCargoList : public CargoList<VehicleCargoList, CargoPacketList> {
protected:
	UnloadType WillUnloadOld(const UnloadDescription & ul, const CargoPacket * p) const;
	UnloadType WillUnloadCargoDist(const UnloadDescription & ul, const CargoPacket * p) const;

	uint TransferPacket(Iterator &c, uint remaining_unload, GoodsEntry *dest, CargoPayment *payment, StationID curr_station);
	uint DeliverPacket(Iterator &c, uint remaining_unload, GoodsEntry *dest, CargoPayment *payment, StationID curr_station);

	/** The (direct) parent of this class */
	typedef CargoList<VehicleCargoList, CargoPacketList> Parent;

	Money feeder_share; ///< Cache for the feeder share

	/**
	 * Update the cache to reflect adding of this packet.
	 * Increases count, feeder share and days_in_transit
	 * @param cp a new packet to be inserted
	 */
	void AddToCache(const CargoPacket *cp);

	/**
	 * Update the cached values to reflect the removal of this packet.
	 * Decreases count, feeder share and days_in_transit
	 * @param cp Packet to be removed from cache
	 */
	void RemoveFromCache(const CargoPacket *cp);

public:
	/** The super class ought to know what it's doing */
	friend class CargoList<VehicleCargoList, CargoPacketList>;
	/** The vehicles have a cargo list (and we want that saved). */
	friend const struct SaveLoad *GetVehicleDescription(VehicleType vt);
	/**
	 * Moves the given amount of cargo from a vehicle to a station.
	 * Depending on the value of flags and dest the side effects of this function differ:
	 *  - dest->acceptance_pickup & GoodsEntry::ACCEPTANCE:
	 *                        => MoveToStation sets OUF_UNLOAD_IF_POSSIBLE in the flags
	 *                        packets are accepted here and may be unloaded and/or delivered (=destroyed);
	 *                        if not using cargodist: all packets are unloaded and delivered
	 *                        if using cargodist: only packets which have this station as final destination are unloaded and delivered
	 *                        if using cargodist: other packets may or may not be unloaded, depending on next_station
	 *                        if not set and using cargodist: packets may still be unloaded, but not delivered.
	 *  - OUFB_UNLOAD: unload all packets unconditionally;
	 *                        if OUF_UNLOAD_IF_POSSIBLE set and OUFB_TRANSFER not set: also deliver packets (no matter if using cargodist)
	 *  - OUFB_TRANSFER: don't deliver any packets;
	 *                        overrides delivering aspect of OUF_UNLOAD_IF_POSSIBLE
	 * @param dest         the destination to move the cargo to
	 * @param max_unload   the maximum amount of cargo entities to move
	 * @param flags        how to handle the moving (side effects)
	 * @param curr_station the station where the cargo currently resides
	 * @param next_station the next unloading station in the vehicle's order list
	 * @return the number of cargo entities actually moved
	 */
	uint MoveToStation(GoodsEntry * dest, uint max_unload, OrderUnloadFlags flags, StationID curr_station, StationID next_station, CargoPayment *payment);

	UnloadType WillUnload(const UnloadDescription & ul, const CargoPacket * p) const;

	/**
	 * Returns total sum of the feeder share for all packets
	 * @return the before mentioned number
	 */
	FORCEINLINE Money FeederShare() const
	{
		return this->feeder_share;
	}

	/**
	 * Appends the given cargo packet
	 * @warning After appending this packet may not exist anymore!
	 * @note Do not use the cargo packet anymore after it has been appended to this CargoList!
	 * @param cp the cargo packet to add
	 * @param check_merge if true, check existing packets in the list for mergability
	 * @pre cp != NULL
	 */
	void Append(CargoPacket *cp);

	/**
	 * Ages the all cargo in this list
	 */
	void AgeCargo();

	/** Invalidates the cached data and rebuild it */
	void InvalidateCache();

	/**
	 * Are two the two CargoPackets mergeable in the context of
	 * a list of CargoPackets for a Vehicle?
	 * @param cp1 the first CargoPacket
	 * @param cp2 the second CargoPacket
	 * @return true if they are mergeable
	 */
	static bool AreMergable(const CargoPacket *cp1, const CargoPacket *cp2)
	{
		return cp1->source_xy    == cp2->source_xy &&
				cp1->days_in_transit == cp2->days_in_transit &&
				cp1->source_type     == cp2->source_type &&
				cp1->source_id       == cp2->source_id &&
				cp1->loaded_at_xy    == cp2->loaded_at_xy;
	}
};

typedef MultiMap<StationID, CargoPacket *> StationCargoPacketMap;

/**
 * CargoList that is used for stations.
 */
class StationCargoList : public CargoList<StationCargoList, StationCargoPacketMap> {
public:
	/** The super class ought to know what it's doing */
	friend class CargoList<StationCargoList, StationCargoPacketMap>;
	/** The stations, via GoodsEntry, have a CargoList. */
	friend const struct SaveLoad *GetGoodsDesc();

	/**
	 * Are two the two CargoPackets mergeable in the context of
	 * a list of CargoPackets for a Vehicle?
	 * @param cp1 the first CargoPacket
	 * @param cp2 the second CargoPacket
	 * @return true if they are mergeable
	 */
	static bool AreMergable(const CargoPacket *cp1, const CargoPacket *cp2)
	{
		return cp1->source_xy    == cp2->source_xy &&
				cp1->days_in_transit == cp2->days_in_transit &&
				cp1->source_type     == cp2->source_type &&
				cp1->source_id       == cp2->source_id;
	}

	template <class Tother_inst>
	uint MoveTo(Tother_inst *dest, uint cap, StationID next_station, TileIndex load_place);

	/**
	 * Appends the given cargo packet to the range of packets with the same next station
	 * @warning After appending this packet may not exist anymore!
	 * @note Do not use the cargo packet anymore after it has been appended to this CargoList!
	 * @param next the next hop
	 * @param cp the cargo packet to add
	 * @pre cp != NULL
	 */
	void Append(StationID next, CargoPacket *cp);

	/**
	 * route all packets with station "to" as next hop to a different place, except "curr"
	 */
	void RerouteStalePackets(StationID curr, StationID to, GoodsEntry * ge);

	static void InvalidateAllFrom(SourceType src_type, SourceID src);

protected:
	template <class Tother_inst>
	uint MovePackets(Tother_inst *dest, uint cap, Iterator begin, Iterator end, TileIndex load_place);
};

#endif /* CARGOPACKET_H */<|MERGE_RESOLUTION|>--- conflicted
+++ resolved
@@ -232,12 +232,6 @@
 	typedef typename Tcont::reverse_iterator ReverseIterator;
 	/** The const reverse iterator for our container */
 	typedef typename Tcont::const_reverse_iterator ConstReverseIterator;
-<<<<<<< HEAD
-
-private:
-	CargoPacket *MovePacket(Iterator &it, uint cap, TileIndex load_place = INVALID_TILE);
-=======
->>>>>>> 770dad1d
 
 protected:
 	uint count;                 ///< Cache for the number of cargo entities
@@ -259,11 +253,8 @@
 	 */
 	void RemoveFromCache(const CargoPacket *cp);
 
-<<<<<<< HEAD
-=======
 	CargoPacket *MovePacket(Iterator &it, uint cap, TileIndex load_place = INVALID_TILE);
 
->>>>>>> 770dad1d
 	uint MovePacket(StationCargoList *dest, StationID next, Iterator &it, uint cap, TileIndex load_place = INVALID_TILE);
 
 	template<class Tother_inst>
