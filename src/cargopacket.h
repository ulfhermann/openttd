/* $Id$ */

/*
 * This file is part of OpenTTD.
 * OpenTTD is free software; you can redistribute it and/or modify it under the terms of the GNU General Public License as published by the Free Software Foundation, version 2.
 * OpenTTD is distributed in the hope that it will be useful, but WITHOUT ANY WARRANTY; without even the implied warranty of MERCHANTABILITY or FITNESS FOR A PARTICULAR PURPOSE.
 * See the GNU General Public License for more details. You should have received a copy of the GNU General Public License along with OpenTTD. If not, see <http://www.gnu.org/licenses/>.
 */

/** @file cargopacket.h Base class for cargo packets. */

#ifndef CARGOPACKET_H
#define CARGOPACKET_H

#include "core/pool_type.hpp"
#include "economy_type.h"
#include "tile_type.h"
#include "station_type.h"
#include "order_type.h"
#include "cargo_type.h"
#include "vehicle_type.h"
#include "core/multimap.hpp"
#include <list>

/** Unique identifier for a single cargo packet. */
typedef uint32 CargoPacketID;
struct CargoPacket;
struct GoodsEntry;

/** Type of the pool for cargo packets. */
typedef Pool<CargoPacket, CargoPacketID, 1024, 1048576, true, false> CargoPacketPool;
/** The actual pool with cargo packets */
extern CargoPacketPool _cargopacket_pool;

template <class Tinst, class Tcont> class CargoList;
class StationCargoList;
class VehicleCargoList;
extern const struct SaveLoad *GetCargoPacketDesc();

/**
 * Container for cargo from the same location and time
 */
struct CargoPacket : CargoPacketPool::PoolItem<&_cargopacket_pool> {
private:
	Money feeder_share;         ///< Value of feeder pickup to be paid for on delivery of cargo
	uint16 count;               ///< The amount of cargo in this packet
	byte days_in_transit;       ///< Amount of days this packet has been in transit
	SourceTypeByte source_type; ///< Type of \c source_id
	SourceID source_id;         ///< Index of source, INVALID_SOURCE if unknown/invalid
	StationID source;           ///< The station where the cargo came from first
	TileIndex source_xy;        ///< The origin of the cargo (first station in feeder chain)
	TileIndex loaded_at_xy;     ///< Location where this cargo has been loaded into the vehicle

	/** The CargoList caches, thus needs to know about it. */
	template <class Tinst, class Tcont> friend class CargoList;
	friend class VehicleCargoList;
	friend class ReservationList;
	friend class StationCargoList;
	/** We want this to be saved, right? */
	friend const struct SaveLoad *GetCargoPacketDesc();
public:
	/** Maximum number of items in a single cargo packet. */
	static const uint16 MAX_COUNT = UINT16_MAX;

	/**
	 * Create a new packet for savegame loading.
	 */
	CargoPacket();

	/**
	 * Creates a new cargo packet
	 * @param source      the source station of the packet
	 * @param source_xy   the source location of the packet
	 * @param count       the number of cargo entities to put in this packet
	 * @param source_type the 'type' of source the packet comes from (for subsidies)
	 * @param source_id   the actual source of the packet (for subsidies)
	 * @pre count != 0
	 */
	CargoPacket(StationID source, TileIndex source_xy, uint16 count, SourceType source_type, SourceID source_id);

	/**
	 * Creates a new cargo packet. Initializes the fields that cannot be changed later.
	 * Used when loading or splitting packets.
	 * @param count           the number of cargo entities to put in this packet
	 * @param days_in_transit number of days the cargo has been in transit
	 * @param source          the station the cargo was initially loaded
	 * @param source_xy       the station location the cargo was initially loaded
	 * @param loaded_at_xy    the location the cargo was loaded last
	 * @param feeder_share    feeder share the packet has already accumulated
	 * @param source_type     the 'type' of source the packet comes from (for subsidies)
	 * @param source_id       the actual source of the packet (for subsidies)
	 */
	CargoPacket(uint16 count, byte days_in_transit, StationID source, TileIndex source_xy, TileIndex loaded_at_xy, Money feeder_share = 0, SourceType source_type = ST_INDUSTRY, SourceID source_id = INVALID_SOURCE);

	/** Destroy the packet */
	~CargoPacket() { }


	/**
	 * Gets the number of 'items' in this packet.
	 * @return the item count
	 */
	FORCEINLINE uint16 Count() const
	{
		return this->count;
	}

	/**
	 * Gets the amount of money already paid to earlier vehicles in
	 * the feeder chain.
	 * @return the feeder share
	 */
	FORCEINLINE Money FeederShare() const
	{
		return this->feeder_share;
	}

	/**
	 * Gets the number of days this cargo has been in transit.
	 * This number isn't really in days, but in 2.5 days (185 ticks) and
	 * it is capped at 255.
	 * @return the length this cargo has been in transit
	 */
	FORCEINLINE byte DaysInTransit() const
	{
		return this->days_in_transit;
	}

	/**
	 * Gets the type of the cargo's source. industry, town or head quarter
	 * @return the source type
	 */
	FORCEINLINE SourceType SourceSubsidyType() const
	{
		return this->source_type;
	}

	/**
	 * Gets the ID of the cargo's source. An IndustryID, TownID or CompanyID
	 * @return the source ID
	 */
	FORCEINLINE SourceID SourceSubsidyID() const
	{
		return this->source_id;
	}

	/**
	 * Gets the ID of the station where the cargo was loaded for the first time
	 * @return the StationID
	 */
	FORCEINLINE SourceID SourceStation() const
	{
		return this->source;
	}

	/**
	 * Gets the coordinates of the cargo's source station
	 * @return the source station's coordinates
	 */
	FORCEINLINE TileIndex SourceStationXY() const
	{
		return this->source_xy;
	}

	/**
	 * Gets the coordinates of the cargo's last loading station
	 * @return the last loading station's coordinates
	 */
	FORCEINLINE TileIndex LoadedAtXY() const
	{
		return this->loaded_at_xy;
	}

	CargoPacket *Split(uint new_size);
	void Merge(CargoPacket *other);

	static void InvalidateAllFrom(SourceType src_type, SourceID src);
	static void InvalidateAllFrom(StationID sid);
	static void AfterLoad();
};

/**
 * Iterate over all _valid_ cargo packets from the given start
 * @param var   the variable used as "iterator"
 * @param start the cargo packet ID of the first packet to iterate over
 */
#define FOR_ALL_CARGOPACKETS_FROM(var, start) FOR_ALL_ITEMS_FROM(CargoPacket, cargopacket_index, var, start)

/**
 * Iterate over all _valid_ cargo packets from the begin of the pool
 * @param var   the variable used as "iterator"
 */
#define FOR_ALL_CARGOPACKETS(var) FOR_ALL_CARGOPACKETS_FROM(var, 0)

enum UnloadType {
	UL_KEEP     = 0,      ///< keep cargo on vehicle
	UL_DELIVER  = 1 << 0, ///< deliver cargo
	UL_TRANSFER = 1 << 1, ///< transfer cargo
	UL_ACCEPTED = 1 << 2, ///< cargo is accepted
};

class StationCargoList;
class VehicleCargoList;

/**
 * Simple collection class for a list of cargo packets
 * @tparam Tinst The actual instantation of this cargo list
 */
template <class Tinst, class Tcont>
class CargoList {
public:
	/** The iterator for our container */
	typedef typename Tcont::iterator Iterator;
	/** The const iterator for our container */
	typedef typename Tcont::const_iterator ConstIterator;
	/** The reverse iterator for our container */
	typedef typename Tcont::reverse_iterator ReverseIterator;
	/** The const reverse iterator for our container */
	typedef typename Tcont::const_reverse_iterator ConstReverseIterator;

protected:
	uint count;                 ///< Cache for the number of cargo entities
	uint cargo_days_in_transit; ///< Cache for the sum of number of days in transit of each entity; comparable to man-hours

	Tcont packets;               ///< The cargo packets in this list

	/**
	 * Update the cache to reflect adding of this packet.
	 * Increases count and days_in_transit
	 * @param cp a new packet to be inserted
	 */
	void AddToCache(const CargoPacket *cp);

	/**
	 * Update the cached values to reflect the removal of this packet.
	 * Decreases count and days_in_transit
	 * @param cp Packet to be removed from cache
	 */
	void RemoveFromCache(const CargoPacket *cp);

	CargoPacket *MovePacket(Iterator &it, uint cap, TileIndex load_place = INVALID_TILE);

	uint MovePacket(StationCargoList *dest, StationID next, Iterator &it, uint cap);

	uint MovePacket(VehicleCargoList *dest, Iterator &it, uint cap, TileIndex load_place = INVALID_TILE, bool reserved = false);

public:
	/** Create the cargo list */
	CargoList() {}
	/** And destroy it ("frees" all cargo packets) */
	~CargoList();

	/**
	 * Returns a pointer to the cargo packet list (so you can iterate over it etc).
	 * @return pointer to the packet list
	 */
	FORCEINLINE const Tcont *Packets() const
	{
		return &this->packets;
	}

	/**
	 * Checks whether this list is empty
	 * @return true if and only if the list is empty
	 */
	FORCEINLINE bool Empty() const
	{
		return this->count == 0;
	}

	/**
	 * Returns the number of cargo entities in this list
	 * @return the before mentioned number
	 */
	FORCEINLINE uint Count() const
	{
		return this->count;
	}

	/**
	 * Returns average number of days in transit for a cargo entity
	 * @return the before mentioned number
	 */
	FORCEINLINE uint DaysInTransit() const
	{
		return this->count == 0 ? 0 : this->cargo_days_in_transit / this->count;
	}

	/**
	 * Truncates the cargo in this list to the given amount. It leaves the
	 * first count cargo entities and removes the rest.
	 * @param max_remaining the maximum amount of entities to be in the list after the command
	 */
	void Truncate(uint max_remaining);

	/** Invalidates the cached data and rebuild it */
	void InvalidateCache();
};

typedef std::list<CargoPacket *> CargoPacketList;

/**
 * CargoList that is used for vehicles.
 */
class VehicleCargoList : public CargoList<VehicleCargoList, CargoPacketList> {
protected:
	static UnloadType WillUnloadOld(byte flags, StationID curr_station, StationID source);
	static UnloadType WillUnloadCargoDist(byte flags, StationID curr_station, StationID next_station, StationID via, StationID source);

	uint TransferPacket(Iterator &c, uint remaining_unload, GoodsEntry *dest, CargoPayment *payment, StationID next);
	uint DeliverPacket(Iterator &c, uint remaining_unload, CargoPayment *payment);
	uint KeepPacket(Iterator &c);

	/** The (direct) parent of this class */
	typedef CargoList<VehicleCargoList, CargoPacketList> Parent;

	CargoPacketList reserved; ///< The packets reserved for unloading in this list
	Money feeder_share;       ///< Cache for the feeder share
	uint reserved_count;      ///< count(reserved)

	/**
	 * Update the cache to reflect adding of this packet.
	 * Increases count, feeder share and days_in_transit
	 * @param cp a new packet to be inserted
	 */
	void AddToCache(const CargoPacket *cp);

	/**
	 * Update the cached values to reflect the removal of this packet.
	 * Decreases count, feeder share and days_in_transit
	 * @param cp Packet to be removed from cache
	 */
	void RemoveFromCache(const CargoPacket *cp);

	static byte GetUnloadFlags(GoodsEntry *dest, OrderUnloadFlags order_flags);

public:
	/** The super class ought to know what it's doing */
	friend class CargoList<VehicleCargoList, CargoPacketList>;
	/** The vehicles have a cargo list (and we want that saved). */
	friend const struct SaveLoad *GetVehicleDescription(VehicleType vt);
	/**
	 * Moves the given amount of cargo from a vehicle to a station.
	 * Depending on the value of flags and dest the side effects of this function differ:
	 *  - dest->acceptance_pickup & GoodsEntry::ACCEPTANCE:
	 *                        => MoveToStation sets OUF_UNLOAD_IF_POSSIBLE in the flags
	 *                        packets are accepted here and may be unloaded and/or delivered (=destroyed);
	 *                        if not using cargodist: all packets are unloaded and delivered
	 *                        if using cargodist: only packets which have this station as final destination are unloaded and delivered
	 *                        if using cargodist: other packets may or may not be unloaded, depending on next_station
	 *                        if not set and using cargodist: packets may still be unloaded, but not delivered.
	 *  - OUFB_UNLOAD: unload all packets unconditionally;
	 *                        if OUF_UNLOAD_IF_POSSIBLE set and OUFB_TRANSFER not set: also deliver packets (no matter if using cargodist)
	 *  - OUFB_TRANSFER: don't deliver any packets;
	 *                        overrides delivering aspect of OUF_UNLOAD_IF_POSSIBLE
	 * @param dest         the destination to move the cargo to
	 * @param max_unload   the maximum amount of cargo entities to move
	 * @param flags        how to handle the moving (side effects)
	 * @param curr_station the station where the cargo currently resides
	 * @param next_station the next unloading station in the vehicle's order list
	 * @return the number of cargo entities actually moved
	 */
	uint MoveToStation(GoodsEntry * dest, uint max_unload, OrderUnloadFlags flags, StationID curr_station, StationID next_station, CargoPayment *payment);

	~VehicleCargoList();

	/**
	 * Returns total sum of the feeder share for all packets
	 * @return the before mentioned number
	 */
	FORCEINLINE Money FeederShare() const
	{
		return this->feeder_share;
	}

	/**
	 * tries to merge the packet with another one in the packets list.
	 * if no fitting packet is found, appends it.
	 * @param cp the packet to be inserted
	 */
	void MergeOrPush(CargoPacket *cp);

	/**
	 * Appends the given cargo packet
	 * @warning After appending this packet may not exist anymore!
	 * @note Do not use the cargo packet anymore after it has been appended to this CargoList!
	 * @param cp the cargo packet to add
	 * @param check_merge if true, check existing packets in the list for mergability
	 * @pre cp != NULL
	 */
	void Append(CargoPacket *cp);

	/**
	 * Returns sum of cargo on board the vehicle (ie not only
	 * reserved)
	 * @return cargo on board the vehicle
	 */
	FORCEINLINE uint OnboardCount() const
	{
		return this->count - this->reserved_count;
	}

	/**
	 * Returns sum of cargo reserved for the vehicle
	 * @return cargo reserved for the vehicle
	 */
	FORCEINLINE uint ReservedCount() const
	{
		return this->reserved_count;
	}

	/**
	 * Returns a pointer to the reserved cargo list (so you can iterate over it etc).
	 * @return pointer to the reserved list
	 */
	FORCEINLINE const CargoPacketList *Reserved() const
	{
		return &this->reserved;
	}

<<<<<<< HEAD
    /**
     * Returns source of the first cargo packet in this list
     * If the regular packets list is empty but there are packets
     * in the reservation list it returns the source of the first
     * reserved packet.
     * @return the before mentioned source
     */
=======
	/**
	 * Returns source of the first cargo packet in this list
	 * If the regular packets list is empty but there are packets
	 * in the reservation list it returns the source of the first
	 * reserved packet.
	 * @return the before mentioned source
	 */
>>>>>>> 0adcf2b3
	FORCEINLINE StationID Source() const
	{
		if (this->Empty()) {
			return INVALID_STATION;
		} else if (this->packets.empty()) {
			return this->reserved.front()->source;
		} else {
			return this->packets.front()->source;
		}
	}

	/**
	 * Reserves a packet for later loading
	 */
	void Reserve(CargoPacket *cp);

	/**
	 * Returns all reserved cargo to the station
	 */
	void Unreserve(StationID next, StationCargoList *dest);

	/**
	 * load packets from the reserved list
	 * @params count the number of cargo to load
	 * @return true if there are still packets that might be loaded from the reservation list
	 */
	uint LoadReserved(uint count);

	/**
	 * swap the reserved and packets lists when starting to load cargo.
	 * @pre this->packets.empty()
	 */
	void SwapReserved();

	/**
	 * Ages the all cargo in this list
	 */
	void AgeCargo();

	/** Invalidates the cached data and rebuild it */
	void InvalidateCache();

	/**
	 * Moves the given amount of cargo to another vehicle (during autoreplace).
	 * @param dest         the destination to move the cargo to
	 * @param max_load     the maximum amount of cargo entities to move
	 */
	uint MoveTo(VehicleCargoList *dest, uint cap);

	/**
	 * Are two the two CargoPackets mergeable in the context of
	 * a list of CargoPackets for a Vehicle?
	 * @param cp1 the first CargoPacket
	 * @param cp2 the second CargoPacket
	 * @return true if they are mergeable
	 */
	static bool AreMergable(const CargoPacket *cp1, const CargoPacket *cp2)
	{
		return cp1->source_xy    == cp2->source_xy &&
				cp1->days_in_transit == cp2->days_in_transit &&
				cp1->source_type     == cp2->source_type &&
				cp1->source_id       == cp2->source_id &&
				cp1->loaded_at_xy    == cp2->loaded_at_xy;
	}
};

typedef MultiMap<StationID, CargoPacket *> StationCargoPacketMap;

/**
 * CargoList that is used for stations.
 */
class StationCargoList : public CargoList<StationCargoList, StationCargoPacketMap> {
public:
	/** The super class ought to know what it's doing */
	friend class CargoList<StationCargoList, StationCargoPacketMap>;
	/** The stations, via GoodsEntry, have a CargoList. */
	friend const struct SaveLoad *GetGoodsDesc();

	/**
	 * Returns source of the first cargo packet in this list
	 * @return the before mentioned source
	 */
	FORCEINLINE StationID Source() const
	{
		return this->Empty() ? INVALID_STATION : this->packets.begin()->second.front()->source;
	}

	/**
	 * Are two the two CargoPackets mergeable in the context of
	 * a list of CargoPackets for a Vehicle?
	 * @param cp1 the first CargoPacket
	 * @param cp2 the second CargoPacket
	 * @return true if they are mergeable
	 */
	static bool AreMergable(const CargoPacket *cp1, const CargoPacket *cp2)
	{
		return cp1->source_xy    == cp2->source_xy &&
				cp1->days_in_transit == cp2->days_in_transit &&
				cp1->source_type     == cp2->source_type &&
				cp1->source_id       == cp2->source_id;
	}

	uint MoveTo(VehicleCargoList *dest, uint cap, StationID next_station, TileIndex load_place = INVALID_TILE, bool reserve = false);

	/**
	 * Appends the given cargo packet to the range of packets with the same next station
	 * @warning After appending this packet may not exist anymore!
	 * @note Do not use the cargo packet anymore after it has been appended to this CargoList!
	 * @param next the next hop
	 * @param cp the cargo packet to add
	 * @pre cp != NULL
	 */
	void Append(StationID next, CargoPacket *cp);

	/**
	 * route all packets with station "to" as next hop to a different place, except "curr"
	 */
	void RerouteStalePackets(StationID curr, StationID to, GoodsEntry * ge);

	static void InvalidateAllFrom(SourceType src_type, SourceID src);

protected:
	uint MovePackets(VehicleCargoList *dest, uint cap, Iterator begin, Iterator end, TileIndex load_place, bool reserve);
};

#endif /* CARGOPACKET_H */<|MERGE_RESOLUTION|>--- conflicted
+++ resolved
@@ -418,15 +418,6 @@
 		return &this->reserved;
 	}
 
-<<<<<<< HEAD
-    /**
-     * Returns source of the first cargo packet in this list
-     * If the regular packets list is empty but there are packets
-     * in the reservation list it returns the source of the first
-     * reserved packet.
-     * @return the before mentioned source
-     */
-=======
 	/**
 	 * Returns source of the first cargo packet in this list
 	 * If the regular packets list is empty but there are packets
@@ -434,7 +425,6 @@
 	 * reserved packet.
 	 * @return the before mentioned source
 	 */
->>>>>>> 0adcf2b3
 	FORCEINLINE StationID Source() const
 	{
 		if (this->Empty()) {
