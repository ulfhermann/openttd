/* $Id$ */

/*
 * This file is part of OpenTTD.
 * OpenTTD is free software; you can redistribute it and/or modify it under the terms of the GNU General Public License as published by the Free Software Foundation, version 2.
 * OpenTTD is distributed in the hope that it will be useful, but WITHOUT ANY WARRANTY; without even the implied warranty of MERCHANTABILITY or FITNESS FOR A PARTICULAR PURPOSE.
 * See the GNU General Public License for more details. You should have received a copy of the GNU General Public License along with OpenTTD. If not, see <http://www.gnu.org/licenses/>.
 */

/** @file cargopacket.h Base class for cargo packets. */

#ifndef CARGOPACKET_H
#define CARGOPACKET_H

#include "core/pool_type.hpp"
#include "economy_type.h"
#include "station_type.h"
#include "order_type.h"
#include "cargo_type.h"
#include "cargotype.h"
#include "vehicle_type.h"
#include "core/multimap.hpp"
#include <list>

/** Unique identifier for a single cargo packet. */
typedef uint32 CargoPacketID;
struct CargoPacket;

/** Type of the pool for cargo packets for a little over 16 million packets. */
typedef Pool<CargoPacket, CargoPacketID, 1024, 0xFFF000, true, false> CargoPacketPool;
/** The actual pool with cargo packets. */
extern CargoPacketPool _cargopacket_pool;

template <class Tinst, class Tcont> class CargoList;
class StationCargoList; // forward-declare, so we can use it in VehicleCargoList::Unreserve
class VehicleCargoList; // forward-declare, so we can use it in CargoList::MovePacket
extern const struct SaveLoad *GetCargoPacketDesc();

/**
 * Container for cargo from the same location and time.
 */
struct CargoPacket : CargoPacketPool::PoolItem<&_cargopacket_pool> {
private:
	Money feeder_share;         ///< Value of feeder pickup to be paid for on delivery of cargo.
	uint16 count;               ///< The amount of cargo in this packet.
	byte days_in_transit;       ///< Amount of days this packet has been in transit.
	SourceTypeByte source_type; ///< Type of \c source_id.
	SourceID source_id;         ///< Index of source, INVALID_SOURCE if unknown/invalid.
	StationID source;           ///< The station where the cargo came from first.
	TileIndex source_xy;        ///< The origin of the cargo (first station in feeder chain).
	TileIndex loaded_at_xy;     ///< Location where this cargo has been loaded into the vehicle.

	/** The CargoList caches, thus needs to know about it. */
	template <class Tinst, class Tcont> friend class CargoList;
	friend class VehicleCargoList;
	friend class StationCargoList;
	/** We want this to be saved, right? */
	friend const struct SaveLoad *GetCargoPacketDesc();
public:
	/** Maximum number of items in a single cargo packet. */
	static const uint16 MAX_COUNT = UINT16_MAX;

	CargoPacket();

	CargoPacket(StationID source, TileIndex source_xy, uint16 count, SourceType source_type, SourceID source_id);

	CargoPacket(uint16 count, byte days_in_transit, StationID source, TileIndex source_xy, TileIndex loaded_at_xy, Money feeder_share = 0, SourceType source_type = ST_INDUSTRY, SourceID source_id = INVALID_SOURCE);

	/** Destroy the packet. */
	~CargoPacket() { }

	CargoPacket *Split(uint new_size);

	void Merge(CargoPacket *cp);

	/**
	 * Gets the number of 'items' in this packet.
	 * @return Item count.
	 */
	FORCEINLINE uint16 Count() const
	{
		return this->count;
	}

	/**
	 * Gets the amount of money already paid to earlier vehicles in
	 * the feeder chain.
	 * @return Feeder share.
	 */
	FORCEINLINE Money FeederShare() const
	{
		return this->feeder_share;
	}

	/**
	 * Gets the number of days this cargo has been in transit.
	 * This number isn't really in days, but in 2.5 days (185 ticks) and
	 * it is capped at 255.
	 * @return Length this cargo has been in transit.
	 */
	FORCEINLINE byte DaysInTransit() const
	{
		return this->days_in_transit;
	}

	/**
	 * Gets the type of the cargo's source. industry, town or head quarter.
	 * @return Source type.
	 */
	FORCEINLINE SourceType SourceSubsidyType() const
	{
		return this->source_type;
	}

	/**
	 * Gets the ID of the cargo's source. An IndustryID, TownID or CompanyID.
	 * @return Source ID.
	 */
	FORCEINLINE SourceID SourceSubsidyID() const
	{
		return this->source_id;
	}

	/**
	 * Gets the ID of the station where the cargo was loaded for the first time.
	 * @return StationID.
	 */
	FORCEINLINE SourceID SourceStation() const
	{
		return this->source;
	}

	/**
	 * Gets the coordinates of the cargo's source station.
	 * @return Source station's coordinates.
	 */
	FORCEINLINE TileIndex SourceStationXY() const
	{
		return this->source_xy;
	}

	/**
	 * Gets the coordinates of the cargo's last loading station.
	 * @return Last loading station's coordinates.
	 */
	FORCEINLINE TileIndex LoadedAtXY() const
	{
		return this->loaded_at_xy;
	}

<<<<<<< HEAD
	CargoPacket *Split(uint new_size);
	void Merge(CargoPacket *other);

=======
>>>>>>> 9e2f1caf
	static void InvalidateAllFrom(SourceType src_type, SourceID src);
	static void InvalidateAllFrom(StationID sid);
	static void AfterLoad();
};

/**
 * Iterate over all _valid_ cargo packets from the given start.
 * @param var   Variable used as "iterator".
 * @param start Cargo packet ID of the first packet to iterate over.
 */
#define FOR_ALL_CARGOPACKETS_FROM(var, start) FOR_ALL_ITEMS_FROM(CargoPacket, cargopacket_index, var, start)

/**
 * Iterate over all _valid_ cargo packets from the begin of the pool.
 * @param var   Variable used as "iterator".
 */
#define FOR_ALL_CARGOPACKETS(var) FOR_ALL_CARGOPACKETS_FROM(var, 0)

/** Kind of actions that could be done with packets on unloading */
enum UnloadType {
	UL_KEEP     = 0,      ///< keep cargo on vehicle
	UL_DELIVER  = 1 << 0, ///< deliver cargo
	UL_TRANSFER = 1 << 1, ///< transfer cargo
	UL_ACCEPTED = 1 << 2, ///< cargo is accepted
};

/**
 * Simple collection class for a list of cargo packets.
 * @tparam Tinst Actual instantation of this cargo list.
 */
template <class Tinst, class Tcont>
class CargoList {
public:
<<<<<<< HEAD
	/** The iterator for our container */
	typedef typename Tcont::iterator Iterator;
	/** The const iterator for our container */
	typedef typename Tcont::const_iterator ConstIterator;
	/** The reverse iterator for our container */
	typedef typename Tcont::reverse_iterator ReverseIterator;
	/** The const reverse iterator for our container */
=======
	/** Iterator for our container. */
	typedef typename Tcont::iterator Iterator;
	/** Const iterator for our container. */
	typedef typename Tcont::const_iterator ConstIterator;
	/** Reverse iterator for our container. */
	typedef typename Tcont::reverse_iterator ReverseIterator;
	/** Const reverse iterator for our container. */
>>>>>>> 9e2f1caf
	typedef typename Tcont::const_reverse_iterator ConstReverseIterator;

protected:
	uint count;                 ///< Cache for the number of cargo entities.
	uint cargo_days_in_transit; ///< Cache for the sum of number of days in transit of each entity; comparable to man-hours.

<<<<<<< HEAD
	Tcont packets;              ///< The cargo packets in this list
=======
	Tcont packets;              ///< The cargo packets in this list.
>>>>>>> 9e2f1caf

	void AddToCache(const CargoPacket *cp);

	void RemoveFromCache(const CargoPacket *cp);

	CargoPacket *RemovePacket(Iterator &it, uint cap, TileIndex load_place = INVALID_TILE);

	uint MovePacket(StationCargoList *dest, StationID next, Iterator &it, uint cap);

	uint MovePacket(VehicleCargoList *dest, Iterator &it, uint cap, TileIndex load_place = INVALID_TILE, bool reserved = false);

public:
	/** Create the cargo list. */
	CargoList() {}

	~CargoList();

	/**
	 * Returns a pointer to the cargo packet list (so you can iterate over it etc).
	 * @return Pointer to the packet list.
	 */
	FORCEINLINE const Tcont *Packets() const
	{
		return &this->packets;
	}

	/**
	 * Checks whether this list is empty.
	 * @return True if and only if the list is empty.
	 */
	FORCEINLINE bool Empty() const
	{
		return this->count == 0;
	}

	/**
	 * Returns the number of cargo entities in this list.
	 * @return The before mentioned number.
	 */
	FORCEINLINE uint Count() const
	{
		return this->count;
	}

	/**
<<<<<<< HEAD
	 * Returns average number of days in transit for a cargo entity
	 * @return the before mentioned number
=======
	 * Returns average number of days in transit for a cargo entity.
	 * @return The before mentioned number.
>>>>>>> 9e2f1caf
	 */
	FORCEINLINE uint DaysInTransit() const
	{
		return this->count == 0 ? 0 : this->cargo_days_in_transit / this->count;
	}

	void Truncate(uint max_remaining);

	void InvalidateCache();
};

typedef std::list<CargoPacket *> CargoPacketList;

/**
 * CargoList that is used for vehicles.
 */
class VehicleCargoList : public CargoList<VehicleCargoList, CargoPacketList> {
protected:
<<<<<<< HEAD

	uint TransferPacket(Iterator &c, uint remaining_unload, StationCargoList *dest, CargoPayment *payment, StationID next);
	uint DeliverPacket(Iterator &c, uint remaining_unload, CargoPayment *payment);
	uint KeepPacket(Iterator &c);

	/** The (direct) parent of this class */
	typedef CargoList<VehicleCargoList, CargoPacketList> Parent;

	CargoPacketList reserved; ///< The packets reserved for unloading in this list
	Money feeder_share;       ///< Cache for the feeder share
	uint reserved_count;      ///< Cache for the number of reserved cargo entities
=======
	uint TransferPacket(Iterator &c, uint remaining_unload, StationCargoList *dest, CargoPayment *payment, StationID next);
	uint DeliverPacket(Iterator &c, uint remaining_unload, CargoPayment *payment);
	uint KeepPacket(Iterator &c);

	/** The (direct) parent of this class. */
	typedef CargoList<VehicleCargoList, CargoPacketList> Parent;

	CargoPacketList reserved; ///< Packets reserved for unloading in this list.
	Money feeder_share;       ///< Cache for the feeder share.
	uint reserved_count;      ///< Cache for the number of reserved cargo entities.
>>>>>>> 9e2f1caf

	void AddToCache(const CargoPacket *cp);

	void RemoveFromCache(const CargoPacket *cp);

public:
<<<<<<< HEAD
	/** the station cargo list needs to control the unloading */
	friend class StationCargoList;
	/** The super class ought to know what it's doing */
=======
	/** The station cargo list needs to control the unloading. */
	friend class StationCargoList;
	/** The super class ought to know what it's doing. */
>>>>>>> 9e2f1caf
	friend class CargoList<VehicleCargoList, CargoPacketList>;
	/** The vehicles have a cargo list (and we want that saved). */
	friend const struct SaveLoad *GetVehicleDescription(VehicleType vt);

	~VehicleCargoList();

	/**
	 * Returns total sum of the feeder share for all packets.
	 * @return The before mentioned number.
	 */
	FORCEINLINE Money FeederShare() const
	{
		return this->feeder_share;
	}

	void Append(CargoPacket *cp, bool update_cache = true);

	/**
	 * Returns sum of cargo on board the vehicle (ie not only
	 * reserved).
<<<<<<< HEAD
	 * @return cargo on board the vehicle.
=======
	 * @return Cargo on board the vehicle.
>>>>>>> 9e2f1caf
	 */
	FORCEINLINE uint OnboardCount() const
	{
		return this->count - this->reserved_count;
	}

	/**
	 * Returns sum of cargo reserved for the vehicle.
<<<<<<< HEAD
	 * @return cargo reserved for the vehicle.
=======
	 * @return Cargo reserved for the vehicle.
>>>>>>> 9e2f1caf
	 */
	FORCEINLINE uint ReservedCount() const
	{
		return this->reserved_count;
	}

	/**
	 * Returns a pointer to the reserved cargo list.
<<<<<<< HEAD
	 * @return pointer to the reserved list.
=======
	 * @return Pointer to the reserved list.
>>>>>>> 9e2f1caf
	 */
	FORCEINLINE const CargoPacketList *Reserved() const
	{
		return &this->reserved;
	}

	/**
<<<<<<< HEAD
	 * Returns source of the first cargo packet in this list
	 * If the regular packets list is empty but there are packets
	 * in the reservation list it returns the source of the first
	 * reserved packet.
	 * @return the before mentioned source
=======
	 * Returns source of the first cargo packet in this list.
	 * If the regular packets list is empty but there are packets
	 * in the reservation list it returns the source of the first
	 * reserved packet.
	 * @return The before mentioned source.
>>>>>>> 9e2f1caf
	 */
	FORCEINLINE StationID Source() const
	{
		if (this->Empty()) {
			return INVALID_STATION;
		} else if (this->packets.empty()) {
			return this->reserved.front()->source;
		} else {
			return this->packets.front()->source;
		}
	}

	void Reserve(CargoPacket *cp);

	void Unreserve(StationID next, StationCargoList *dest);

	uint LoadReserved(uint count);

	void SwapReserved();

	void AgeCargo();

	void InvalidateCache();

	uint MoveTo(VehicleCargoList *dest, uint cap);

	/**
	 * Are two the two CargoPackets mergeable in the context of
	 * a list of CargoPackets for a Vehicle?
	 * @param cp1 First CargoPacket.
	 * @param cp2 Second CargoPacket.
	 * @return True if they are mergeable.
	 */
	static bool AreMergable(const CargoPacket *cp1, const CargoPacket *cp2)
	{
		return cp1->source_xy    == cp2->source_xy &&
				cp1->days_in_transit == cp2->days_in_transit &&
				cp1->source_type     == cp2->source_type &&
				cp1->source_id       == cp2->source_id &&
				cp1->loaded_at_xy    == cp2->loaded_at_xy;
	}
};

typedef MultiMap<StationID, CargoPacket *> StationCargoPacketMap;

/**
 * CargoList that is used for stations.
 */
class StationCargoList : public CargoList<StationCargoList, StationCargoPacketMap> {
public:
<<<<<<< HEAD
	/** The super class ought to know what it's doing */
=======
	/** The super class ought to know what it's doing. */
>>>>>>> 9e2f1caf
	friend class CargoList<StationCargoList, StationCargoPacketMap>;
	/** The stations, via GoodsEntry, have a CargoList. */
	friend const struct SaveLoad *GetGoodsDesc();

	StationCargoList() : station(NULL), cargo(INVALID_CARGO) {}

	/**
	 * Are two the two CargoPackets mergeable in the context of
	 * a list of CargoPackets for a Vehicle?
	 * @param cp1 First CargoPacket.
	 * @param cp2 Second CargoPacket.
	 * @return True if they are mergeable.
	 */
	static bool AreMergable(const CargoPacket *cp1, const CargoPacket *cp2)
	{
		return cp1->source_xy    == cp2->source_xy &&
				cp1->days_in_transit == cp2->days_in_transit &&
				cp1->source_type     == cp2->source_type &&
				cp1->source_id       == cp2->source_id;
	}

	uint TakeFrom(VehicleCargoList *source, uint max_unload, OrderUnloadFlags flags, StationID next_station, bool has_stopped, CargoPayment *payment);

	uint MoveTo(VehicleCargoList *dest, uint cap, StationID next_station, bool reserve = false);

	void Append(StationID next, CargoPacket *cp);

	void RerouteStalePackets(StationID to);

	void RandomTruncate(uint max_remaining);

	/**
<<<<<<< HEAD
	 * Returns source of the first cargo packet in this list
	 * @return the before mentioned source
=======
	 * Returns source of the first cargo packet in this list.
	 * @return The before mentioned source.
>>>>>>> 9e2f1caf
	 */
	FORCEINLINE StationID Source() const
	{
		return this->Empty() ? INVALID_STATION : this->packets.begin()->second.front()->source;
	}

	void AssignTo(Station *station, CargoID cargo);

	static void InvalidateAllFrom(SourceType src_type, SourceID src);

protected:
	Station *station;
	CargoID cargo;

	byte GetUnloadFlags(OrderUnloadFlags order_flags);

	UnloadType WillUnloadOld(byte flags, StationID source);
	UnloadType WillUnloadCargoDist(byte flags, StationID next_station, StationID via, StationID source);

	uint MovePackets(VehicleCargoList *dest, uint cap, Iterator begin, Iterator end, bool reserve);
};

#endif /* CARGOPACKET_H */<|MERGE_RESOLUTION|>--- conflicted
+++ resolved
@@ -148,12 +148,6 @@
 		return this->loaded_at_xy;
 	}
 
-<<<<<<< HEAD
-	CargoPacket *Split(uint new_size);
-	void Merge(CargoPacket *other);
-
-=======
->>>>>>> 9e2f1caf
 	static void InvalidateAllFrom(SourceType src_type, SourceID src);
 	static void InvalidateAllFrom(StationID sid);
 	static void AfterLoad();
@@ -187,15 +181,6 @@
 template <class Tinst, class Tcont>
 class CargoList {
 public:
-<<<<<<< HEAD
-	/** The iterator for our container */
-	typedef typename Tcont::iterator Iterator;
-	/** The const iterator for our container */
-	typedef typename Tcont::const_iterator ConstIterator;
-	/** The reverse iterator for our container */
-	typedef typename Tcont::reverse_iterator ReverseIterator;
-	/** The const reverse iterator for our container */
-=======
 	/** Iterator for our container. */
 	typedef typename Tcont::iterator Iterator;
 	/** Const iterator for our container. */
@@ -203,18 +188,13 @@
 	/** Reverse iterator for our container. */
 	typedef typename Tcont::reverse_iterator ReverseIterator;
 	/** Const reverse iterator for our container. */
->>>>>>> 9e2f1caf
 	typedef typename Tcont::const_reverse_iterator ConstReverseIterator;
 
 protected:
 	uint count;                 ///< Cache for the number of cargo entities.
 	uint cargo_days_in_transit; ///< Cache for the sum of number of days in transit of each entity; comparable to man-hours.
 
-<<<<<<< HEAD
-	Tcont packets;              ///< The cargo packets in this list
-=======
 	Tcont packets;              ///< The cargo packets in this list.
->>>>>>> 9e2f1caf
 
 	void AddToCache(const CargoPacket *cp);
 
@@ -260,13 +240,8 @@
 	}
 
 	/**
-<<<<<<< HEAD
-	 * Returns average number of days in transit for a cargo entity
-	 * @return the before mentioned number
-=======
 	 * Returns average number of days in transit for a cargo entity.
 	 * @return The before mentioned number.
->>>>>>> 9e2f1caf
 	 */
 	FORCEINLINE uint DaysInTransit() const
 	{
@@ -285,45 +260,25 @@
  */
 class VehicleCargoList : public CargoList<VehicleCargoList, CargoPacketList> {
 protected:
-<<<<<<< HEAD
-
 	uint TransferPacket(Iterator &c, uint remaining_unload, StationCargoList *dest, CargoPayment *payment, StationID next);
 	uint DeliverPacket(Iterator &c, uint remaining_unload, CargoPayment *payment);
 	uint KeepPacket(Iterator &c);
 
-	/** The (direct) parent of this class */
-	typedef CargoList<VehicleCargoList, CargoPacketList> Parent;
-
-	CargoPacketList reserved; ///< The packets reserved for unloading in this list
-	Money feeder_share;       ///< Cache for the feeder share
-	uint reserved_count;      ///< Cache for the number of reserved cargo entities
-=======
-	uint TransferPacket(Iterator &c, uint remaining_unload, StationCargoList *dest, CargoPayment *payment, StationID next);
-	uint DeliverPacket(Iterator &c, uint remaining_unload, CargoPayment *payment);
-	uint KeepPacket(Iterator &c);
-
 	/** The (direct) parent of this class. */
 	typedef CargoList<VehicleCargoList, CargoPacketList> Parent;
 
 	CargoPacketList reserved; ///< Packets reserved for unloading in this list.
 	Money feeder_share;       ///< Cache for the feeder share.
 	uint reserved_count;      ///< Cache for the number of reserved cargo entities.
->>>>>>> 9e2f1caf
 
 	void AddToCache(const CargoPacket *cp);
 
 	void RemoveFromCache(const CargoPacket *cp);
 
 public:
-<<<<<<< HEAD
-	/** the station cargo list needs to control the unloading */
-	friend class StationCargoList;
-	/** The super class ought to know what it's doing */
-=======
 	/** The station cargo list needs to control the unloading. */
 	friend class StationCargoList;
 	/** The super class ought to know what it's doing. */
->>>>>>> 9e2f1caf
 	friend class CargoList<VehicleCargoList, CargoPacketList>;
 	/** The vehicles have a cargo list (and we want that saved). */
 	friend const struct SaveLoad *GetVehicleDescription(VehicleType vt);
@@ -344,11 +299,7 @@
 	/**
 	 * Returns sum of cargo on board the vehicle (ie not only
 	 * reserved).
-<<<<<<< HEAD
-	 * @return cargo on board the vehicle.
-=======
 	 * @return Cargo on board the vehicle.
->>>>>>> 9e2f1caf
 	 */
 	FORCEINLINE uint OnboardCount() const
 	{
@@ -357,11 +308,7 @@
 
 	/**
 	 * Returns sum of cargo reserved for the vehicle.
-<<<<<<< HEAD
-	 * @return cargo reserved for the vehicle.
-=======
 	 * @return Cargo reserved for the vehicle.
->>>>>>> 9e2f1caf
 	 */
 	FORCEINLINE uint ReservedCount() const
 	{
@@ -370,11 +317,7 @@
 
 	/**
 	 * Returns a pointer to the reserved cargo list.
-<<<<<<< HEAD
-	 * @return pointer to the reserved list.
-=======
 	 * @return Pointer to the reserved list.
->>>>>>> 9e2f1caf
 	 */
 	FORCEINLINE const CargoPacketList *Reserved() const
 	{
@@ -382,19 +325,11 @@
 	}
 
 	/**
-<<<<<<< HEAD
-	 * Returns source of the first cargo packet in this list
-	 * If the regular packets list is empty but there are packets
-	 * in the reservation list it returns the source of the first
-	 * reserved packet.
-	 * @return the before mentioned source
-=======
 	 * Returns source of the first cargo packet in this list.
 	 * If the regular packets list is empty but there are packets
 	 * in the reservation list it returns the source of the first
 	 * reserved packet.
 	 * @return The before mentioned source.
->>>>>>> 9e2f1caf
 	 */
 	FORCEINLINE StationID Source() const
 	{
@@ -445,11 +380,7 @@
  */
 class StationCargoList : public CargoList<StationCargoList, StationCargoPacketMap> {
 public:
-<<<<<<< HEAD
-	/** The super class ought to know what it's doing */
-=======
 	/** The super class ought to know what it's doing. */
->>>>>>> 9e2f1caf
 	friend class CargoList<StationCargoList, StationCargoPacketMap>;
 	/** The stations, via GoodsEntry, have a CargoList. */
 	friend const struct SaveLoad *GetGoodsDesc();
@@ -482,13 +413,8 @@
 	void RandomTruncate(uint max_remaining);
 
 	/**
-<<<<<<< HEAD
-	 * Returns source of the first cargo packet in this list
-	 * @return the before mentioned source
-=======
 	 * Returns source of the first cargo packet in this list.
 	 * @return The before mentioned source.
->>>>>>> 9e2f1caf
 	 */
 	FORCEINLINE StationID Source() const
 	{
