/* $Id$ */

/** @file cargopacket.h Base class for cargo packets. */

#ifndef CARGOPACKET_H
#define CARGOPACKET_H

#include "core/pool_type.hpp"
#include "economy_type.h"
#include "tile_type.h"
#include "station_type.h"
#include "order_type.h"
#include <list>

typedef uint32 CargoPacketID;
struct CargoPacket;
struct GoodsEntry;
class Payment;

/** We want to use a pool */
typedef Pool<CargoPacket, CargoPacketID, 1024, 1048576> CargoPacketPool;
extern CargoPacketPool _cargopacket_pool;

/**
 * Container for cargo from the same location and time
 */
struct CargoPacket : CargoPacketPool::PoolItem<&_cargopacket_pool> {
	Money feeder_share;     ///< Value of feeder pickup to be paid for on delivery of cargo
	TileIndex source_xy;    ///< The origin of the cargo (first station in feeder chain)
	TileIndex loaded_at_xy; ///< Location where this cargo has been loaded into the vehicle
	StationID source;       ///< The station where the cargo came from first
	StationID next;         ///< The next hop where this cargo is trying to go

	uint16 count;           ///< The amount of cargo in this packet
	byte days_in_transit;   ///< Amount of days this packet has been in transit

	/**
	 * Creates a new cargo packet
	 * @param source the source of the packet
	 * @param count  the number of cargo entities to put in this packet
	 * @pre count != 0 || source == INVALID_STATION
	 */
	CargoPacket(StationID source = INVALID_STATION, StationID next = INVALID_STATION, uint16 count = 0);

	/** Destroy the packet */
	~CargoPacket() { }

	/**
	 * Checks whether the cargo packet is from (exactly) the same source
	 * in time and location.
	 * @param cp the cargo packet to compare to
	 * @return true if and only if days_in_transit and source_xy are equal
	 */
	FORCEINLINE bool SameSource(const CargoPacket *cp) const
	{
<<<<<<< HEAD
		return this->source_xy == cp->source_xy && this->days_in_transit == cp->days_in_transit && this->paid_for == cp->paid_for && this->next == cp->next;
=======
		return this->source_xy == cp->source_xy && this->days_in_transit == cp->days_in_transit;
>>>>>>> ee71862f
	}
	
	CargoPacket * Split(uint new_size);
};

/**
 * Iterate over all _valid_ cargo packets from the given start
 * @param var   the variable used as "iterator"
 * @param start the cargo packet ID of the first packet to iterate over
 */
#define FOR_ALL_CARGOPACKETS_FROM(var, start) FOR_ALL_ITEMS_FROM(CargoPacket, cargopacket_index, var, start)

/**
 * Iterate over all _valid_ cargo packets from the begin of the pool
 * @param var   the variable used as "iterator"
 */
#define FOR_ALL_CARGOPACKETS(var) FOR_ALL_CARGOPACKETS_FROM(var, 0)

extern const struct SaveLoad *GetGoodsDesc();

enum UnloadType {
	UL_KEEP     = 0,      ///< keep cargo on vehicle
	UL_DELIVER  = 1 << 0, ///< deliver cargo
	UL_TRANSFER = 1 << 1, ///< transfer cargo
	UL_ACCEPTED = 1 << 2, ///< cargo is accepted
};

struct UnloadDescription {
	UnloadDescription(GoodsEntry * d, StationID curr, StationID next, OrderUnloadFlags f);
	GoodsEntry * dest;
	/**
	 * station we are trying to unload at now
	 */
	StationID curr_station;
	/**
	 * station the vehicle will unload at next
	 */
	StationID next_station;
	/**
	 * delivery flags
	 */
	byte flags;
};

/**
 * Simple collection class for a list of cargo packets
 */
class CargoList {
public:
	/** List of cargo packets */
	typedef std::list<CargoPacket *> List;

<<<<<<< HEAD
=======
	/** Kind of actions that could be done with packets on move */
	enum MoveToAction {
		MTA_FINAL_DELIVERY, ///< "Deliver" the packet to the final destination, i.e. destroy the packet
		MTA_CARGO_LOAD,     ///< Load the packet onto a vehicle, i.e. set the last loaded station ID
		MTA_TRANSFER,       ///< The cargo is moved as part of a transfer
		MTA_UNLOAD,         ///< The cargo is moved as part of a forced unload
	};

>>>>>>> ee71862f
private:
	List packets;         ///< The cargo packets in this list

	bool empty;           ///< Cache for whether this list is empty or not
	uint count;           ///< Cache for the number of cargo entities
	Money feeder_share;   ///< Cache for the feeder share
	StationID source;     ///< Cache for the source of the packet
	uint days_in_transit; ///< Cache for the number of days in transit

	void DeliverPacket(List::iterator & c, uint & remaining_unload);
	CargoPacket * TransferPacket(List::iterator & c, uint & remaining_unload, GoodsEntry * dest);
	UnloadType WillUnloadOld(const UnloadDescription & ul, const CargoPacket * p) const;
	UnloadType WillUnloadCargoDist(const UnloadDescription & ul, const CargoPacket * p) const;
	uint LoadPackets(List * dest, uint cap, StationID next_station, List * rejected = NULL, TileIndex load_place = INVALID_TILE);

public:
	friend const struct SaveLoad *GetGoodsDesc();

	/** Create the cargo list */
	FORCEINLINE CargoList() { this->InvalidateCache(); }
	/** And destroy it ("frees" all cargo packets) */
	~CargoList();

	/**
	 * Returns a pointer to the cargo packet list (so you can iterate over it etc).
	 * @return pointer to the packet list
	 */
	FORCEINLINE const CargoList::List *Packets() const { return &this->packets; }

	/**
	 * Ages the all cargo in this list
	 */
	void AgeCargo();

	/**
	 * Checks whether this list is empty
	 * @return true if and only if the list is empty
	 */
	FORCEINLINE bool Empty() const { return this->empty; }

	/**
	 * Returns the number of cargo entities in this list
	 * @return the before mentioned number
	 */
	FORCEINLINE uint Count() const { return this->count; }

	/**
	 * Returns total sum of the feeder share for all packets
	 * @return the before mentioned number
	 */
	FORCEINLINE Money FeederShare() const { return this->feeder_share; }

	/**
	 * Returns source of the first cargo packet in this list
	 * @return the before mentioned source
	 */
	FORCEINLINE StationID Source() const { return this->source; }

	/**
	 * Returns average number of days in transit for a cargo entity
	 * @return the before mentioned number
	 */
	FORCEINLINE uint DaysInTransit() const { return this->days_in_transit; }


	/**
	 * Appends the given cargo packet
	 * @warning After appending this packet may not exist anymore!
	 * @note Do not use the cargo packet anymore after it has been appended to this CargoList!
	 * @param cp the cargo packet to add
	 * @pre cp != NULL
	 */
	void Append(CargoPacket *cp);

	/**
	 * imports a complete CargoList by splicing its elements into this one
	 * runs in constant time.
	 */
	void Import(List & list);

	/**
	 * Truncates the cargo in this list to the given amount. It leaves the
	 * first count cargo entities and removes the rest.
	 * @param count the maximum amount of entities to be in the list after the command
	 */
	void Truncate(uint count);

	/**
<<<<<<< HEAD
	 * Moves the given amount of cargo from a vehicle to a station.
	 * Depending on the value of flags and dest the side effects of this function differ:
	 *  - dest->acceptance_pickup & GoodsEntry::ACCEPTANCE:
	 *                        => MoveToStation sets OUF_UNLOAD_IF_POSSIBLE in the flags
	 *                        packets are accepted here and may be unloaded and/or delivered (=destroyed);
	 *                        if not using cargodist: all packets are unloaded and delivered
	 *                        if using cargodist: only packets which have this station as final destination are unloaded and delivered
	 *                        if using cargodist: other packets may or may not be unloaded, depending on next_station
	 *                        if not set and using cargodist: packets may still be unloaded, but not delivered.
	 *  - OUFB_UNLOAD: unload all packets unconditionally;
	 *                        if OUF_UNLOAD_IF_POSSIBLE set and OUFB_TRANSFER not set: also deliver packets (no matter if using cargodist)
	 *  - OUFB_TRANSFER: don't deliver any packets;
	 *                        overrides delivering aspect of OUF_UNLOAD_IF_POSSIBLE
	 * @param dest         the destination to move the cargo to
	 * @param max_unload   the maximum amount of cargo entities to move
	 * @param flags        how to handle the moving (side effects)
	 * @param curr_station the station where the cargo currently resides
	 * @param next_station the next unloading station in the vehicle's order list
	 * @return the number of cargo entities actually moved
	 */
	uint MoveToStation(GoodsEntry * dest, uint max_unload, OrderUnloadFlags flags, StationID curr_station, StationID next_station);

	UnloadType WillUnload(const UnloadDescription & ul, const CargoPacket * p) const;

	/**
	 * Moves the given amount of cargo to a vehicle.
	 * @param dest         the destination to move the cargo to
	 * @param max_load     the maximum amount of cargo entities to move
	 * @param force_load   if set, move cargo unconditionally,
	 *                     else only move if CargoPacket::next==next_station or CargoPacket::next==INVALID_STATION
	 * @param load_place   The place where the loading takes/took place;
	 *                     if load_place != INVALID_TILE CargoPacket::loaded_at_xy will be set accordingly
	 */
	uint MoveToVehicle(CargoList *dest, uint max_load, StationID next_station = INVALID_STATION, List * rejected = NULL, TileIndex load_place = INVALID_TILE);

	/**
	 * route all packets with station "to" as next hop to a different place, except "curr"
	 */
	void RerouteStalePackets(StationID curr, StationID to, GoodsEntry * ge);

	void ReservePacketsForLoading(List * reserved, uint cap, StationID next_station, List * rejected)
		{LoadPackets(reserved, cap, next_station, rejected);}

	/**
	 * send all packets to the specified station and update the flow stats at the GoodsEntry accordingly
	 */
	void UpdateFlows(StationID next, GoodsEntry * ge);
=======
	 * Moves the given amount of cargo to another list.
	 * Depending on the value of mta the side effects of this function differ:
	 *  - MTA_FINAL_DELIVERY: destroys the packets that do not originate from a specific station
	 *  - MTA_CARGO_LOAD:     sets the loaded_at_xy value of the moved packets
	 *  - MTA_TRANSFER:       just move without side effects
	 *  - MTA_UNLOAD:         just move without side effects
	 * @param dest  the destination to move the cargo to
	 * @param count the amount of cargo entities to move
	 * @param mta   how to handle the moving (side effects)
	 * @param data  Depending on mta the data of this variable differs:
	 *              - MTA_FINAL_DELIVERY - station ID of packet's origin not to remove
	 *              - MTA_CARGO_LOAD     - station's tile index of load
	 *              - MTA_TRANSFER       - unused
	 *              - MTA_UNLOAD         - unused
	 * @param payment The payment helper
	 *
	 * @pre mta == MTA_FINAL_DELIVERY || dest != NULL
	 * @pre mta == MTA_UNLOAD || mta == MTA_CARGO_LOAD || payment != NULL
	 * @return true if there are still packets that might be moved from this cargo list
	 */
	bool MoveTo(CargoList *dest, uint count, CargoList::MoveToAction mta, CargoPayment *payment, uint data = 0);
>>>>>>> ee71862f

	/** Invalidates the cached data and rebuild it */
	void InvalidateCache();
};

#endif /* CARGOPACKET_H */<|MERGE_RESOLUTION|>--- conflicted
+++ resolved
@@ -53,11 +53,7 @@
 	 */
 	FORCEINLINE bool SameSource(const CargoPacket *cp) const
 	{
-<<<<<<< HEAD
-		return this->source_xy == cp->source_xy && this->days_in_transit == cp->days_in_transit && this->paid_for == cp->paid_for && this->next == cp->next;
-=======
-		return this->source_xy == cp->source_xy && this->days_in_transit == cp->days_in_transit;
->>>>>>> ee71862f
+		return this->source_xy == cp->source_xy && this->days_in_transit == cp->days_in_transit && this->next == cp->next;
 	}
 	
 	CargoPacket * Split(uint new_size);
@@ -110,17 +106,6 @@
 	/** List of cargo packets */
 	typedef std::list<CargoPacket *> List;
 
-<<<<<<< HEAD
-=======
-	/** Kind of actions that could be done with packets on move */
-	enum MoveToAction {
-		MTA_FINAL_DELIVERY, ///< "Deliver" the packet to the final destination, i.e. destroy the packet
-		MTA_CARGO_LOAD,     ///< Load the packet onto a vehicle, i.e. set the last loaded station ID
-		MTA_TRANSFER,       ///< The cargo is moved as part of a transfer
-		MTA_UNLOAD,         ///< The cargo is moved as part of a forced unload
-	};
-
->>>>>>> ee71862f
 private:
 	List packets;         ///< The cargo packets in this list
 
@@ -130,8 +115,8 @@
 	StationID source;     ///< Cache for the source of the packet
 	uint days_in_transit; ///< Cache for the number of days in transit
 
-	void DeliverPacket(List::iterator & c, uint & remaining_unload);
-	CargoPacket * TransferPacket(List::iterator & c, uint & remaining_unload, GoodsEntry * dest);
+	void DeliverPacket(List::iterator & c, uint & remaining_unload, CargoPayment *payment);
+	CargoPacket * TransferPacket(List::iterator & c, uint & remaining_unload, GoodsEntry * dest, CargoPayment *payment);
 	UnloadType WillUnloadOld(const UnloadDescription & ul, const CargoPacket * p) const;
 	UnloadType WillUnloadCargoDist(const UnloadDescription & ul, const CargoPacket * p) const;
 	uint LoadPackets(List * dest, uint cap, StationID next_station, List * rejected = NULL, TileIndex load_place = INVALID_TILE);
@@ -209,7 +194,6 @@
 	void Truncate(uint count);
 
 	/**
-<<<<<<< HEAD
 	 * Moves the given amount of cargo from a vehicle to a station.
 	 * Depending on the value of flags and dest the side effects of this function differ:
 	 *  - dest->acceptance_pickup & GoodsEntry::ACCEPTANCE:
@@ -230,7 +214,7 @@
 	 * @param next_station the next unloading station in the vehicle's order list
 	 * @return the number of cargo entities actually moved
 	 */
-	uint MoveToStation(GoodsEntry * dest, uint max_unload, OrderUnloadFlags flags, StationID curr_station, StationID next_station);
+	uint MoveToStation(GoodsEntry * dest, uint max_unload, OrderUnloadFlags flags, StationID curr_station, StationID next_station, CargoPayment *payment);
 
 	UnloadType WillUnload(const UnloadDescription & ul, const CargoPacket * p) const;
 
@@ -257,29 +241,6 @@
 	 * send all packets to the specified station and update the flow stats at the GoodsEntry accordingly
 	 */
 	void UpdateFlows(StationID next, GoodsEntry * ge);
-=======
-	 * Moves the given amount of cargo to another list.
-	 * Depending on the value of mta the side effects of this function differ:
-	 *  - MTA_FINAL_DELIVERY: destroys the packets that do not originate from a specific station
-	 *  - MTA_CARGO_LOAD:     sets the loaded_at_xy value of the moved packets
-	 *  - MTA_TRANSFER:       just move without side effects
-	 *  - MTA_UNLOAD:         just move without side effects
-	 * @param dest  the destination to move the cargo to
-	 * @param count the amount of cargo entities to move
-	 * @param mta   how to handle the moving (side effects)
-	 * @param data  Depending on mta the data of this variable differs:
-	 *              - MTA_FINAL_DELIVERY - station ID of packet's origin not to remove
-	 *              - MTA_CARGO_LOAD     - station's tile index of load
-	 *              - MTA_TRANSFER       - unused
-	 *              - MTA_UNLOAD         - unused
-	 * @param payment The payment helper
-	 *
-	 * @pre mta == MTA_FINAL_DELIVERY || dest != NULL
-	 * @pre mta == MTA_UNLOAD || mta == MTA_CARGO_LOAD || payment != NULL
-	 * @return true if there are still packets that might be moved from this cargo list
-	 */
-	bool MoveTo(CargoList *dest, uint count, CargoList::MoveToAction mta, CargoPayment *payment, uint data = 0);
->>>>>>> ee71862f
 
 	/** Invalidates the cached data and rebuild it */
 	void InvalidateCache();
