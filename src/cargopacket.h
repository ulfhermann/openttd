--- conflicted
+++ resolved
@@ -199,26 +199,6 @@
 	UL_ACCEPTED = 1 << 2, ///< cargo is accepted
 };
 
-<<<<<<< HEAD
-struct UnloadDescription {
-	UnloadDescription(GoodsEntry * d, StationID curr, StationID next, OrderUnloadFlags f);
-	GoodsEntry * dest;
-	/**
-	 * station we are trying to unload at now
-	 */
-	StationID curr_station;
-	/**
-	 * station the vehicle will unload at next
-	 */
-	StationID next_station;
-	/**
-	 * delivery flags
-	 */
-	byte flags;
-};
-
-=======
->>>>>>> e68e40b6
 class StationCargoList;
 class VehicleCargoList;
 
@@ -333,20 +313,12 @@
  */
 class VehicleCargoList : public CargoList<VehicleCargoList, CargoPacketList> {
 protected:
-<<<<<<< HEAD
-	UnloadType WillUnloadOld(const UnloadDescription & ul, const CargoPacket * p) const;
-	UnloadType WillUnloadCargoDist(const UnloadDescription & ul, const CargoPacket * p) const;
-
-	uint TransferPacket(Iterator &c, uint remaining_unload, GoodsEntry *dest, CargoPayment *payment, StationID curr_station);
-	uint DeliverPacket(Iterator &c, uint remaining_unload, GoodsEntry *dest, CargoPayment *payment, StationID curr_station);
-=======
 	static UnloadType WillUnloadOld(byte flags, StationID curr_station, StationID source);
 	static UnloadType WillUnloadCargoDist(byte flags, StationID curr_station, StationID next_station, StationID via, StationID source);
 
 	uint TransferPacket(Iterator &c, uint remaining_unload, GoodsEntry *dest, CargoPayment *payment, StationID next);
 	uint DeliverPacket(Iterator &c, uint remaining_unload, CargoPayment *payment);
 	uint KeepPacket(Iterator &c);
->>>>>>> e68e40b6
 
 	/** The (direct) parent of this class */
 	typedef CargoList<VehicleCargoList, CargoPacketList> Parent;
@@ -400,11 +372,6 @@
 	uint MoveToStation(GoodsEntry * dest, uint max_unload, OrderUnloadFlags flags, StationID curr_station, StationID next_station, CargoPayment *payment);
 
 	~VehicleCargoList();
-<<<<<<< HEAD
-
-	UnloadType WillUnload(const UnloadDescription & ul, const CargoPacket * p) const;
-=======
->>>>>>> e68e40b6
 
 	/**
 	 * Returns total sum of the feeder share for all packets
