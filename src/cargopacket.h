/* $Id$ */

/*
 * This file is part of OpenTTD.
 * OpenTTD is free software; you can redistribute it and/or modify it under the terms of the GNU General Public License as published by the Free Software Foundation, version 2.
 * OpenTTD is distributed in the hope that it will be useful, but WITHOUT ANY WARRANTY; without even the implied warranty of MERCHANTABILITY or FITNESS FOR A PARTICULAR PURPOSE.
 * See the GNU General Public License for more details. You should have received a copy of the GNU General Public License along with OpenTTD. If not, see <http://www.gnu.org/licenses/>.
 */

/** @file cargopacket.h Base class for cargo packets. */

#ifndef CARGOPACKET_H
#define CARGOPACKET_H

#include "core/pool_type.hpp"
#include "economy_type.h"
#include "station_type.h"
#include "order_type.h"
#include "cargo_type.h"
#include "vehicle_type.h"
#include "core/multimap.hpp"
#include <list>

/** Unique identifier for a single cargo packet. */
typedef uint32 CargoPacketID;
struct CargoPacket;
struct GoodsEntry;

/** Type of the pool for cargo packets. */
typedef Pool<CargoPacket, CargoPacketID, 1024, 1048576, true, false> CargoPacketPool;
/** The actual pool with cargo packets */
extern CargoPacketPool _cargopacket_pool;

template <class Tinst, class Tcont> class CargoList;
class StationCargoList;
class VehicleCargoList;
extern const struct SaveLoad *GetCargoPacketDesc();

/**
 * Container for cargo from the same location and time
 */
struct CargoPacket : CargoPacketPool::PoolItem<&_cargopacket_pool> {
private:
	Money feeder_share;         ///< Value of feeder pickup to be paid for on delivery of cargo
	uint16 count;               ///< The amount of cargo in this packet
	byte days_in_transit;       ///< Amount of days this packet has been in transit
	SourceTypeByte source_type; ///< Type of \c source_id
	SourceID source_id;         ///< Index of source, INVALID_SOURCE if unknown/invalid
	StationID source;           ///< The station where the cargo came from first
	TileIndex source_xy;        ///< The origin of the cargo (first station in feeder chain)
	TileIndex loaded_at_xy;     ///< Location where this cargo has been loaded into the vehicle

	/** The CargoList caches, thus needs to know about it. */
	template <class Tinst, class Tcont> friend class CargoList;
	friend class VehicleCargoList;
	friend class ReservationList;
	friend class StationCargoList;
	/** We want this to be saved, right? */
	friend const struct SaveLoad *GetCargoPacketDesc();
public:
	/** Maximum number of items in a single cargo packet. */
	static const uint16 MAX_COUNT = UINT16_MAX;

	/**
	 * Create a new packet for savegame loading.
	 */
	CargoPacket();

	/**
	 * Creates a new cargo packet
	 * @param source      the source station of the packet
	 * @param source_xy   the source location of the packet
	 * @param count       the number of cargo entities to put in this packet
	 * @param source_type the 'type' of source the packet comes from (for subsidies)
	 * @param source_id   the actual source of the packet (for subsidies)
	 * @pre count != 0
	 */
	CargoPacket(StationID source, TileIndex source_xy, uint16 count, SourceType source_type, SourceID source_id);

	/**
	 * Creates a new cargo packet. Initializes the fields that cannot be changed later.
	 * Used when loading or splitting packets.
	 * @param count           the number of cargo entities to put in this packet
	 * @param days_in_transit number of days the cargo has been in transit
	 * @param source          the station the cargo was initially loaded
	 * @param source_xy       the station location the cargo was initially loaded
	 * @param loaded_at_xy    the location the cargo was loaded last
	 * @param feeder_share    feeder share the packet has already accumulated
	 * @param source_type     the 'type' of source the packet comes from (for subsidies)
	 * @param source_id       the actual source of the packet (for subsidies)
	 */
	CargoPacket(uint16 count, byte days_in_transit, StationID source, TileIndex source_xy, TileIndex loaded_at_xy, Money feeder_share = 0, SourceType source_type = ST_INDUSTRY, SourceID source_id = INVALID_SOURCE);

	/** Destroy the packet */
	~CargoPacket() { }


	/**
	 * Gets the number of 'items' in this packet.
	 * @return the item count
	 */
	FORCEINLINE uint16 Count() const
	{
		return this->count;
	}

	/**
	 * Gets the amount of money already paid to earlier vehicles in
	 * the feeder chain.
	 * @return the feeder share
	 */
	FORCEINLINE Money FeederShare() const
	{
		return this->feeder_share;
	}

	/**
	 * Gets the number of days this cargo has been in transit.
	 * This number isn't really in days, but in 2.5 days (185 ticks) and
	 * it is capped at 255.
	 * @return the length this cargo has been in transit
	 */
	FORCEINLINE byte DaysInTransit() const
	{
		return this->days_in_transit;
	}

	/**
	 * Gets the type of the cargo's source. industry, town or head quarter
	 * @return the source type
	 */
	FORCEINLINE SourceType SourceSubsidyType() const
	{
		return this->source_type;
	}

	/**
	 * Gets the ID of the cargo's source. An IndustryID, TownID or CompanyID
	 * @return the source ID
	 */
	FORCEINLINE SourceID SourceSubsidyID() const
	{
		return this->source_id;
	}

	/**
	 * Gets the ID of the station where the cargo was loaded for the first time
	 * @return the StationID
	 */
	FORCEINLINE SourceID SourceStation() const
	{
		return this->source;
	}

	/**
	 * Gets the coordinates of the cargo's source station
	 * @return the source station's coordinates
	 */
	FORCEINLINE TileIndex SourceStationXY() const
	{
		return this->source_xy;
	}

	/**
	 * Gets the coordinates of the cargo's last loading station
	 * @return the last loading station's coordinates
	 */
	FORCEINLINE TileIndex LoadedAtXY() const
	{
		return this->loaded_at_xy;
	}

	CargoPacket *Split(uint new_size);
	void Merge(CargoPacket *other);

	static void InvalidateAllFrom(SourceType src_type, SourceID src);
	static void InvalidateAllFrom(StationID sid);
	static void AfterLoad();
};

/**
 * Iterate over all _valid_ cargo packets from the given start
 * @param var   the variable used as "iterator"
 * @param start the cargo packet ID of the first packet to iterate over
 */
#define FOR_ALL_CARGOPACKETS_FROM(var, start) FOR_ALL_ITEMS_FROM(CargoPacket, cargopacket_index, var, start)

/**
 * Iterate over all _valid_ cargo packets from the begin of the pool
 * @param var   the variable used as "iterator"
 */
#define FOR_ALL_CARGOPACKETS(var) FOR_ALL_CARGOPACKETS_FROM(var, 0)

enum UnloadType {
	UL_KEEP     = 0,      ///< keep cargo on vehicle
	UL_DELIVER  = 1 << 0, ///< deliver cargo
	UL_TRANSFER = 1 << 1, ///< transfer cargo
	UL_ACCEPTED = 1 << 2, ///< cargo is accepted
};

class StationCargoList;
class VehicleCargoList;

/**
 * Simple collection class for a list of cargo packets
 * @tparam Tinst The actual instantation of this cargo list
 */
template <class Tinst, class Tcont>
class CargoList {
public:
	/** The iterator for our container */
	typedef typename Tcont::iterator Iterator;
	/** The const iterator for our container */
	typedef typename Tcont::const_iterator ConstIterator;
	/** The reverse iterator for our container */
	typedef typename Tcont::reverse_iterator ReverseIterator;
	/** The const reverse iterator for our container */
	typedef typename Tcont::const_reverse_iterator ConstReverseIterator;

protected:
	uint count;                 ///< Cache for the number of cargo entities
	uint cargo_days_in_transit; ///< Cache for the sum of number of days in transit of each entity; comparable to man-hours

	Tcont packets;               ///< The cargo packets in this list

	/**
	 * Update the cache to reflect adding of this packet.
	 * Increases count and days_in_transit
	 * @param cp a new packet to be inserted
	 */
	void AddToCache(const CargoPacket *cp);

	/**
	 * Update the cached values to reflect the removal of this packet.
	 * Decreases count and days_in_transit
	 * @param cp Packet to be removed from cache
	 */
	void RemoveFromCache(const CargoPacket *cp);

	CargoPacket *MovePacket(Iterator &it, uint cap, TileIndex load_place = INVALID_TILE);

	uint MovePacket(StationCargoList *dest, StationID next, Iterator &it, uint cap);

	uint MovePacket(VehicleCargoList *dest, Iterator &it, uint cap, TileIndex load_place = INVALID_TILE, bool reserved = false);

public:
	/** Create the cargo list */
	CargoList() {}
	/** And destroy it ("frees" all cargo packets) */
	~CargoList();

	/**
	 * Returns a pointer to the cargo packet list (so you can iterate over it etc).
	 * @return pointer to the packet list
	 */
	FORCEINLINE const Tcont *Packets() const
	{
		return &this->packets;
	}

	/**
	 * Checks whether this list is empty
	 * @return true if and only if the list is empty
	 */
	FORCEINLINE bool Empty() const
	{
		return this->count == 0;
	}

	/**
	 * Returns the number of cargo entities in this list
	 * @return the before mentioned number
	 */
	FORCEINLINE uint Count() const
	{
		return this->count;
	}

	/**
	 * Returns average number of days in transit for a cargo entity
	 * @return the before mentioned number
	 */
	FORCEINLINE uint DaysInTransit() const
	{
		return this->count == 0 ? 0 : this->cargo_days_in_transit / this->count;
	}

	/**
	 * Truncates the cargo in this list to the given amount. It leaves the
	 * first count cargo entities and removes the rest.
	 * @param max_remaining the maximum amount of entities to be in the list after the command
	 */
	void Truncate(uint max_remaining);

	/** Invalidates the cached data and rebuild it */
	void InvalidateCache();
};

typedef std::list<CargoPacket *> CargoPacketList;

/**
 * CargoList that is used for vehicles.
 */
class VehicleCargoList : public CargoList<VehicleCargoList, CargoPacketList> {
protected:
	static UnloadType WillUnloadOld(byte flags, StationID curr_station, StationID source);
	static UnloadType WillUnloadCargoDist(byte flags, StationID curr_station, StationID next_station, StationID via, StationID source);

	uint TransferPacket(Iterator &c, uint remaining_unload, GoodsEntry *dest, CargoPayment *payment, StationID next);
	uint DeliverPacket(Iterator &c, uint remaining_unload, CargoPayment *payment);
	uint KeepPacket(Iterator &c);

	/** The (direct) parent of this class */
	typedef CargoList<VehicleCargoList, CargoPacketList> Parent;

	CargoPacketList reserved; ///< The packets reserved for unloading in this list
	Money feeder_share;       ///< Cache for the feeder share
	uint reserved_count;      ///< count(reserved)

	/**
	 * Update the cache to reflect adding of this packet.
	 * Increases count, feeder share and days_in_transit
	 * @param cp a new packet to be inserted
	 */
	void AddToCache(const CargoPacket *cp);

	/**
	 * Update the cached values to reflect the removal of this packet.
	 * Decreases count, feeder share and days_in_transit
	 * @param cp Packet to be removed from cache
	 */
	void RemoveFromCache(const CargoPacket *cp);

	static byte GetUnloadFlags(GoodsEntry *dest, OrderUnloadFlags order_flags);

public:
	/** The super class ought to know what it's doing */
	friend class CargoList<VehicleCargoList, CargoPacketList>;
	/** The vehicles have a cargo list (and we want that saved). */
	friend const struct SaveLoad *GetVehicleDescription(VehicleType vt);
	/**
	 * Moves the given amount of cargo from a vehicle to a station.
	 * Depending on the value of flags and dest the side effects of this function differ:
	 *  - dest->acceptance_pickup & GoodsEntry::ACCEPTANCE:
	 *                        => MoveToStation sets OUF_UNLOAD_IF_POSSIBLE in the flags
	 *                        packets are accepted here and may be unloaded and/or delivered (=destroyed);
	 *                        if not using cargodist: all packets are unloaded and delivered
	 *                        if using cargodist: only packets which have this station as final destination are unloaded and delivered
	 *                        if using cargodist: other packets may or may not be unloaded, depending on next_station
	 *                        if not set and using cargodist: packets may still be unloaded, but not delivered.
	 *  - OUFB_UNLOAD: unload all packets unconditionally;
	 *                        if OUF_UNLOAD_IF_POSSIBLE set and OUFB_TRANSFER not set: also deliver packets (no matter if using cargodist)
	 *  - OUFB_TRANSFER: don't deliver any packets;
	 *                        overrides delivering aspect of OUF_UNLOAD_IF_POSSIBLE
	 * @param dest         the destination to move the cargo to
	 * @param max_unload   the maximum amount of cargo entities to move
	 * @param flags        how to handle the moving (side effects)
	 * @param curr_station the station where the cargo currently resides
	 * @param next_station the next unloading station in the vehicle's order list
	 * @return the number of cargo entities actually moved
	 */
	uint MoveToStation(GoodsEntry * dest, uint max_unload, OrderUnloadFlags flags, StationID curr_station, StationID next_station, CargoPayment *payment);

	~VehicleCargoList();

	/**
	 * Returns total sum of the feeder share for all packets
	 * @return the before mentioned number
	 */
	FORCEINLINE Money FeederShare() const
	{
		return this->feeder_share;
	}

	/**
	 * tries to merge the packet with another one in the packets list.
	 * if no fitting packet is found, appends it.
	 * @param cp the packet to be inserted
	 */
	void MergeOrPush(CargoPacket *cp);

	/**
	 * Appends the given cargo packet
	 * @warning After appending this packet may not exist anymore!
	 * @note Do not use the cargo packet anymore after it has been appended to this CargoList!
	 * @param cp the cargo packet to add
	 * @param check_merge if true, check existing packets in the list for mergability
	 * @pre cp != NULL
	 */
	void Append(CargoPacket *cp);

	/**
	 * Returns sum of cargo on board the vehicle (ie not only
	 * reserved)
	 * @return cargo on board the vehicle
	 */
	FORCEINLINE uint OnboardCount() const
	{
		return this->count - this->reserved_count;
	}

	/**
	 * Returns sum of cargo reserved for the vehicle
	 * @return cargo reserved for the vehicle
	 */
	FORCEINLINE uint ReservedCount() const
	{
		return this->reserved_count;
	}

	/**
	 * Returns a pointer to the reserved cargo list (so you can iterate over it etc).
	 * @return pointer to the reserved list
	 */
	FORCEINLINE const CargoPacketList *Reserved() const
	{
		return &this->reserved;
	}

	/**
	 * Returns source of the first cargo packet in this list
	 * If the regular packets list is empty but there are packets
	 * in the reservation list it returns the source of the first
	 * reserved packet.
	 * @return the before mentioned source
	 */
	FORCEINLINE StationID Source() const
	{
		if (this->Empty()) {
			return INVALID_STATION;
		} else if (this->packets.empty()) {
			return this->reserved.front()->source;
		} else {
			return this->packets.front()->source;
		}
	}

	/**
	 * Reserves a packet for later loading
	 */
	void Reserve(CargoPacket *cp);

	/**
	 * Returns all reserved cargo to the station
	 */
	void Unreserve(StationID next, StationCargoList *dest);

	/**
	 * load packets from the reserved list
	 * @params count the number of cargo to load
	 * @return true if there are still packets that might be loaded from the reservation list
	 */
	uint LoadReserved(uint count);

	/**
	 * swap the reserved and packets lists when starting to load cargo.
	 * @pre this->packets.empty()
	 */
	void SwapReserved();

	/**
	 * Ages the all cargo in this list
	 */
	void AgeCargo();

	/** Invalidates the cached data and rebuild it */
	void InvalidateCache();

	/**
	 * Moves the given amount of cargo to another vehicle (during autoreplace).
	 * @param dest         the destination to move the cargo to
	 * @param max_load     the maximum amount of cargo entities to move
	 */
	uint MoveTo(VehicleCargoList *dest, uint cap);

	/**
	 * Are two the two CargoPackets mergeable in the context of
	 * a list of CargoPackets for a Vehicle?
	 * @param cp1 the first CargoPacket
	 * @param cp2 the second CargoPacket
	 * @return true if they are mergeable
	 */
	static bool AreMergable(const CargoPacket *cp1, const CargoPacket *cp2)
	{
		return cp1->source_xy    == cp2->source_xy &&
				cp1->days_in_transit == cp2->days_in_transit &&
				cp1->source_type     == cp2->source_type &&
				cp1->source_id       == cp2->source_id &&
				cp1->loaded_at_xy    == cp2->loaded_at_xy;
	}
};

typedef MultiMap<StationID, CargoPacket *> StationCargoPacketMap;

/**
 * CargoList that is used for stations.
 */
class StationCargoList : public CargoList<StationCargoList, StationCargoPacketMap> {
public:
	/** The super class ought to know what it's doing */
	friend class CargoList<StationCargoList, StationCargoPacketMap>;
	/** The stations, via GoodsEntry, have a CargoList. */
	friend const struct SaveLoad *GetGoodsDesc();

	/**
	 * Returns source of the first cargo packet in this list
	 * @return the before mentioned source
	 */
	FORCEINLINE StationID Source() const
	{
		return this->Empty() ? INVALID_STATION : this->packets.begin()->second.front()->source;
	}

	/**
	 * Are two the two CargoPackets mergeable in the context of
	 * a list of CargoPackets for a Vehicle?
	 * @param cp1 the first CargoPacket
	 * @param cp2 the second CargoPacket
	 * @return true if they are mergeable
	 */
	static bool AreMergable(const CargoPacket *cp1, const CargoPacket *cp2)
	{
		return cp1->source_xy    == cp2->source_xy &&
				cp1->days_in_transit == cp2->days_in_transit &&
				cp1->source_type     == cp2->source_type &&
				cp1->source_id       == cp2->source_id;
	}

	uint MoveTo(VehicleCargoList *dest, uint cap, StationID next_station, TileIndex load_place = INVALID_TILE, bool reserve = false);

	/**
	 * Appends the given cargo packet to the range of packets with the same next station
	 * @warning After appending this packet may not exist anymore!
	 * @note Do not use the cargo packet anymore after it has been appended to this CargoList!
	 * @param next the next hop
	 * @param cp the cargo packet to add
	 * @pre cp != NULL
	 */
	void Append(StationID next, CargoPacket *cp);

	/**
	 * route all packets with station "to" as next hop to a different place, except "curr"
	 */
	void RerouteStalePackets(StationID curr, StationID to, GoodsEntry *ge);

	/**
	 * Truncate where each destination loses roughly the same percentage of its cargo.
	 * This is done by randomizing the selection of packets to be removed.
<<<<<<< HEAD
	 * Also updates the flow stats accordingly by decreasing "sent".
	 */
	void RandomTruncate(uint max_remaining, GoodsEntry *ge);
=======
	 */
	void RandomTruncate(uint max_remaining);
>>>>>>> 55b9830b

	static void InvalidateAllFrom(SourceType src_type, SourceID src);

protected:
	uint MovePackets(VehicleCargoList *dest, uint cap, Iterator begin, Iterator end, TileIndex load_place, bool reserve);
};

#endif /* CARGOPACKET_H */<|MERGE_RESOLUTION|>--- conflicted
+++ resolved
@@ -546,14 +546,8 @@
 	/**
 	 * Truncate where each destination loses roughly the same percentage of its cargo.
 	 * This is done by randomizing the selection of packets to be removed.
-<<<<<<< HEAD
-	 * Also updates the flow stats accordingly by decreasing "sent".
-	 */
-	void RandomTruncate(uint max_remaining, GoodsEntry *ge);
-=======
 	 */
 	void RandomTruncate(uint max_remaining);
->>>>>>> 55b9830b
 
 	static void InvalidateAllFrom(SourceType src_type, SourceID src);
 
