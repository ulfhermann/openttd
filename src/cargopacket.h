/* $Id$ */

/** @file cargopacket.h Base class for cargo packets. */

#ifndef CARGOPACKET_H
#define CARGOPACKET_H

#include "core/pool_type.hpp"
#include "economy_type.h"
#include "tile_type.h"
#include "station_type.h"
#include "order_type.h"
#include "cargo_type.h"
#include "vehicle_type.h"
#include <map>
#include <list>

typedef uint32 CargoPacketID;
struct CargoPacket;
struct GoodsEntry;
<<<<<<< HEAD
class Payment;
=======
>>>>>>> 05a06daa

/** We want to use a pool */
typedef Pool<CargoPacket, CargoPacketID, 1024, 1048576> CargoPacketPool;
extern CargoPacketPool _cargopacket_pool;

template <class LIST> class CargoList;
class StationCargoList;
extern const struct SaveLoad *GetCargoPacketDesc();

/**
 * Container for cargo from the same location and time
 */
struct CargoPacket : CargoPacketPool::PoolItem<&_cargopacket_pool> {
private:
	/* These fields are all involved in the cargo list's cache.
	 * They can only be modified by CargoList which knows about that.
	 */
	Money feeder_share;     ///< Value of feeder pickup to be paid for on delivery of cargo
<<<<<<< HEAD
	TileIndex source_xy;    ///< The origin of the cargo (first station in feeder chain)
	TileIndex loaded_at_xy; ///< Location where this cargo has been loaded into the vehicle
	StationID source;       ///< The station where the cargo came from first
	StationID next;         ///< The next hop where this cargo is trying to go

=======
>>>>>>> 05a06daa
	uint16 count;           ///< The amount of cargo in this packet
	byte days_in_transit;   ///< Amount of days this packet has been in transit
public:
	template<class LIST> friend class CargoList;
	friend const struct SaveLoad *GetCargoPacketDesc();

	static const uint16 MAX_COUNT = 65535;

	/*
	 * source and loaded_at_xy don't mess with the cargo list's cache
	 * so it's OK to modify them.
	 */
	StationID source;           ///< The station where the cargo came from first
	SourceTypeByte source_type; ///< Type of #source_id
	SourceID source_id;         ///< Index of source, INVALID_SOURCE if unknown/invalid
	TileIndex source_xy;        ///< The origin of the cargo (first station in feeder chain)
	TileIndex loaded_at_xy;     ///< Location where this cargo has been loaded into the vehicle
	StationID next;             ///< The station where the cargo is going right now

	/**
	 * Creates a new cargo packet
	 * @param source      the source station of the packet
	 * @param count       the number of cargo entities to put in this packet
	 * @param source_type the type of the packet's source (see @SourceType)
	 * @param source_id   the number of the packet's source {town|industry|headquarter}
	 * @pre count != 0 || source == INVALID_STATION
	 */
	CargoPacket(StationID source = INVALID_STATION, StationID next = INVALID_STATION, uint16 count = 0, SourceType source_type = ST_INDUSTRY, SourceID source_id = INVALID_SOURCE);
<<<<<<< HEAD
=======

	/*
	 * Creates a new cargo packet. Initializes the fields that cannot be changed later.
	 * Used when loading or splitting packets.
	 * @param cnt the number of cargo entities to put in this packet
	 * @param dit number of days the cargo has been in transit
	 * @param fs  feeder share the packet has already accumulated
	 */
	CargoPacket(uint16 cnt, byte dit, Money fs = 0) : feeder_share(fs), count(cnt), days_in_transit(dit) {}
>>>>>>> 05a06daa

	/** Destroy the packet */
	~CargoPacket() { }

	/**
	 * Checks whether the cargo packet is from (exactly) the same source
	 * in time and location.
	 * @param cp the cargo packet to compare to
	 * @return true if and only if days_in_transit and source_xy are equal
	 */
	FORCEINLINE bool SameSource(const CargoPacket *cp) const
	{
		return this->source_xy == cp->source_xy && this->days_in_transit == cp->days_in_transit && this->next == cp->next &&
				this->source_type == cp->source_type && this->source_id == cp->source_id;
	}
	
<<<<<<< HEAD
	CargoPacket * Split(uint new_size);
=======
	CargoPacket *Split(uint new_size);
	void Merge(CargoPacket *other);
>>>>>>> 05a06daa

	static void InvalidateAllFrom(SourceType src_type, SourceID src);

	/* read-only accessors for the private fields */
	FORCEINLINE uint16 Count() const {return count;}
	FORCEINLINE Money FeederShare() const {return feeder_share;}
	FORCEINLINE byte DaysInTransit() const {return days_in_transit;}
};

/**
 * Iterate over all _valid_ cargo packets from the given start
 * @param var   the variable used as "iterator"
 * @param start the cargo packet ID of the first packet to iterate over
 */
#define FOR_ALL_CARGOPACKETS_FROM(var, start) FOR_ALL_ITEMS_FROM(CargoPacket, cargopacket_index, var, start)

/**
 * Iterate over all _valid_ cargo packets from the begin of the pool
 * @param var   the variable used as "iterator"
 */
#define FOR_ALL_CARGOPACKETS(var) FOR_ALL_CARGOPACKETS_FROM(var, 0)

extern const struct SaveLoad *GetGoodsDesc();
extern const struct SaveLoad *GetVehicleDescription(VehicleType vt);

enum UnloadType {
	UL_KEEP     = 0,      ///< keep cargo on vehicle
	UL_DELIVER  = 1 << 0, ///< deliver cargo
	UL_TRANSFER = 1 << 1, ///< transfer cargo
	UL_ACCEPTED = 1 << 2, ///< cargo is accepted
};
<<<<<<< HEAD

struct UnloadDescription {
	UnloadDescription(GoodsEntry * d, StationID curr, StationID next, OrderUnloadFlags f);
	GoodsEntry * dest;
	/**
	 * station we are trying to unload at now
	 */
	StationID curr_station;
	/**
	 * station the vehicle will unload at next
	 */
	StationID next_station;
	/**
	 * delivery flags
	 */
	byte flags;
};

/**
 * Simple collection class for a list of cargo packets
 */
class CargoList {
public:
	/** List of cargo packets */
	typedef std::list<CargoPacket *> List;

private:
	List packets;         ///< The cargo packets in this list
=======

struct UnloadDescription {
	UnloadDescription(GoodsEntry * d, StationID curr, StationID next, OrderUnloadFlags f);
	GoodsEntry * dest;
	/**
	 * station we are trying to unload at now
	 */
	StationID curr_station;
	/**
	 * station the vehicle will unload at next
	 */
	StationID next_station;
	/**
	 * delivery flags
	 */
	byte flags;
};

typedef std::list<CargoPacket *> CargoPacketList;
typedef std::multimap<StationID, CargoPacket *> StationCargoPacketMap;
>>>>>>> 05a06daa

inline CargoPacket *Deref(StationCargoPacketMap::iterator iter) {return iter->second;}
inline CargoPacket *Deref(StationCargoPacketMap::const_iterator iter) {return iter->second;}
inline CargoPacket *Deref(CargoPacketList::iterator iter) {return *iter;}
inline CargoPacket *Deref(CargoPacketList::const_iterator iter) {return *iter;}

<<<<<<< HEAD
	void DeliverPacket(List::iterator & c, uint & remaining_unload, CargoPayment *payment);
	CargoPacket * TransferPacket(List::iterator & c, uint & remaining_unload, GoodsEntry * dest, CargoPayment *payment);
	UnloadType WillUnloadOld(const UnloadDescription & ul, const CargoPacket * p) const;
	UnloadType WillUnloadCargoDist(const UnloadDescription & ul, const CargoPacket * p) const;
	uint LoadPackets(List * dest, uint cap, StationID next_station, List * rejected = NULL, TileIndex load_place = INVALID_TILE);

=======
/**
 * Simple collection class for a list of cargo packets
 */
template<class LIST>
class CargoList {
>>>>>>> 05a06daa
public:
	friend const struct SaveLoad *GetGoodsDesc();

	/** Create the cargo list */
	FORCEINLINE CargoList() : count(0), feeder_share(0), days_in_transit(0) {}
	/** And destroy it ("frees" all cargo packets) */
	virtual ~CargoList();

	/**
	 * Returns a pointer to the cargo packet list (so you can iterate over it etc).
	 * @return pointer to the packet list
	 */
	FORCEINLINE const LIST *Packets() const { return &this->packets; }

	/**
	 * Ages the all cargo in this list
	 */
	void AgeCargo();

	/**
	 * Checks whether this list is empty
	 * @return true if and only if the list is empty
	 */
	FORCEINLINE bool Empty() const { return this->packets.empty(); }

	/**
	 * Returns the number of cargo entities in this list
	 * @return the before mentioned number
	 */
	FORCEINLINE uint Count() const { return this->count; }

	/**
	 * Returns total sum of the feeder share for all packets
	 * @return the before mentioned number
	 */
	FORCEINLINE Money FeederShare() const { return this->feeder_share; }

	/**
	 * Returns source of the first cargo packet in this list
	 * @return the before mentioned source
	 */
	FORCEINLINE StationID Source() const { return Empty() ? INVALID_STATION : Deref(this->packets.begin())->source; }

	/**
	 * Returns average number of days in transit for a cargo entity
	 * @return the before mentioned number
	 */
	FORCEINLINE uint DaysInTransit() const { return this->days_in_transit / this->count; }


	/**
	 * Appends the given cargo packet
	 * @warning After appending this packet may not exist anymore!
	 * @note Do not use the cargo packet anymore after it has been appended to this CargoList!
	 * @param cp the cargo packet to add
	 * @param merge if the list should be searched for a packet with SameSource as cp for merging
	 * @pre cp != NULL
	 */
	void Append(CargoPacket *cp, bool merge = true);

	/**
	 * imports a complete CargoList by splicing its elements into this one
	 * runs in constant time.
	 */
	void Import(List & list);

	/**
	 * Truncates the cargo in this list to the given amount. It leaves the
	 * first count cargo entities and removes the rest.
	 * @param count the maximum amount of entities to be in the list after the command
	 */
	void Truncate(uint count);

	/**
<<<<<<< HEAD
	 * Moves the given amount of cargo from a vehicle to a station.
	 * Depending on the value of flags and dest the side effects of this function differ:
	 *  - dest->acceptance_pickup & GoodsEntry::ACCEPTANCE:
	 *                        => MoveToStation sets OUF_UNLOAD_IF_POSSIBLE in the flags
	 *                        packets are accepted here and may be unloaded and/or delivered (=destroyed);
	 *                        if not using cargodist: all packets are unloaded and delivered
	 *                        if using cargodist: only packets which have this station as final destination are unloaded and delivered
	 *                        if using cargodist: other packets may or may not be unloaded, depending on next_station
	 *                        if not set and using cargodist: packets may still be unloaded, but not delivered.
	 *  - OUFB_UNLOAD: unload all packets unconditionally;
	 *                        if OUF_UNLOAD_IF_POSSIBLE set and OUFB_TRANSFER not set: also deliver packets (no matter if using cargodist)
	 *  - OUFB_TRANSFER: don't deliver any packets;
	 *                        overrides delivering aspect of OUF_UNLOAD_IF_POSSIBLE
	 * @param dest         the destination to move the cargo to
	 * @param max_unload   the maximum amount of cargo entities to move
	 * @param flags        how to handle the moving (side effects)
	 * @param curr_station the station where the cargo currently resides
	 * @param next_station the next unloading station in the vehicle's order list
	 * @return the number of cargo entities actually moved
	 */
	uint MoveToStation(GoodsEntry * dest, uint max_unload, OrderUnloadFlags flags, StationID curr_station, StationID next_station, CargoPayment *payment);

	UnloadType WillUnload(const UnloadDescription & ul, const CargoPacket * p) const;

	/**
	 * Moves the given amount of cargo to a vehicle.
	 * @param dest         the destination to move the cargo to
	 * @param max_load     the maximum amount of cargo entities to move
	 * @param force_load   if set, move cargo unconditionally,
	 *                     else only move if CargoPacket::next==next_station or CargoPacket::next==INVALID_STATION
	 * @param load_place   The place where the loading takes/took place;
	 *                     if load_place != INVALID_TILE CargoPacket::loaded_at_xy will be set accordingly
	 */
	uint MoveToVehicle(CargoList *dest, uint max_load, StationID next_station = INVALID_STATION, List * rejected = NULL, TileIndex load_place = INVALID_TILE);

	/**
	 * route all packets with station "to" as next hop to a different place, except "curr"
	 */
	void RerouteStalePackets(StationID curr, StationID to, GoodsEntry * ge);

	void ReservePacketsForLoading(List * reserved, uint cap, StationID next_station, List * rejected)
		{LoadPackets(reserved, cap, next_station, rejected);}

	/**
=======
>>>>>>> 05a06daa
	 * send all packets to the specified station and update the flow stats at the GoodsEntry accordingly
	 */
	void UpdateFlows(StationID next, GoodsEntry * ge);

	/** Invalidates the cached data and rebuild it */
	void InvalidateCache();

	virtual void Insert(CargoPacket *cp) = 0;

protected:
	typedef typename LIST::iterator Iterator;
	typedef typename LIST::const_iterator ConstIterator;

	LIST packets;         ///< The cargo packets in this list

	uint count;           ///< Cache for the number of cargo entities
	Money feeder_share;   ///< Cache for the feeder share
	uint days_in_transit; ///< Cache for the added number of days in transit of all packets

	uint MovePacket(CargoList *dest, Iterator &it, uint cap, TileIndex load_place = INVALID_TILE);

	/*
	 * Update the cache to reflect adding of this packet.
	 * Increases count, feeder share and days_in_transit
	 * @param cp a new packet to be inserted
	 */
	void AddToCache(CargoPacket *cp);

	/*
	 * Update the cached values to reflect the removal of this packet.
	 * Decreases count, feeder share and days_in_transit
	 * @param cp Packet to be removed from cache
	 */
	void RemoveFromCache(CargoPacket *cp);

	uint TransferPacket(Iterator &c, uint remaining_unload, GoodsEntry *dest, CargoPayment *payment, StationID curr_station);
	uint DeliverPacket(Iterator &c, uint remaining_unload, GoodsEntry *dest, CargoPayment *payment, StationID curr_station);

	virtual std::pair<Iterator, Iterator> EqualRange(CargoPacket *cp) = 0;
};

/**
 * unsorted CargoList
 */
class VehicleCargoList : public CargoList<CargoPacketList> {
protected:
	UnloadType WillUnloadOld(const UnloadDescription & ul, const CargoPacket * p) const;
	UnloadType WillUnloadCargoDist(const UnloadDescription & ul, const CargoPacket * p) const;

	virtual std::pair<Iterator, Iterator> EqualRange(CargoPacket *cp)
		{return std::make_pair(packets.begin(), packets.end());}

public:
	friend const struct SaveLoad *GetVehicleDescription(VehicleType vt);
	/**
	 * Moves the given amount of cargo from a vehicle to a station.
	 * Depending on the value of flags and dest the side effects of this function differ:
	 *  - dest->acceptance_pickup & GoodsEntry::ACCEPTANCE:
	 *                        => MoveToStation sets OUF_UNLOAD_IF_POSSIBLE in the flags
	 *                        packets are accepted here and may be unloaded and/or delivered (=destroyed);
	 *                        if not using cargodist: all packets are unloaded and delivered
	 *                        if using cargodist: only packets which have this station as final destination are unloaded and delivered
	 *                        if using cargodist: other packets may or may not be unloaded, depending on next_station
	 *                        if not set and using cargodist: packets may still be unloaded, but not delivered.
	 *  - OUFB_UNLOAD: unload all packets unconditionally;
	 *                        if OUF_UNLOAD_IF_POSSIBLE set and OUFB_TRANSFER not set: also deliver packets (no matter if using cargodist)
	 *  - OUFB_TRANSFER: don't deliver any packets;
	 *                        overrides delivering aspect of OUF_UNLOAD_IF_POSSIBLE
	 * @param dest         the destination to move the cargo to
	 * @param max_unload   the maximum amount of cargo entities to move
	 * @param flags        how to handle the moving (side effects)
	 * @param curr_station the station where the cargo currently resides
	 * @param next_station the next unloading station in the vehicle's order list
	 * @return the number of cargo entities actually moved
	 */
	uint MoveToStation(GoodsEntry * dest, uint max_unload, OrderUnloadFlags flags, StationID curr_station, StationID next_station, CargoPayment *payment);

	UnloadType WillUnload(const UnloadDescription & ul, const CargoPacket * p) const;

	/**
	 * Moves the given amount of cargo to a vehicle.
	 * @param dest         the destination to move the cargo to
	 * @param max_load     the maximum amount of cargo entities to move
	 */
	uint MoveToOtherVehicle(VehicleCargoList *dest, uint cap, TileIndex load_place = INVALID_TILE);

	virtual void Insert(CargoPacket * cp) {packets.push_back(cp);}

	void Unreserve(StationCargoList *dest);
};

/**
 * CargoList sorted by next hop
 */
class StationCargoList : public CargoList<StationCargoPacketMap> {
public:
	uint ReservePacketsForLoading(Vehicle *v, uint cap, StationID next_station);

	/**
	 * route all packets with station "to" as next hop to a different place, except "curr"
	 */
	void RerouteStalePackets(StationID curr, StationID to, GoodsEntry * ge);

	uint LoadReserved(VehicleCargoList *dest, Vehicle *v, uint max_load, TileIndex load_place);

	virtual void Insert(CargoPacket * cp) {packets.insert(std::make_pair(cp->next, cp));}
protected:
	uint ReservePackets(Vehicle *v, uint cap, Iterator begin, Iterator end);

	virtual std::pair<Iterator, Iterator> EqualRange(CargoPacket *cp)
		{return packets.equal_range(cp->next);}
};


#endif /* CARGOPACKET_H */<|MERGE_RESOLUTION|>--- conflicted
+++ resolved
@@ -18,10 +18,6 @@
 typedef uint32 CargoPacketID;
 struct CargoPacket;
 struct GoodsEntry;
-<<<<<<< HEAD
-class Payment;
-=======
->>>>>>> 05a06daa
 
 /** We want to use a pool */
 typedef Pool<CargoPacket, CargoPacketID, 1024, 1048576> CargoPacketPool;
@@ -40,14 +36,6 @@
 	 * They can only be modified by CargoList which knows about that.
 	 */
 	Money feeder_share;     ///< Value of feeder pickup to be paid for on delivery of cargo
-<<<<<<< HEAD
-	TileIndex source_xy;    ///< The origin of the cargo (first station in feeder chain)
-	TileIndex loaded_at_xy; ///< Location where this cargo has been loaded into the vehicle
-	StationID source;       ///< The station where the cargo came from first
-	StationID next;         ///< The next hop where this cargo is trying to go
-
-=======
->>>>>>> 05a06daa
 	uint16 count;           ///< The amount of cargo in this packet
 	byte days_in_transit;   ///< Amount of days this packet has been in transit
 public:
@@ -76,8 +64,6 @@
 	 * @pre count != 0 || source == INVALID_STATION
 	 */
 	CargoPacket(StationID source = INVALID_STATION, StationID next = INVALID_STATION, uint16 count = 0, SourceType source_type = ST_INDUSTRY, SourceID source_id = INVALID_SOURCE);
-<<<<<<< HEAD
-=======
 
 	/*
 	 * Creates a new cargo packet. Initializes the fields that cannot be changed later.
@@ -87,7 +73,6 @@
 	 * @param fs  feeder share the packet has already accumulated
 	 */
 	CargoPacket(uint16 cnt, byte dit, Money fs = 0) : feeder_share(fs), count(cnt), days_in_transit(dit) {}
->>>>>>> 05a06daa
 
 	/** Destroy the packet */
 	~CargoPacket() { }
@@ -104,12 +89,8 @@
 				this->source_type == cp->source_type && this->source_id == cp->source_id;
 	}
 	
-<<<<<<< HEAD
-	CargoPacket * Split(uint new_size);
-=======
 	CargoPacket *Split(uint new_size);
 	void Merge(CargoPacket *other);
->>>>>>> 05a06daa
 
 	static void InvalidateAllFrom(SourceType src_type, SourceID src);
 
@@ -141,7 +122,6 @@
 	UL_TRANSFER = 1 << 1, ///< transfer cargo
 	UL_ACCEPTED = 1 << 2, ///< cargo is accepted
 };
-<<<<<<< HEAD
 
 struct UnloadDescription {
 	UnloadDescription(GoodsEntry * d, StationID curr, StationID next, OrderUnloadFlags f);
@@ -160,59 +140,22 @@
 	byte flags;
 };
 
-/**
- * Simple collection class for a list of cargo packets
- */
-class CargoList {
-public:
-	/** List of cargo packets */
-	typedef std::list<CargoPacket *> List;
-
-private:
-	List packets;         ///< The cargo packets in this list
-=======
-
-struct UnloadDescription {
-	UnloadDescription(GoodsEntry * d, StationID curr, StationID next, OrderUnloadFlags f);
-	GoodsEntry * dest;
-	/**
-	 * station we are trying to unload at now
-	 */
-	StationID curr_station;
-	/**
-	 * station the vehicle will unload at next
-	 */
-	StationID next_station;
-	/**
-	 * delivery flags
-	 */
-	byte flags;
-};
-
 typedef std::list<CargoPacket *> CargoPacketList;
 typedef std::multimap<StationID, CargoPacket *> StationCargoPacketMap;
->>>>>>> 05a06daa
 
 inline CargoPacket *Deref(StationCargoPacketMap::iterator iter) {return iter->second;}
 inline CargoPacket *Deref(StationCargoPacketMap::const_iterator iter) {return iter->second;}
 inline CargoPacket *Deref(CargoPacketList::iterator iter) {return *iter;}
 inline CargoPacket *Deref(CargoPacketList::const_iterator iter) {return *iter;}
 
-<<<<<<< HEAD
-	void DeliverPacket(List::iterator & c, uint & remaining_unload, CargoPayment *payment);
-	CargoPacket * TransferPacket(List::iterator & c, uint & remaining_unload, GoodsEntry * dest, CargoPayment *payment);
-	UnloadType WillUnloadOld(const UnloadDescription & ul, const CargoPacket * p) const;
-	UnloadType WillUnloadCargoDist(const UnloadDescription & ul, const CargoPacket * p) const;
-	uint LoadPackets(List * dest, uint cap, StationID next_station, List * rejected = NULL, TileIndex load_place = INVALID_TILE);
-
-=======
 /**
  * Simple collection class for a list of cargo packets
  */
 template<class LIST>
 class CargoList {
->>>>>>> 05a06daa
 public:
+	typedef typename LIST::iterator Iterator;
+	typedef typename LIST::const_iterator ConstIterator;
 	friend const struct SaveLoad *GetGoodsDesc();
 
 	/** Create the cargo list */
@@ -273,12 +216,6 @@
 	void Append(CargoPacket *cp, bool merge = true);
 
 	/**
-	 * imports a complete CargoList by splicing its elements into this one
-	 * runs in constant time.
-	 */
-	void Import(List & list);
-
-	/**
 	 * Truncates the cargo in this list to the given amount. It leaves the
 	 * first count cargo entities and removes the rest.
 	 * @param count the maximum amount of entities to be in the list after the command
@@ -286,7 +223,59 @@
 	void Truncate(uint count);
 
 	/**
-<<<<<<< HEAD
+	 * send all packets to the specified station and update the flow stats at the GoodsEntry accordingly
+	 */
+	void UpdateFlows(StationID next, GoodsEntry * ge);
+
+	/** Invalidates the cached data and rebuild it */
+	void InvalidateCache();
+
+	virtual void Insert(CargoPacket *cp) = 0;
+
+protected:
+
+	LIST packets;         ///< The cargo packets in this list
+
+	uint count;           ///< Cache for the number of cargo entities
+	Money feeder_share;   ///< Cache for the feeder share
+	uint days_in_transit; ///< Cache for the added number of days in transit of all packets
+
+	uint MovePacket(CargoList *dest, Iterator &it, uint cap, TileIndex load_place = INVALID_TILE);
+
+	/*
+	 * Update the cache to reflect adding of this packet.
+	 * Increases count, feeder share and days_in_transit
+	 * @param cp a new packet to be inserted
+	 */
+	void AddToCache(CargoPacket *cp);
+
+	/*
+	 * Update the cached values to reflect the removal of this packet.
+	 * Decreases count, feeder share and days_in_transit
+	 * @param cp Packet to be removed from cache
+	 */
+	void RemoveFromCache(CargoPacket *cp);
+
+	uint TransferPacket(Iterator &c, uint remaining_unload, GoodsEntry *dest, CargoPayment *payment, StationID curr_station);
+	uint DeliverPacket(Iterator &c, uint remaining_unload, GoodsEntry *dest, CargoPayment *payment, StationID curr_station);
+
+	virtual std::pair<Iterator, Iterator> EqualRange(CargoPacket *cp) = 0;
+};
+
+/**
+ * unsorted CargoList
+ */
+class VehicleCargoList : public CargoList<CargoPacketList> {
+protected:
+	UnloadType WillUnloadOld(const UnloadDescription & ul, const CargoPacket * p) const;
+	UnloadType WillUnloadCargoDist(const UnloadDescription & ul, const CargoPacket * p) const;
+
+	virtual std::pair<Iterator, Iterator> EqualRange(CargoPacket *cp)
+		{return std::make_pair(packets.begin(), packets.end());}
+
+public:
+	friend const struct SaveLoad *GetVehicleDescription(VehicleType vt);
+	/**
 	 * Moves the given amount of cargo from a vehicle to a station.
 	 * Depending on the value of flags and dest the side effects of this function differ:
 	 *  - dest->acceptance_pickup & GoodsEntry::ACCEPTANCE:
@@ -315,107 +304,6 @@
 	 * Moves the given amount of cargo to a vehicle.
 	 * @param dest         the destination to move the cargo to
 	 * @param max_load     the maximum amount of cargo entities to move
-	 * @param force_load   if set, move cargo unconditionally,
-	 *                     else only move if CargoPacket::next==next_station or CargoPacket::next==INVALID_STATION
-	 * @param load_place   The place where the loading takes/took place;
-	 *                     if load_place != INVALID_TILE CargoPacket::loaded_at_xy will be set accordingly
-	 */
-	uint MoveToVehicle(CargoList *dest, uint max_load, StationID next_station = INVALID_STATION, List * rejected = NULL, TileIndex load_place = INVALID_TILE);
-
-	/**
-	 * route all packets with station "to" as next hop to a different place, except "curr"
-	 */
-	void RerouteStalePackets(StationID curr, StationID to, GoodsEntry * ge);
-
-	void ReservePacketsForLoading(List * reserved, uint cap, StationID next_station, List * rejected)
-		{LoadPackets(reserved, cap, next_station, rejected);}
-
-	/**
-=======
->>>>>>> 05a06daa
-	 * send all packets to the specified station and update the flow stats at the GoodsEntry accordingly
-	 */
-	void UpdateFlows(StationID next, GoodsEntry * ge);
-
-	/** Invalidates the cached data and rebuild it */
-	void InvalidateCache();
-
-	virtual void Insert(CargoPacket *cp) = 0;
-
-protected:
-	typedef typename LIST::iterator Iterator;
-	typedef typename LIST::const_iterator ConstIterator;
-
-	LIST packets;         ///< The cargo packets in this list
-
-	uint count;           ///< Cache for the number of cargo entities
-	Money feeder_share;   ///< Cache for the feeder share
-	uint days_in_transit; ///< Cache for the added number of days in transit of all packets
-
-	uint MovePacket(CargoList *dest, Iterator &it, uint cap, TileIndex load_place = INVALID_TILE);
-
-	/*
-	 * Update the cache to reflect adding of this packet.
-	 * Increases count, feeder share and days_in_transit
-	 * @param cp a new packet to be inserted
-	 */
-	void AddToCache(CargoPacket *cp);
-
-	/*
-	 * Update the cached values to reflect the removal of this packet.
-	 * Decreases count, feeder share and days_in_transit
-	 * @param cp Packet to be removed from cache
-	 */
-	void RemoveFromCache(CargoPacket *cp);
-
-	uint TransferPacket(Iterator &c, uint remaining_unload, GoodsEntry *dest, CargoPayment *payment, StationID curr_station);
-	uint DeliverPacket(Iterator &c, uint remaining_unload, GoodsEntry *dest, CargoPayment *payment, StationID curr_station);
-
-	virtual std::pair<Iterator, Iterator> EqualRange(CargoPacket *cp) = 0;
-};
-
-/**
- * unsorted CargoList
- */
-class VehicleCargoList : public CargoList<CargoPacketList> {
-protected:
-	UnloadType WillUnloadOld(const UnloadDescription & ul, const CargoPacket * p) const;
-	UnloadType WillUnloadCargoDist(const UnloadDescription & ul, const CargoPacket * p) const;
-
-	virtual std::pair<Iterator, Iterator> EqualRange(CargoPacket *cp)
-		{return std::make_pair(packets.begin(), packets.end());}
-
-public:
-	friend const struct SaveLoad *GetVehicleDescription(VehicleType vt);
-	/**
-	 * Moves the given amount of cargo from a vehicle to a station.
-	 * Depending on the value of flags and dest the side effects of this function differ:
-	 *  - dest->acceptance_pickup & GoodsEntry::ACCEPTANCE:
-	 *                        => MoveToStation sets OUF_UNLOAD_IF_POSSIBLE in the flags
-	 *                        packets are accepted here and may be unloaded and/or delivered (=destroyed);
-	 *                        if not using cargodist: all packets are unloaded and delivered
-	 *                        if using cargodist: only packets which have this station as final destination are unloaded and delivered
-	 *                        if using cargodist: other packets may or may not be unloaded, depending on next_station
-	 *                        if not set and using cargodist: packets may still be unloaded, but not delivered.
-	 *  - OUFB_UNLOAD: unload all packets unconditionally;
-	 *                        if OUF_UNLOAD_IF_POSSIBLE set and OUFB_TRANSFER not set: also deliver packets (no matter if using cargodist)
-	 *  - OUFB_TRANSFER: don't deliver any packets;
-	 *                        overrides delivering aspect of OUF_UNLOAD_IF_POSSIBLE
-	 * @param dest         the destination to move the cargo to
-	 * @param max_unload   the maximum amount of cargo entities to move
-	 * @param flags        how to handle the moving (side effects)
-	 * @param curr_station the station where the cargo currently resides
-	 * @param next_station the next unloading station in the vehicle's order list
-	 * @return the number of cargo entities actually moved
-	 */
-	uint MoveToStation(GoodsEntry * dest, uint max_unload, OrderUnloadFlags flags, StationID curr_station, StationID next_station, CargoPayment *payment);
-
-	UnloadType WillUnload(const UnloadDescription & ul, const CargoPacket * p) const;
-
-	/**
-	 * Moves the given amount of cargo to a vehicle.
-	 * @param dest         the destination to move the cargo to
-	 * @param max_load     the maximum amount of cargo entities to move
 	 */
 	uint MoveToOtherVehicle(VehicleCargoList *dest, uint cap, TileIndex load_place = INVALID_TILE);
 
