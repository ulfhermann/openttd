--- conflicted
+++ resolved
@@ -393,8 +393,6 @@
 	}
 
 	/**
-<<<<<<< HEAD
-=======
 	 * Returns source of the first cargo packet in this list
 	 * If the regular packets list is empty but there are packets
 	 * in the reservation list it returns the source of the first
@@ -413,7 +411,6 @@
 	}
 
 	/**
->>>>>>> 10d1589a
 	 * Reserves a packet for later loading
 	 */
 	void Reserve(CargoPacket *cp);
