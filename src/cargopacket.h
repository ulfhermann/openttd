--- conflicted
+++ resolved
@@ -479,7 +479,6 @@
 				cp1->source_id       == cp2->source_id;
 	}
 
-<<<<<<< HEAD
 	/**
 	 * Returns source of the first cargo packet in this list
 	 * @return the before mentioned source
@@ -488,13 +487,12 @@
 	{
 		return this->Empty() ? INVALID_STATION : this->packets.front()->source;
 	}
-=======
+
 	void AssignTo(Station *station, CargoID cargo);
 
 private:
 	Station *station;
 	CargoID cargo;
->>>>>>> d929b644
 };
 
 #endif /* CARGOPACKET_H */