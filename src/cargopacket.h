--- conflicted
+++ resolved
@@ -247,10 +247,6 @@
 		return this->count == 0 ? 0 : this->cargo_days_in_transit / this->count;
 	}
 
-<<<<<<< HEAD
-	void Append(CargoPacket *cp, bool update_cache = true);
-=======
->>>>>>> a6f80cdf
 	void Truncate(uint max_remaining);
 
 	void InvalidateCache();
