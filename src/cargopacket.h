/* $Id$ */

/*
 * This file is part of OpenTTD.
 * OpenTTD is free software; you can redistribute it and/or modify it under the terms of the GNU General Public License as published by the Free Software Foundation, version 2.
 * OpenTTD is distributed in the hope that it will be useful, but WITHOUT ANY WARRANTY; without even the implied warranty of MERCHANTABILITY or FITNESS FOR A PARTICULAR PURPOSE.
 * See the GNU General Public License for more details. You should have received a copy of the GNU General Public License along with OpenTTD. If not, see <http://www.gnu.org/licenses/>.
 */

/** @file cargopacket.h Base class for cargo packets. */

#ifndef CARGOPACKET_H
#define CARGOPACKET_H

#include "core/pool_type.hpp"
#include "economy_type.h"
#include "tile_type.h"
#include "station_type.h"
#include "order_type.h"
#include "cargo_type.h"
#include "vehicle_type.h"
#include "core/multimap.hpp"
#include <list>

/** Unique identifier for a single cargo packet. */
typedef uint32 CargoPacketID;
struct CargoPacket;
struct GoodsEntry;

/** Type of the pool for cargo packets. */
typedef Pool<CargoPacket, CargoPacketID, 1024, 1048576, true, false> CargoPacketPool;
/** The actual pool with cargo packets */
extern CargoPacketPool _cargopacket_pool;

template <class Tinst, class Tcont> class CargoList;
extern const struct SaveLoad *GetCargoPacketDesc();

/**
 * Container for cargo from the same location and time
 */
struct CargoPacket : CargoPacketPool::PoolItem<&_cargopacket_pool> {
private:
	Money feeder_share;         ///< Value of feeder pickup to be paid for on delivery of cargo
	uint16 count;               ///< The amount of cargo in this packet
	byte days_in_transit;       ///< Amount of days this packet has been in transit
	SourceTypeByte source_type; ///< Type of \c source_id
	SourceID source_id;         ///< Index of source, INVALID_SOURCE if unknown/invalid
	StationID source;           ///< The station where the cargo came from first
	TileIndex source_xy;        ///< The origin of the cargo (first station in feeder chain)
	TileIndex loaded_at_xy;     ///< Location where this cargo has been loaded into the vehicle

	/** The CargoList caches, thus needs to know about it. */
	template <class Tinst, class Tcont> friend class CargoList;
	friend class VehicleCargoList;
	friend class ReservationList;
	friend class StationCargoList;
	/** We want this to be saved, right? */
	friend const struct SaveLoad *GetCargoPacketDesc();
public:
	/** Maximum number of items in a single cargo packet. */
	static const uint16 MAX_COUNT = UINT16_MAX;

	/**
	 * Create a new packet for savegame loading.
	 */
	CargoPacket();

	/**
	 * Creates a new cargo packet
	 * @param source      the source station of the packet
	 * @param source_xy   the source location of the packet
	 * @param count       the number of cargo entities to put in this packet
	 * @param source_type the 'type' of source the packet comes from (for subsidies)
	 * @param source_id   the actual source of the packet (for subsidies)
	 * @pre count != 0
	 */
	CargoPacket(StationID source, TileIndex source_xy, uint16 count, SourceType source_type, SourceID source_id);

	/**
	 * Creates a new cargo packet. Initializes the fields that cannot be changed later.
	 * Used when loading or splitting packets.
	 * @param count           the number of cargo entities to put in this packet
	 * @param days_in_transit number of days the cargo has been in transit
	 * @param source          the station the cargo was initially loaded
	 * @param source_xy       the station location the cargo was initially loaded
	 * @param loaded_at_xy    the location the cargo was loaded last
	 * @param feeder_share    feeder share the packet has already accumulated
	 * @param source_type     the 'type' of source the packet comes from (for subsidies)
	 * @param source_id       the actual source of the packet (for subsidies)
	 */
	CargoPacket(uint16 count, byte days_in_transit, StationID source, TileIndex source_xy, TileIndex loaded_at_xy, Money feeder_share = 0, SourceType source_type = ST_INDUSTRY, SourceID source_id = INVALID_SOURCE);

	/** Destroy the packet */
	~CargoPacket() { }


	/**
	 * Gets the number of 'items' in this packet.
	 * @return the item count
	 */
	FORCEINLINE uint16 Count() const
	{
		return this->count;
	}

	/**
	 * Gets the amount of money already paid to earlier vehicles in
	 * the feeder chain.
	 * @return the feeder share
	 */
	FORCEINLINE Money FeederShare() const
	{
		return this->feeder_share;
	}

	/**
	 * Gets the number of days this cargo has been in transit.
	 * This number isn't really in days, but in 2.5 days (185 ticks) and
	 * it is capped at 255.
	 * @return the length this cargo has been in transit
	 */
	FORCEINLINE byte DaysInTransit() const
	{
		return this->days_in_transit;
	}

	/**
	 * Gets the type of the cargo's source. industry, town or head quarter
	 * @return the source type
	 */
	FORCEINLINE SourceType SourceSubsidyType() const
	{
		return this->source_type;
	}

	/**
	 * Gets the ID of the cargo's source. An IndustryID, TownID or CompanyID
	 * @return the source ID
	 */
	FORCEINLINE SourceID SourceSubsidyID() const
	{
		return this->source_id;
	}

	/**
	 * Gets the ID of the station where the cargo was loaded for the first time
	 * @return the StationID
	 */
	FORCEINLINE SourceID SourceStation() const
	{
		return this->source;
	}

	/**
	 * Gets the coordinates of the cargo's source station
	 * @return the source station's coordinates
	 */
	FORCEINLINE TileIndex SourceStationXY() const
	{
		return this->source_xy;
	}

	/**
	 * Gets the coordinates of the cargo's last loading station
	 * @return the last loading station's coordinates
	 */
	FORCEINLINE TileIndex LoadedAtXY() const
	{
		return this->loaded_at_xy;
	}

	CargoPacket *Split(uint new_size);
	void Merge(CargoPacket *other);

	static void InvalidateAllFrom(SourceType src_type, SourceID src);
	static void InvalidateAllFrom(StationID sid);
	static void AfterLoad();
};

/**
 * Iterate over all _valid_ cargo packets from the given start
 * @param var   the variable used as "iterator"
 * @param start the cargo packet ID of the first packet to iterate over
 */
#define FOR_ALL_CARGOPACKETS_FROM(var, start) FOR_ALL_ITEMS_FROM(CargoPacket, cargopacket_index, var, start)

/**
 * Iterate over all _valid_ cargo packets from the begin of the pool
 * @param var   the variable used as "iterator"
 */
#define FOR_ALL_CARGOPACKETS(var) FOR_ALL_CARGOPACKETS_FROM(var, 0)

enum UnloadType {
	UL_KEEP     = 0,      ///< keep cargo on vehicle
	UL_DELIVER  = 1 << 0, ///< deliver cargo
	UL_TRANSFER = 1 << 1, ///< transfer cargo
	UL_ACCEPTED = 1 << 2, ///< cargo is accepted
};

struct UnloadDescription {
	UnloadDescription(GoodsEntry * d, StationID curr, StationID next, OrderUnloadFlags f);
	GoodsEntry * dest;
	/**
	 * station we are trying to unload at now
	 */
	StationID curr_station;
	/**
	 * station the vehicle will unload at next
	 */
	StationID next_station;
	/**
	 * delivery flags
	 */
	byte flags;
};

class StationCargoList;
class VehicleCargoList;

/**
 * Simple collection class for a list of cargo packets
 * @tparam Tinst The actual instantation of this cargo list
 */
template <class Tinst, class Tcont>
class CargoList {
public:
	/** The iterator for our container */
	typedef typename Tcont::iterator Iterator;
	/** The const iterator for our container */
	typedef typename Tcont::const_iterator ConstIterator;
	/** The reverse iterator for our container */
	typedef typename Tcont::reverse_iterator ReverseIterator;
	/** The const reverse iterator for our container */
	typedef typename Tcont::const_reverse_iterator ConstReverseIterator;
<<<<<<< HEAD



=======

>>>>>>> be255b69
private:
	CargoPacket *MovePacket(Iterator &it, uint cap, TileIndex load_place = INVALID_TILE);

protected:
	uint count;                 ///< Cache for the number of cargo entities
	uint cargo_days_in_transit; ///< Cache for the sum of number of days in transit of each entity; comparable to man-hours

	Tcont packets;               ///< The cargo packets in this list

	/**
	 * Update the cache to reflect adding of this packet.
	 * Increases count and days_in_transit
	 * @param cp a new packet to be inserted
	 */
	void AddToCache(const CargoPacket *cp);

	/**
	 * Update the cached values to reflect the removal of this packet.
	 * Decreases count and days_in_transit
	 * @param cp Packet to be removed from cache
	 */
	void RemoveFromCache(const CargoPacket *cp);

	uint MovePacket(StationCargoList *dest, StationID next, Iterator &it, uint cap, TileIndex load_place = INVALID_TILE);
<<<<<<< HEAD
	uint MovePacket(VehicleCargoList *dest, Iterator &it, uint cap, TileIndex load_place = INVALID_TILE);
=======

	template<class Tother_inst>
	uint MovePacket(Tother_inst *dest, Iterator &it, uint cap, TileIndex load_place = INVALID_TILE);
>>>>>>> be255b69

public:
	/** Create the cargo list */
	CargoList() {}
	/** And destroy it ("frees" all cargo packets) */
	~CargoList();

	/**
	 * Returns a pointer to the cargo packet list (so you can iterate over it etc).
	 * @return pointer to the packet list
	 */
	FORCEINLINE const Tcont *Packets() const
	{
		return &this->packets;
	}

	/**
	 * Checks whether this list is empty
	 * @return true if and only if the list is empty
	 */
	FORCEINLINE bool Empty() const
	{
		return this->count == 0;
	}

	/**
	 * Returns the number of cargo entities in this list
	 * @return the before mentioned number
	 */
	FORCEINLINE uint Count() const
	{
		return this->count;
	}

	/**
	 * Returns source of the first cargo packet in this list
	 * @return the before mentioned source
	 */
	FORCEINLINE StationID Source() const
	{
		return this->Empty() ? INVALID_STATION : (*(ConstIterator(packets.begin())))->source;
	}

	/**
	 * Returns average number of days in transit for a cargo entity
	 * @return the before mentioned number
	 */
	FORCEINLINE uint DaysInTransit() const
	{
		return this->count == 0 ? 0 : this->cargo_days_in_transit / this->count;
	}

	/**
	 * Truncates the cargo in this list to the given amount. It leaves the
	 * first count cargo entities and removes the rest.
	 * @param max_remaining the maximum amount of entities to be in the list after the command
	 */
	void Truncate(uint max_remaining);

	/**
	 * send all packets to the specified station and update the flow stats at the GoodsEntry accordingly
	 */
	void UpdateFlows(StationID next, GoodsEntry * ge);

	/** Invalidates the cached data and rebuild it */
	void InvalidateCache();

	/**
	 * Moves the given amount of cargo to a vehicle.
	 * @param dest         the destination to move the cargo to
	 * @param max_load     the maximum amount of cargo entities to move
	 */
	template <class Tother_inst>
	uint MoveTo(Tother_inst *dest, uint cap, TileIndex load_place = INVALID_TILE);
};

typedef std::list<CargoPacket *> CargoPacketList;

class ReservationList : public CargoList<ReservationList, CargoPacketList> {
protected:
	/** The (direct) parent of this class */
	typedef CargoList<VehicleCargoList, CargoPacketList> Parent;

public:
	/** The super class ought to know what it's doing */
	friend class CargoList<VehicleCargoList, CargoPacketList>;
	/** The vehicles have a cargo list (and we want that saved). */
	friend const struct SaveLoad *GetVehicleDescription(VehicleType vt);

	/**
	 * Appends the given cargo packet
	 * @warning After appending this packet may not exist anymore!
	 * @note Do not use the cargo packet anymore after it has been appended to this CargoList!
	 * @param cp the cargo packet to add
	 * @pre cp != NULL
	 */
	void Append(CargoPacket *cp);

	void Revert(GoodsEntry *ge);
};

typedef std::list<CargoPacket *> CargoPacketList;

/**
 * CargoList that is used for vehicles.
 */
class VehicleCargoList : public CargoList<VehicleCargoList, CargoPacketList> {
protected:
	UnloadType WillUnloadOld(const UnloadDescription & ul, const CargoPacket * p) const;
	UnloadType WillUnloadCargoDist(const UnloadDescription & ul, const CargoPacket * p) const;

	uint TransferPacket(Iterator &c, uint remaining_unload, GoodsEntry *dest, CargoPayment *payment, StationID curr_station);
	uint DeliverPacket(Iterator &c, uint remaining_unload, GoodsEntry *dest, CargoPayment *payment, StationID curr_station);

	/** The (direct) parent of this class */
	typedef CargoList<VehicleCargoList, CargoPacketList> Parent;

	Money feeder_share; ///< Cache for the feeder share

	/**
	 * Update the cache to reflect adding of this packet.
	 * Increases count, feeder share and days_in_transit
	 * @param cp a new packet to be inserted
	 */
	void AddToCache(const CargoPacket *cp);

	/**
	 * Update the cached values to reflect the removal of this packet.
	 * Decreases count, feeder share and days_in_transit
	 * @param cp Packet to be removed from cache
	 */
	void RemoveFromCache(const CargoPacket *cp);

public:
	/** The super class ought to know what it's doing */
	friend class CargoList<VehicleCargoList, CargoPacketList>;
	/** The vehicles have a cargo list (and we want that saved). */
	friend const struct SaveLoad *GetVehicleDescription(VehicleType vt);
	/**
	 * Moves the given amount of cargo from a vehicle to a station.
	 * Depending on the value of flags and dest the side effects of this function differ:
	 *  - dest->acceptance_pickup & GoodsEntry::ACCEPTANCE:
	 *                        => MoveToStation sets OUF_UNLOAD_IF_POSSIBLE in the flags
	 *                        packets are accepted here and may be unloaded and/or delivered (=destroyed);
	 *                        if not using cargodist: all packets are unloaded and delivered
	 *                        if using cargodist: only packets which have this station as final destination are unloaded and delivered
	 *                        if using cargodist: other packets may or may not be unloaded, depending on next_station
	 *                        if not set and using cargodist: packets may still be unloaded, but not delivered.
	 *  - OUFB_UNLOAD: unload all packets unconditionally;
	 *                        if OUF_UNLOAD_IF_POSSIBLE set and OUFB_TRANSFER not set: also deliver packets (no matter if using cargodist)
	 *  - OUFB_TRANSFER: don't deliver any packets;
	 *                        overrides delivering aspect of OUF_UNLOAD_IF_POSSIBLE
	 * @param dest         the destination to move the cargo to
	 * @param max_unload   the maximum amount of cargo entities to move
	 * @param flags        how to handle the moving (side effects)
	 * @param curr_station the station where the cargo currently resides
	 * @param next_station the next unloading station in the vehicle's order list
	 * @return the number of cargo entities actually moved
	 */
	uint MoveToStation(GoodsEntry * dest, uint max_unload, OrderUnloadFlags flags, StationID curr_station, StationID next_station, CargoPayment *payment);

	UnloadType WillUnload(const UnloadDescription & ul, const CargoPacket * p) const;
<<<<<<< HEAD

	/**
	 * Moves the given amount of cargo to a vehicle.
	 * @param dest         the destination to move the cargo to
	 * @param max_load     the maximum amount of cargo entities to move
	 */
	uint MoveToVehicle(VehicleCargoList *dest, uint cap, TileIndex load_place = INVALID_TILE);
=======
>>>>>>> be255b69

	/**
	 * Returns total sum of the feeder share for all packets
	 * @return the before mentioned number
	 */
	FORCEINLINE Money FeederShare() const
	{
		return this->feeder_share;
	}

	/**
	 * Appends the given cargo packet
	 * @warning After appending this packet may not exist anymore!
	 * @note Do not use the cargo packet anymore after it has been appended to this CargoList!
	 * @param cp the cargo packet to add
<<<<<<< HEAD
=======
	 * @param check_merge if true, check existing packets in the list for mergability
>>>>>>> be255b69
	 * @pre cp != NULL
	 */
	void Append(CargoPacket *cp);

	/**
	 * Ages the all cargo in this list
	 */
	void AgeCargo();

	/** Invalidates the cached data and rebuild it */
	void InvalidateCache();

	/**
	 * Are two the two CargoPackets mergeable in the context of
	 * a list of CargoPackets for a Vehicle?
	 * @param cp1 the first CargoPacket
	 * @param cp2 the second CargoPacket
	 * @return true if they are mergeable
	 */
	static bool AreMergable(const CargoPacket *cp1, const CargoPacket *cp2)
	{
		return cp1->source_xy    == cp2->source_xy &&
				cp1->days_in_transit == cp2->days_in_transit &&
				cp1->source_type     == cp2->source_type &&
				cp1->source_id       == cp2->source_id &&
				cp1->loaded_at_xy    == cp2->loaded_at_xy;
	}
};

typedef MultiMap<StationID, CargoPacket *> StationCargoPacketMap;

/**
 * CargoList that is used for stations.
 */
class StationCargoList : public CargoList<StationCargoList, StationCargoPacketMap> {
public:
	/** The super class ought to know what it's doing */
	friend class CargoList<StationCargoList, StationCargoPacketMap>;
	/** The stations, via GoodsEntry, have a CargoList. */
	friend const struct SaveLoad *GetGoodsDesc();

	/**
	 * Are two the two CargoPackets mergeable in the context of
	 * a list of CargoPackets for a Vehicle?
	 * @param cp1 the first CargoPacket
	 * @param cp2 the second CargoPacket
	 * @return true if they are mergeable
	 */
	static bool AreMergable(const CargoPacket *cp1, const CargoPacket *cp2)
	{
		return cp1->source_xy    == cp2->source_xy &&
				cp1->days_in_transit == cp2->days_in_transit &&
				cp1->source_type     == cp2->source_type &&
				cp1->source_id       == cp2->source_id;
	}

<<<<<<< HEAD
	uint MoveToVehicle(VehicleCargoList *dest, uint cap, StationID next_station, TileIndex load_place);
=======
	template <class Tother_inst>
	uint MoveTo(Tother_inst *dest, uint cap, StationID next_station, TileIndex load_place);
>>>>>>> be255b69

	/**
	 * Appends the given cargo packet to the range of packets with the same next station
	 * @warning After appending this packet may not exist anymore!
	 * @note Do not use the cargo packet anymore after it has been appended to this CargoList!
	 * @param next the next hop
	 * @param cp the cargo packet to add
	 * @pre cp != NULL
	 */
	void Append(StationID next, CargoPacket *cp);

	/**
	 * route all packets with station "to" as next hop to a different place, except "curr"
	 */
	void RerouteStalePackets(StationID curr, StationID to, GoodsEntry * ge);

	static void InvalidateAllFrom(SourceType src_type, SourceID src);

protected:
<<<<<<< HEAD
	uint MovePackets(VehicleCargoList *dest, uint cap, Iterator begin, Iterator end, TileIndex load_place);
=======
	template <class Tother_inst>
	uint MovePackets(Tother_inst *dest, uint cap, Iterator begin, Iterator end, TileIndex load_place);
>>>>>>> be255b69
};

#endif /* CARGOPACKET_H */<|MERGE_RESOLUTION|>--- conflicted
+++ resolved
@@ -232,13 +232,7 @@
 	typedef typename Tcont::reverse_iterator ReverseIterator;
 	/** The const reverse iterator for our container */
 	typedef typename Tcont::const_reverse_iterator ConstReverseIterator;
-<<<<<<< HEAD
-
-
-
-=======
-
->>>>>>> be255b69
+
 private:
 	CargoPacket *MovePacket(Iterator &it, uint cap, TileIndex load_place = INVALID_TILE);
 
@@ -263,13 +257,9 @@
 	void RemoveFromCache(const CargoPacket *cp);
 
 	uint MovePacket(StationCargoList *dest, StationID next, Iterator &it, uint cap, TileIndex load_place = INVALID_TILE);
-<<<<<<< HEAD
-	uint MovePacket(VehicleCargoList *dest, Iterator &it, uint cap, TileIndex load_place = INVALID_TILE);
-=======
 
 	template<class Tother_inst>
 	uint MovePacket(Tother_inst *dest, Iterator &it, uint cap, TileIndex load_place = INVALID_TILE);
->>>>>>> be255b69
 
 public:
 	/** Create the cargo list */
@@ -370,8 +360,6 @@
 
 	void Revert(GoodsEntry *ge);
 };
-
-typedef std::list<CargoPacket *> CargoPacketList;
 
 /**
  * CargoList that is used for vehicles.
@@ -432,16 +420,6 @@
 	uint MoveToStation(GoodsEntry * dest, uint max_unload, OrderUnloadFlags flags, StationID curr_station, StationID next_station, CargoPayment *payment);
 
 	UnloadType WillUnload(const UnloadDescription & ul, const CargoPacket * p) const;
-<<<<<<< HEAD
-
-	/**
-	 * Moves the given amount of cargo to a vehicle.
-	 * @param dest         the destination to move the cargo to
-	 * @param max_load     the maximum amount of cargo entities to move
-	 */
-	uint MoveToVehicle(VehicleCargoList *dest, uint cap, TileIndex load_place = INVALID_TILE);
-=======
->>>>>>> be255b69
 
 	/**
 	 * Returns total sum of the feeder share for all packets
@@ -457,10 +435,7 @@
 	 * @warning After appending this packet may not exist anymore!
 	 * @note Do not use the cargo packet anymore after it has been appended to this CargoList!
 	 * @param cp the cargo packet to add
-<<<<<<< HEAD
-=======
 	 * @param check_merge if true, check existing packets in the list for mergability
->>>>>>> be255b69
 	 * @pre cp != NULL
 	 */
 	void Append(CargoPacket *cp);
@@ -517,12 +492,8 @@
 				cp1->source_id       == cp2->source_id;
 	}
 
-<<<<<<< HEAD
-	uint MoveToVehicle(VehicleCargoList *dest, uint cap, StationID next_station, TileIndex load_place);
-=======
 	template <class Tother_inst>
 	uint MoveTo(Tother_inst *dest, uint cap, StationID next_station, TileIndex load_place);
->>>>>>> be255b69
 
 	/**
 	 * Appends the given cargo packet to the range of packets with the same next station
@@ -542,12 +513,8 @@
 	static void InvalidateAllFrom(SourceType src_type, SourceID src);
 
 protected:
-<<<<<<< HEAD
-	uint MovePackets(VehicleCargoList *dest, uint cap, Iterator begin, Iterator end, TileIndex load_place);
-=======
 	template <class Tother_inst>
 	uint MovePackets(Tother_inst *dest, uint cap, Iterator begin, Iterator end, TileIndex load_place);
->>>>>>> be255b69
 };
 
 #endif /* CARGOPACKET_H */