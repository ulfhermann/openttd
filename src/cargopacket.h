--- conflicted
+++ resolved
@@ -58,17 +58,10 @@
 
 	/**
 	 * Creates a new cargo packet
-<<<<<<< HEAD
-	 * @param source      the source station of the packet
-	 * @param count       the number of cargo entities to put in this packet
-	 * @param source_type the type of the packet's source (see @SourceType)
-	 * @param source_id   the number of the packet's source {town|industry|headquarter}
-=======
 	 * @param source the source of the packet
 	 * @param count  the number of cargo entities to put in this packet
 	 * @param source_type the 'type' of source the packet comes from (for subsidies)
 	 * @param source_id the actual source of the packet (for subsidies)
->>>>>>> 83147f93
 	 * @pre count != 0 || source == INVALID_STATION
 	 */
 	CargoPacket(StationID source = INVALID_STATION, uint16 count = 0, SourceType source_type = ST_INDUSTRY, SourceID source_id = INVALID_SOURCE);
