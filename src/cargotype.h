/* $Id$ */

/*
 * This file is part of OpenTTD.
 * OpenTTD is free software; you can redistribute it and/or modify it under the terms of the GNU General Public License as published by the Free Software Foundation, version 2.
 * OpenTTD is distributed in the hope that it will be useful, but WITHOUT ANY WARRANTY; without even the implied warranty of MERCHANTABILITY or FITNESS FOR A PARTICULAR PURPOSE.
 * See the GNU General Public License for more details. You should have received a copy of the GNU General Public License along with OpenTTD. If not, see <http://www.gnu.org/licenses/>.
 */

/** @file cargotype.h Types/functions related to cargos. */

#ifndef CARGOTYPE_H
#define CARGOTYPE_H

#include "economy_type.h"
#include "cargo_type.h"
#include "gfx_type.h"
#include "strings_type.h"
#include "landscape_type.h"

/** Globally unique label of a cargo type. */
typedef uint32 CargoLabel;

/** Town growth effect when delivering cargo. */
enum TownEffect {
	TE_NONE,       ///< Cargo has no effect.
	TE_PASSENGERS, ///< Cargo behaves passenger-like.
	TE_MAIL,       ///< Cargo behaves mail-like.
	TE_GOODS,      ///< Cargo behaves goods/candy-like.
	TE_WATER,      ///< Cargo behaves water-like.
	TE_FOOD,       ///< Cargo behaves food/fizzy-drinks-like.
};

/** Cargo classes. */
enum CargoClass {
	CC_NOAVAILABLE  = 0,       ///< No cargo class has been specified
	CC_PASSENGERS   = 1 <<  0, ///< Passengers
	CC_MAIL         = 1 <<  1, ///< Mail
	CC_EXPRESS      = 1 <<  2, ///< Express cargo (Goods, Food, Candy, but also possible for passengers)
	CC_ARMOURED     = 1 <<  3, ///< Armoured cargo (Valuables, Gold, Diamonds)
	CC_BULK         = 1 <<  4, ///< Bulk cargo (Coal, Grain etc., Ores, Fruit)
	CC_PIECE_GOODS  = 1 <<  5, ///< Piece goods (Livestock, Wood, Steel, Paper)
	CC_LIQUID       = 1 <<  6, ///< Liquids (Oil, Water, Rubber)
	CC_REFRIGERATED = 1 <<  7, ///< Refrigerated cargo (Food, Fruit)
	CC_HAZARDOUS    = 1 <<  8, ///< Hazardous cargo (Nuclear Fuel, Explosives, etc.)
	CC_COVERED      = 1 <<  9, ///< Covered/Sheltered Freight (Transporation in Box Vans, Silo Wagons, etc.)
	CC_SPECIAL      = 1 << 15  ///< Special bit used for livery refit tricks instead of normal cargoes.
};

static const byte INVALID_CARGO = 0xFF; ///< Constant representing invalid cargo

/** Specification of a cargo type. */
struct CargoSpec {
	uint8 bitnum;                    ///< Cargo bit number, is #INVALID_CARGO for a non-used spec.
	CargoLabel label;                ///< Unique label of the cargo type.
	uint8 legend_colour;
	uint8 rating_colour;
	uint8 weight;                    ///< Weight of a single unit of this cargo type in 1/16 ton (62.5 kg).
	uint16 initial_payment;
	uint8 transit_days[2];

	bool is_freight;                 ///< Cargo type is considered to be freight (affects train freight multiplier).
	TownEffect town_effect;          ///< The effect that delivering this cargo type has on towns. Also affects destination of subsidies.
	uint16 multipliertowngrowth;     ///< Size of the effect.
	uint8 callback_mask;             ///< Bitmask of cargo callbacks that have to be called

	StringID name;                   ///< Name of this type of cargo.
	StringID name_single;            ///< Name of a single entity of this type of cargo.
	StringID units_volume;           ///< Name of a single unit of cargo of this type.
	StringID quantifier;             ///< Text for multiple units of cargo of this type.
	StringID abbrev;                 ///< Two letter abbreviation for this cargo type.

	SpriteID sprite;                 ///< Icon to display this cargo type, may be \c 0xFFF (which means to resolve an action123 chain).

	uint16 classes;                  ///< Classes of this cargo type. @see CargoClass
	const struct GRFFile *grffile;   ///< NewGRF where #group belongs to.
	const struct SpriteGroup *group;

	Money current_payment;

	/**
	 * Determines index of this cargospec
	 * @return index (in the CargoSpec::array array)
	 */
	FORCEINLINE CargoID Index() const
	{
		return this - CargoSpec::array;
	}

	/**
	 * Tests for validity of this cargospec
	 * @return is this cargospec valid?
	 * @note assert(cs->IsValid()) can be triggered when GRF config is modified
	 */
	FORCEINLINE bool IsValid() const
	{
		return this->bitnum != INVALID_CARGO;
	}

	/**
	 * Total number of cargospecs, both valid and invalid
	 * @return length of CargoSpec::array
	 */
	static FORCEINLINE size_t GetArraySize()
	{
		return lengthof(CargoSpec::array);
	}

	/**
	 * Retrieve cargo details for the given cargo ID
	 * @param index ID of cargo
	 * @pre index is a valid cargo ID
	 */
	static FORCEINLINE CargoSpec *Get(size_t index)
	{
		assert(index < lengthof(CargoSpec::array));
		return &CargoSpec::array[index];
	}

	SpriteID GetCargoIcon() const;

private:
	static CargoSpec array[NUM_CARGO]; ///< Array holding all CargoSpecs

	friend void SetupCargoForClimate(LandscapeID l);
};

extern uint32 _cargo_mask;

void SetupCargoForClimate(LandscapeID l);
CargoID GetCargoIDByLabel(CargoLabel cl);
CargoID GetCargoIDByBitnum(uint8 bitnum);

<<<<<<< HEAD
/* set up the cargos to be displayed in the smallmap's route legend */
void BuildLinkStatsLegend();

=======
/** Does cargo \a c have cargo class \a cc?
 * @param c  Cargo type.
 * @param cc Cargo class.
 * @return The type fits in the class.
 */
>>>>>>> 4a4a5547
static inline bool IsCargoInClass(CargoID c, CargoClass cc)
{
	return (CargoSpec::Get(c)->classes & cc) != 0;
}

#define FOR_ALL_CARGOSPECS_FROM(var, start) for (size_t cargospec_index = start; var = NULL, cargospec_index < CargoSpec::GetArraySize(); cargospec_index++) \
		if ((var = CargoSpec::Get(cargospec_index))->IsValid())
#define FOR_ALL_CARGOSPECS(var) FOR_ALL_CARGOSPECS_FROM(var, 0)

#endif /* CARGOTYPE_H */<|MERGE_RESOLUTION|>--- conflicted
+++ resolved
@@ -131,17 +131,14 @@
 CargoID GetCargoIDByLabel(CargoLabel cl);
 CargoID GetCargoIDByBitnum(uint8 bitnum);
 
-<<<<<<< HEAD
 /* set up the cargos to be displayed in the smallmap's route legend */
 void BuildLinkStatsLegend();
 
-=======
 /** Does cargo \a c have cargo class \a cc?
  * @param c  Cargo type.
  * @param cc Cargo class.
  * @return The type fits in the class.
  */
->>>>>>> 4a4a5547
 static inline bool IsCargoInClass(CargoID c, CargoClass cc)
 {
 	return (CargoSpec::Get(c)->classes & cc) != 0;
