--- conflicted
+++ resolved
@@ -105,20 +105,9 @@
 CargoID GetCargoIDByLabel(CargoLabel cl);
 CargoID GetCargoIDByBitnum(uint8 bitnum);
 
-<<<<<<< HEAD
 /* set up the cargos to be displayed in the smallmap's route legend */
 void BuildRouteMapLegend();
 
-/* Retrieve cargo details for the given cargo ID */
-static inline const CargoSpec *GetCargo(CargoID c)
-{
-	assert(c < lengthof(_cargo));
-	return &_cargo[c];
-}
-
-
-=======
->>>>>>> 1bf0c069
 static inline bool IsCargoInClass(CargoID c, uint16 cc)
 {
 	return (CargoSpec::Get(c)->classes & cc) != 0;
