/* $Id$ */

/*
 * This file is part of OpenTTD.
 * OpenTTD is free software; you can redistribute it and/or modify it under the terms of the GNU General Public License as published by the Free Software Foundation, version 2.
 * OpenTTD is distributed in the hope that it will be useful, but WITHOUT ANY WARRANTY; without even the implied warranty of MERCHANTABILITY or FITNESS FOR A PARTICULAR PURPOSE.
 * See the GNU General Public License for more details. You should have received a copy of the GNU General Public License along with OpenTTD. If not, see <http://www.gnu.org/licenses/>.
 */

/** @file misc_gui.cpp GUIs for a number of misc windows. */

#include "stdafx.h"
#include "debug.h"
#include "landscape.h"
#include "newgrf_text.h"
#include "gui.h"
#include "viewport_func.h"
#include "gfx_func.h"
#include "command_func.h"
#include "company_func.h"
#include "town.h"
#include "string_func.h"
#include "company_base.h"
#include "texteff.hpp"
#include "company_manager_face.h"
#include "strings_func.h"
#include "zoom_func.h"
#include "window_func.h"
#include "querystring_gui.h"
#include "console_func.h"
#include "core/geometry_func.hpp"
#include "newgrf_debug.h"

#include "table/strings.h"

/**
 * Try to retrive the current clipboard contents.
 *
 * @note OS-specific funtion.
 * @return True if some text could be retrived.
 */
bool GetClipboardContents(char *buffer, size_t buff_len);

int _caret_timer;


/** Widgets for the land info window. */
enum LandInfoWidgets {
	LIW_BACKGROUND, ///< Background to draw on
};

static const NWidgetPart _nested_land_info_widgets[] = {
	NWidget(NWID_HORIZONTAL),
		NWidget(WWT_CLOSEBOX, COLOUR_GREY),
		NWidget(WWT_CAPTION, COLOUR_GREY), SetDataTip(STR_LAND_AREA_INFORMATION_CAPTION, STR_TOOLTIP_WINDOW_TITLE_DRAG_THIS),
		NWidget(WWT_DEBUGBOX, COLOUR_GREY),
	EndContainer(),
	NWidget(WWT_PANEL, COLOUR_GREY, LIW_BACKGROUND), EndContainer(),
};

static const WindowDesc _land_info_desc(
	WDP_AUTO, 0, 0,
	WC_LAND_INFO, WC_NONE,
	0,
	_nested_land_info_widgets, lengthof(_nested_land_info_widgets)
);

class LandInfoWindow : public Window {
	enum LandInfoLines {
		LAND_INFO_CENTERED_LINES   = 12,                       ///< Up to 12 centered lines
		LAND_INFO_MULTICENTER_LINE = LAND_INFO_CENTERED_LINES, ///< One multicenter line
		LAND_INFO_LINE_END,
	};

	static const uint LAND_INFO_LINE_BUFF_SIZE = 512;

public:
	char landinfo_data[LAND_INFO_LINE_END][LAND_INFO_LINE_BUFF_SIZE];
	TileIndex tile;

	virtual void DrawWidget(const Rect &r, int widget) const
	{
		if (widget != LIW_BACKGROUND) return;

		uint y = r.top + WD_TEXTPANEL_TOP;
		for (uint i = 0; i < LAND_INFO_CENTERED_LINES; i++) {
			if (StrEmpty(this->landinfo_data[i])) break;

			DrawString(r.left + WD_FRAMETEXT_LEFT, r.right - WD_FRAMETEXT_RIGHT, y, this->landinfo_data[i], i == 0 ? TC_LIGHT_BLUE : TC_FROMSTRING, SA_HOR_CENTER);
			y += FONT_HEIGHT_NORMAL + WD_PAR_VSEP_NORMAL;
			if (i == 0) y += 4;
		}

		if (!StrEmpty(this->landinfo_data[LAND_INFO_MULTICENTER_LINE])) {
			SetDParamStr(0, this->landinfo_data[LAND_INFO_MULTICENTER_LINE]);
			DrawStringMultiLine(r.left + WD_FRAMETEXT_LEFT, r.right - WD_FRAMETEXT_RIGHT, y, r.bottom - WD_TEXTPANEL_BOTTOM, STR_JUST_RAW_STRING, TC_FROMSTRING, SA_CENTER);
		}
	}

	virtual void UpdateWidgetSize(int widget, Dimension *size, const Dimension &padding, Dimension *fill, Dimension *resize)
	{
		if (widget != LIW_BACKGROUND) return;

		size->height = WD_TEXTPANEL_TOP + WD_TEXTPANEL_BOTTOM;
		for (uint i = 0; i < LAND_INFO_CENTERED_LINES; i++) {
			if (StrEmpty(this->landinfo_data[i])) break;

			uint width = GetStringBoundingBox(this->landinfo_data[i]).width + WD_FRAMETEXT_LEFT + WD_FRAMETEXT_RIGHT;
			size->width = max(size->width, width);

			size->height += FONT_HEIGHT_NORMAL + WD_PAR_VSEP_NORMAL;
			if (i == 0) size->height += 4;
		}

		if (!StrEmpty(this->landinfo_data[LAND_INFO_MULTICENTER_LINE])) {
			uint width = GetStringBoundingBox(this->landinfo_data[LAND_INFO_MULTICENTER_LINE]).width + WD_FRAMETEXT_LEFT + WD_FRAMETEXT_RIGHT;
			size->width = max(size->width, min(300u, width));
			SetDParamStr(0, this->landinfo_data[LAND_INFO_MULTICENTER_LINE]);
			size->height += GetStringHeight(STR_JUST_RAW_STRING, size->width - WD_FRAMETEXT_LEFT - WD_FRAMETEXT_RIGHT);
		}
	}

	LandInfoWindow(TileIndex tile) : Window(), tile(tile) {
		this->InitNested(&_land_info_desc);

#if defined(_DEBUG)
#	define LANDINFOD_LEVEL 0
#else
#	define LANDINFOD_LEVEL 1
#endif
		DEBUG(misc, LANDINFOD_LEVEL, "TILE: %#x (%i,%i)", tile, TileX(tile), TileY(tile));
		DEBUG(misc, LANDINFOD_LEVEL, "type_height  = %#x", _m[tile].type_height);
		DEBUG(misc, LANDINFOD_LEVEL, "m1           = %#x", _m[tile].m1);
		DEBUG(misc, LANDINFOD_LEVEL, "m2           = %#x", _m[tile].m2);
		DEBUG(misc, LANDINFOD_LEVEL, "m3           = %#x", _m[tile].m3);
		DEBUG(misc, LANDINFOD_LEVEL, "m4           = %#x", _m[tile].m4);
		DEBUG(misc, LANDINFOD_LEVEL, "m5           = %#x", _m[tile].m5);
		DEBUG(misc, LANDINFOD_LEVEL, "m6           = %#x", _m[tile].m6);
		DEBUG(misc, LANDINFOD_LEVEL, "m7           = %#x", _me[tile].m7);
#undef LANDINFOD_LEVEL
	}

	virtual void OnInit()
	{
		Town *t = ClosestTownFromTile(tile, _settings_game.economy.dist_local_authority);

		/* Because build_date is not set yet in every TileDesc, we make sure it is empty */
		TileDesc td;

		td.build_date = INVALID_DATE;

		/* Most tiles have only one owner, but
		 *  - drivethrough roadstops can be build on town owned roads (up to 2 owners) and
		 *  - roads can have up to four owners (railroad, road, tram, 3rd-roadtype "highway").
		 */
		td.owner_type[0] = STR_LAND_AREA_INFORMATION_OWNER; // At least one owner is displayed, though it might be "N/A".
		td.owner_type[1] = STR_NULL;       // STR_NULL results in skipping the owner
		td.owner_type[2] = STR_NULL;
		td.owner_type[3] = STR_NULL;
		td.owner[0] = OWNER_NONE;
		td.owner[1] = OWNER_NONE;
		td.owner[2] = OWNER_NONE;
		td.owner[3] = OWNER_NONE;

		td.station_class = STR_NULL;
		td.station_name = STR_NULL;
		td.airport_class = STR_NULL;
		td.airport_name = STR_NULL;
		td.airport_tile_name = STR_NULL;
		td.rail_speed = 0;

		td.grf = NULL;

		CargoArray acceptance;
		AddAcceptedCargo(tile, acceptance, NULL);
		GetTileDesc(tile, &td);

		uint line_nr = 0;

		/* Tiletype */
		SetDParam(0, td.dparam[0]);
		GetString(this->landinfo_data[line_nr], td.str, lastof(this->landinfo_data[line_nr]));
		line_nr++;

		/* Up to four owners */
		for (uint i = 0; i < 4; i++) {
			if (td.owner_type[i] == STR_NULL) continue;

			SetDParam(0, STR_LAND_AREA_INFORMATION_OWNER_N_A);
			if (td.owner[i] != OWNER_NONE && td.owner[i] != OWNER_WATER) GetNameOfOwner(td.owner[i], tile);
			GetString(this->landinfo_data[line_nr], td.owner_type[i], lastof(this->landinfo_data[line_nr]));
			line_nr++;
		}

		/* Cost to clear/revenue when cleared */
		StringID str = STR_LAND_AREA_INFORMATION_COST_TO_CLEAR_N_A;
		Company *c = Company::GetIfValid(_local_company);
		if (c != NULL) {
			Money old_money = c->money;
			c->money = INT64_MAX;
			CommandCost costclear = DoCommand(tile, 0, 0, DC_NONE, CMD_LANDSCAPE_CLEAR);
			c->money = old_money;
			if (costclear.Succeeded()) {
				Money cost = costclear.GetCost();
				if (cost < 0) {
					cost = -cost; // Negate negative cost to a positive revenue
					str = STR_LAND_AREA_INFORMATION_REVENUE_WHEN_CLEARED;
				} else {
					str = STR_LAND_AREA_INFORMATION_COST_TO_CLEAR;
				}
				SetDParam(0, cost);
			}
		}
		GetString(this->landinfo_data[line_nr], str, lastof(this->landinfo_data[line_nr]));
		line_nr++;

		/* Location */
		char tmp[16];
		snprintf(tmp, lengthof(tmp), "0x%.4X", tile);
		SetDParam(0, TileX(tile));
		SetDParam(1, TileY(tile));
		SetDParam(2, GetTileZ(tile) / TILE_HEIGHT);
		SetDParamStr(3, tmp);
		GetString(this->landinfo_data[line_nr], STR_LAND_AREA_INFORMATION_LANDINFO_COORDS, lastof(this->landinfo_data[line_nr]));
		line_nr++;

		/* Local authority */
		SetDParam(0, STR_LAND_AREA_INFORMATION_LOCAL_AUTHORITY_NONE);
		if (t != NULL) {
			SetDParam(0, STR_TOWN_NAME);
			SetDParam(1, t->index);
		}
		GetString(this->landinfo_data[line_nr], STR_LAND_AREA_INFORMATION_LOCAL_AUTHORITY, lastof(this->landinfo_data[line_nr]));
		line_nr++;

		/* Build date */
		if (td.build_date != INVALID_DATE) {
			SetDParam(0, td.build_date);
			GetString(this->landinfo_data[line_nr], STR_LAND_AREA_INFORMATION_BUILD_DATE, lastof(this->landinfo_data[line_nr]));
			line_nr++;
		}

		/* Station class */
		if (td.station_class != STR_NULL) {
			SetDParam(0, td.station_class);
			GetString(this->landinfo_data[line_nr], STR_LAND_AREA_INFORMATION_STATION_CLASS, lastof(this->landinfo_data[line_nr]));
			line_nr++;
		}

		/* Station type name */
		if (td.station_name != STR_NULL) {
			SetDParam(0, td.station_name);
			GetString(this->landinfo_data[line_nr], STR_LAND_AREA_INFORMATION_STATION_TYPE, lastof(this->landinfo_data[line_nr]));
			line_nr++;
		}

		/* Airport class */
		if (td.airport_class != STR_NULL) {
			SetDParam(0, td.airport_class);
			GetString(this->landinfo_data[line_nr], STR_LAND_AREA_INFORMATION_AIRPORT_CLASS, lastof(this->landinfo_data[line_nr]));
			line_nr++;
		}

		/* Airport name */
		if (td.airport_name != STR_NULL) {
			SetDParam(0, td.airport_name);
			GetString(this->landinfo_data[line_nr], STR_LAND_AREA_INFORMATION_AIRPORT_NAME, lastof(this->landinfo_data[line_nr]));
			line_nr++;
		}

		/* Airport tile name */
		if (td.airport_tile_name != STR_NULL) {
			SetDParam(0, td.airport_tile_name);
			GetString(this->landinfo_data[line_nr], STR_LAND_AREA_INFORMATION_AIRPORTTILE_NAME, lastof(this->landinfo_data[line_nr]));
			line_nr++;
		}

		/* Rail speed limit */
		if (td.rail_speed != 0) {
			SetDParam(0, td.rail_speed);
			GetString(this->landinfo_data[line_nr], STR_LANG_AREA_INFORMATION_RAIL_SPEED_LIMIT, lastof(this->landinfo_data[line_nr]));
			line_nr++;
		}

		/* NewGRF name */
		if (td.grf != NULL) {
			SetDParamStr(0, td.grf);
			GetString(this->landinfo_data[line_nr], STR_LAND_AREA_INFORMATION_NEWGRF_NAME, lastof(this->landinfo_data[line_nr]));
			line_nr++;
		}

		assert(line_nr < LAND_INFO_CENTERED_LINES);

		/* Mark last line empty */
		this->landinfo_data[line_nr][0] = '\0';

		/* Cargo acceptance is displayed in a extra multiline */
		char *strp = GetString(this->landinfo_data[LAND_INFO_MULTICENTER_LINE], STR_LAND_AREA_INFORMATION_CARGO_ACCEPTED, lastof(this->landinfo_data[LAND_INFO_MULTICENTER_LINE]));
		bool found = false;

		for (CargoID i = 0; i < NUM_CARGO; ++i) {
			if (acceptance[i] > 0) {
				/* Add a comma between each item. */
				if (found) {
					*strp++ = ',';
					*strp++ = ' ';
				}
				found = true;

				/* If the accepted value is less than 8, show it in 1/8:ths */
				if (acceptance[i] < 8) {
					SetDParam(0, acceptance[i]);
					SetDParam(1, CargoSpec::Get(i)->name);
					strp = GetString(strp, STR_LAND_AREA_INFORMATION_CARGO_EIGHTS, lastof(this->landinfo_data[LAND_INFO_MULTICENTER_LINE]));
				} else {
					strp = GetString(strp, CargoSpec::Get(i)->name, lastof(this->landinfo_data[LAND_INFO_MULTICENTER_LINE]));
				}
			}
		}
		if (!found) this->landinfo_data[LAND_INFO_MULTICENTER_LINE][0] = '\0';
	}

	virtual bool IsNewGRFInspectable() const
	{
		return ::IsNewGRFInspectable(GetGrfSpecFeature(this->tile), this->tile);
	}

	virtual void ShowNewGRFInspectWindow() const
	{
		::ShowNewGRFInspectWindow(GetGrfSpecFeature(this->tile), this->tile);
	}
};

/**
 * Show land information window.
 * @param tile The tile to show information about.
 */
void ShowLandInfo(TileIndex tile)
{
	DeleteWindowById(WC_LAND_INFO, 0);
	new LandInfoWindow(tile);
}

/** Widgets for the land info window. */
enum AboutWidgets {
	AW_SCROLLING_TEXT,       ///< The actually scrolling text
	AW_WEBSITE,              ///< URL of OpenTTD website
};

static const NWidgetPart _nested_about_widgets[] = {
	NWidget(NWID_HORIZONTAL),
		NWidget(WWT_CLOSEBOX, COLOUR_GREY),
		NWidget(WWT_CAPTION, COLOUR_GREY), SetDataTip(STR_ABOUT_OPENTTD, STR_TOOLTIP_WINDOW_TITLE_DRAG_THIS),
	EndContainer(),
	NWidget(WWT_PANEL, COLOUR_GREY), SetPIP(4, 2, 4),
		NWidget(WWT_LABEL, COLOUR_GREY), SetDataTip(STR_ABOUT_ORIGINAL_COPYRIGHT, STR_NULL),
		NWidget(WWT_LABEL, COLOUR_GREY), SetDataTip(STR_ABOUT_VERSION, STR_NULL),
		NWidget(WWT_FRAME, COLOUR_GREY), SetPadding(0, 5, 1, 5),
			NWidget(WWT_EMPTY, INVALID_COLOUR, AW_SCROLLING_TEXT),
		EndContainer(),
		NWidget(WWT_LABEL, COLOUR_GREY, AW_WEBSITE), SetDataTip(STR_BLACK_RAW_STRING, STR_NULL),
		NWidget(WWT_LABEL, COLOUR_GREY), SetDataTip(STR_ABOUT_COPYRIGHT_OPENTTD, STR_NULL),
	EndContainer(),
};

static const WindowDesc _about_desc(
	WDP_CENTER, 0, 0,
	WC_GAME_OPTIONS, WC_NONE,
	0,
	_nested_about_widgets, lengthof(_nested_about_widgets)
);

static const char * const _credits[] = {
	"Original design by Chris Sawyer",
	"Original graphics by Simon Foster",
	"",
	"The OpenTTD team (in alphabetical order):",
	"  Albert Hofkamp (Alberth) - GUI expert",
	"  Jean-Fran\xC3\xA7ois Claeys (Belugas) - GUI, newindustries and more",
	"  Matthijs Kooijman (blathijs) - Pathfinder-guru, pool rework",
	"  Christoph Elsenhans (frosch) - General coding",
	"  Lo\xC3\xAF""c Guilloux (glx) - Windows Expert",
	"  Michael Lutz (michi_cc) - Path based signals",
	"  Owen Rudge (orudge) - Forum host, OS/2 port",
	"  Peter Nelson (peter1138) - Spiritual descendant from NewGRF gods",
	"  Ingo von Borstel (planetmaker) - Support",
	"  Remko Bijker (Rubidium) - Lead coder and way more",
	"  Zden\xC4\x9Bk Sojka (SmatZ) - Bug finder and fixer",
	"  Jos\xC3\xA9 Soler (Terkhen) - General coding",
	"  Thijs Marinussen (Yexo) - AI Framework",
	"",
	"Inactive Developers:",
	"  Bjarni Corfitzen (Bjarni) - MacOSX port, coder and vehicles",
	"  Victor Fischer (Celestar) - Programming everywhere you need him to",
	"  Tam\xC3\xA1s Farag\xC3\xB3 (Darkvater) - Ex-Lead coder",
	"  Jaroslav Mazanec (KUDr) - YAPG (Yet Another Pathfinder God) ;)",
	"  Jonathan Coome (Maedhros) - High priest of the NewGRF Temple",
	"  Attila B\xC3\xA1n (MiHaMiX) - Developer WebTranslator 1 and 2",
	"  Christoph Mallon (Tron) - Programmer, code correctness police",
	"",
	"Retired Developers:",
	"  Ludvig Strigeus (ludde) - OpenTTD author, main coder (0.1 - 0.3.3)",
	"  Serge Paquet (vurlix) - Assistant project manager, coder (0.1 - 0.3.3)",
	"  Dominik Scherer (dominik81) - Lead programmer, GUI expert (0.3.0 - 0.3.6)",
	"  Benedikt Br\xC3\xBCggemeier (skidd13) - Bug fixer and code reworker",
	"  Patric Stout (TrueLight) - Programmer (0.3 - pre0.7), sys op (active)",
	"",
	"Special thanks go out to:",
	"  Josef Drexler - For his great work on TTDPatch",
	"  Marcin Grzegorczyk - For describing Transport Tycoon Deluxe internals",
	"  Petr Baudi\xC5\xA1 (pasky) - Many patches, newGRF support",
	"  Stefan Mei\xC3\x9Fner (sign_de) - For his work on the console",
	"  Simon Sasburg (HackyKid) - Many bugfixes he has blessed us with",
	"  Cian Duffy (MYOB) - BeOS port / manual writing",
	"  Christian Rosentreter (tokai) - MorphOS / AmigaOS port",
	"  Richard Kempton (richK) - additional airports, initial TGP implementation",
	"",
	"  Alberto Demichelis - Squirrel scripting language \xC2\xA9 2003-2008",
	"  L. Peter Deutsch - MD5 implementation \xC2\xA9 1999, 2000, 2002",
	"  Michael Blunck - Pre-Signals and Semaphores \xC2\xA9 2003",
	"  George - Canal/Lock graphics \xC2\xA9 2003-2004",
	"  David Dallaston - Tram tracks",
	"  Marcin Grzegorczyk - Foundations for Tracks on Slopes",
	"  All Translators - Who made OpenTTD a truly international game",
	"  Bug Reporters - Without whom OpenTTD would still be full of bugs!",
	"",
	"",
	"And last but not least:",
	"  Chris Sawyer - For an amazing game!"
};

struct AboutWindow : public Window {
	int text_position;                       ///< The top of the scrolling text
	byte counter;                            ///< Used to scroll the text every 5 ticks
	int line_height;                         ///< The height of a single line
	static const int num_visible_lines = 19; ///< The number of lines visible simultaneously

	AboutWindow() : Window()
	{
		this->InitNested(&_about_desc);

		this->counter = 5;
		this->text_position = this->GetWidget<NWidgetBase>(AW_SCROLLING_TEXT)->pos_y + this->GetWidget<NWidgetBase>(AW_SCROLLING_TEXT)->current_y;
	}

	virtual void SetStringParameters(int widget) const
	{
		if (widget == AW_WEBSITE) SetDParamStr(0, "Website: http://www.openttd.org");
	}

	virtual void UpdateWidgetSize(int widget, Dimension *size, const Dimension &padding, Dimension *fill, Dimension *resize)
	{
		if (widget != AW_SCROLLING_TEXT) return;

		this->line_height = FONT_HEIGHT_NORMAL;

		Dimension d;
		d.height = this->line_height * num_visible_lines;

		d.width = 0;
		for (uint i = 0; i < lengthof(_credits); i++) {
			d.width = max(d.width, GetStringBoundingBox(_credits[i]).width);
		}
		*size = maxdim(*size, d);
	}

	virtual void DrawWidget(const Rect &r, int widget) const
	{
		if (widget != AW_SCROLLING_TEXT) return;

		int y = this->text_position;

		/* Show all scrolling _credits */
		for (uint i = 0; i < lengthof(_credits); i++) {
			if (y >= r.top + 7 && y < r.bottom - this->line_height) {
				DrawString(r.left, r.right, y, _credits[i], TC_BLACK, SA_LEFT | SA_FORCE);
			}
			y += this->line_height;
		}
	}

	virtual void OnTick()
	{
		if (--this->counter == 0) {
			this->counter = 5;
			this->text_position--;
			/* If the last text has scrolled start a new from the start */
			if (this->text_position < (int)(this->GetWidget<NWidgetBase>(AW_SCROLLING_TEXT)->pos_y - lengthof(_credits) * this->line_height)) {
				this->text_position = this->GetWidget<NWidgetBase>(AW_SCROLLING_TEXT)->pos_y + this->GetWidget<NWidgetBase>(AW_SCROLLING_TEXT)->current_y;
			}
			this->SetDirty();
		}
	}
};

void ShowAboutWindow()
{
	DeleteWindowById(WC_GAME_OPTIONS, 0);
	new AboutWindow();
}

/** Widgets of the error message windows */
enum ErrorMessageWidgets {
	EMW_CAPTION,
	EMW_FACE,
	EMW_MESSAGE,
};

static const NWidgetPart _nested_errmsg_widgets[] = {
	NWidget(NWID_HORIZONTAL),
		NWidget(WWT_CLOSEBOX, COLOUR_RED),
		NWidget(WWT_CAPTION, COLOUR_RED, EMW_CAPTION), SetDataTip(STR_ERROR_MESSAGE_CAPTION, STR_NULL),
	EndContainer(),
	NWidget(WWT_PANEL, COLOUR_RED),
		NWidget(WWT_EMPTY, COLOUR_RED, EMW_MESSAGE), SetPadding(0, 2, 0, 2), SetMinimalSize(236, 32),
	EndContainer(),
};

static const WindowDesc _errmsg_desc(
	WDP_MANUAL, 0, 0,
	WC_ERRMSG, WC_NONE,
	0,
	_nested_errmsg_widgets, lengthof(_nested_errmsg_widgets)
);

static const NWidgetPart _nested_errmsg_face_widgets[] = {
	NWidget(NWID_HORIZONTAL),
		NWidget(WWT_CLOSEBOX, COLOUR_RED),
		NWidget(WWT_CAPTION, COLOUR_RED, EMW_CAPTION), SetDataTip(STR_ERROR_MESSAGE_CAPTION_OTHER_COMPANY, STR_NULL),
	EndContainer(),
	NWidget(WWT_PANEL, COLOUR_RED),
		NWidget(NWID_HORIZONTAL), SetPIP(2, 1, 2),
			NWidget(WWT_EMPTY, COLOUR_RED, EMW_FACE), SetMinimalSize(92, 119), SetFill(0, 1), SetPadding(2, 0, 1, 0),
			NWidget(WWT_EMPTY, COLOUR_RED, EMW_MESSAGE), SetFill(0, 1), SetMinimalSize(238, 123),
		EndContainer(),
	EndContainer(),
};

static const WindowDesc _errmsg_face_desc(
	WDP_MANUAL, 0, 0,
	WC_ERRMSG, WC_NONE,
	0,
	_nested_errmsg_face_widgets, lengthof(_nested_errmsg_face_widgets)
);

/** Window class for displaying an error message window. */
struct ErrmsgWindow : public Window {
private:
	uint duration;                  ///< Length of display of the message. 0 means forever,
	uint64 decode_params[20];       ///< Parameters of the message strings.
	StringID summary_msg;           ///< General error message showed in first line. Must be valid.
	StringID detailed_msg;          ///< Detailed error message showed in second line. Can be #INVALID_STRING_ID.
	uint height_summary;            ///< Height of the #summary_msg string in pixels in the #EMW_MESSAGE widget.
	uint height_detailed;           ///< Height of the #detailed_msg string in pixels in the #EMW_MESSAGE widget.
	Point position;                 ///< Position of the error message window.
	CompanyID face;                 ///< Company belonging to the face being shown. #INVALID_COMPANY if no face present.

public:
	ErrmsgWindow(Point pt, StringID summary_msg, StringID detailed_msg, bool no_timeout) : Window()
	{
		this->position = pt;
		this->duration = no_timeout ? 0 : _settings_client.gui.errmsg_duration;
		CopyOutDParam(this->decode_params, 0, lengthof(this->decode_params));
		this->summary_msg  = summary_msg;
		this->detailed_msg = detailed_msg;

		CompanyID company = (CompanyID)GetDParamX(this->decode_params, 2);
		this->face = (this->detailed_msg == STR_ERROR_OWNED_BY && company < MAX_COMPANIES) ? company : INVALID_COMPANY;
		const WindowDesc *desc = (face == INVALID_COMPANY) ? &_errmsg_desc : &_errmsg_face_desc;

		assert(summary_msg != INVALID_STRING_ID);

		this->InitNested(desc);
	}

	virtual void UpdateWidgetSize(int widget, Dimension *size, const Dimension &padding, Dimension *fill, Dimension *resize)
	{
		if (widget != EMW_MESSAGE) return;

		CopyInDParam(0, this->decode_params, lengthof(this->decode_params));
		/* If the error message comes from a NewGRF, we must use the text ref. stack reserved for error messages.
		 * If the message doesn't come from a NewGRF, it won't use the TTDP-style text ref. stack, so we won't hurt anything
		 */
		SwitchToErrorRefStack();
		RewindTextRefStack();

		int text_width = max(0, (int)size->width - WD_FRAMETEXT_LEFT - WD_FRAMETEXT_RIGHT);
		this->height_summary  = GetStringHeight(this->summary_msg, text_width);
		this->height_detailed = (this->detailed_msg == INVALID_STRING_ID) ? 0 : GetStringHeight(this->detailed_msg, text_width);

		SwitchToNormalRefStack(); // Switch back to the normal text ref. stack for NewGRF texts.

		uint panel_height = WD_FRAMERECT_TOP + this->height_summary + WD_FRAMERECT_BOTTOM;
		if (this->detailed_msg != INVALID_STRING_ID) panel_height += this->height_detailed + WD_PAR_VSEP_WIDE;

		size->height = max(size->height, panel_height);
	}

	virtual Point OnInitialPosition(const WindowDesc *desc, int16 sm_width, int16 sm_height, int window_number)
	{
		/* Position (0, 0) given, center the window. */
		if (this->position.x == 0 && this->position.y == 0) {
			Point pt = {(_screen.width - sm_width) >> 1, (_screen.height - sm_height) >> 1};
			return pt;
		}

		/* Find the free screen space between the main toolbar at the top, and the statusbar at the bottom.
		 * Add a fixed distance 20 to make it less cluttered.
		 */
		int scr_top = GetMainViewTop() + 20;
		int scr_bot = GetMainViewBottom() - 20;

		Point pt = RemapCoords2(this->position.x, this->position.y);
		const ViewPort *vp = FindWindowById(WC_MAIN_WINDOW, 0)->viewport;
		if (this->face == INVALID_COMPANY) {
			/* move x pos to opposite corner */
			pt.x = UnScaleByZoom(pt.x - vp->virtual_left, vp->zoom) + vp->left;
			pt.x = (pt.x < (_screen.width >> 1)) ? _screen.width - sm_width - 20 : 20; // Stay 20 pixels away from the edge of the screen.

			/* move y pos to opposite corner */
			pt.y = UnScaleByZoom(pt.y - vp->virtual_top, vp->zoom) + vp->top;
			pt.y = (pt.y < (_screen.height >> 1)) ? scr_bot - sm_height : scr_top;
		} else {
			pt.x = Clamp(UnScaleByZoom(pt.x - vp->virtual_left, vp->zoom) + vp->left - (sm_width / 2),  0, _screen.width  - sm_width);
			pt.y = Clamp(UnScaleByZoom(pt.y - vp->virtual_top,  vp->zoom) + vp->top  - (sm_height / 2), scr_top, scr_bot - sm_height);
		}
		return pt;
	}

	virtual void OnInvalidateData(int data)
	{
		/* If company gets shut down, while displaying an error about it, remove the error message. */
		if (this->face != INVALID_COMPANY && !Company::IsValidID(this->face)) delete this;
	}

	virtual void SetStringParameters(int widget) const
	{
		if (widget == EMW_CAPTION) CopyInDParam(0, this->decode_params, lengthof(this->decode_params));
	}

	virtual void DrawWidget(const Rect &r, int widget) const
	{
		switch (widget) {
			case EMW_FACE: {
				const Company *c = Company::Get(this->face);
				DrawCompanyManagerFace(c->face, c->colour, r.left, r.top);
				break;
			}

			case EMW_MESSAGE:
				CopyInDParam(0, this->decode_params, lengthof(this->decode_params));
				SwitchToErrorRefStack();
				RewindTextRefStack();

				if (this->detailed_msg == INVALID_STRING_ID) {
					DrawStringMultiLine(r.left + WD_FRAMETEXT_LEFT, r.right - WD_FRAMETEXT_RIGHT, r.top + WD_FRAMERECT_TOP, r.bottom - WD_FRAMERECT_BOTTOM,
							this->summary_msg, TC_FROMSTRING, SA_CENTER);
				} else {
					int extra = (r.bottom - r.top + 1 - this->height_summary - this->height_detailed - WD_PAR_VSEP_WIDE) / 2;

					/* Note: NewGRF supplied error message often do not start with a colour code, so default to white. */
					int top = r.top + WD_FRAMERECT_TOP;
					int bottom = top + this->height_summary + extra;
					DrawStringMultiLine(r.left + WD_FRAMETEXT_LEFT, r.right - WD_FRAMETEXT_RIGHT, top, bottom, this->summary_msg, TC_WHITE, SA_CENTER);

					bottom = r.bottom - WD_FRAMERECT_BOTTOM;
					top = bottom - this->height_detailed - extra;
					DrawStringMultiLine(r.left + WD_FRAMETEXT_LEFT, r.right - WD_FRAMETEXT_RIGHT, top, bottom, this->detailed_msg, TC_WHITE, SA_CENTER);
				}

				SwitchToNormalRefStack(); // Switch back to the normal text ref. stack for NewGRF texts.
				break;

			default:
				break;
		}
	}

	virtual void OnMouseLoop()
	{
		/* Disallow closing the window too easily, if timeout is disabled */
		if (_right_button_down && this->duration != 0) delete this;
	}

	virtual void OnHundredthTick()
	{
		/* Timeout enabled? */
		if (this->duration != 0) {
			this->duration--;
			if (this->duration == 0) delete this;
		}
	}

	~ErrmsgWindow()
	{
		SetRedErrorSquare(INVALID_TILE);
	}

	virtual EventState OnKeyPress(uint16 key, uint16 keycode)
	{
		if (keycode != WKC_SPACE) return ES_NOT_HANDLED;
		delete this;
		return ES_HANDLED;
	}
};

/**
 * Display an error message in a window.
 * @param summary_msg  General error message showed in first line. Must be valid.
 * @param detailed_msg Detailed error message showed in second line. Can be INVALID_STRING_ID.
 * @param wl           Message severity.
 * @param x            World X position (TileVirtX) of the error location. Set both x and y to 0 to just center the message when there is no related error tile.
 * @param y            World Y position (TileVirtY) of the error location. Set both x and y to 0 to just center the message when there is no related error tile.
 */
void ShowErrorMessage(StringID summary_msg, StringID detailed_msg, WarningLevel wl, int x, int y)
{
	if (summary_msg == STR_NULL) summary_msg = STR_EMPTY;

	if (wl != WL_INFO) {
		/* Print message to console */
		char buf[DRAW_STRING_BUFFER];
		char *b = GetString(buf, summary_msg, lastof(buf));
		if (detailed_msg != INVALID_STRING_ID) {
			b += seprintf(b, lastof(buf), " ");
			GetString(b, detailed_msg, lastof(buf));
		}
		switch (wl) {
			case WL_WARNING: IConsolePrint(CC_WARNING, buf); break;
			default:         IConsoleError(buf); break;
		}
	}

	bool no_timeout = wl == WL_CRITICAL;

	if (_settings_client.gui.errmsg_duration == 0 && !no_timeout) return;

	DeleteWindowById(WC_ERRMSG, 0);

	Point pt = {x, y};
	new ErrmsgWindow(pt, summary_msg, detailed_msg, no_timeout);
}

/**
 * Display estimated costs.
 * @param cost Estimated cost (or income if negative).
 * @param x    X position of the notification window.
 * @param y    Y position of the notification window.
 */
void ShowEstimatedCostOrIncome(Money cost, int x, int y)
{
	StringID msg = STR_MESSAGE_ESTIMATED_COST;

	if (cost < 0) {
		cost = -cost;
		msg = STR_MESSAGE_ESTIMATED_INCOME;
	}
	SetDParam(0, cost);
	ShowErrorMessage(msg, INVALID_STRING_ID, WL_INFO, x, y);
}

/**
 * Display animated income or costs on the map.
 * @param x    World X position of the animation location.
 * @param y    World Y position of the animation location.
 * @param z    World Z position of the animation location.
 * @param cost Estimated cost (or income if negative).
 */
void ShowCostOrIncomeAnimation(int x, int y, int z, Money cost)
{
	Point pt = RemapCoords(x, y, z);
	StringID msg = STR_INCOME_FLOAT_COST;

	if (cost < 0) {
		cost = -cost;
		msg = STR_INCOME_FLOAT_INCOME;
	}
	SetDParam(0, cost);
	AddTextEffect(msg, pt.x, pt.y, DAY_TICKS, TE_RISING);
}

<<<<<<< HEAD
void ShowFeederIncomeAnimation(int x, int y, int z, Money transfer, Money income)
=======
/**
 * Display animated feeder income.
 * @param x    World X position of the animation location.
 * @param y    World Y position of the animation location.
 * @param z    World Z position of the animation location.
 * @param cost Estimated feeder income.
 */
void ShowFeederIncomeAnimation(int x, int y, int z, Money cost)
>>>>>>> c46d5669
{
	Point pt = RemapCoords(x, y, z);

	SetDParam(0, transfer);
	if (income == 0) {
		AddTextEffect(STR_FEEDER, pt.x, pt.y, DAY_TICKS, TE_RISING);
	} else {
		StringID msg = STR_FEEDER_COST;
		if (income < 0) {
			income = -income;
			msg = STR_FEEDER_INCOME;
		}
		SetDParam(1, income);
		AddTextEffect(msg, pt.x, pt.y, DAY_TICKS, TE_RISING);
	}
}

/**
 * Display vehicle loading indicators.
 * @param x       World X position of the animation location.
 * @param y       World Y position of the animation location.
 * @param z       World Z position of the animation location.
 * @param percent Estimated feeder income.
 * @param string  String which is drawn on the map.
 * @return        TextEffectID to be used for future updates of the loading indicators.
 */
TextEffectID ShowFillingPercent(int x, int y, int z, uint8 percent, StringID string)
{
	Point pt = RemapCoords(x, y, z);

	assert(string != STR_NULL);

	SetDParam(0, percent);
	return AddTextEffect(string, pt.x, pt.y, 0, TE_STATIC);
}

/**
 * Update vehicle loading indicators.
 * @param te_id   TextEffectID to be updated.
 * @param string  String wich is printed.
 */
void UpdateFillingPercent(TextEffectID te_id, uint8 percent, StringID string)
{
	assert(string != STR_NULL);

	SetDParam(0, percent);
	UpdateTextEffect(te_id, string);
}

/**
 * Hide vehicle loading indicators.
 * @param *te_id TextEffectID which is supposed to be hidden.
 */
void HideFillingPercent(TextEffectID *te_id)
{
	if (*te_id == INVALID_TE_ID) return;

	RemoveTextEffect(*te_id);
	*te_id = INVALID_TE_ID;
}

static const NWidgetPart _nested_tooltips_widgets[] = {
	NWidget(WWT_PANEL, COLOUR_GREY, 0), SetMinimalSize(200, 32), EndContainer(),
};

static const WindowDesc _tool_tips_desc(
	WDP_MANUAL, 0, 0, // Coordinates and sizes are not used,
	WC_TOOLTIPS, WC_NONE,
	0,
	_nested_tooltips_widgets, lengthof(_nested_tooltips_widgets)
);

/** Window for displaying a tooltip. */
struct TooltipsWindow : public Window
{
	StringID string_id;               ///< String to display as tooltip.
	byte paramcount;                  ///< Number of string parameters in #string_id.
	uint64 params[5];                 ///< The string parameters.
	TooltipCloseCondition close_cond; ///< Condition for closing the window.

	TooltipsWindow(Window *parent, StringID str, uint paramcount, const uint64 params[], TooltipCloseCondition close_tooltip) : Window()
	{
		this->parent = parent;
		this->string_id = str;
		assert_compile(sizeof(this->params[0]) == sizeof(params[0]));
		assert(paramcount <= lengthof(this->params));
		memcpy(this->params, params, sizeof(this->params[0]) * paramcount);
		this->paramcount = paramcount;
		this->close_cond = close_tooltip;

		this->InitNested(&_tool_tips_desc);

		this->flags4 &= ~WF_WHITE_BORDER_MASK; // remove white-border from tooltip
	}

	virtual Point OnInitialPosition(const WindowDesc *desc, int16 sm_width, int16 sm_height, int window_number)
	{
		/* Find the free screen space between the main toolbar at the top, and the statusbar at the bottom.
		 * Add a fixed distance 2 so the tooltip floats free from both bars.
		 */
		int scr_top = GetMainViewTop() + 2;
		int scr_bot = GetMainViewBottom() - 2;

		Point pt;

		/* Correctly position the tooltip position, watch out for window and cursor size
		 * Clamp value to below main toolbar and above statusbar. If tooltip would
		 * go below window, flip it so it is shown above the cursor */
		pt.y = Clamp(_cursor.pos.y + _cursor.size.y + _cursor.offs.y + 5, scr_top, scr_bot);
		if (pt.y + sm_height > scr_bot) pt.y = min(_cursor.pos.y + _cursor.offs.y - 5, scr_bot) - sm_height;
		pt.x = sm_width >= _screen.width ? 0 : Clamp(_cursor.pos.x - (sm_width >> 1), 0, _screen.width - sm_width);

		return pt;
	}

	virtual void UpdateWidgetSize(int widget, Dimension *size, const Dimension &padding, Dimension *fill, Dimension *resize)
	{
		/* There is only one widget. */
		for (uint i = 0; i != this->paramcount; i++) SetDParam(i, this->params[i]);

		size->width  = min(GetStringBoundingBox(this->string_id).width, 194);
		size->height = GetStringHeight(this->string_id, size->width);

		/* Increase slightly to have some space around the box. */
		size->width  += 2 + WD_FRAMERECT_LEFT + WD_FRAMERECT_RIGHT;
		size->height += 2 + WD_FRAMERECT_TOP + WD_FRAMERECT_BOTTOM;
	}

	virtual void DrawWidget(const Rect &r, int widget) const
	{
		/* There is only one widget. */
		GfxFillRect(r.left, r.top, r.right, r.bottom, 0);
		GfxFillRect(r.left + 1, r.top + 1, r.right - 1, r.bottom - 1, 0x44);

		for (uint arg = 0; arg < this->paramcount; arg++) {
			SetDParam(arg, this->params[arg]);
		}
		DrawStringMultiLine(r.left + WD_FRAMERECT_LEFT, r.right - WD_FRAMERECT_RIGHT, r.top + WD_FRAMERECT_TOP, r.bottom - WD_FRAMERECT_BOTTOM, this->string_id, TC_FROMSTRING, SA_CENTER);
	}

	virtual void OnMouseLoop()
	{
		/* Always close tooltips when the cursor is not in our window. */
		if (!_cursor.in_window) {
			delete this;
			return;
		}

		/* We can show tooltips while dragging tools. These are shown as long as
		 * we are dragging the tool. Normal tooltips work with hover or rmb. */
		switch (this->close_cond) {
			case TCC_RIGHT_CLICK: if (!_right_button_down) delete this; break;
			case TCC_LEFT_CLICK: if (!_left_button_down) delete this; break;
			case TCC_HOVER: if (!_mouse_hovering) delete this; break;
		}
	}
};

/**
 * Shows a tooltip
 * @param parent The window this tooltip is related to.
 * @param str String to be displayed
 * @param paramcount number of params to deal with
 * @param params (optional) up to 5 pieces of additional information that may be added to a tooltip
 * @param use_left_mouse_button close the tooltip when the left (true) or right (false) mousebutton is released
 */
void GuiShowTooltips(Window *parent, StringID str, uint paramcount, const uint64 params[], TooltipCloseCondition close_tooltip)
{
	DeleteWindowById(WC_TOOLTIPS, 0);

	if (str == STR_NULL) return;

	new TooltipsWindow(parent, str, paramcount, params, close_tooltip);
}

/* Delete a character at the caret position in a text buf.
 * If backspace is set, delete the character before the caret,
 * else delete the character after it. */
static void DelChar(Textbuf *tb, bool backspace)
{
	WChar c;
	char *s = tb->buf + tb->caretpos;

	if (backspace) s = Utf8PrevChar(s);

	uint16 len = (uint16)Utf8Decode(&c, s);
	uint width = GetCharacterWidth(FS_NORMAL, c);

	tb->pixels -= width;
	if (backspace) {
		tb->caretpos   -= len;
		tb->caretxoffs -= width;
	}

	/* Move the remaining characters over the marker */
	memmove(s, s + len, tb->bytes - (s - tb->buf) - len);
	tb->bytes -= len;
	tb->chars--;
}

/**
 * Delete a character from a textbuffer, either with 'Delete' or 'Backspace'
 * The character is delete from the position the caret is at
 * @param tb Textbuf type to be changed
 * @param delmode Type of deletion, either WKC_BACKSPACE or WKC_DELETE
 * @return Return true on successful change of Textbuf, or false otherwise
 */
bool DeleteTextBufferChar(Textbuf *tb, int delmode)
{
	if (delmode == WKC_BACKSPACE && tb->caretpos != 0) {
		DelChar(tb, true);
		return true;
	} else if (delmode == WKC_DELETE && tb->caretpos < tb->bytes - 1) {
		DelChar(tb, false);
		return true;
	}

	return false;
}

/**
 * Delete every character in the textbuffer
 * @param tb Textbuf buffer to be emptied
 */
void DeleteTextBufferAll(Textbuf *tb)
{
	memset(tb->buf, 0, tb->max_bytes);
	tb->bytes = tb->chars = 1;
	tb->pixels = tb->caretpos = tb->caretxoffs = 0;
}

/**
 * Insert a character to a textbuffer. If maxwidth of the Textbuf is zero,
 * we don't care about the visual-length but only about the physical
 * length of the string
 * @param tb Textbuf type to be changed
 * @param key Character to be inserted
 * @return Return true on successful change of Textbuf, or false otherwise
 */
bool InsertTextBufferChar(Textbuf *tb, WChar key)
{
	const byte charwidth = GetCharacterWidth(FS_NORMAL, key);
	uint16 len = (uint16)Utf8CharLen(key);
	if (tb->bytes + len <= tb->max_bytes && tb->chars + 1 <= tb->max_chars && (tb->max_pixels == 0 || tb->pixels + charwidth <= tb->max_pixels)) {
		memmove(tb->buf + tb->caretpos + len, tb->buf + tb->caretpos, tb->bytes - tb->caretpos);
		Utf8Encode(tb->buf + tb->caretpos, key);
		tb->chars++;
		tb->bytes  += len;
		tb->pixels += charwidth;

		tb->caretpos   += len;
		tb->caretxoffs += charwidth;
		return true;
	}
	return false;
}

/**
 * Insert a chunk of text from the clipboard onto the textbuffer. Get TEXT clipboard
 * and append this up to the maximum length (either absolute or screenlength). If maxlength
 * is zero, we don't care about the screenlength but only about the physical length of the string
 * @param tb Textbuf type to be changed
 * @return true on successful change of Textbuf, or false otherwise
 */
bool InsertTextBufferClipboard(Textbuf *tb)
{
	char utf8_buf[512];

	if (!GetClipboardContents(utf8_buf, lengthof(utf8_buf))) return false;

	uint16 pixels = 0, bytes = 0, chars = 0;
	WChar c;
	for (const char *ptr = utf8_buf; (c = Utf8Consume(&ptr)) != '\0';) {
		if (!IsPrintable(c)) break;

		byte len = Utf8CharLen(c);
		if (tb->bytes + bytes + len > tb->max_bytes) break;
		if (tb->chars + chars + 1   > tb->max_chars) break;

		byte char_pixels = GetCharacterWidth(FS_NORMAL, c);
		if (tb->max_pixels != 0 && pixels + tb->pixels + char_pixels > tb->max_pixels) break;

		pixels += char_pixels;
		bytes += len;
		chars++;
	}

	if (bytes == 0) return false;

	memmove(tb->buf + tb->caretpos + bytes, tb->buf + tb->caretpos, tb->bytes - tb->caretpos);
	memcpy(tb->buf + tb->caretpos, utf8_buf, bytes);
	tb->pixels += pixels;
	tb->caretxoffs += pixels;

	tb->bytes += bytes;
	tb->chars += chars;
	tb->caretpos += bytes;
	assert(tb->bytes <= tb->max_bytes);
	assert(tb->chars <= tb->max_chars);
	tb->buf[tb->bytes - 1] = '\0'; // terminating zero

	return true;
}

/**
 * Handle text navigation with arrow keys left/right.
 * This defines where the caret will blink and the next characer interaction will occur
 * @param tb Textbuf type where navigation occurs
 * @param navmode Direction in which navigation occurs WKC_LEFT, WKC_RIGHT, WKC_END, WKC_HOME
 * @return Return true on successful change of Textbuf, or false otherwise
 */
bool MoveTextBufferPos(Textbuf *tb, int navmode)
{
	switch (navmode) {
		case WKC_LEFT:
			if (tb->caretpos != 0) {
				WChar c;
				const char *s = Utf8PrevChar(tb->buf + tb->caretpos);
				Utf8Decode(&c, s);
				tb->caretpos    = s - tb->buf; // -= (tb->buf + tb->caretpos - s)
				tb->caretxoffs -= GetCharacterWidth(FS_NORMAL, c);

				return true;
			}
			break;

		case WKC_RIGHT:
			if (tb->caretpos < tb->bytes - 1) {
				WChar c;

				tb->caretpos   += (uint16)Utf8Decode(&c, tb->buf + tb->caretpos);
				tb->caretxoffs += GetCharacterWidth(FS_NORMAL, c);

				return true;
			}
			break;

		case WKC_HOME:
			tb->caretpos = 0;
			tb->caretxoffs = 0;
			return true;

		case WKC_END:
			tb->caretpos = tb->bytes - 1;
			tb->caretxoffs = tb->pixels;
			return true;

		default:
			break;
	}

	return false;
}

/**
 * Initialize the textbuffer by supplying it the buffer to write into
 * and the maximum length of this buffer
 * @param tb Textbuf type which is getting initialized
 * @param buf the buffer that will be holding the data for input
 * @param max_bytes maximum size in bytes, including terminating '\0'
 * @param max_pixels maximum length in pixels of this buffer. If reached, buffer
 * cannot grow, even if maxsize would allow because there is space. Width
 * of zero '0' means the buffer is only restricted by maxsize
 */
void InitializeTextBuffer(Textbuf *tb, char *buf, uint16 max_bytes, uint16 max_pixels)
{
	InitializeTextBuffer(tb, buf, max_bytes, max_bytes, max_pixels);
}

/**
 * Initialize the textbuffer by supplying it the buffer to write into
 * and the maximum length of this buffer
 * @param tb Textbuf type which is getting initialized
 * @param buf the buffer that will be holding the data for input
 * @param max_bytes maximum size in bytes, including terminating '\0'
 * @param max_chars maximum size in chars, including terminating '\0'
 * @param max_pixels maximum length in pixels of this buffer. If reached, buffer
 * cannot grow, even if maxsize would allow because there is space. Width
 * of zero '0' means the buffer is only restricted by maxsize
 */
void InitializeTextBuffer(Textbuf *tb, char *buf, uint16 max_bytes, uint16 max_chars, uint16 max_pixels)
{
	assert(max_bytes != 0);
	assert(max_chars != 0);

	tb->buf        = buf;
	tb->max_bytes  = max_bytes;
	tb->max_chars  = max_chars;
	tb->max_pixels = max_pixels;
	tb->caret      = true;
	UpdateTextBufferSize(tb);
}

/**
 * Update Textbuf type with its actual physical character and screenlength
 * Get the count of characters in the string as well as the width in pixels.
 * Useful when copying in a larger amount of text at once
 * @param tb Textbuf type which length is calculated
 */
void UpdateTextBufferSize(Textbuf *tb)
{
	const char *buf = tb->buf;

	tb->pixels = 0;
	tb->chars = tb->bytes = 1; // terminating zero

	WChar c;
	while ((c = Utf8Consume(&buf)) != '\0') {
		tb->pixels += GetCharacterWidth(FS_NORMAL, c);
		tb->bytes += Utf8CharLen(c);
		tb->chars++;
	}

	assert(tb->bytes <= tb->max_bytes);
	assert(tb->chars <= tb->max_chars);

	tb->caretpos = tb->bytes - 1;
	tb->caretxoffs = tb->pixels;
}

bool HandleCaret(Textbuf *tb)
{
	/* caret changed? */
	bool b = !!(_caret_timer & 0x20);

	if (b != tb->caret) {
		tb->caret = b;
		return true;
	}
	return false;
}

bool QueryString::HasEditBoxFocus(const Window *w, int wid) const
{
	if (w->IsWidgetGloballyFocused(wid)) return true;
	if (w->window_class != WC_OSK || _focused_window != w->parent) return false;
	return w->parent->nested_focus != NULL && w->parent->nested_focus->type == WWT_EDITBOX;
}

HandleEditBoxResult QueryString::HandleEditBoxKey(Window *w, int wid, uint16 key, uint16 keycode, EventState &state)
{
	if (!QueryString::HasEditBoxFocus(w, wid)) return HEBR_NOT_FOCUSED;

	state = ES_HANDLED;

	switch (keycode) {
		case WKC_ESC: return HEBR_CANCEL;

		case WKC_RETURN: case WKC_NUM_ENTER: return HEBR_CONFIRM;

#ifdef WITH_COCOA
		case (WKC_META | 'V'):
#endif
		case (WKC_CTRL | 'V'):
			if (InsertTextBufferClipboard(&this->text)) w->SetWidgetDirty(wid);
			break;

#ifdef WITH_COCOA
		case (WKC_META | 'U'):
#endif
		case (WKC_CTRL | 'U'):
			DeleteTextBufferAll(&this->text);
			w->SetWidgetDirty(wid);
			break;

		case WKC_BACKSPACE: case WKC_DELETE:
			if (DeleteTextBufferChar(&this->text, keycode)) w->SetWidgetDirty(wid);
			break;

		case WKC_LEFT: case WKC_RIGHT: case WKC_END: case WKC_HOME:
			if (MoveTextBufferPos(&this->text, keycode)) w->SetWidgetDirty(wid);
			break;

		default:
			if (IsValidChar(key, this->afilter)) {
				if (InsertTextBufferChar(&this->text, key)) w->SetWidgetDirty(wid);
			} else {
				state = ES_NOT_HANDLED;
			}
	}

	return HEBR_EDITING;
}

void QueryString::HandleEditBox(Window *w, int wid)
{
	if (HasEditBoxFocus(w, wid) && HandleCaret(&this->text)) {
		w->SetWidgetDirty(wid);
		/* When we're not the OSK, notify 'our' OSK to redraw the widget,
		 * so the caret changes appropriately. */
		if (w->window_class != WC_OSK) {
			Window *w_osk = FindWindowById(WC_OSK, 0);
			if (w_osk != NULL && w_osk->parent == w) w_osk->InvalidateData();
		}
	}
}

void QueryString::DrawEditBox(Window *w, int wid)
{
	const NWidgetBase *wi = w->GetWidget<NWidgetBase>(wid);

	assert((wi->type & WWT_MASK) == WWT_EDITBOX);
	int left   = wi->pos_x;
	int right  = wi->pos_x + wi->current_x - 1;
	int top    = wi->pos_y;
	int bottom = wi->pos_y + wi->current_y - 1;

	GfxFillRect(left + 1, top + 1, right - 1, bottom - 1, 215);

	/* Limit the drawing of the string inside the widget boundaries */
	DrawPixelInfo dpi;
	if (!FillDrawPixelInfo(&dpi, left + WD_FRAMERECT_LEFT, top + WD_FRAMERECT_TOP, right - left - WD_FRAMERECT_RIGHT, bottom - top - WD_FRAMERECT_BOTTOM)) return;

	DrawPixelInfo *old_dpi = _cur_dpi;
	_cur_dpi = &dpi;

	/* We will take the current widget length as maximum width, with a small
	 * space reserved at the end for the caret to show */
	const Textbuf *tb = &this->text;
	int delta = min(0, (right - left) - tb->pixels - 10);

	if (tb->caretxoffs + delta < 0) delta = -tb->caretxoffs;

	DrawString(delta, tb->pixels, 0, tb->buf, TC_YELLOW);
	if (HasEditBoxFocus(w, wid) && tb->caret) {
		int caret_width = GetStringBoundingBox("_").width;
		DrawString(tb->caretxoffs + delta, tb->caretxoffs + delta + caret_width, 0, "_", TC_WHITE);
	}

	_cur_dpi = old_dpi;
}

HandleEditBoxResult QueryStringBaseWindow::HandleEditBoxKey(int wid, uint16 key, uint16 keycode, EventState &state)
{
	return this->QueryString::HandleEditBoxKey(this, wid, key, keycode, state);
}

void QueryStringBaseWindow::HandleEditBox(int wid)
{
	this->QueryString::HandleEditBox(this, wid);
}

void QueryStringBaseWindow::DrawEditBox(int wid)
{
	this->QueryString::DrawEditBox(this, wid);
}

void QueryStringBaseWindow::OnOpenOSKWindow(int wid)
{
	ShowOnScreenKeyboard(this, wid, 0, 0);
}

/** Widget of the string query window. */
enum QueryStringWidgets {
	QUERY_STR_WIDGET_CAPTION,
	QUERY_STR_WIDGET_TEXT,
	QUERY_STR_WIDGET_DEFAULT,
	QUERY_STR_WIDGET_CANCEL,
	QUERY_STR_WIDGET_OK
};

/** Class for the string query window. */
struct QueryStringWindow : public QueryStringBaseWindow
{
	QueryStringFlags flags; ///< Flags controlling behaviour of the window.

	QueryStringWindow(StringID str, StringID caption, uint max_bytes, uint max_chars, uint max_pixels, const WindowDesc *desc, Window *parent, CharSetFilter afilter, QueryStringFlags flags) :
			QueryStringBaseWindow(max_bytes, max_chars)
	{
		GetString(this->edit_str_buf, str, &this->edit_str_buf[max_bytes - 1]);
		str_validate(this->edit_str_buf, &this->edit_str_buf[max_bytes - 1], false, true);

		/* Make sure the name isn't too long for the text buffer in the number of
		 * characters (not bytes). max_chars also counts the '\0' characters. */
		while (Utf8StringLength(this->edit_str_buf) + 1 > max_chars) {
			*Utf8PrevChar(this->edit_str_buf + strlen(this->edit_str_buf)) = '\0';
		}

		if ((flags & QSF_ACCEPT_UNCHANGED) == 0) this->orig = strdup(this->edit_str_buf);

		this->caption = caption;
		this->afilter = afilter;
		this->flags = flags;
		InitializeTextBuffer(&this->text, this->edit_str_buf, max_bytes, max_chars, max_pixels);

		this->InitNested(desc);

		this->parent = parent;

		this->SetFocusedWidget(QUERY_STR_WIDGET_TEXT);
		this->LowerWidget(QUERY_STR_WIDGET_TEXT);
	}

	virtual void UpdateWidgetSize(int widget, Dimension *size, const Dimension &padding, Dimension *fill, Dimension *resize)
	{
		if (widget == QUERY_STR_WIDGET_DEFAULT && (this->flags & QSF_ENABLE_DEFAULT) == 0) {
			/* We don't want this widget to show! */
			fill->width = 0;
			resize->width = 0;
			size->width = 0;
		}
	}

	virtual void OnPaint()
	{
		this->DrawWidgets();

		this->DrawEditBox(QUERY_STR_WIDGET_TEXT);
	}

	virtual void SetStringParameters(int widget) const
	{
		if (widget == QUERY_STR_WIDGET_CAPTION) SetDParam(0, this->caption);
	}

	void OnOk()
	{
		if (this->orig == NULL || strcmp(this->text.buf, this->orig) != 0) {
			/* If the parent is NULL, the editbox is handled by general function
			 * HandleOnEditText */
			if (this->parent != NULL) {
				this->parent->OnQueryTextFinished(this->text.buf);
			} else {
				HandleOnEditText(this->text.buf);
			}
			this->handled = true;
		}
	}

	virtual void OnClick(Point pt, int widget, int click_count)
	{
		switch (widget) {
			case QUERY_STR_WIDGET_DEFAULT:
				this->text.buf[0] = '\0';
				/* FALL THROUGH */
			case QUERY_STR_WIDGET_OK:
				this->OnOk();
				/* FALL THROUGH */
			case QUERY_STR_WIDGET_CANCEL:
				delete this;
				break;
		}
	}

	virtual void OnMouseLoop()
	{
		this->HandleEditBox(QUERY_STR_WIDGET_TEXT);
	}

	virtual EventState OnKeyPress(uint16 key, uint16 keycode)
	{
		EventState state = ES_NOT_HANDLED;
		switch (this->HandleEditBoxKey(QUERY_STR_WIDGET_TEXT, key, keycode, state)) {
			default: NOT_REACHED();
			case HEBR_EDITING: {
				Window *osk = FindWindowById(WC_OSK, 0);
				if (osk != NULL && osk->parent == this) osk->InvalidateData();
				break;
			}
			case HEBR_CONFIRM: this->OnOk();
				/* FALL THROUGH */
			case HEBR_CANCEL: delete this; break; // close window, abandon changes
			case HEBR_NOT_FOCUSED: break;
		}
		return state;
	}

	virtual void OnOpenOSKWindow(int wid)
	{
		ShowOnScreenKeyboard(this, wid, QUERY_STR_WIDGET_CANCEL, QUERY_STR_WIDGET_OK);
	}

	~QueryStringWindow()
	{
		if (!this->handled && this->parent != NULL) {
			Window *parent = this->parent;
			this->parent = NULL; // so parent doesn't try to delete us again
			parent->OnQueryTextFinished(NULL);
		}
	}
};

static const NWidgetPart _nested_query_string_widgets[] = {
	NWidget(NWID_HORIZONTAL),
		NWidget(WWT_CLOSEBOX, COLOUR_GREY),
		NWidget(WWT_CAPTION, COLOUR_GREY, QUERY_STR_WIDGET_CAPTION), SetDataTip(STR_WHITE_STRING, STR_NULL),
	EndContainer(),
	NWidget(WWT_PANEL, COLOUR_GREY),
		NWidget(WWT_EDITBOX, COLOUR_GREY, QUERY_STR_WIDGET_TEXT), SetMinimalSize(256, 12), SetFill(1, 1), SetPadding(2, 2, 2, 2),
	EndContainer(),
	NWidget(NWID_HORIZONTAL, NC_EQUALSIZE),
		NWidget(WWT_TEXTBTN, COLOUR_GREY, QUERY_STR_WIDGET_DEFAULT), SetMinimalSize(87, 12), SetFill(1, 1), SetDataTip(STR_BUTTON_DEFAULT, STR_NULL),
		NWidget(WWT_TEXTBTN, COLOUR_GREY, QUERY_STR_WIDGET_CANCEL), SetMinimalSize(86, 12), SetFill(1, 1), SetDataTip(STR_BUTTON_CANCEL, STR_NULL),
		NWidget(WWT_TEXTBTN, COLOUR_GREY, QUERY_STR_WIDGET_OK), SetMinimalSize(87, 12), SetFill(1, 1), SetDataTip(STR_BUTTON_OK, STR_NULL),
	EndContainer(),
};

static const WindowDesc _query_string_desc(
	WDP_AUTO, 0, 0,
	WC_QUERY_STRING, WC_NONE,
	0,
	_nested_query_string_widgets, lengthof(_nested_query_string_widgets)
);

/**
 * Show a query popup window with a textbox in it.
 * @param str StringID for the text shown in the textbox
 * @param caption StringID of text shown in caption of querywindow
 * @param maxsize maximum size in bytes or characters (including terminating '\0') depending on flags
 * @param maxwidth maximum width in pixels allowed
 * @param parent pointer to a Window that will handle the events (ok/cancel) of this
 *        window. If NULL, results are handled by global function HandleOnEditText
 * @param afilter filters out unwanted character input
 * @param flags various flags, @see QueryStringFlags
 */
void ShowQueryString(StringID str, StringID caption, uint maxsize, uint maxwidth, Window *parent, CharSetFilter afilter, QueryStringFlags flags)
{
	DeleteWindowById(WC_QUERY_STRING, 0);
	new QueryStringWindow(str, caption, ((flags & QSF_LEN_IN_CHARS) ? MAX_CHAR_LENGTH : 1) * maxsize, maxsize, maxwidth, &_query_string_desc, parent, afilter, flags);
}


enum QueryWidgets {
	QUERY_WIDGET_CAPTION,
	QUERY_WIDGET_TEXT,
	QUERY_WIDGET_NO,
	QUERY_WIDGET_YES
};

/**
 * Window used for asking the user a YES/NO question.
 */
struct QueryWindow : public Window {
	QueryCallbackProc *proc; ///< callback function executed on closing of popup. Window* points to parent, bool is true if 'yes' clicked, false otherwise
	uint64 params[10];       ///< local copy of _decode_parameters
	StringID message;        ///< message shown for query window
	StringID caption;        ///< title of window

	QueryWindow(const WindowDesc *desc, StringID caption, StringID message, Window *parent, QueryCallbackProc *callback) : Window()
	{
		/* Create a backup of the variadic arguments to strings because it will be
		 * overridden pretty often. We will copy these back for drawing */
		CopyOutDParam(this->params, 0, lengthof(this->params));
		this->caption = caption;
		this->message = message;
		this->proc    = callback;

		this->InitNested(desc);

		this->parent = parent;
		this->left = parent->left + (parent->width / 2) - (this->width / 2);
		this->top = parent->top + (parent->height / 2) - (this->height / 2);
	}

	~QueryWindow()
	{
		if (this->proc != NULL) this->proc(this->parent, false);
	}

	virtual void SetStringParameters(int widget) const
	{
		switch (widget) {
			case QUERY_WIDGET_CAPTION:
				CopyInDParam(1, this->params, lengthof(this->params));
				SetDParam(0, this->caption);
				break;

			case QUERY_WIDGET_TEXT:
				CopyInDParam(0, this->params, lengthof(this->params));
				break;
		}
	}

	virtual void UpdateWidgetSize(int widget, Dimension *size, const Dimension &padding, Dimension *fill, Dimension *resize)
	{
		if (widget != QUERY_WIDGET_TEXT) return;

		Dimension d = GetStringMultiLineBoundingBox(this->message, *size);
		d.width += padding.width;
		d.height += padding.height;
		*size = d;
	}

	virtual void DrawWidget(const Rect &r, int widget) const
	{
		if (widget != QUERY_WIDGET_TEXT) return;

		DrawStringMultiLine(r.left, r.right, r.top, r.bottom, this->message, TC_FROMSTRING, SA_CENTER);
	}

	virtual void OnClick(Point pt, int widget, int click_count)
	{
		switch (widget) {
			case QUERY_WIDGET_YES: {
				/* in the Generate New World window, clicking 'Yes' causes
				 * DeleteNonVitalWindows() to be called - we shouldn't be in a window then */
				QueryCallbackProc *proc = this->proc;
				Window *parent = this->parent;
				/* Prevent the destructor calling the callback function */
				this->proc = NULL;
				delete this;
				if (proc != NULL) {
					proc(parent, true);
					proc = NULL;
				}
				break;
			}
			case QUERY_WIDGET_NO:
				delete this;
				break;
		}
	}

	virtual EventState OnKeyPress(uint16 key, uint16 keycode)
	{
		/* ESC closes the window, Enter confirms the action */
		switch (keycode) {
			case WKC_RETURN:
			case WKC_NUM_ENTER:
				if (this->proc != NULL) {
					this->proc(this->parent, true);
					this->proc = NULL;
				}
				/* FALL THROUGH */
			case WKC_ESC:
				delete this;
				return ES_HANDLED;
		}
		return ES_NOT_HANDLED;
	}
};

static const NWidgetPart _nested_query_widgets[] = {
	NWidget(NWID_HORIZONTAL),
		NWidget(WWT_CLOSEBOX, COLOUR_RED),
		NWidget(WWT_CAPTION, COLOUR_RED, QUERY_WIDGET_CAPTION), SetDataTip(STR_JUST_STRING, STR_NULL),
	EndContainer(),
	NWidget(WWT_PANEL, COLOUR_RED), SetPIP(8, 15, 8),
		NWidget(WWT_TEXT, COLOUR_RED, QUERY_WIDGET_TEXT), SetMinimalSize(200, 12),
		NWidget(NWID_HORIZONTAL, NC_EQUALSIZE), SetPIP(20, 29, 20),
			NWidget(WWT_PUSHTXTBTN, COLOUR_YELLOW, QUERY_WIDGET_NO), SetMinimalSize(71, 12), SetDataTip(STR_QUIT_NO, STR_NULL),
			NWidget(WWT_PUSHTXTBTN, COLOUR_YELLOW, QUERY_WIDGET_YES), SetMinimalSize(71, 12), SetDataTip(STR_QUIT_YES, STR_NULL),
		EndContainer(),
	EndContainer(),
};

static const WindowDesc _query_desc(
	WDP_CENTER, 0, 0,
	WC_CONFIRM_POPUP_QUERY, WC_NONE,
	WDF_UNCLICK_BUTTONS | WDF_MODAL,
	_nested_query_widgets, lengthof(_nested_query_widgets)
);

/**
 * Show a modal confirmation window with standard 'yes' and 'no' buttons
 * The window is aligned to the centre of its parent.
 * @param caption string shown as window caption
 * @param message string that will be shown for the window
 * @param parent pointer to parent window, if this pointer is NULL the parent becomes
 * the main window WC_MAIN_WINDOW
 * @param callback callback function pointer to set in the window descriptor
 */
void ShowQuery(StringID caption, StringID message, Window *parent, QueryCallbackProc *callback)
{
	if (parent == NULL) parent = FindWindowById(WC_MAIN_WINDOW, 0);

	const Window *w;
	FOR_ALL_WINDOWS_FROM_BACK(w) {
		if (w->window_class != WC_CONFIRM_POPUP_QUERY) continue;

		const QueryWindow *qw = (const QueryWindow *)w;
		if (qw->parent != parent || qw->proc != callback) continue;

		delete qw;
		break;
	}

	new QueryWindow(&_query_desc, caption, message, parent, callback);
}<|MERGE_RESOLUTION|>--- conflicted
+++ resolved
@@ -778,18 +778,15 @@
 	AddTextEffect(msg, pt.x, pt.y, DAY_TICKS, TE_RISING);
 }
 
-<<<<<<< HEAD
+/**
+ * Display animated feeder income.
+ * @param x        World X position of the animation location.
+ * @param y        World Y position of the animation location.
+ * @param z        World Z position of the animation location.
+ * @param transfer Estimated feeder income.
+ * @param income   Real income from goods being delivered to their final destination.
+ */
 void ShowFeederIncomeAnimation(int x, int y, int z, Money transfer, Money income)
-=======
-/**
- * Display animated feeder income.
- * @param x    World X position of the animation location.
- * @param y    World Y position of the animation location.
- * @param z    World Z position of the animation location.
- * @param cost Estimated feeder income.
- */
-void ShowFeederIncomeAnimation(int x, int y, int z, Money cost)
->>>>>>> c46d5669
 {
 	Point pt = RemapCoords(x, y, z);
 
