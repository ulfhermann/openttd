/* $Id$ */

/*
 * This file is part of OpenTTD.
 * OpenTTD is free software; you can redistribute it and/or modify it under the terms of the GNU General Public License as published by the Free Software Foundation, version 2.
 * OpenTTD is distributed in the hope that it will be useful, but WITHOUT ANY WARRANTY; without even the implied warranty of MERCHANTABILITY or FITNESS FOR A PARTICULAR PURPOSE.
 * See the GNU General Public License for more details. You should have received a copy of the GNU General Public License along with OpenTTD. If not, see <http://www.gnu.org/licenses/>.
 */

/** @file station_gui.cpp The GUI for stations. */

#include "stdafx.h"
#include "openttd.h"
#include "debug.h"
#include "gui.h"
#include "window_gui.h"
#include "textbuf_gui.h"
#include "company_func.h"
#include "command_func.h"
#include "vehicle_gui.h"
#include "cargotype.h"
#include "station_gui.h"
#include "strings_func.h"
#include "window_func.h"
#include "viewport_func.h"
#include "gfx_func.h"
#include "widgets/dropdown_func.h"
#include "newgrf_cargo.h"
#include "station_base.h"
#include "waypoint_base.h"
#include "tilehighlight_func.h"
#include "company_base.h"
#include "sortlist_type.h"

#include "table/strings.h"
#include "table/sprites.h"

/**
 * Draw small boxes of cargo amount and ratings data at the given
 * coordinates. If amount exceeds 576 units, it is shown 'full', same
 * goes for the rating: at above 90% orso (224) it is also 'full'
 *
 * @param left   left most coordinate to draw the box at
 * @param right  right most coordinate to draw the box at
 * @param y      coordinate to draw the box at
 * @param type   Cargo type
 * @param amount Cargo amount
 * @param rating ratings data for that particular cargo
 *
 * @note Each cargo-bar is 16 pixels wide and 6 pixels high
 * @note Each rating 14 pixels wide and 1 pixel high and is 1 pixel below the cargo-bar
 */
static void StationsWndShowStationRating(int left, int right, int y, CargoID type, uint amount, byte rating)
{
	static const uint units_full  = 576; ///< number of units to show station as 'full'
	static const uint rating_full = 224; ///< rating needed so it is shown as 'full'

	const CargoSpec *cs = CargoSpec::Get(type);
	if (!cs->IsValid()) return;

	int colour = cs->rating_colour;
	uint w = (minu(amount, units_full) + 5) / 36;

	/* Draw total cargo (limited) on station (fits into 16 pixels) */
	if (w != 0) GfxFillRect(left, y, left + w - 1, y + 6, colour);

	/* Draw a one pixel-wide bar of additional cargo meter, useful
	 * for stations with only a small amount (<=30) */
	if (w == 0) {
		uint rest = amount / 5;
		if (rest != 0) {
			w += left;
			GfxFillRect(w, y + 6 - rest, w, y + 6, colour);
		}
	}

	DrawString(left + 1, right, y, cs->abbrev, TC_BLACK);

	/* Draw green/red ratings bar (fits into 14 pixels) */
	y += 8;
	GfxFillRect(left + 1, y, left + 14, y, 0xB8);
	rating = minu(rating, rating_full) / 16;
	if (rating != 0) GfxFillRect(left + 1, y, left + rating, y, 0xD0);
}

typedef GUIList<const Station*> GUIStationList;

/** Enum for CompanyStations, referring to _company_stations_widgets */
enum StationListWidgets {
	SLW_CLOSEBOX =  0,  ///< Close window button
	SLW_CAPTION,        ///< Window caption
	SLW_STICKY,         ///< Sticky button
	SLW_LIST,           ///< The main panel, list of stations
	SLW_SCROLLBAR,      ///< Scrollbar next to the main panel
	SLW_RESIZE,         ///< Resize button

	SLW_TRAIN,          ///< 'TRAIN' button - list only facilities where is a railroad station
	SLW_TRUCK,          ///< 'TRUCK' button - list only facilities where is a truck stop
	SLW_BUS,            ///< 'BUS' button - list only facilities where is a bus stop
	SLW_AIRPLANE,       ///< 'AIRPLANE' button - list only facilities where is an airport
	SLW_SHIP,           ///< 'SHIP' button - list only facilities where is a dock
	SLW_FACILALL,       ///< 'ALL' button - list all facilities

	SLW_PAN_BETWEEN,    ///< Small panel between list of types of ficilities and list of cargo types
	SLW_NOCARGOWAITING, ///< 'NO' button - list stations where no cargo is waiting
	SLW_CARGOALL,       ///< 'ALL' button - list all stations
	SLW_PAN_RIGHT,      ///< Panel right of list of cargo types

	SLW_SORTBY,         ///< 'Sort by' button - reverse sort direction
	SLW_SORTDROPBTN,    ///< Dropdown button
	SLW_PAN_SORT_RIGHT, ///< Panel right of sorting options

	SLW_CARGOSTART,     ///< Widget numbers used for list of cargo types (not present in _company_stations_widgets)
};

/**
 * The list of stations per company.
 */
class CompanyStationsWindow : public Window
{
protected:
	/* Runtime saved values */
	static Listing last_sorting;
	static byte facilities;               // types of stations of interest
	static bool include_empty;            // whether we should include stations without waiting cargo
	static const uint32 cargo_filter_max;
	static uint32 cargo_filter;           // bitmap of cargo types to include
	static const Station *last_station;

	/* Constants for sorting stations */
	static const StringID sorter_names[];
	static GUIStationList::SortFunction * const sorter_funcs[];

	GUIStationList stations;


	/**
	 * (Re)Build station list
	 *
	 * @param owner company whose stations are to be in list
	 */
	void BuildStationsList(const Owner owner)
	{
		if (!this->stations.NeedRebuild()) return;

		DEBUG(misc, 3, "Building station list for company %d", owner);

		this->stations.Clear();

		const Station *st;
		FOR_ALL_STATIONS(st) {
			if (st->owner == owner || (st->owner == OWNER_NONE && HasStationInUse(st->index, owner))) {
				if (this->facilities & st->facilities) { // only stations with selected facilities
					int num_waiting_cargo = 0;
					for (CargoID j = 0; j < NUM_CARGO; j++) {
						if (!st->goods[j].cargo.Empty()) {
							num_waiting_cargo++; // count number of waiting cargo
							if (HasBit(this->cargo_filter, j)) {
								*this->stations.Append() = st;
								break;
							}
						}
					}
					/* stations without waiting cargo */
					if (num_waiting_cargo == 0 && this->include_empty) {
						*this->stations.Append() = st;
					}
				}
			}
		}

		this->stations.Compact();
		this->stations.RebuildDone();

		this->vscroll.SetCount(this->stations.Length()); // Update the scrollbar
	}

	/** Sort stations by their name */
	static int CDECL StationNameSorter(const Station * const *a, const Station * const *b)
	{
		static char buf_cache[64];
		char buf[64];

		SetDParam(0, (*a)->index);
		GetString(buf, STR_STATION_NAME, lastof(buf));

		if (*b != last_station) {
			last_station = *b;
			SetDParam(0, (*b)->index);
			GetString(buf_cache, STR_STATION_NAME, lastof(buf_cache));
		}

		return strcmp(buf, buf_cache);
	}

	/** Sort stations by their type */
	static int CDECL StationTypeSorter(const Station * const *a, const Station * const *b)
	{
		return (*a)->facilities - (*b)->facilities;
	}

	/** Sort stations by their waiting cargo */
	static int CDECL StationWaitingSorter(const Station * const *a, const Station * const *b)
	{
		Money diff = 0;

		for (CargoID j = 0; j < NUM_CARGO; j++) {
			if (!HasBit(cargo_filter, j)) continue;
			if (!(*a)->goods[j].cargo.Empty()) diff += GetTransportedGoodsIncome((*a)->goods[j].cargo.Count(), 20, 50, j);
			if (!(*b)->goods[j].cargo.Empty()) diff -= GetTransportedGoodsIncome((*b)->goods[j].cargo.Count(), 20, 50, j);
		}

		return ClampToI32(diff);
	}

	/** Sort stations by their rating */
	static int CDECL StationRatingMaxSorter(const Station * const *a, const Station * const *b)
	{
		byte maxr1 = 0;
		byte maxr2 = 0;

		for (CargoID j = 0; j < NUM_CARGO; j++) {
			if (!HasBit(cargo_filter, j)) continue;
			if (HasBit((*a)->goods[j].acceptance_pickup, GoodsEntry::PICKUP)) maxr1 = max(maxr1, (*a)->goods[j].rating);
			if (HasBit((*b)->goods[j].acceptance_pickup, GoodsEntry::PICKUP)) maxr2 = max(maxr2, (*b)->goods[j].rating);
		}

		return maxr1 - maxr2;
	}

	/** Sort stations by their rating */
	static int CDECL StationRatingMinSorter(const Station * const *a, const Station * const *b)
	{
		byte minr1 = 255;
		byte minr2 = 255;

		for (CargoID j = 0; j < NUM_CARGO; j++) {
			if (!HasBit(cargo_filter, j)) continue;
			if (HasBit((*a)->goods[j].acceptance_pickup, GoodsEntry::PICKUP)) minr1 = min(minr1, (*a)->goods[j].rating);
			if (HasBit((*b)->goods[j].acceptance_pickup, GoodsEntry::PICKUP)) minr2 = min(minr2, (*b)->goods[j].rating);
		}

		return -(minr1 - minr2);
	}

	/** Sort the stations list */
	void SortStationsList()
	{
		if (!this->stations.Sort()) return;

		/* Reset name sorter sort cache */
		this->last_station = NULL;

		/* Set the modified widget dirty */
		this->SetWidgetDirty(SLW_LIST);
	}

public:
	CompanyStationsWindow(const WindowDesc *desc, WindowNumber window_number) : Window(desc, window_number)
	{
		this->owner = (Owner)this->window_number;
		this->vscroll.SetCapacity(12);
		this->resize.step_height = 10;
		this->resize.height = this->height - 10 * 7; // minimum if 5 in the list

		/* Add cargo filter buttons */
		uint num_active = 0;
		const CargoSpec *cs;
		FOR_ALL_CARGOSPECS(cs) {
			num_active++;
		}

		this->widget_count += num_active;
		this->widget = ReallocT(this->widget, this->widget_count + 1);
		this->widget[this->widget_count].type = WWT_LAST;

		uint i = 0;
		FOR_ALL_CARGOSPECS(cs) {
			Widget *wi = &this->widget[SLW_CARGOSTART + i];
			wi->type     = WWT_PANEL;
			wi->display_flags = RESIZE_NONE;
			wi->colour   = COLOUR_GREY;
			wi->left     = 89 + i * 14;
			wi->right    = wi->left + 13;
			wi->top      = 14;
			wi->bottom   = 24;
			wi->data     = 0;
			wi->tooltips = STR_STATION_LIST_USE_CTRL_TO_SELECT_MORE;

			if (HasBit(this->cargo_filter, cs->Index())) this->LowerWidget(SLW_CARGOSTART + i);
			i++;
		}

		this->widget[SLW_NOCARGOWAITING].left += num_active * 14;
		this->widget[SLW_NOCARGOWAITING].right += num_active * 14;
		this->widget[SLW_CARGOALL].left += num_active * 14;
		this->widget[SLW_CARGOALL].right += num_active * 14;
		this->widget[SLW_PAN_RIGHT].left += num_active * 14;

		if (num_active > 15) {
			/* Resize and fix the minimum width, if necessary */
			ResizeWindow(this, (num_active - 15) * 14, 0);
			this->resize.width = this->width;
		}

		if (this->cargo_filter == this->cargo_filter_max) this->cargo_filter = _cargo_mask;

		for (uint i = 0; i < 5; i++) {
			if (HasBit(this->facilities, i)) this->LowerWidget(i + SLW_TRAIN);
		}
		this->SetWidgetLoweredState(SLW_FACILALL, this->facilities == (FACIL_TRAIN | FACIL_TRUCK_STOP | FACIL_BUS_STOP | FACIL_AIRPORT | FACIL_DOCK));
		this->SetWidgetLoweredState(SLW_CARGOALL, this->cargo_filter == _cargo_mask && this->include_empty);
		this->SetWidgetLoweredState(SLW_NOCARGOWAITING, this->include_empty);

		this->stations.SetListing(this->last_sorting);
		this->stations.SetSortFuncs(this->sorter_funcs);
		this->stations.ForceRebuild();
		this->stations.NeedResort();
		this->SortStationsList();

		this->widget[SLW_SORTDROPBTN].data = this->sorter_names[this->stations.SortType()];

		this->FindWindowPlacementAndResize(desc);
	}

	~CompanyStationsWindow()
	{
		this->last_sorting = this->stations.GetListing();
	}

	virtual void OnPaint()
	{
		const Owner owner = (Owner)this->window_number;

		this->BuildStationsList(owner);
		this->SortStationsList();

		/* draw widgets, with company's name in the caption */
		SetDParam(0, owner);
		SetDParam(1, this->vscroll.GetCount());

		this->DrawWidgets();

		/* draw arrow pointing up/down for ascending/descending sorting */
		this->DrawSortButtonState(SLW_SORTBY, this->stations.IsDescSortOrder() ? SBS_DOWN : SBS_UP);

		int cg_ofst;
		int x = 89;
		int y = 14;
		int xb = 2; ///< offset from left of widget

		uint i = 0;
		const CargoSpec *cs;
		FOR_ALL_CARGOSPECS(cs) {
			cg_ofst = HasBit(this->cargo_filter, cs->Index()) ? 2 : 1;
			GfxFillRect(x + cg_ofst, y + cg_ofst, x + cg_ofst + 10, y + cg_ofst + 7, cs->rating_colour);
			DrawString(x + cg_ofst, x + 12 + cg_ofst, y + cg_ofst, cs->abbrev, TC_BLACK, SA_CENTER);
			x += 14;
			i++;
		}

		cg_ofst = this->IsWidgetLowered(SLW_NOCARGOWAITING) ? 2 : 1;
		DrawString(x + cg_ofst, x + cg_ofst + 12, y + cg_ofst, STR_ABBREV_NONE, TC_BLACK, SA_CENTER);
		x += 14;
		cg_ofst = this->IsWidgetLowered(SLW_CARGOALL) ? 2 : 1;
		DrawString(x + cg_ofst, x + cg_ofst + 12, y + cg_ofst, STR_ABBREV_ALL, TC_BLACK, SA_CENTER);

		cg_ofst = this->IsWidgetLowered(SLW_FACILALL) ? 2 : 1;
		DrawString(71 + cg_ofst, 71 + cg_ofst + 12, y + cg_ofst, STR_ABBREV_ALL, TC_BLACK);

		if (this->vscroll.GetCount() == 0) { // company has no stations
			DrawString(xb, this->width, 40, STR_STATION_LIST_NONE);
			return;
		}

		int max = min(this->vscroll.GetPosition() + this->vscroll.GetCapacity(), this->stations.Length());
		y = 40; // start of the list-widget

		for (int i = this->vscroll.GetPosition(); i < max; ++i) { // do until max number of stations of owner
			const Station *st = this->stations[i];
			int x;

			assert(st->xy != INVALID_TILE);

			/* Do not do the complex check HasStationInUse here, it may be even false
			 * when the order had been removed and the station list hasn't been removed yet */
			assert(st->owner == owner || st->owner == OWNER_NONE);

			SetDParam(0, st->index);
			SetDParam(1, st->facilities);
			x = DrawString(xb, this->widget[SLW_LIST].right, y, STR_STATION_LIST_STATION) + 5;

			/* show cargo waiting and station ratings */
			for (CargoID j = 0; j < NUM_CARGO; j++) {
				if (!st->goods[j].cargo.Empty()) {
					StationsWndShowStationRating(x, this->widget[SLW_LIST].right, y, j, st->goods[j].cargo.Count(), st->goods[j].rating);
					x += 20;
				}
			}
			y += 10;
		}
	}

	virtual void OnClick(Point pt, int widget)
	{
		switch (widget) {
			case SLW_LIST: {
				uint32 id_v = (pt.y - 41) / 10;

				if (id_v >= this->vscroll.GetCapacity()) return; // click out of bounds

				id_v += this->vscroll.GetPosition();

				if (id_v >= this->stations.Length()) return; // click out of list bound

				const Station *st = this->stations[id_v];
				/* do not check HasStationInUse - it is slow and may be invalid */
				assert(st->owner == (Owner)this->window_number || st->owner == OWNER_NONE);

				if (_ctrl_pressed) {
					ShowExtraViewPortWindow(st->xy);
				} else {
					ScrollMainWindowToTile(st->xy);
				}
				break;
			}

			case SLW_TRAIN:
			case SLW_TRUCK:
			case SLW_BUS:
			case SLW_AIRPLANE:
			case SLW_SHIP:
				if (_ctrl_pressed) {
					ToggleBit(this->facilities, widget - SLW_TRAIN);
					this->ToggleWidgetLoweredState(widget);
				} else {
					uint i;
					FOR_EACH_SET_BIT(i, this->facilities) {
						this->RaiseWidget(i + SLW_TRAIN);
					}
					SetBit(this->facilities, widget - SLW_TRAIN);
					this->LowerWidget(widget);
				}
				this->SetWidgetLoweredState(SLW_FACILALL, this->facilities == (FACIL_TRAIN | FACIL_TRUCK_STOP | FACIL_BUS_STOP | FACIL_AIRPORT | FACIL_DOCK));
				this->stations.ForceRebuild();
				this->SetDirty();
				break;

			case SLW_FACILALL:
				for (uint i = 0; i < 5; i++) {
					this->LowerWidget(i + SLW_TRAIN);
				}
				this->LowerWidget(SLW_FACILALL);

				this->facilities = FACIL_TRAIN | FACIL_TRUCK_STOP | FACIL_BUS_STOP | FACIL_AIRPORT | FACIL_DOCK;
				this->stations.ForceRebuild();
				this->SetDirty();
				break;

			case SLW_CARGOALL: {
				uint i = 0;
				const CargoSpec *cs;
				FOR_ALL_CARGOSPECS(cs) {
					this->LowerWidget(i + SLW_CARGOSTART);
					i++;
				}
				this->LowerWidget(SLW_NOCARGOWAITING);
				this->LowerWidget(SLW_CARGOALL);

				this->cargo_filter = _cargo_mask;
				this->include_empty = true;
				this->stations.ForceRebuild();
				this->SetDirty();
				break;
			}

			case SLW_SORTBY: // flip sorting method asc/desc
				this->stations.ToggleSortOrder();
				this->flags4 |= WF_TIMEOUT_BEGIN;
				this->LowerWidget(SLW_SORTBY);
				this->SetDirty();
				break;

			case SLW_SORTDROPBTN: // select sorting criteria dropdown menu
				ShowDropDownMenu(this, this->sorter_names, this->stations.SortType(), SLW_SORTDROPBTN, 0, 0);
				break;

			case SLW_NOCARGOWAITING:
				if (_ctrl_pressed) {
					this->include_empty = !this->include_empty;
					this->ToggleWidgetLoweredState(SLW_NOCARGOWAITING);
				} else {
					for (uint i = SLW_CARGOSTART; i < this->widget_count; i++) {
						this->RaiseWidget(i);
					}

					this->cargo_filter = 0;
					this->include_empty = true;

					this->LowerWidget(SLW_NOCARGOWAITING);
				}
				this->SetWidgetLoweredState(SLW_CARGOALL, this->cargo_filter == _cargo_mask && this->include_empty);
				this->stations.ForceRebuild();
				this->SetDirty();
				break;

			default:
				if (widget >= SLW_CARGOSTART) { // change cargo_filter
					/* Determine the selected cargo type */
					int i = 0;
					const CargoSpec *cs;
					FOR_ALL_CARGOSPECS(cs) {
						if (widget - SLW_CARGOSTART == i) break;
						i++;
					}

					if (_ctrl_pressed) {
						ToggleBit(this->cargo_filter, cs->Index());
						this->ToggleWidgetLoweredState(widget);
					} else {
						for (uint i = SLW_CARGOSTART; i < this->widget_count; i++) {
							this->RaiseWidget(i);
						}
						this->RaiseWidget(SLW_NOCARGOWAITING);

						this->cargo_filter = 0;
						this->include_empty = false;

						SetBit(this->cargo_filter, cs->Index());
						this->LowerWidget(widget);
					}
					this->SetWidgetLoweredState(SLW_CARGOALL, this->cargo_filter == _cargo_mask && this->include_empty);
					this->stations.ForceRebuild();
					this->SetDirty();
				}
				break;
		}
	}

	virtual void OnDropdownSelect(int widget, int index)
	{
		if (this->stations.SortType() != index) {
			this->stations.SetSortType(index);

			/* Display the current sort variant */
			this->widget[SLW_SORTDROPBTN].data = this->sorter_names[this->stations.SortType()];

			this->SetDirty();
		}
	}

	virtual void OnTick()
	{
		if (_pause_mode != PM_UNPAUSED) return;
		if (this->stations.NeedResort()) {
			DEBUG(misc, 3, "Periodic rebuild station list company %d", this->window_number);
			this->SetDirty();
		}
	}

	virtual void OnTimeout()
	{
		this->RaiseWidget(SLW_SORTBY);
		this->SetDirty();
	}

	virtual void OnResize(Point delta)
	{
		this->vscroll.UpdateCapacity(delta.y / 10);
	}

	virtual void OnInvalidateData(int data)
	{
		if (data == 0) {
			this->stations.ForceRebuild();
		} else {
			this->stations.ForceResort();
		}
	}
};

Listing CompanyStationsWindow::last_sorting = {false, 0};
byte CompanyStationsWindow::facilities = FACIL_TRAIN | FACIL_TRUCK_STOP | FACIL_BUS_STOP | FACIL_AIRPORT | FACIL_DOCK;
bool CompanyStationsWindow::include_empty = true;
const uint32 CompanyStationsWindow::cargo_filter_max = UINT32_MAX;
uint32 CompanyStationsWindow::cargo_filter = UINT32_MAX;
const Station *CompanyStationsWindow::last_station = NULL;

/* Availible station sorting functions */
GUIStationList::SortFunction * const CompanyStationsWindow::sorter_funcs[] = {
	&StationNameSorter,
	&StationTypeSorter,
	&StationWaitingSorter,
	&StationRatingMaxSorter,
	&StationRatingMinSorter
};

/* Names of the sorting functions */
const StringID CompanyStationsWindow::sorter_names[] = {
	STR_SORT_BY_NAME,
	STR_SORT_BY_FACILITY,
	STR_SORT_BY_WAITING,
	STR_SORT_BY_RATING_MAX,
	STR_SORT_BY_RATING_MIN,
	INVALID_STRING_ID
};


static const Widget _company_stations_widgets[] = {
{   WWT_CLOSEBOX,   RESIZE_NONE,  COLOUR_GREY,     0,    10,     0,    13, STR_BLACK_CROSS,   STR_TOOLTIP_CLOSE_WINDOW},         // SLW_CLOSEBOX
{    WWT_CAPTION,  RESIZE_RIGHT,  COLOUR_GREY,    11,   345,     0,    13, STR_STATION_LIST_CAPTION, STR_TOOLTIP_WINDOW_TITLE_DRAG_THIS},  // SLW_CAPTION
{  WWT_STICKYBOX,     RESIZE_LR,  COLOUR_GREY,   346,   357,     0,    13, 0x0,               STR_TOOLTIP_STICKY},                // SLW_STICKY
{      WWT_PANEL,     RESIZE_RB,  COLOUR_GREY,     0,   345,    37,   161, 0x0,               STR_STATION_LIST_TOOLTIP},         // SLW_LIST
{  WWT_SCROLLBAR,    RESIZE_LRB,  COLOUR_GREY,   346,   357,    37,   149, 0x0,               STR_TOOLTIP_VSCROLL_BAR_SCROLLS_LIST}, // SLW_SCROLLBAR
{  WWT_RESIZEBOX,   RESIZE_LRTB,  COLOUR_GREY,   346,   357,   150,   161, 0x0,               STR_TOOLTIP_RESIZE},                // SLW_RESIZE

{    WWT_TEXTBTN,   RESIZE_NONE,  COLOUR_GREY,     0,    13,    14,    24, STR_TRAIN,         STR_STATION_LIST_USE_CTRL_TO_SELECT_MORE},      // SLW_TRAIN
{    WWT_TEXTBTN,   RESIZE_NONE,  COLOUR_GREY,    14,    27,    14,    24, STR_LORRY,         STR_STATION_LIST_USE_CTRL_TO_SELECT_MORE},      // SLW_TRUCK
{    WWT_TEXTBTN,   RESIZE_NONE,  COLOUR_GREY,    28,    41,    14,    24, STR_BUS,           STR_STATION_LIST_USE_CTRL_TO_SELECT_MORE},      // SLW_BUS
{    WWT_TEXTBTN,   RESIZE_NONE,  COLOUR_GREY,    42,    55,    14,    24, STR_PLANE,         STR_STATION_LIST_USE_CTRL_TO_SELECT_MORE},      // SLW_AIRPLANE
{    WWT_TEXTBTN,   RESIZE_NONE,  COLOUR_GREY,    56,    69,    14,    24, STR_SHIP,          STR_STATION_LIST_USE_CTRL_TO_SELECT_MORE},      // SLW_SHIP
{      WWT_PANEL,   RESIZE_NONE,  COLOUR_GREY,    70,    83,    14,    24, 0x0,               STR_STATION_LIST_SELECT_ALL_FACILITIES},        // SLW_FACILALL

{      WWT_PANEL,   RESIZE_NONE,  COLOUR_GREY,    84,    88,    14,    24, 0x0,               STR_NULL},                         // SLW_PAN_BETWEEN
{      WWT_PANEL,   RESIZE_NONE,  COLOUR_GREY,    89,   102,    14,    24, 0x0,               STR_STATION_LIST_NO_WAITING_CARGO},             // SLW_NOCARGOWAITING
{      WWT_PANEL,   RESIZE_NONE,  COLOUR_GREY,   103,   116,    14,    24, 0x0,               STR_STATION_LIST_SELECT_ALL_TYPES},             // SLW_CARGOALL
{      WWT_PANEL,  RESIZE_RIGHT,  COLOUR_GREY,   117,   357,    14,    24, 0x0,               STR_NULL},                         // SLW_PAN_RIGHT

{    WWT_TEXTBTN,   RESIZE_NONE,  COLOUR_GREY,     0,    80,    25,    36, STR_BUTTON_SORT_BY,       STR_TOOLTIP_SORT_ORDER},               // SLW_SORTBY
{   WWT_DROPDOWN,   RESIZE_NONE,  COLOUR_GREY,    81,   243,    25,    36, 0x0,               STR_TOOLTIP_SORT_CRITERIAP},            // SLW_SORTDROPBTN
{      WWT_PANEL,  RESIZE_RIGHT,  COLOUR_GREY,   244,   357,    25,    36, 0x0,               STR_NULL},                         // SLW_PAN_SORT_RIGHT
{   WIDGETS_END},
};

static const NWidgetPart _nested_company_stations_widgets[] = {
	NWidget(NWID_HORIZONTAL),
		NWidget(WWT_CLOSEBOX, COLOUR_GREY, SLW_CLOSEBOX),
		NWidget(WWT_CAPTION, COLOUR_GREY, SLW_CAPTION), SetDataTip(STR_STATION_LIST_CAPTION, STR_TOOLTIP_WINDOW_TITLE_DRAG_THIS),
		NWidget(WWT_STICKYBOX, COLOUR_GREY, SLW_STICKY),
	EndContainer(),
	NWidget(NWID_HORIZONTAL),
		NWidget(WWT_TEXTBTN, COLOUR_GREY, SLW_TRAIN), SetMinimalSize(14, 11), SetDataTip(STR_TRAIN, STR_STATION_LIST_USE_CTRL_TO_SELECT_MORE),
		NWidget(WWT_TEXTBTN, COLOUR_GREY, SLW_TRUCK), SetMinimalSize(14, 11), SetDataTip(STR_LORRY, STR_STATION_LIST_USE_CTRL_TO_SELECT_MORE),
		NWidget(WWT_TEXTBTN, COLOUR_GREY, SLW_BUS), SetMinimalSize(14, 11), SetDataTip(STR_BUS, STR_STATION_LIST_USE_CTRL_TO_SELECT_MORE),
		NWidget(WWT_TEXTBTN, COLOUR_GREY, SLW_AIRPLANE), SetMinimalSize(14, 11), SetDataTip(STR_PLANE, STR_STATION_LIST_USE_CTRL_TO_SELECT_MORE),
		NWidget(WWT_TEXTBTN, COLOUR_GREY, SLW_SHIP), SetMinimalSize(14, 11), SetDataTip(STR_SHIP, STR_STATION_LIST_USE_CTRL_TO_SELECT_MORE),
		NWidget(WWT_PANEL, COLOUR_GREY, SLW_FACILALL), SetMinimalSize(14, 11), SetDataTip(0x0, STR_STATION_LIST_SELECT_ALL_FACILITIES), SetFill(false, false), EndContainer(),
		NWidget(WWT_PANEL, COLOUR_GREY, SLW_PAN_BETWEEN), SetMinimalSize(5, 11), SetDataTip(0x0, STR_NULL), SetFill(false, false), EndContainer(),
		NWidget(WWT_PANEL, COLOUR_GREY, SLW_NOCARGOWAITING), SetMinimalSize(14, 11), SetDataTip(0x0, STR_STATION_LIST_NO_WAITING_CARGO), SetFill(false, false), EndContainer(),
		NWidget(WWT_PANEL, COLOUR_GREY, SLW_CARGOALL), SetMinimalSize(14, 11), SetDataTip(0x0, STR_STATION_LIST_SELECT_ALL_TYPES), SetFill(false, false), EndContainer(),
		NWidget(WWT_PANEL, COLOUR_GREY, SLW_PAN_RIGHT), SetDataTip(0x0, STR_NULL), SetResize(1, 0), SetFill(true, true), EndContainer(),
	EndContainer(),
	NWidget(NWID_HORIZONTAL),
		NWidget(WWT_TEXTBTN, COLOUR_GREY, SLW_SORTBY), SetMinimalSize(81, 12), SetDataTip(STR_BUTTON_SORT_BY, STR_TOOLTIP_SORT_ORDER),
		NWidget(WWT_DROPDOWN, COLOUR_GREY, SLW_SORTDROPBTN), SetMinimalSize(163, 12), SetDataTip(0x0, STR_TOOLTIP_SORT_CRITERIAP),
		NWidget(WWT_PANEL, COLOUR_GREY, SLW_PAN_SORT_RIGHT), SetDataTip(0x0, STR_NULL), SetResize(1, 0), SetFill(true, true), EndContainer(),
	EndContainer(),
	NWidget(NWID_HORIZONTAL),
		NWidget(WWT_PANEL, COLOUR_GREY, SLW_LIST), SetMinimalSize(346, 125), SetResize(1, 10), SetDataTip(0x0, STR_STATION_LIST_TOOLTIP), EndContainer(),
		NWidget(NWID_VERTICAL),
			NWidget(WWT_SCROLLBAR, COLOUR_GREY, SLW_SCROLLBAR),
			NWidget(WWT_RESIZEBOX, COLOUR_GREY, SLW_RESIZE),
		EndContainer(),
	EndContainer(),
};

static const WindowDesc _company_stations_desc(
	WDP_AUTO, WDP_AUTO, 358, 162, 358, 162,
	WC_STATION_LIST, WC_NONE,
	WDF_STD_TOOLTIPS | WDF_STD_BTN | WDF_DEF_WIDGET | WDF_STICKY_BUTTON | WDF_RESIZABLE,
	_company_stations_widgets, _nested_company_stations_widgets, lengthof(_nested_company_stations_widgets)
);

/**
 * Opens window with list of company's stations
 *
 * @param company whose stations' list show
 */
void ShowCompanyStations(CompanyID company)
{
	if (!Company::IsValidID(company)) return;

	AllocateWindowDescFront<CompanyStationsWindow>(&_company_stations_desc, company);
}

static const Widget _station_view_widgets[] = {
{   WWT_CLOSEBOX,   RESIZE_NONE,  COLOUR_GREY,     0,    10,     0,    13, STR_BLACK_CROSS,                 STR_TOOLTIP_CLOSE_WINDOW},             // SVW_CLOSEBOX
{    WWT_CAPTION,  RESIZE_RIGHT,  COLOUR_GREY,    11,   236,     0,    13, STR_STATION_VIEW_CAPTION,        STR_TOOLTIP_WINDOW_TITLE_DRAG_THIS},
{  WWT_STICKYBOX,     RESIZE_LR,  COLOUR_GREY,   237,   248,     0,    13, 0x0,                             STR_TOOLTIP_STICKY},
{      WWT_PANEL,     RESIZE_RB,  COLOUR_GREY,     0,   236,    14,    65, 0x0,                             STR_NULL},                             // SVW_WAITING
{  WWT_SCROLLBAR,    RESIZE_LRB,  COLOUR_GREY,   237,   248,    14,    65, 0x0,                             STR_TOOLTIP_VSCROLL_BAR_SCROLLS_LIST},
{      WWT_PANEL,    RESIZE_RTB,  COLOUR_GREY,     0,   248,    66,    97, 0x0,                             STR_NULL},                             // SVW_ACCEPTLIST / SVW_RATINGLIST
{ WWT_PUSHTXTBTN,     RESIZE_TB,  COLOUR_GREY,     0,    59,    98,   109, STR_BUTTON_LOCATION,             STR_STATION_VIEW_CENTER_TOOLTIP},      // SVW_LOCATION
{ WWT_PUSHTXTBTN,     RESIZE_TB,  COLOUR_GREY,    60,   120,    98,   109, STR_STATION_VIEW_RATINGS_BUTTON, STR_STATION_VIEW_RATINGS_TOOLTIP},     // SVW_RATINGS / SVW_ACCEPTS
{ WWT_PUSHTXTBTN,    RESIZE_RTB,  COLOUR_GREY,   121,   180,    98,   109, STR_BUTTON_RENAME,                STR_STATION_VIEW_RENAME_TOOLTIP},      // SVW_RENAME
{ WWT_PUSHTXTBTN,   RESIZE_LRTB,  COLOUR_GREY,   181,   194,    98,   109, STR_TRAIN,                       STR_STATION_VIEW_SCHEDULED_TRAINS_TOOLTIP },            // SVW_TRAINS
{ WWT_PUSHTXTBTN,   RESIZE_LRTB,  COLOUR_GREY,   195,   208,    98,   109, STR_LORRY,                       STR_STATION_VIEW_SCHEDULED_ROAD_VEHICLES_TOOLTIP },     // SVW_ROADVEHS
{ WWT_PUSHTXTBTN,   RESIZE_LRTB,  COLOUR_GREY,   209,   222,    98,   109, STR_PLANE,                       STR_STATION_VIEW_SCHEDULED_AIRCRAFT_TOOLTIP },          // SVW_PLANES
{ WWT_PUSHTXTBTN,   RESIZE_LRTB,  COLOUR_GREY,   223,   236,    98,   109, STR_SHIP,                        STR_STATION_VIEW_SCHEDULED_SHIPS_TOOLTIP },             // SVW_SHIPS
{  WWT_RESIZEBOX,   RESIZE_LRTB,  COLOUR_GREY,   237,   248,    98,   109, 0x0,                             STR_TOOLTIP_RESIZE},
{   WIDGETS_END},
};

static const NWidgetPart _nested_station_view_widgets[] = {
	NWidget(NWID_HORIZONTAL),
		NWidget(WWT_CLOSEBOX, COLOUR_GREY, SVW_CLOSEBOX),
		NWidget(WWT_CAPTION, COLOUR_GREY, SVW_CAPTION), SetDataTip(STR_STATION_VIEW_CAPTION, STR_TOOLTIP_WINDOW_TITLE_DRAG_THIS),
		NWidget(WWT_STICKYBOX, COLOUR_GREY, SVW_STICKYBOX),
	EndContainer(),
	NWidget(NWID_HORIZONTAL),
		NWidget(WWT_PANEL, COLOUR_GREY, SVW_WAITING), SetMinimalSize(237, 52), SetResize(1, 10), EndContainer(),
		NWidget(WWT_SCROLLBAR, COLOUR_GREY, SVW_SCROLLBAR),
	EndContainer(),
	NWidget(WWT_PANEL, COLOUR_GREY, SVW_ACCEPTLIST), SetMinimalSize(249, 32), SetResize(1, 0), EndContainer(),
	NWidget(NWID_HORIZONTAL),
		NWidget(WWT_PUSHTXTBTN, COLOUR_GREY, SVW_LOCATION), SetMinimalSize(60, 12), SetDataTip(STR_BUTTON_LOCATION, STR_STATION_VIEW_CENTER_TOOLTIP),
		NWidget(WWT_PUSHTXTBTN, COLOUR_GREY, SVW_ACCEPTS), SetMinimalSize(61, 12), SetDataTip(STR_STATION_VIEW_RATINGS_BUTTON, STR_STATION_VIEW_RATINGS_TOOLTIP),
		NWidget(WWT_PUSHTXTBTN, COLOUR_GREY, SVW_RENAME), SetMinimalSize(60, 12), SetResize(1, 0), SetDataTip(STR_BUTTON_RENAME, STR_STATION_VIEW_RENAME_TOOLTIP),
		NWidget(WWT_PUSHTXTBTN, COLOUR_GREY, SVW_TRAINS), SetMinimalSize(14, 12), SetDataTip(STR_TRAIN, STR_STATION_VIEW_SCHEDULED_TRAINS_TOOLTIP),
		NWidget(WWT_PUSHTXTBTN, COLOUR_GREY, SVW_ROADVEHS), SetMinimalSize(14, 12), SetDataTip(STR_LORRY, STR_STATION_VIEW_SCHEDULED_ROAD_VEHICLES_TOOLTIP),
		NWidget(WWT_PUSHTXTBTN, COLOUR_GREY, SVW_PLANES),  SetMinimalSize(14, 12), SetDataTip(STR_PLANE, STR_STATION_VIEW_SCHEDULED_AIRCRAFT_TOOLTIP),
		NWidget(WWT_PUSHTXTBTN, COLOUR_GREY, SVW_SHIPS), SetMinimalSize(14, 12), SetDataTip(STR_SHIP, STR_STATION_VIEW_SCHEDULED_SHIPS_TOOLTIP),
		NWidget(WWT_RESIZEBOX, COLOUR_GREY, SVW_RESIZE),
	EndContainer(),
};

SpriteID GetCargoSprite(CargoID i)
{
	const CargoSpec *cs = CargoSpec::Get(i);
	SpriteID sprite;

	if (cs->sprite == 0xFFFF) {
		/* A value of 0xFFFF indicates we should draw a custom icon */
		sprite = GetCustomCargoSprite(cs);
	} else {
		sprite = cs->sprite;
	}

	if (sprite == 0) sprite = SPR_CARGO_GOODS;

	return sprite;
}

/**
 * Draws icons of waiting cargo in the StationView window
 *
 * @param i type of cargo
 * @param waiting number of waiting units
 * @param x x on-screen coordinate where to start with drawing icons
 * @param y y coordinate
 * @param width the width of the view
 */
static void DrawCargoIcons(CargoID i, uint waiting, int x, int y, uint width)
{
	uint num = min((waiting + 5) / 10, width / 10); // maximum is width / 10 icons so it won't overflow
	if (num == 0) return;

	SpriteID sprite = GetCargoSprite(i);

	do {
		DrawSprite(sprite, PAL_NONE, x, y);
		x += 10;
	} while (--num);
}

struct CargoData {
	CargoID cargo;
	StationID source;
	uint count;

	CargoData(CargoID cargo, StationID source, uint count) :
		cargo(cargo),
		source(source),
		count(count)
	{ }
};

typedef std::list<CargoData> CargoDataList;

/**
 * The StationView window
 */
struct StationViewWindow : public Window {
	uint32 cargo;                 ///< Bitmask of cargo types to expand
	uint16 cargo_rows[NUM_CARGO]; ///< Header row for each cargo type

	StationViewWindow(const WindowDesc *desc, WindowNumber window_number) : Window(desc, window_number)
	{
		Owner owner = Station::Get(window_number)->owner;
		if (owner != OWNER_NONE) this->owner = owner;
		this->vscroll.SetCapacity(5);
		this->resize.step_height = 10;

		this->FindWindowPlacementAndResize(desc);
	}

	~StationViewWindow()
	{
		WindowNumber wno =
			(this->window_number << 16) | VLW_STATION_LIST | Station::Get(this->window_number)->owner;

		DeleteWindowById(WC_TRAINS_LIST, wno | (VEH_TRAIN << 11), false);
		DeleteWindowById(WC_ROADVEH_LIST, wno | (VEH_ROAD << 11), false);
		DeleteWindowById(WC_SHIPS_LIST, wno | (VEH_SHIP << 11), false);
		DeleteWindowById(WC_AIRCRAFT_LIST, wno | (VEH_AIRCRAFT << 11), false);
	}

	virtual void OnPaint()
	{
		StationID station_id = this->window_number;
		const Station *st = Station::Get(station_id);
		CargoDataList cargolist;
		uint32 transfers = 0;

		/* count types of cargos waiting in station */
		for (CargoID i = 0; i < NUM_CARGO; i++) {
			if (st->goods[i].cargo.Empty()) {
				this->cargo_rows[i] = 0;
			} else {
				/* Add an entry for total amount of cargo of this type waiting. */
				cargolist.push_back(CargoData(i, INVALID_STATION, st->goods[i].cargo.Count()));

				/* Set the row for this cargo entry for the expand/hide button */
				this->cargo_rows[i] = (uint16)cargolist.size();

				/* Add an entry for each distinct cargo source. */
				const StationCargoPacketMap *packets = st->goods[i].cargo.Packets();
				for (StationCargoPacketMap::const_iterator it = packets->begin(); it != packets->end(); it++) {
					const CargoPacket *cp = *it;
					if (cp->source != station_id) {
						bool added = false;

						/* Enable the expand/hide button for this cargo type */
						SetBit(transfers, i);

						/* Don't add cargo lines if not expanded */
						if (!HasBit(this->cargo, i)) break;

						/* Check if we already have this source in the list */
						for (CargoDataList::iterator jt = cargolist.begin(); jt != cargolist.end(); jt++) {
							CargoData *cd = &(*jt);
							if (cd->cargo == i && cd->source == cp->source) {
<<<<<<< HEAD
								cd->count += cp->GetCount();
=======
								cd->count += cp->Count();
>>>>>>> 1b76a308
								added = true;
								break;
							}
						}

<<<<<<< HEAD
						if (!added) cargolist.push_back(CargoData(i, cp->source, cp->GetCount()));
=======
						if (!added) cargolist.push_back(CargoData(i, cp->source, cp->Count()));
>>>>>>> 1b76a308
					}
				}
			}
		}
		this->vscroll.SetCount((int)cargolist.size() + 1); // update scrollbar

		/* disable some buttons */
		this->SetWidgetDisabledState(SVW_RENAME,   st->owner != _local_company);
		this->SetWidgetDisabledState(SVW_TRAINS,   !(st->facilities & FACIL_TRAIN));
		this->SetWidgetDisabledState(SVW_ROADVEHS, !(st->facilities & FACIL_TRUCK_STOP) && !(st->facilities & FACIL_BUS_STOP));
		this->SetWidgetDisabledState(SVW_PLANES,   !(st->facilities & FACIL_AIRPORT));
		this->SetWidgetDisabledState(SVW_SHIPS,    !(st->facilities & FACIL_DOCK));

		SetDParam(0, st->index);
		SetDParam(1, st->facilities);
		this->DrawWidgets();

		int x = 2;  ///< coordinates used for printing waiting/accepted/rating of cargo
		int y = 15;
		int pos = this->vscroll.GetPosition();

		uint width = this->widget[SVW_WAITING].right - this->widget[SVW_WAITING].left - 4;
		int maxrows = this->vscroll.GetCapacity();

		StringID str;

		if (--pos < 0) {
			str = STR_JUST_NOTHING;
			for (CargoID i = 0; i < NUM_CARGO; i++) {
				if (!st->goods[i].cargo.Empty()) str = STR_EMPTY;
			}
			SetDParam(0, str);
			DrawString(x, this->widget[SVW_WAITING].right - 2, y, STR_STATION_VIEW_WAITING_TITLE);
			y += 10;
		}

		for (CargoDataList::const_iterator it = cargolist.begin(); it != cargolist.end() && pos > -maxrows; ++it) {
			if (--pos < 0) {
				const CargoData *cd = &(*it);
				if (cd->source == INVALID_STATION) {
					/* Heading */
					DrawCargoIcons(cd->cargo, cd->count, x, y, width);
					SetDParam(0, cd->cargo);
					SetDParam(1, cd->count);
					if (HasBit(transfers, cd->cargo)) {
						/* This cargo has transfers waiting so show the expand or shrink 'button' */
						const char *sym = HasBit(this->cargo, cd->cargo) ? "-" : "+";
						DrawString(this->widget[SVW_WAITING].left, this->widget[SVW_WAITING].right - 12, y, STR_STATION_VIEW_WAITING_CARGO, TC_FROMSTRING, SA_RIGHT);
						DrawString(this->widget[SVW_WAITING].right - 10, this->widget[SVW_WAITING].right, y, sym, TC_YELLOW);
					} else {
						DrawString(this->widget[SVW_WAITING].left, this->widget[SVW_WAITING].right - 4, y, STR_STATION_VIEW_WAITING_CARGO, TC_FROMSTRING, SA_RIGHT);
					}
				} else {
					SetDParam(0, cd->cargo);
					SetDParam(1, cd->count);
					SetDParam(2, cd->source);
					DrawString(x, x + width, y, STR_STATION_VIEW_EN_ROUTE_FROM, TC_FROMSTRING, SA_RIGHT);
				}

				y += 10;
			}
		}

		if (this->widget[SVW_ACCEPTS].data == STR_STATION_VIEW_RATINGS_BUTTON) { // small window with list of accepted cargo
			char string[512];
			char *b = string;
			bool first = true;

			b = InlineString(b, STR_STATION_VIEW_ACCEPTS_CARGO);

			for (CargoID i = 0; i < NUM_CARGO; i++) {
				if (b >= lastof(string) - (1 + 2 * 4)) break; // ',' or ' ' and two calls to Utf8Encode()
				if (HasBit(st->goods[i].acceptance_pickup, GoodsEntry::ACCEPTANCE)) {
					if (first) {
						first = false;
					} else {
						/* Add a comma if this is not the first item */
						*b++ = ',';
						*b++ = ' ';
					}
					b = InlineString(b, CargoSpec::Get(i)->name);
				}
			}

			/* If first is still true then no cargo is accepted */
			if (first) b = InlineString(b, STR_JUST_NOTHING);

			*b = '\0';

			/* Make sure we detect any buffer overflow */
			assert(b < endof(string));

			SetDParamStr(0, string);
			DrawStringMultiLine(this->widget[SVW_ACCEPTLIST].left + 2, this->widget[SVW_ACCEPTLIST].right - 2, this->widget[SVW_ACCEPTLIST].top + 1, this->widget[SVW_ACCEPTLIST].bottom - 1, STR_JUST_RAW_STRING);
		} else { // extended window with list of cargo ratings
			y = this->widget[SVW_RATINGLIST].top + 1;

			DrawString(this->widget[SVW_ACCEPTLIST].left + 2, this->widget[SVW_ACCEPTLIST].right - 2, y, STR_STATION_VIEW_CARGO_RATINGS_TITLE);
			y += 10;

			const CargoSpec *cs;
			FOR_ALL_CARGOSPECS(cs) {
				const GoodsEntry *ge = &st->goods[cs->Index()];
				if (!HasBit(ge->acceptance_pickup, GoodsEntry::PICKUP)) continue;

				SetDParam(0, cs->name);
				SetDParam(2, ToPercent8(ge->rating));
				SetDParam(1, STR_CARGO_RATING_APPALLING + (ge->rating >> 5));
				DrawString(this->widget[SVW_ACCEPTLIST].left + 8, this->widget[SVW_ACCEPTLIST].right - 2, y, STR_STATION_VIEW_CARGO_RATING);
				y += 10;
			}
		}
	}

	void HandleCargoWaitingClick(int row)
	{
		if (row == 0) return;

		for (CargoID c = 0; c < NUM_CARGO; c++) {
			if (this->cargo_rows[c] == row) {
				ToggleBit(this->cargo, c);
				this->SetWidgetDirty(SVW_WAITING);
				break;
			}
		}
	}

	virtual void OnClick(Point pt, int widget)
	{
		switch (widget) {
			case SVW_WAITING:
				this->HandleCargoWaitingClick((pt.y - this->widget[SVW_WAITING].top) / 10 + this->vscroll.GetPosition());
				break;

			case SVW_LOCATION:
				if (_ctrl_pressed) {
					ShowExtraViewPortWindow(Station::Get(this->window_number)->xy);
				} else {
					ScrollMainWindowToTile(Station::Get(this->window_number)->xy);
				}
				break;

			case SVW_RATINGS:
				this->SetDirty();

				if (this->widget[SVW_RATINGS].data == STR_STATION_VIEW_RATINGS_BUTTON) {
					/* Switch to ratings view */
					this->widget[SVW_RATINGS].data = STR_STATION_VIEW_ACCEPTS_BUTTON;
					this->widget[SVW_RATINGS].tooltips = STR_STATION_VIEW_ACCEPTS_TOOLTIP;
					ResizeWindowForWidget(this, SVW_ACCEPTLIST, 0, 100);
				} else {
					/* Switch to accepts view */
					this->widget[SVW_RATINGS].data = STR_STATION_VIEW_RATINGS_BUTTON;
					this->widget[SVW_RATINGS].tooltips = STR_STATION_VIEW_RATINGS_TOOLTIP;
					ResizeWindowForWidget(this, SVW_ACCEPTLIST, 0, -100);
				}

				this->SetDirty();
				break;

			case SVW_RENAME:
				SetDParam(0, this->window_number);
				ShowQueryString(STR_STATION_NAME, STR_STATION_VIEW_RENAME_STATION_CAPTION, MAX_LENGTH_STATION_NAME_BYTES, MAX_LENGTH_STATION_NAME_PIXELS, this, CS_ALPHANUMERAL, QSF_ENABLE_DEFAULT);
				break;

			case SVW_TRAINS: { // Show a list of scheduled trains to this station
				const Station *st = Station::Get(this->window_number);
				ShowVehicleListWindow(st->owner, VEH_TRAIN, (StationID)this->window_number);
				break;
			}

			case SVW_ROADVEHS: { // Show a list of scheduled road-vehicles to this station
				const Station *st = Station::Get(this->window_number);
				ShowVehicleListWindow(st->owner, VEH_ROAD, (StationID)this->window_number);
				break;
			}

			case SVW_PLANES: { // Show a list of scheduled aircraft to this station
				const Station *st = Station::Get(this->window_number);
				/* Since oilrigs have no owners, show the scheduled aircraft of local company */
				Owner owner = (st->owner == OWNER_NONE) ? _local_company : st->owner;
				ShowVehicleListWindow(owner, VEH_AIRCRAFT, (StationID)this->window_number);
				break;
			}

			case SVW_SHIPS: { // Show a list of scheduled ships to this station
				const Station *st = Station::Get(this->window_number);
				/* Since oilrigs/bouys have no owners, show the scheduled ships of local company */
				Owner owner = (st->owner == OWNER_NONE) ? _local_company : st->owner;
				ShowVehicleListWindow(owner, VEH_SHIP, (StationID)this->window_number);
				break;
			}
		}
	}

	virtual void OnQueryTextFinished(char *str)
	{
		if (str == NULL) return;

		DoCommandP(0, this->window_number, 0, CMD_RENAME_STATION | CMD_MSG(STR_ERROR_CAN_T_RENAME_STATION), NULL, str);
	}

	virtual void OnResize(Point delta)
	{
		if (delta.x != 0) ResizeButtons(this, SVW_LOCATION, SVW_RENAME);
		this->vscroll.UpdateCapacity(delta.y / (int)this->resize.step_height);
	}
};


static const WindowDesc _station_view_desc(
	WDP_AUTO, WDP_AUTO, 249, 110, 249, 110,
	WC_STATION_VIEW, WC_NONE,
	WDF_STD_TOOLTIPS | WDF_STD_BTN | WDF_DEF_WIDGET | WDF_UNCLICK_BUTTONS | WDF_STICKY_BUTTON | WDF_RESIZABLE,
	_station_view_widgets, _nested_station_view_widgets, lengthof(_nested_station_view_widgets)
);

/**
 * Opens StationViewWindow for given station
 *
 * @param station station which window should be opened
 */
void ShowStationViewWindow(StationID station)
{
	AllocateWindowDescFront<StationViewWindow>(&_station_view_desc, station);
}

/** Struct containing TileIndex and StationID */
struct TileAndStation {
	TileIndex tile;    ///< TileIndex
	StationID station; ///< StationID
};

static SmallVector<TileAndStation, 8> _deleted_stations_nearby;
static SmallVector<StationID, 8> _stations_nearby_list;

/**
 * Add station on this tile to _stations_nearby_list if it's fully within the
 * station spread.
 * @param tile Tile just being checked
 * @param user_data Pointer to TileArea context
 * @tparam T the type of station to look for
 */
template <class T>
static bool AddNearbyStation(TileIndex tile, void *user_data)
{
	TileArea *ctx = (TileArea *)user_data;

	/* First check if there were deleted stations here */
	for (uint i = 0; i < _deleted_stations_nearby.Length(); i++) {
		TileAndStation *ts = _deleted_stations_nearby.Get(i);
		if (ts->tile == tile) {
			*_stations_nearby_list.Append() = _deleted_stations_nearby[i].station;
			_deleted_stations_nearby.Erase(ts);
			i--;
		}
	}

	/* Check if own station and if we stay within station spread */
	if (!IsTileType(tile, MP_STATION)) return false;

	StationID sid = GetStationIndex(tile);

	/* This station is (likely) a waypoint */
	if (!T::IsValidID(sid)) return false;

	T *st = T::Get(sid);
	if (st->owner != _local_company || _stations_nearby_list.Contains(sid)) return false;

	if (st->rect.BeforeAddRect(ctx->tile, ctx->w, ctx->h, StationRect::ADD_TEST)) {
		*_stations_nearby_list.Append() = sid;
	}

	return false; // We want to include *all* nearby stations
}

/**
 * Circulate around the to-be-built station to find stations we could join.
 * Make sure that only stations are returned where joining wouldn't exceed
 * station spread and are our own station.
 * @param ta Base tile area of the to-be-built station
 * @param distant_join Search for adjacent stations (false) or stations fully
 *                     within station spread
 * @tparam T the type of station to look for
 **/
template <class T>
static const T *FindStationsNearby(TileArea ta, bool distant_join)
{
	TileArea ctx = ta;

	_stations_nearby_list.Clear();
	_deleted_stations_nearby.Clear();

	/* Check the inside, to return, if we sit on another station */
	TILE_LOOP(t, ta.w, ta.h, ta.tile) {
		if (t < MapSize() && IsTileType(t, MP_STATION) && T::IsValidID(GetStationIndex(t))) return T::GetByTile(t);
	}

	/* Look for deleted stations */
	const BaseStation *st;
	FOR_ALL_BASE_STATIONS(st) {
		if (T::IsExpected(st) && !st->IsInUse() && st->owner == _local_company) {
			/* Include only within station spread (yes, it is strictly less than) */
			if (max(DistanceMax(ta.tile, st->xy), DistanceMax(TILE_ADDXY(ta.tile, ta.w - 1, ta.h - 1), st->xy)) < _settings_game.station.station_spread) {
				TileAndStation *ts = _deleted_stations_nearby.Append();
				ts->tile = st->xy;
				ts->station = st->index;

				/* Add the station when it's within where we're going to build */
				if (IsInsideBS(TileX(st->xy), TileX(ctx.tile), ctx.w) &&
						IsInsideBS(TileY(st->xy), TileY(ctx.tile), ctx.h)) {
					AddNearbyStation<T>(st->xy, &ctx);
				}
			}
		}
	}

	/* Only search tiles where we have a chance to stay within the station spread.
	 * The complete check needs to be done in the callback as we don't know the
	 * extent of the found station, yet. */
	if (distant_join && min(ta.w, ta.h) >= _settings_game.station.station_spread) return NULL;
	uint max_dist = distant_join ? _settings_game.station.station_spread - min(ta.w, ta.h) : 1;

	TileIndex tile = TILE_ADD(ctx.tile, TileOffsByDir(DIR_N));
	CircularTileSearch(&tile, max_dist, ta.w, ta.h, AddNearbyStation<T>, &ctx);

	return NULL;
}

enum JoinStationWidgets {
	JSW_WIDGET_CLOSEBOX = 0,
	JSW_WIDGET_CAPTION,
	JSW_PANEL,
	JSW_SCROLLBAR,
	JSW_RESIZEBOX,
};

static const NWidgetPart _nested_select_station_widgets[] = {
	NWidget(NWID_HORIZONTAL),
		NWidget(WWT_CLOSEBOX, COLOUR_DARK_GREEN, JSW_WIDGET_CLOSEBOX),
		NWidget(WWT_CAPTION, COLOUR_DARK_GREEN, JSW_WIDGET_CAPTION), SetDataTip(STR_JOIN_STATION_CAPTION, STR_TOOLTIP_WINDOW_TITLE_DRAG_THIS),
	EndContainer(),
	NWidget(NWID_HORIZONTAL),
		NWidget(WWT_PANEL, COLOUR_DARK_GREEN, JSW_PANEL), SetMinimalSize(188, 66), SetResize(1, 10), EndContainer(),
		NWidget(NWID_VERTICAL),
			NWidget(WWT_SCROLLBAR, COLOUR_DARK_GREEN, JSW_SCROLLBAR),
			NWidget(WWT_RESIZEBOX, COLOUR_DARK_GREEN, JSW_RESIZEBOX),
		EndContainer(),
	EndContainer(),
};

/**
 * Window for selecting stations/waypoints to (distant) join to.
 * @tparam T The type of station to join with
 */
template <class T>
struct SelectStationWindow : Window {
	CommandContainer select_station_cmd; ///< Command to build new station
	TileArea area; ///< Location of new station

	SelectStationWindow(const WindowDesc *desc, CommandContainer cmd, TileArea ta) :
		Window(),
		select_station_cmd(cmd),
		area(ta)
	{
		this->CreateNestedTree(desc);
		this->GetWidget<NWidgetCore>(JSW_WIDGET_CAPTION)->widget_data = T::EXPECTED_FACIL == FACIL_WAYPOINT ? STR_JOIN_WAYPOINT_CAPTION : STR_JOIN_STATION_CAPTION;
		this->FinishInitNested(desc, 0);

		this->vscroll.SetCapacity((this->GetWidget<NWidgetBase>(JSW_PANEL)->current_y - WD_FRAMERECT_TOP - WD_FRAMERECT_BOTTOM) / this->resize.step_height);
		this->OnInvalidateData(0);
	}

	virtual void UpdateWidgetSize(int widget, Dimension *size, const Dimension &padding, Dimension *resize)
	{
		if (widget != JSW_PANEL) return;

		/* Determine the widest string */
		Dimension d = GetStringBoundingBox(T::EXPECTED_FACIL == FACIL_WAYPOINT ? STR_JOIN_WAYPOINT_CREATE_SPLITTED_WAYPOINT : STR_JOIN_STATION_CREATE_SPLITTED_STATION);
		for (uint i = 0; i < _stations_nearby_list.Length(); i++) {
			const T *st = T::Get(_stations_nearby_list[i]);
			SetDParam(0, st->index);
			SetDParam(1, st->facilities);
			d = maxdim(d, GetStringBoundingBox(T::EXPECTED_FACIL == FACIL_WAYPOINT ? STR_STATION_LIST_WAYPOINT : STR_STATION_LIST_STATION));
		}

		resize->height = d.height;
		d.width += WD_FRAMERECT_RIGHT + WD_FRAMERECT_LEFT;
		d.height += WD_FRAMERECT_TOP + WD_FRAMERECT_BOTTOM;
		*size = maxdim(*size, d);
	}

	virtual void OnPaint()
	{
		this->DrawWidgets();
	}

	virtual void DrawWidget(const Rect &r, int widget) const
	{
		if (widget != JSW_PANEL) return;

		uint y = r.top + WD_FRAMERECT_TOP;
		if (this->vscroll.GetPosition() == 0) {
			DrawString(r.left + WD_FRAMERECT_LEFT, r.right - WD_FRAMERECT_RIGHT, y, T::EXPECTED_FACIL == FACIL_WAYPOINT ? STR_JOIN_WAYPOINT_CREATE_SPLITTED_WAYPOINT : STR_JOIN_STATION_CREATE_SPLITTED_STATION);
			y += this->resize.step_height;
		}

		for (uint i = max<uint>(1, this->vscroll.GetPosition()); i <= _stations_nearby_list.Length(); ++i, y += this->resize.step_height) {
			/* Don't draw anything if it extends past the end of the window. */
			if (i - this->vscroll.GetPosition() >= this->vscroll.GetCapacity()) break;

			const T *st = T::Get(_stations_nearby_list[i - 1]);
			SetDParam(0, st->index);
			SetDParam(1, st->facilities);
			DrawString(r.left + WD_FRAMERECT_LEFT, r.right - WD_FRAMERECT_RIGHT, y, T::EXPECTED_FACIL == FACIL_WAYPOINT ? STR_STATION_LIST_WAYPOINT : STR_STATION_LIST_STATION);
		}
	}

	virtual void OnClick(Point pt, int widget)
	{
		if (widget != JSW_PANEL) return;

		uint32 st_index = (pt.y - this->GetWidget<NWidgetBase>(JSW_PANEL)->pos_y - WD_FRAMERECT_TOP) / this->resize.step_height;
		bool distant_join = (st_index > 0);
		if (distant_join) st_index--;

		if (distant_join && st_index >= _stations_nearby_list.Length()) return;

		/* Insert station to be joined into stored command */
		SB(this->select_station_cmd.p2, 16, 16,
		   (distant_join ? _stations_nearby_list[st_index] : NEW_STATION));

		/* Execute stored Command */
		DoCommandP(&this->select_station_cmd);

		/* Close Window; this might cause double frees! */
		DeleteWindowById(WC_SELECT_STATION, 0);
	}

	virtual void OnTick()
	{
		if (_thd.dirty & 2) {
			_thd.dirty &= ~2;
			this->SetDirty();
		}
	}

	virtual void OnResize(Point delta)
	{
		this->vscroll.UpdateCapacity(delta.y / (int)this->resize.step_height);
	}

	virtual void OnInvalidateData(int data)
	{
		FindStationsNearby<T>(this->area, true);
		this->vscroll.SetCount(_stations_nearby_list.Length() + 1);
		this->SetDirty();
	}
};

static const WindowDesc _select_station_desc(
	WDP_AUTO, WDP_AUTO, 200, 80, 200, 180,
	WC_SELECT_STATION, WC_NONE,
	WDF_STD_TOOLTIPS | WDF_STD_BTN | WDF_DEF_WIDGET | WDF_RESIZABLE | WDF_CONSTRUCTION,
	NULL, _nested_select_station_widgets, lengthof(_nested_select_station_widgets)
);


/**
 * Check whether we need to show the station selection window.
 * @param cmd Command to build the station.
 * @param ta Tile area of the to-be-built station
 * @tparam T the type of station
 * @return whether we need to show the station selection window.
 */
template <class T>
static bool StationJoinerNeeded(CommandContainer cmd, TileArea ta)
{
	/* Only show selection if distant join is enabled in the settings */
	if (!_settings_game.station.distant_join_stations) return false;

	/* If a window is already opened and we didn't ctrl-click,
	 * return true (i.e. just flash the old window) */
	Window *selection_window = FindWindowById(WC_SELECT_STATION, 0);
	if (selection_window != NULL) {
		if (!_ctrl_pressed) return true;

		/* Abort current distant-join and start new one */
		delete selection_window;
		UpdateTileSelection();
	}

	/* only show the popup, if we press ctrl */
	if (!_ctrl_pressed) return false;

	/* Now check if we could build there */
	if (CmdFailed(DoCommand(&cmd, CommandFlagsToDCFlags(GetCommandFlags(cmd.cmd))))) return false;

	/* Test for adjacent station or station below selection.
	 * If adjacent-stations is disabled and we are building next to a station, do not show the selection window.
	 * but join the other station immediatelly. */
	const T *st = FindStationsNearby<T>(ta, false);
	return st == NULL && (_settings_game.station.adjacent_stations || _stations_nearby_list.Length() == 0);
}

/**
 * Show the station selection window when needed. If not, build the station.
 * @param cmd Command to build the station.
 * @param ta Area to build the station in
 * @tparam the class to find stations for
 */
template <class T>
void ShowSelectBaseStationIfNeeded(CommandContainer cmd, TileArea ta)
{
	if (StationJoinerNeeded<T>(cmd, ta)) {
		if (!_settings_client.gui.persistent_buildingtools) ResetObjectToPlace();
		if (BringWindowToFrontById(WC_SELECT_STATION, 0)) return;
		new SelectStationWindow<T>(&_select_station_desc, cmd, ta);
	} else {
		DoCommandP(&cmd);
	}
}

/**
 * Show the station selection window when needed. If not, build the station.
 * @param cmd Command to build the station.
 * @param ta Area to build the station in
 */
void ShowSelectStationIfNeeded(CommandContainer cmd, TileArea ta)
{
	ShowSelectBaseStationIfNeeded<Station>(cmd, ta);
}

/**
 * Show the waypoint selection window when needed. If not, build the waypoint.
 * @param cmd Command to build the waypoint.
 * @param ta Area to build the waypoint in
 */
void ShowSelectWaypointIfNeeded(CommandContainer cmd, TileArea ta)
{
	ShowSelectBaseStationIfNeeded<Waypoint>(cmd, ta);
}<|MERGE_RESOLUTION|>--- conflicted
+++ resolved
@@ -840,21 +840,13 @@
 						for (CargoDataList::iterator jt = cargolist.begin(); jt != cargolist.end(); jt++) {
 							CargoData *cd = &(*jt);
 							if (cd->cargo == i && cd->source == cp->source) {
-<<<<<<< HEAD
-								cd->count += cp->GetCount();
-=======
 								cd->count += cp->Count();
->>>>>>> 1b76a308
 								added = true;
 								break;
 							}
 						}
 
-<<<<<<< HEAD
-						if (!added) cargolist.push_back(CargoData(i, cp->source, cp->GetCount()));
-=======
 						if (!added) cargolist.push_back(CargoData(i, cp->source, cp->Count()));
->>>>>>> 1b76a308
 					}
 				}
 			}
