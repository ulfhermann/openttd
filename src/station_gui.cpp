/* $Id$ */

/** @file station_gui.cpp The GUI for stations. */

#include "stdafx.h"
#include "openttd.h"
#include "debug.h"
#include "gui.h"
#include "window_gui.h"
#include "textbuf_gui.h"
#include "company_func.h"
#include "command_func.h"
#include "vehicle_gui.h"
#include "cargotype.h"
#include "station_gui.h"
#include "strings_func.h"
#include "window_func.h"
#include "viewport_func.h"
#include "gfx_func.h"
#include "widgets/dropdown_func.h"
#include "newgrf_cargo.h"
#include "station_base.h"
#include "waypoint_base.h"
#include "tilehighlight_func.h"
#include "core/smallmap_type.hpp"
#include "company_base.h"
#include "sortlist_type.h"
#include "settings_type.h"

#include "table/strings.h"
#include "table/sprites.h"

#include <vector>

/**
 * Draw small boxes of cargo amount and ratings data at the given
 * coordinates. If amount exceeds 576 units, it is shown 'full', same
 * goes for the rating: at above 90% orso (224) it is also 'full'
 *
 * @param left   left most coordinate to draw the box at
 * @param right  right most coordinate to draw the box at
 * @param y      coordinate to draw the box at
 * @param type   Cargo type
 * @param amount Cargo amount
 * @param rating ratings data for that particular cargo
 *
 * @note Each cargo-bar is 16 pixels wide and 6 pixels high
 * @note Each rating 14 pixels wide and 1 pixel high and is 1 pixel below the cargo-bar
 */
static void StationsWndShowStationRating(int left, int right, int y, CargoID type, uint amount, byte rating)
{
	static const uint units_full  = 576; ///< number of units to show station as 'full'
	static const uint rating_full = 224; ///< rating needed so it is shown as 'full'

	const CargoSpec *cs = CargoSpec::Get(type);
	if (!cs->IsValid()) return;

	int colour = cs->rating_colour;
	uint w = (minu(amount, units_full) + 5) / 36;

	/* Draw total cargo (limited) on station (fits into 16 pixels) */
	if (w != 0) GfxFillRect(left, y, left + w - 1, y + 6, colour);

	/* Draw a one pixel-wide bar of additional cargo meter, useful
	 * for stations with only a small amount (<=30) */
	if (w == 0) {
		uint rest = amount / 5;
		if (rest != 0) {
			w += left;
			GfxFillRect(w, y + 6 - rest, w, y + 6, colour);
		}
	}

	DrawString(left + 1, right, y, cs->abbrev, TC_BLACK);

	/* Draw green/red ratings bar (fits into 14 pixels) */
	y += 8;
	GfxFillRect(left + 1, y, left + 14, y, 0xB8);
	rating = minu(rating, rating_full) / 16;
	if (rating != 0) GfxFillRect(left + 1, y, left + rating, y, 0xD0);
}

typedef GUIList<const Station*> GUIStationList;

/** Enum for CompanyStations, referring to _company_stations_widgets */
enum StationListWidgets {
	SLW_CLOSEBOX =  0,  ///< Close window button
	SLW_CAPTION,        ///< Window caption
	SLW_STICKY,         ///< Sticky button
	SLW_LIST,           ///< The main panel, list of stations
	SLW_SCROLLBAR,      ///< Scrollbar next to the main panel
	SLW_RESIZE,         ///< Resize button

	SLW_TRAIN,          ///< 'TRAIN' button - list only facilities where is a railroad station
	SLW_TRUCK,          ///< 'TRUCK' button - list only facilities where is a truck stop
	SLW_BUS,            ///< 'BUS' button - list only facilities where is a bus stop
	SLW_AIRPLANE,       ///< 'AIRPLANE' button - list only facilities where is an airport
	SLW_SHIP,           ///< 'SHIP' button - list only facilities where is a dock
	SLW_FACILALL,       ///< 'ALL' button - list all facilities

	SLW_PAN_BETWEEN,    ///< Small panel between list of types of ficilities and list of cargo types
	SLW_NOCARGOWAITING, ///< 'NO' button - list stations where no cargo is waiting
	SLW_CARGOALL,       ///< 'ALL' button - list all stations
	SLW_PAN_RIGHT,      ///< Panel right of list of cargo types

	SLW_SORTBY,         ///< 'Sort by' button - reverse sort direction
	SLW_SORTDROPBTN,    ///< Dropdown button
	SLW_PAN_SORT_RIGHT, ///< Panel right of sorting options

	SLW_CARGOSTART,     ///< Widget numbers used for list of cargo types (not present in _company_stations_widgets)
};

/**
 * The list of stations per company.
 */
class CompanyStationsWindow : public Window
{
protected:
	/* Runtime saved values */
	static Listing last_sorting;
	static byte facilities;               // types of stations of interest
	static bool include_empty;            // whether we should include stations without waiting cargo
	static const uint32 cargo_filter_max;
	static uint32 cargo_filter;           // bitmap of cargo types to include
	static const Station *last_station;

	/* Constants for sorting stations */
	static const StringID sorter_names[];
	static GUIStationList::SortFunction * const sorter_funcs[];

	GUIStationList stations;


	/**
	 * (Re)Build station list
	 *
	 * @param owner company whose stations are to be in list
	 */
	void BuildStationsList(const Owner owner)
	{
		if (!this->stations.NeedRebuild()) return;

		DEBUG(misc, 3, "Building station list for company %d", owner);

		this->stations.Clear();

		const Station *st;
		FOR_ALL_STATIONS(st) {
			if (st->owner == owner || (st->owner == OWNER_NONE && HasStationInUse(st->index, owner))) {
				if (this->facilities & st->facilities) { // only stations with selected facilities
					int num_waiting_cargo = 0;
					for (CargoID j = 0; j < NUM_CARGO; j++) {
						if (!st->goods[j].cargo.Empty()) {
							num_waiting_cargo++; // count number of waiting cargo
							if (HasBit(this->cargo_filter, j)) {
								*this->stations.Append() = st;
								break;
							}
						}
					}
					/* stations without waiting cargo */
					if (num_waiting_cargo == 0 && this->include_empty) {
						*this->stations.Append() = st;
					}
				}
			}
		}

		this->stations.Compact();
		this->stations.RebuildDone();
	}

	/** Sort stations by their name */
	static int CDECL StationNameSorter(const Station * const *a, const Station * const *b)
	{
		static char buf_cache[64];
		char buf[64];

		SetDParam(0, (*a)->index);
		GetString(buf, STR_STATION_NAME, lastof(buf));

		if (*b != last_station) {
			last_station = *b;
			SetDParam(0, (*b)->index);
			GetString(buf_cache, STR_STATION_NAME, lastof(buf_cache));
		}

		return strcmp(buf, buf_cache);
	}

	/** Sort stations by their type */
	static int CDECL StationTypeSorter(const Station * const *a, const Station * const *b)
	{
		return (*a)->facilities - (*b)->facilities;
	}

	/** Sort stations by their waiting cargo */
	static int CDECL StationWaitingSorter(const Station * const *a, const Station * const *b)
	{
		Money diff = 0;

		for (CargoID j = 0; j < NUM_CARGO; j++) {
			if (!HasBit(cargo_filter, j)) continue;
			if (!(*a)->goods[j].cargo.Empty()) diff += GetTransportedGoodsIncome((*a)->goods[j].cargo.Count(), 20, 50, j);
			if (!(*b)->goods[j].cargo.Empty()) diff -= GetTransportedGoodsIncome((*b)->goods[j].cargo.Count(), 20, 50, j);
		}

		return ClampToI32(diff);
	}

	/** Sort stations by their rating */
	static int CDECL StationRatingMaxSorter(const Station * const *a, const Station * const *b)
	{
		byte maxr1 = 0;
		byte maxr2 = 0;

		for (CargoID j = 0; j < NUM_CARGO; j++) {
			if (!HasBit(cargo_filter, j)) continue;
			if (HasBit((*a)->goods[j].acceptance_pickup, GoodsEntry::PICKUP)) maxr1 = max(maxr1, (*a)->goods[j].rating);
			if (HasBit((*b)->goods[j].acceptance_pickup, GoodsEntry::PICKUP)) maxr2 = max(maxr2, (*b)->goods[j].rating);
		}

		return maxr1 - maxr2;
	}

	/** Sort stations by their rating */
	static int CDECL StationRatingMinSorter(const Station * const *a, const Station * const *b)
	{
		byte minr1 = 255;
		byte minr2 = 255;

		for (CargoID j = 0; j < NUM_CARGO; j++) {
			if (!HasBit(cargo_filter, j)) continue;
			if (HasBit((*a)->goods[j].acceptance_pickup, GoodsEntry::PICKUP)) minr1 = min(minr1, (*a)->goods[j].rating);
			if (HasBit((*b)->goods[j].acceptance_pickup, GoodsEntry::PICKUP)) minr2 = min(minr2, (*b)->goods[j].rating);
		}

		return -(minr1 - minr2);
	}

	/** Sort the stations list */
	void SortStationsList()
	{
		if (!this->stations.Sort()) return;

		/* Reset name sorter sort cache */
		this->last_station = NULL;

		/* Set the modified widget dirty */
		this->InvalidateWidget(SLW_LIST);
	}

public:
	CompanyStationsWindow(const WindowDesc *desc, WindowNumber window_number) : Window(desc, window_number)
	{
		this->owner = (Owner)this->window_number;
		this->vscroll.cap = 12;
		this->resize.step_height = 10;
		this->resize.height = this->height - 10 * 7; // minimum if 5 in the list

		/* Add cargo filter buttons */
		uint num_active = 0;
		const CargoSpec *cs;
		FOR_ALL_CARGOSPECS(cs) {
			num_active++;
		}

		this->widget_count += num_active;
		this->widget = ReallocT(this->widget, this->widget_count + 1);
		this->widget[this->widget_count].type = WWT_LAST;

		uint i = 0;
		FOR_ALL_CARGOSPECS(cs) {
			Widget *wi = &this->widget[SLW_CARGOSTART + i];
			wi->type     = WWT_PANEL;
			wi->display_flags = RESIZE_NONE;
			wi->colour   = COLOUR_GREY;
			wi->left     = 89 + i * 14;
			wi->right    = wi->left + 13;
			wi->top      = 14;
			wi->bottom   = 24;
			wi->data     = 0;
			wi->tooltips = STR_STATION_LIST_USE_CTRL_TO_SELECT_MORE;

			if (HasBit(this->cargo_filter, cs->Index())) this->LowerWidget(SLW_CARGOSTART + i);
			i++;
		}

		this->widget[SLW_NOCARGOWAITING].left += num_active * 14;
		this->widget[SLW_NOCARGOWAITING].right += num_active * 14;
		this->widget[SLW_CARGOALL].left += num_active * 14;
		this->widget[SLW_CARGOALL].right += num_active * 14;
		this->widget[SLW_PAN_RIGHT].left += num_active * 14;

		if (num_active > 15) {
			/* Resize and fix the minimum width, if necessary */
			ResizeWindow(this, (num_active - 15) * 14, 0);
			this->resize.width = this->width;
		}

		if (this->cargo_filter == this->cargo_filter_max) this->cargo_filter = _cargo_mask;

		for (uint i = 0; i < 5; i++) {
			if (HasBit(this->facilities, i)) this->LowerWidget(i + SLW_TRAIN);
		}
		this->SetWidgetLoweredState(SLW_FACILALL, this->facilities == (FACIL_TRAIN | FACIL_TRUCK_STOP | FACIL_BUS_STOP | FACIL_AIRPORT | FACIL_DOCK));
		this->SetWidgetLoweredState(SLW_CARGOALL, this->cargo_filter == _cargo_mask && this->include_empty);
		this->SetWidgetLoweredState(SLW_NOCARGOWAITING, this->include_empty);

		this->stations.SetListing(this->last_sorting);
		this->stations.SetSortFuncs(this->sorter_funcs);
		this->stations.ForceRebuild();
		this->stations.NeedResort();
		this->SortStationsList();

		this->widget[SLW_SORTDROPBTN].data = this->sorter_names[this->stations.SortType()];

		this->FindWindowPlacementAndResize(desc);
	}

	~CompanyStationsWindow()
	{
		this->last_sorting = this->stations.GetListing();
	}

	virtual void OnPaint()
	{
		const Owner owner = (Owner)this->window_number;

		this->BuildStationsList(owner);
		this->SortStationsList();

		SetVScrollCount(this, this->stations.Length());

		/* draw widgets, with company's name in the caption */
		SetDParam(0, owner);
		SetDParam(1, this->vscroll.count);

		this->DrawWidgets();

		/* draw arrow pointing up/down for ascending/descending sorting */
		this->DrawSortButtonState(SLW_SORTBY, this->stations.IsDescSortOrder() ? SBS_DOWN : SBS_UP);

		int cg_ofst;
		int x = 89;
		int y = 14;
		int xb = 2; ///< offset from left of widget

		uint i = 0;
		const CargoSpec *cs;
		FOR_ALL_CARGOSPECS(cs) {
			cg_ofst = HasBit(this->cargo_filter, cs->Index()) ? 2 : 1;
			GfxFillRect(x + cg_ofst, y + cg_ofst, x + cg_ofst + 10 , y + cg_ofst + 7, cs->rating_colour);
			DrawString(x + cg_ofst, x + 12 + cg_ofst, y + cg_ofst, cs->abbrev, TC_BLACK, SA_CENTER);
			x += 14;
			i++;
		}

		cg_ofst = this->IsWidgetLowered(SLW_NOCARGOWAITING) ? 2 : 1;
		DrawString(x + cg_ofst, x + cg_ofst + 12, y + cg_ofst, STR_ABBREV_NONE, TC_BLACK, SA_CENTER);
		x += 14;
		cg_ofst = this->IsWidgetLowered(SLW_CARGOALL) ? 2 : 1;
		DrawString(x + cg_ofst, x + cg_ofst + 12, y + cg_ofst, STR_ABBREV_ALL, TC_BLACK, SA_CENTER);

		cg_ofst = this->IsWidgetLowered(SLW_FACILALL) ? 2 : 1;
		DrawString(71 + cg_ofst, 71 + cg_ofst + 12, y + cg_ofst, STR_ABBREV_ALL, TC_BLACK);

		if (this->vscroll.count == 0) { // company has no stations
			DrawString(xb, this->width, 40, STR_STATION_LIST_NONE);
			return;
		}

		int max = min(this->vscroll.pos + this->vscroll.cap, this->stations.Length());
		y = 40; // start of the list-widget

		for (int i = this->vscroll.pos; i < max; ++i) { // do until max number of stations of owner
			const Station *st = this->stations[i];
			int x;

			assert(st->xy != INVALID_TILE);

			/* Do not do the complex check HasStationInUse here, it may be even false
			 * when the order had been removed and the station list hasn't been removed yet */
			assert(st->owner == owner || st->owner == OWNER_NONE);

			SetDParam(0, st->index);
			SetDParam(1, st->facilities);
			x = DrawString(xb, this->widget[SLW_LIST].right, y, STR_STATION_LIST_STATION) + 5;

			/* show cargo waiting and station ratings */
			for (CargoID j = 0; j < NUM_CARGO; j++) {
				if (!st->goods[j].cargo.Empty()) {
					StationsWndShowStationRating(x, this->widget[SLW_LIST].right, y, j, st->goods[j].cargo.Count(), st->goods[j].rating);
					x += 20;
				}
			}
			y += 10;
		}
	}

	virtual void OnClick(Point pt, int widget)
	{
		switch (widget) {
			case SLW_LIST: {
				uint32 id_v = (pt.y - 41) / 10;

				if (id_v >= this->vscroll.cap) return; // click out of bounds

				id_v += this->vscroll.pos;

				if (id_v >= this->stations.Length()) return; // click out of list bound

				const Station *st = this->stations[id_v];
				/* do not check HasStationInUse - it is slow and may be invalid */
				assert(st->owner == (Owner)this->window_number || st->owner == OWNER_NONE);

				if (_ctrl_pressed) {
					ShowExtraViewPortWindow(st->xy);
				} else {
					ScrollMainWindowToTile(st->xy);
				}
				break;
			}

			case SLW_TRAIN:
			case SLW_TRUCK:
			case SLW_BUS:
			case SLW_AIRPLANE:
			case SLW_SHIP:
				if (_ctrl_pressed) {
					ToggleBit(this->facilities, widget - SLW_TRAIN);
					this->ToggleWidgetLoweredState(widget);
				} else {
					uint i;
					FOR_EACH_SET_BIT(i, this->facilities) {
						this->RaiseWidget(i + SLW_TRAIN);
					}
					SetBit(this->facilities, widget - SLW_TRAIN);
					this->LowerWidget(widget);
				}
				this->SetWidgetLoweredState(SLW_FACILALL, this->facilities == (FACIL_TRAIN | FACIL_TRUCK_STOP | FACIL_BUS_STOP | FACIL_AIRPORT | FACIL_DOCK));
				this->stations.ForceRebuild();
				this->SetDirty();
				break;

			case SLW_FACILALL:
				for (uint i = 0; i < 5; i++) {
					this->LowerWidget(i + SLW_TRAIN);
				}
				this->LowerWidget(SLW_FACILALL);

				this->facilities = FACIL_TRAIN | FACIL_TRUCK_STOP | FACIL_BUS_STOP | FACIL_AIRPORT | FACIL_DOCK;
				this->stations.ForceRebuild();
				this->SetDirty();
				break;

			case SLW_CARGOALL: {
				uint i = 0;
				const CargoSpec *cs;
				FOR_ALL_CARGOSPECS(cs) {
					this->LowerWidget(i + SLW_CARGOSTART);
					i++;
				}
				this->LowerWidget(SLW_NOCARGOWAITING);
				this->LowerWidget(SLW_CARGOALL);

				this->cargo_filter = _cargo_mask;
				this->include_empty = true;
				this->stations.ForceRebuild();
				this->SetDirty();
				break;
			}

			case SLW_SORTBY: // flip sorting method asc/desc
				this->stations.ToggleSortOrder();
				this->flags4 |= WF_TIMEOUT_BEGIN;
				this->LowerWidget(SLW_SORTBY);
				this->SetDirty();
				break;

			case SLW_SORTDROPBTN: // select sorting criteria dropdown menu
				ShowDropDownMenu(this, this->sorter_names, this->stations.SortType(), SLW_SORTDROPBTN, 0, 0);
				break;

			case SLW_NOCARGOWAITING:
				if (_ctrl_pressed) {
					this->include_empty = !this->include_empty;
					this->ToggleWidgetLoweredState(SLW_NOCARGOWAITING);
				} else {
					for (uint i = SLW_CARGOSTART; i < this->widget_count; i++) {
						this->RaiseWidget(i);
					}

					this->cargo_filter = 0;
					this->include_empty = true;

					this->LowerWidget(SLW_NOCARGOWAITING);
				}
				this->SetWidgetLoweredState(SLW_CARGOALL, this->cargo_filter == _cargo_mask && this->include_empty);
				this->stations.ForceRebuild();
				this->SetDirty();
				break;

			default:
				if (widget >= SLW_CARGOSTART) { // change cargo_filter
					/* Determine the selected cargo type */
					int i = 0;
					const CargoSpec *cs;
					FOR_ALL_CARGOSPECS(cs) {
						if (widget - SLW_CARGOSTART == i) break;
						i++;
					}

					if (_ctrl_pressed) {
						ToggleBit(this->cargo_filter, cs->Index());
						this->ToggleWidgetLoweredState(widget);
					} else {
						for (uint i = SLW_CARGOSTART; i < this->widget_count; i++) {
							this->RaiseWidget(i);
						}
						this->RaiseWidget(SLW_NOCARGOWAITING);

						this->cargo_filter = 0;
						this->include_empty = false;

						SetBit(this->cargo_filter, cs->Index());
						this->LowerWidget(widget);
					}
					this->SetWidgetLoweredState(SLW_CARGOALL, this->cargo_filter == _cargo_mask && this->include_empty);
					this->stations.ForceRebuild();
					this->SetDirty();
				}
				break;
		}
	}

	virtual void OnDropdownSelect(int widget, int index)
	{
		if (this->stations.SortType() != index) {
			this->stations.SetSortType(index);

			/* Display the current sort variant */
			this->widget[SLW_SORTDROPBTN].data = this->sorter_names[this->stations.SortType()];

			this->SetDirty();
		}
	}

	virtual void OnTick()
	{
		if (_pause_mode != PM_UNPAUSED) return;
		if (this->stations.NeedResort()) {
			DEBUG(misc, 3, "Periodic rebuild station list company %d", this->window_number);
			this->SetDirty();
		}
	}

	virtual void OnTimeout()
	{
		this->RaiseWidget(SLW_SORTBY);
		this->SetDirty();
	}

	virtual void OnResize(Point delta)
	{
		this->vscroll.cap += delta.y / 10;
	}

	virtual void OnInvalidateData(int data)
	{
		if (data == 0) {
			this->stations.ForceRebuild();
		} else {
			this->stations.ForceResort();
		}
	}
};

Listing CompanyStationsWindow::last_sorting = {false, 0};
byte CompanyStationsWindow::facilities = FACIL_TRAIN | FACIL_TRUCK_STOP | FACIL_BUS_STOP | FACIL_AIRPORT | FACIL_DOCK;
bool CompanyStationsWindow::include_empty = true;
const uint32 CompanyStationsWindow::cargo_filter_max = UINT32_MAX;
uint32 CompanyStationsWindow::cargo_filter = UINT32_MAX;
const Station *CompanyStationsWindow::last_station = NULL;

/* Availible station sorting functions */
GUIStationList::SortFunction * const CompanyStationsWindow::sorter_funcs[] = {
	&StationNameSorter,
	&StationTypeSorter,
	&StationWaitingSorter,
	&StationRatingMaxSorter,
	&StationRatingMinSorter
};

/* Names of the sorting functions */
const StringID CompanyStationsWindow::sorter_names[] = {
	STR_SORT_BY_NAME,
	STR_SORT_BY_FACILITY,
	STR_SORT_BY_WAITING,
	STR_SORT_BY_RATING_MAX,
	STR_SORT_BY_RATING_MIN,
	INVALID_STRING_ID
};


static const Widget _company_stations_widgets[] = {
{   WWT_CLOSEBOX,   RESIZE_NONE,  COLOUR_GREY,     0,    10,     0,    13, STR_BLACK_CROSS,   STR_TOOLTIP_CLOSE_WINDOW},         // SLW_CLOSEBOX
{    WWT_CAPTION,  RESIZE_RIGHT,  COLOUR_GREY,    11,   345,     0,    13, STR_STATION_LIST_CAPTION, STR_TOOLTIP_WINDOW_TITLE_DRAG_THIS},  // SLW_CAPTION
{  WWT_STICKYBOX,     RESIZE_LR,  COLOUR_GREY,   346,   357,     0,    13, 0x0,               STR_TOOLTIP_STICKY},                // SLW_STICKY
{      WWT_PANEL,     RESIZE_RB,  COLOUR_GREY,     0,   345,    37,   161, 0x0,               STR_STATION_LIST_TOOLTIP},         // SLW_LIST
{  WWT_SCROLLBAR,    RESIZE_LRB,  COLOUR_GREY,   346,   357,    37,   149, 0x0,               STR_TOOLTIP_VSCROLL_BAR_SCROLLS_LIST}, // SLW_SCROLLBAR
{  WWT_RESIZEBOX,   RESIZE_LRTB,  COLOUR_GREY,   346,   357,   150,   161, 0x0,               STR_TOOLTIP_RESIZE},                // SLW_RESIZE

{    WWT_TEXTBTN,   RESIZE_NONE,  COLOUR_GREY,     0,    13,    14,    24, STR_TRAIN,         STR_STATION_LIST_USE_CTRL_TO_SELECT_MORE},      // SLW_TRAIN
{    WWT_TEXTBTN,   RESIZE_NONE,  COLOUR_GREY,    14,    27,    14,    24, STR_LORRY,         STR_STATION_LIST_USE_CTRL_TO_SELECT_MORE},      // SLW_TRUCK
{    WWT_TEXTBTN,   RESIZE_NONE,  COLOUR_GREY,    28,    41,    14,    24, STR_BUS,           STR_STATION_LIST_USE_CTRL_TO_SELECT_MORE},      // SLW_BUS
{    WWT_TEXTBTN,   RESIZE_NONE,  COLOUR_GREY,    42,    55,    14,    24, STR_PLANE,         STR_STATION_LIST_USE_CTRL_TO_SELECT_MORE},      // SLW_AIRPLANE
{    WWT_TEXTBTN,   RESIZE_NONE,  COLOUR_GREY,    56,    69,    14,    24, STR_SHIP,          STR_STATION_LIST_USE_CTRL_TO_SELECT_MORE},      // SLW_SHIP
{      WWT_PANEL,   RESIZE_NONE,  COLOUR_GREY,    70,    83,    14,    24, 0x0,               STR_STATION_LIST_SELECT_ALL_FACILITIES},        // SLW_FACILALL

{      WWT_PANEL,   RESIZE_NONE,  COLOUR_GREY,    84,    88,    14,    24, 0x0,               STR_NULL},                         // SLW_PAN_BETWEEN
{      WWT_PANEL,   RESIZE_NONE,  COLOUR_GREY,    89,   102,    14,    24, 0x0,               STR_STATION_LIST_NO_WAITING_CARGO},             // SLW_NOCARGOWAITING
{      WWT_PANEL,   RESIZE_NONE,  COLOUR_GREY,   103,   116,    14,    24, 0x0,               STR_STATION_LIST_SELECT_ALL_TYPES},             // SLW_CARGOALL
{      WWT_PANEL,  RESIZE_RIGHT,  COLOUR_GREY,   117,   357,    14,    24, 0x0,               STR_NULL},                         // SLW_PAN_RIGHT

{    WWT_TEXTBTN,   RESIZE_NONE,  COLOUR_GREY,     0,    80,    25,    36, STR_BUTTON_SORT_BY,       STR_TOOLTIP_SORT_ORDER},               // SLW_SORTBY
{   WWT_DROPDOWN,   RESIZE_NONE,  COLOUR_GREY,    81,   243,    25,    36, 0x0,               STR_TOOLTIP_SORT_CRITERIAP},            // SLW_SORTDROPBTN
{      WWT_PANEL,  RESIZE_RIGHT,  COLOUR_GREY,   244,   357,    25,    36, 0x0,               STR_NULL},                         // SLW_PAN_SORT_RIGHT
{   WIDGETS_END},
};

static const NWidgetPart _nested_company_stations_widgets[] = {
	NWidget(NWID_HORIZONTAL),
		NWidget(WWT_CLOSEBOX, COLOUR_GREY, SLW_CLOSEBOX),
		NWidget(WWT_CAPTION, COLOUR_GREY, SLW_CAPTION), SetDataTip(STR_STATION_LIST_CAPTION, STR_TOOLTIP_WINDOW_TITLE_DRAG_THIS),
		NWidget(WWT_STICKYBOX, COLOUR_GREY, SLW_STICKY),
	EndContainer(),
	NWidget(NWID_HORIZONTAL),
		NWidget(WWT_TEXTBTN, COLOUR_GREY, SLW_TRAIN), SetMinimalSize(14, 11), SetDataTip(STR_TRAIN, STR_STATION_LIST_USE_CTRL_TO_SELECT_MORE),
		NWidget(WWT_TEXTBTN, COLOUR_GREY, SLW_TRUCK), SetMinimalSize(14, 11), SetDataTip(STR_LORRY, STR_STATION_LIST_USE_CTRL_TO_SELECT_MORE),
		NWidget(WWT_TEXTBTN, COLOUR_GREY, SLW_BUS), SetMinimalSize(14, 11), SetDataTip(STR_BUS, STR_STATION_LIST_USE_CTRL_TO_SELECT_MORE),
		NWidget(WWT_TEXTBTN, COLOUR_GREY, SLW_AIRPLANE), SetMinimalSize(14, 11), SetDataTip(STR_PLANE, STR_STATION_LIST_USE_CTRL_TO_SELECT_MORE),
		NWidget(WWT_TEXTBTN, COLOUR_GREY, SLW_SHIP), SetMinimalSize(14, 11), SetDataTip(STR_SHIP, STR_STATION_LIST_USE_CTRL_TO_SELECT_MORE),
		NWidget(WWT_PANEL, COLOUR_GREY, SLW_FACILALL), SetMinimalSize(14, 11), SetDataTip(0x0, STR_STATION_LIST_SELECT_ALL_FACILITIES), SetFill(false, false), EndContainer(),
		NWidget(WWT_PANEL, COLOUR_GREY, SLW_PAN_BETWEEN), SetMinimalSize(5, 11), SetDataTip(0x0, STR_NULL), SetFill(false, false), EndContainer(),
		NWidget(WWT_PANEL, COLOUR_GREY, SLW_NOCARGOWAITING), SetMinimalSize(14, 11), SetDataTip(0x0, STR_STATION_LIST_NO_WAITING_CARGO), SetFill(false, false), EndContainer(),
		NWidget(WWT_PANEL, COLOUR_GREY, SLW_CARGOALL), SetMinimalSize(14, 11), SetDataTip(0x0, STR_STATION_LIST_SELECT_ALL_TYPES), SetFill(false, false), EndContainer(),
		NWidget(WWT_PANEL, COLOUR_GREY, SLW_PAN_RIGHT), SetDataTip(0x0, STR_NULL), SetResize(1, 0), SetFill(true, true), EndContainer(),
	EndContainer(),
	NWidget(NWID_HORIZONTAL),
		NWidget(WWT_TEXTBTN, COLOUR_GREY, SLW_SORTBY), SetMinimalSize(81, 12), SetDataTip(STR_BUTTON_SORT_BY, STR_TOOLTIP_SORT_ORDER),
		NWidget(WWT_DROPDOWN, COLOUR_GREY, SLW_SORTDROPBTN), SetMinimalSize(163, 12), SetDataTip(0x0, STR_TOOLTIP_SORT_CRITERIAP),
		NWidget(WWT_PANEL, COLOUR_GREY, SLW_PAN_SORT_RIGHT), SetDataTip(0x0, STR_NULL), SetResize(1, 0), SetFill(true, true), EndContainer(),
	EndContainer(),
	NWidget(NWID_HORIZONTAL),
		NWidget(WWT_PANEL, COLOUR_GREY, SLW_LIST), SetMinimalSize(346, 125), SetResize(1, 10), SetDataTip(0x0, STR_STATION_LIST_TOOLTIP), EndContainer(),
		NWidget(NWID_VERTICAL),
			NWidget(WWT_SCROLLBAR, COLOUR_GREY, SLW_SCROLLBAR),
			NWidget(WWT_RESIZEBOX, COLOUR_GREY, SLW_RESIZE),
		EndContainer(),
	EndContainer(),
};

static const WindowDesc _company_stations_desc(
	WDP_AUTO, WDP_AUTO, 358, 162, 358, 162,
	WC_STATION_LIST, WC_NONE,
	WDF_STD_TOOLTIPS | WDF_STD_BTN | WDF_DEF_WIDGET | WDF_STICKY_BUTTON | WDF_RESIZABLE,
	_company_stations_widgets, _nested_company_stations_widgets, lengthof(_nested_company_stations_widgets)
);

/**
 * Opens window with list of company's stations
 *
 * @param company whose stations' list show
 */
void ShowCompanyStations(CompanyID company)
{
	if (!Company::IsValidID(company)) return;

	AllocateWindowDescFront<CompanyStationsWindow>(&_company_stations_desc, company);
}

static const Widget _station_view_widgets[] = {
{   WWT_CLOSEBOX,   RESIZE_NONE,  COLOUR_GREY,     0,    10,     0,    13, STR_BLACK_CROSS,                 STR_TOOLTIP_CLOSE_WINDOW},             // SVW_CLOSEBOX
{    WWT_CAPTION,  RESIZE_RIGHT,  COLOUR_GREY,    11,   236,     0,    13, STR_STATION_VIEW_CAPTION,        STR_TOOLTIP_WINDOW_TITLE_DRAG_THIS},
<<<<<<< HEAD
{  WWT_STICKYBOX,     RESIZE_LR,  COLOUR_GREY,   237,   248,     0,    13, 0x0,                             STR_STICKY_BUTTON},
{    WWT_TEXTBTN,   RESIZE_NONE,  COLOUR_GREY,     0,    80,    14,    25, STR_SORT_BY,                     STR_SORT_ORDER_TIP},                   // SVW_SORT_ORDER
{    WWT_TEXTBTN,  RESIZE_RIGHT,  COLOUR_GREY,    81,   248,    14,    25, 0x0,                             STR_SORT_CRITERIA_TIP},                // SVW_SORT_BY
{   WWT_DROPDOWN,   RESIZE_NONE,  COLOUR_GREY,     0,    80,    26,    37, STR_STATION_VIEW_WAITING,        STR_TOGGLE_CARGO_VIEW},                // SVW_MODE
{   WWT_DROPDOWN,  RESIZE_RIGHT,  COLOUR_GREY,    81,   248,    26,    37, 0x0,                             STR_GROUP_TIP},                        // SVW_GROUP_BY
{      WWT_PANEL,     RESIZE_RB,  COLOUR_GREY,     0,   236,    38,    81, 0x0,                             STR_NULL},                             // SVW_WAITING
{  WWT_SCROLLBAR,    RESIZE_LRB,  COLOUR_GREY,   237,   248,    38,    81, 0x0,                             STR_TOOLTIP_VSCROLL_BAR_SCROLLS_LIST},
{      WWT_PANEL,    RESIZE_RTB,  COLOUR_GREY,     0,   248,    82,   104, 0x0,                             STR_NULL},                             // SVW_ACCEPTLIST / SVW_RATINGLIST
{ WWT_PUSHTXTBTN,     RESIZE_TB,  COLOUR_GREY,     0,    59,   105,   116, STR_BUTTON_LOCATION,             STR_STATION_VIEW_CENTER_TOOLTIP},      // SVW_LOCATION
{ WWT_PUSHTXTBTN,     RESIZE_TB,  COLOUR_GREY,    60,   120,   105,   116, STR_STATION_VIEW_ACCEPTS_BUTTON, STR_STATION_VIEW_ACCEPTS_TOOLTIP},     // SVW_RATINGS / SVW_ACCEPTS
{ WWT_PUSHTXTBTN,    RESIZE_RTB,  COLOUR_GREY,   121,   180,   105,   116, STR_QUERY_RENAME,                STR_STATION_VIEW_RENAME_TOOLTIP},      // SVW_RENAME
{ WWT_PUSHTXTBTN,   RESIZE_LRTB,  COLOUR_GREY,   181,   194,   105,   116, STR_TRAIN,                       STR_SCHEDULED_TRAINS_TIP },            // SVW_TRAINS
{ WWT_PUSHTXTBTN,   RESIZE_LRTB,  COLOUR_GREY,   195,   208,   105,   116, STR_LORRY,                       STR_SCHEDULED_ROAD_VEHICLES_TIP },     // SVW_ROADVEHS
{ WWT_PUSHTXTBTN,   RESIZE_LRTB,  COLOUR_GREY,   209,   222,   105,   116, STR_PLANE,                       STR_SCHEDULED_AIRCRAFT_TIP },          // SVW_PLANES
{ WWT_PUSHTXTBTN,   RESIZE_LRTB,  COLOUR_GREY,   223,   236,   105,   116, STR_SHIP,                        STR_SCHEDULED_SHIPS_TIP },             // SVW_SHIPS
{  WWT_RESIZEBOX,   RESIZE_LRTB,  COLOUR_GREY,   237,   248,   105,   116, 0x0,                             STR_RESIZE_BUTTON},
=======
{  WWT_STICKYBOX,     RESIZE_LR,  COLOUR_GREY,   237,   248,     0,    13, 0x0,                             STR_TOOLTIP_STICKY},
{      WWT_PANEL,     RESIZE_RB,  COLOUR_GREY,     0,   236,    14,    65, 0x0,                             STR_NULL},                             // SVW_WAITING
{  WWT_SCROLLBAR,    RESIZE_LRB,  COLOUR_GREY,   237,   248,    14,    65, 0x0,                             STR_TOOLTIP_VSCROLL_BAR_SCROLLS_LIST},
{      WWT_PANEL,    RESIZE_RTB,  COLOUR_GREY,     0,   248,    66,    97, 0x0,                             STR_NULL},                             // SVW_ACCEPTLIST / SVW_RATINGLIST
{ WWT_PUSHTXTBTN,     RESIZE_TB,  COLOUR_GREY,     0,    59,    98,   109, STR_BUTTON_LOCATION,             STR_STATION_VIEW_CENTER_TOOLTIP},      // SVW_LOCATION
{ WWT_PUSHTXTBTN,     RESIZE_TB,  COLOUR_GREY,    60,   120,    98,   109, STR_STATION_VIEW_RATINGS_BUTTON, STR_STATION_VIEW_RATINGS_TOOLTIP},     // SVW_RATINGS / SVW_ACCEPTS
{ WWT_PUSHTXTBTN,    RESIZE_RTB,  COLOUR_GREY,   121,   180,    98,   109, STR_BUTTON_RENAME,                STR_STATION_VIEW_RENAME_TOOLTIP},      // SVW_RENAME
{ WWT_PUSHTXTBTN,   RESIZE_LRTB,  COLOUR_GREY,   181,   194,    98,   109, STR_TRAIN,                       STR_STATION_VIEW_SCHEDULED_TRAINS_TOOLTIP },            // SVW_TRAINS
{ WWT_PUSHTXTBTN,   RESIZE_LRTB,  COLOUR_GREY,   195,   208,    98,   109, STR_LORRY,                       STR_STATION_VIEW_SCHEDULED_ROAD_VEHICLES_TOOLTIP },     // SVW_ROADVEHS
{ WWT_PUSHTXTBTN,   RESIZE_LRTB,  COLOUR_GREY,   209,   222,    98,   109, STR_PLANE,                       STR_STATION_VIEW_SCHEDULED_AIRCRAFT_TOOLTIP },          // SVW_PLANES
{ WWT_PUSHTXTBTN,   RESIZE_LRTB,  COLOUR_GREY,   223,   236,    98,   109, STR_SHIP,                        STR_STATION_VIEW_SCHEDULED_SHIPS_TOOLTIP },             // SVW_SHIPS
{  WWT_RESIZEBOX,   RESIZE_LRTB,  COLOUR_GREY,   237,   248,    98,   109, 0x0,                             STR_TOOLTIP_RESIZE},
>>>>>>> c43d06e0
{   WIDGETS_END},
};

static const NWidgetPart _nested_station_view_widgets[] = {
	NWidget(NWID_HORIZONTAL),
		NWidget(WWT_CLOSEBOX, COLOUR_GREY, SVW_CLOSEBOX),
		NWidget(WWT_CAPTION, COLOUR_GREY, SVW_CAPTION), SetDataTip(STR_STATION_VIEW_CAPTION, STR_TOOLTIP_WINDOW_TITLE_DRAG_THIS),
		NWidget(WWT_STICKYBOX, COLOUR_GREY, SVW_STICKYBOX),
	EndContainer(),
	NWidget(NWID_HORIZONTAL),
		NWidget(WWT_TEXTBTN, COLOUR_GREY, SVW_SORT_ORDER), SetMinimalSize(81, 12), SetDataTip(STR_SORT_BY, STR_SORT_ORDER_TIP),
		NWidget(WWT_TEXTBTN, COLOUR_GREY, SVW_SORT_BY), SetMinimalSize(168, 12), SetResize(1, 0), SetDataTip(0x0, STR_SORT_CRITERIA_TIP),
	EndContainer(),
	NWidget(NWID_HORIZONTAL),
		NWidget(WWT_DROPDOWN, COLOUR_GREY, SVW_MODE), SetMinimalSize(81, 12), SetDataTip(STR_STATION_VIEW_WAITING, STR_TOGGLE_CARGO_VIEW),
		NWidget(WWT_DROPDOWN, COLOUR_GREY, SVW_GROUP_BY), SetMinimalSize(168, 12), SetResize(1, 0), SetDataTip(0x0, STR_GROUP_TIP),
	EndContainer(),
	NWidget(NWID_HORIZONTAL),
		NWidget(WWT_PANEL, COLOUR_GREY, SVW_WAITING), SetMinimalSize(237, 44), SetResize(1, 10), EndContainer(),
		NWidget(WWT_SCROLLBAR, COLOUR_GREY, SVW_SCROLLBAR),
	EndContainer(),
	NWidget(WWT_PANEL, COLOUR_GREY, SVW_ACCEPTLIST), SetMinimalSize(249, 23), SetResize(1, 0), EndContainer(),
	NWidget(NWID_HORIZONTAL),
		NWidget(WWT_PUSHTXTBTN, COLOUR_GREY, SVW_LOCATION), SetMinimalSize(60, 12), SetDataTip(STR_BUTTON_LOCATION, STR_STATION_VIEW_CENTER_TOOLTIP),
<<<<<<< HEAD
		NWidget(WWT_PUSHTXTBTN, COLOUR_GREY, SVW_ACCEPTS), SetMinimalSize(61, 12), SetDataTip(STR_STATION_VIEW_ACCEPTS_BUTTON, STR_STATION_VIEW_ACCEPTS_TOOLTIP),
		NWidget(WWT_PUSHTXTBTN, COLOUR_GREY, SVW_RENAME), SetMinimalSize(60, 12), SetResize(1, 0), SetDataTip(STR_QUERY_RENAME, STR_STATION_VIEW_RENAME_TOOLTIP),
		NWidget(WWT_PUSHTXTBTN, COLOUR_GREY, SVW_TRAINS), SetMinimalSize(14, 12), SetDataTip(STR_TRAIN, STR_SCHEDULED_TRAINS_TIP),
		NWidget(WWT_PUSHTXTBTN, COLOUR_GREY, SVW_ROADVEHS), SetMinimalSize(14, 12), SetDataTip(STR_LORRY, STR_SCHEDULED_ROAD_VEHICLES_TIP),
		NWidget(WWT_PUSHTXTBTN, COLOUR_GREY, SVW_PLANES),  SetMinimalSize(14, 12), SetDataTip(STR_PLANE, STR_SCHEDULED_AIRCRAFT_TIP),
		NWidget(WWT_PUSHTXTBTN, COLOUR_GREY, SVW_SHIPS), SetMinimalSize(14, 12), SetDataTip(STR_SHIP, STR_SCHEDULED_SHIPS_TIP),
=======
		NWidget(WWT_PUSHTXTBTN, COLOUR_GREY, SVW_ACCEPTS), SetMinimalSize(61, 12), SetDataTip(STR_STATION_VIEW_RATINGS_BUTTON, STR_STATION_VIEW_RATINGS_TOOLTIP),
		NWidget(WWT_PUSHTXTBTN, COLOUR_GREY, SVW_RENAME), SetMinimalSize(60, 12), SetResize(1, 0), SetDataTip(STR_BUTTON_RENAME, STR_STATION_VIEW_RENAME_TOOLTIP),
		NWidget(WWT_PUSHTXTBTN, COLOUR_GREY, SVW_TRAINS), SetMinimalSize(14, 12), SetDataTip(STR_TRAIN, STR_STATION_VIEW_SCHEDULED_TRAINS_TOOLTIP),
		NWidget(WWT_PUSHTXTBTN, COLOUR_GREY, SVW_ROADVEHS), SetMinimalSize(14, 12), SetDataTip(STR_LORRY, STR_STATION_VIEW_SCHEDULED_ROAD_VEHICLES_TOOLTIP),
		NWidget(WWT_PUSHTXTBTN, COLOUR_GREY, SVW_PLANES),  SetMinimalSize(14, 12), SetDataTip(STR_PLANE, STR_STATION_VIEW_SCHEDULED_AIRCRAFT_TOOLTIP),
		NWidget(WWT_PUSHTXTBTN, COLOUR_GREY, SVW_SHIPS), SetMinimalSize(14, 12), SetDataTip(STR_SHIP, STR_STATION_VIEW_SCHEDULED_SHIPS_TOOLTIP),
>>>>>>> c43d06e0
		NWidget(WWT_RESIZEBOX, COLOUR_GREY, SVW_RESIZE),
	EndContainer(),
};

SpriteID GetCargoSprite(CargoID i)
{
	const CargoSpec *cs = CargoSpec::Get(i);
	SpriteID sprite;

	if (cs->sprite == 0xFFFF) {
		/* A value of 0xFFFF indicates we should draw a custom icon */
		sprite = GetCustomCargoSprite(cs);
	} else {
		sprite = cs->sprite;
	}

	if (sprite == 0) sprite = SPR_CARGO_GOODS;

	return sprite;
}

/**
 * Draws icons of waiting cargo in the StationView window
 *
 * @param i type of cargo
 * @param waiting number of waiting units
 * @param x x on-screen coordinate where to start with drawing icons
 * @param y y coordinate
 */
static void DrawCargoIcons(CargoID i, uint waiting, int x, int y, uint width)
{
	uint num = min((waiting + 5) / 10, width / 10); // maximum is width / 10 icons so it won't overflow
	if (num == 0) return;

	SpriteID sprite = GetCargoSprite(i);

	do {
		DrawSprite(sprite, PAL_NONE, x, y);
		x += 10;
	} while (--num);
}

CargoDataEntry::CargoDataEntry() :
	parent(NULL),
	station(INVALID_STATION),
	size(0),
	count(0),
	subentries(new CargoDataSet(CargoSorter(ST_CARGO_ID)))
{}

CargoDataEntry::CargoDataEntry(CargoID car, uint c, CargoDataEntry * p) :
	parent(p),
	cargo(car),
	size(0),
	count(c),
	subentries(new CargoDataSet)
{}

CargoDataEntry::CargoDataEntry(StationID st, uint c, CargoDataEntry * p) :
	parent(p),
	station(st),
	size(0),
	count(c),
	subentries(new CargoDataSet)
{}

CargoDataEntry::CargoDataEntry(StationID st) :
	parent(NULL),
	station(st),
	size(0),
	count(0),
	subentries(NULL)
{}

CargoDataEntry::CargoDataEntry(CargoID ca) :
	parent(NULL),
	cargo(ca),
	size(0),
	count(0),
	subentries(NULL)
{}

CargoDataEntry::~CargoDataEntry() {
	this->Clear();
	delete subentries;
}

void CargoDataEntry::Clear() {
	if (subentries != NULL) {
		for (CargoDataSet::iterator i = subentries->begin(); i != subentries->end(); ++i) {
			assert(*i != this);
			delete *i;
		}
		subentries->clear();
	}
	if (parent != NULL) {
		parent->count -= this->count;
	}
	this->count = 0;
	this->size = 0;
}

void CargoDataEntry::Remove(CargoDataEntry * comp) {
	CargoDataSet::iterator i = subentries->find(comp);
	if (i != subentries->end()) {
		delete(*i);
		subentries->erase(i);
	}
}

template<class ID>
CargoDataEntry * CargoDataEntry::InsertOrRetrieve(ID s) {
	CargoDataEntry tmp(s);
	CargoDataSet::iterator i = subentries->find(&tmp);
	if (i == subentries->end()) {
		IncrementSize();
		return *(subentries->insert(new CargoDataEntry(s, 0, this)).first);
	} else {
		CargoDataEntry * ret = *i;
		assert(subentries->value_comp().GetSortType() != ST_COUNT);
		return ret;
	}
}

void CargoDataEntry::Update(uint count) {
	this->count += count;
	if (parent != NULL) {
		parent->Update(count);
	}
}

void CargoDataEntry::IncrementSize() {
	 ++size;
	 if (parent != NULL) parent->IncrementSize();
}

void CargoDataEntry::Resort(CargoSortType type, SortOrder order) {
	CargoDataSet * new_subs = new CargoDataSet(subentries->begin(), subentries->end(), CargoSorter(type, order));
	delete subentries;
	subentries = new_subs;
}

CargoDataEntry * CargoDataEntry::Retrieve(CargoDataSet::iterator i) const {
	if (i == subentries->end()) {
		return NULL;
	} else {
		assert(subentries->value_comp().GetSortType() != ST_COUNT);
		return *i;
	}
}

bool CargoSorter::operator()(const CargoDataEntry * cd1, const CargoDataEntry * cd2) const {
	switch (type) {
	case ST_STATION_ID:
		return SortId<StationID>(cd1->GetStation(), cd2->GetStation());
		break;
	case ST_CARGO_ID:
		return SortId<CargoID>(cd1->GetCargo(), cd2->GetCargo());
		break;
	case ST_COUNT:
		return SortCount(cd1, cd2);
		break;
	case ST_STATION_STRING:
		return SortStation(cd1->GetStation(), cd2->GetStation());
		break;
	default:
		NOT_REACHED();
	}
	return false;
}

template<class ID>
bool CargoSorter::SortId(ID st1, ID st2) const {
	if (order == SO_ASCENDING) {
		return st1 < st2;
	} else {
		return st2 < st1;
	}
}

bool CargoSorter::SortCount(const CargoDataEntry *cd1, const CargoDataEntry *cd2) const {
	uint c1 = cd1->GetCount();
	uint c2 = cd2->GetCount();
	if (c1 == c2) {
		return SortStation(cd1->GetStation(), cd2->GetStation());
	} else if (order == SO_ASCENDING) {
		return c1 < c2;
	} else {
		return c2 < c1;
	}
}

bool CargoSorter::SortStation(StationID st1, StationID st2) const {
	static char buf1[64];
	static char buf2[64];

	if (!Station::IsValidID(st1)) {
		if (!Station::IsValidID(st2)) {
			return SortId(st1, st2);
		} else {
			return order == SO_ASCENDING;
		}
	} else if (!Station::IsValidID(st2)) {
		return order == SO_DESCENDING;
	}

	SetDParam(0, st1);
	GetString(buf1, STR_STATION_NAME, lastof(buf1));
	SetDParam(0, st2);
	GetString(buf2, STR_STATION_NAME, lastof(buf2));

	int res = strcmp(buf1, buf2);
	if (res == 0) {
		return SortId(st1, st2);
	} else if (res < 0) {
		return order == SO_ASCENDING;
	} else {
		return order == SO_DESCENDING;
	}
}

/**
 * The StationView window
 */
struct StationViewWindow : public Window {
	struct RowDisplay {
		RowDisplay(CargoDataEntry * f, StationID n) : filter(f), next_station(n) {}
		RowDisplay(CargoDataEntry * f, CargoID n) : filter(f), next_cargo(n) {}
		CargoDataEntry * filter;
		union {
			StationID next_station;
			CargoID next_cargo;
		};
	};

	typedef std::vector<RowDisplay> CargoDataVector;

	static const int _spacing_side = 2;
	static const int _spacing_symbol = 10;
	static const int _spacing_column = 10;
	static const int _spacing_row = 10;
	static const int _spacing_icons = 4;
	static const int _spacing_top = 30;
	static const int _num_columns = 4;

	enum Invalidation {
		INV_FLOWS = 0x100,
		INV_CARGO = 0x200
	};

	enum Grouping {
		GR_SOURCE,
		GR_NEXT,
		GR_DESTINATION,
		GR_CARGO,
	};

	enum Mode {
		WAITING,
		PLANNED,
		SENT
	};

	static const StringID _sort_names[];
	static const StringID _group_names[];
	static const StringID _mode_names[];

	CargoSortType sortings[_num_columns];
	SortOrder sort_orders[_num_columns];

	int scroll_to_row;
	int grouping_index;
	Mode current_mode;
	Grouping groupings[_num_columns];

	CargoDataEntry expanded_rows;
	CargoDataEntry cached_destinations;
	CargoDataVector displayed_rows;

	StationViewWindow(const WindowDesc *desc, WindowNumber window_number) :
		Window(desc, window_number), scroll_to_row(INT_MAX), grouping_index(0), current_mode(WAITING)
	{
		this->groupings[0] = GR_CARGO;
		this->sortings[0] = ST_AS_GROUPING;
		SelectGroupBy(_settings_client.gui.station_gui_group_order);
		SelectSortBy((CargoSortType)_settings_client.gui.station_gui_sort_by);
		sort_orders[0] = SO_ASCENDING;
		SelectSortOrder((SortOrder)_settings_client.gui.station_gui_sort_order);
		SelectMode(WAITING);
		Owner owner = Station::Get(window_number)->owner;
		if (owner != OWNER_NONE) this->owner = owner;
		this->vscroll.cap = 4;
		this->resize.step_height = 10;
		this->FindWindowPlacementAndResize(desc);
	}

	~StationViewWindow()
	{
		WindowNumber wno =
			(this->window_number << 16) | VLW_STATION_LIST | Station::Get(this->window_number)->owner;

		DeleteWindowById(WC_TRAINS_LIST, wno | (VEH_TRAIN << 11), false);
		DeleteWindowById(WC_ROADVEH_LIST, wno | (VEH_ROAD << 11), false);
		DeleteWindowById(WC_SHIPS_LIST, wno | (VEH_SHIP << 11), false);
		DeleteWindowById(WC_AIRCRAFT_LIST, wno | (VEH_AIRCRAFT << 11), false);
	}

	void ShowCargo(CargoDataEntry * data, CargoID cargo, StationID source, StationID next, StationID dest, uint count) {
		if (count == 0) return;
		const CargoDataEntry * expand = &expanded_rows;
		for (int i = 0; i < _num_columns && expand != NULL; ++i) {
			switch (groupings[i]) {
			case GR_CARGO:
				assert(i == 0);
				data = data->InsertOrRetrieve(cargo);
				expand = expand->Retrieve(cargo);
				break;
			case GR_SOURCE:
				data = data->InsertOrRetrieve(source);
				expand = expand->Retrieve(source);
				break;
			case GR_NEXT:
				data = data->InsertOrRetrieve(next);
				expand = expand->Retrieve(next);
				break;
			case GR_DESTINATION:
				data = data->InsertOrRetrieve(dest);
				expand = expand->Retrieve(dest);
				break;
			}
		}
		data->Update(count);
	}

	void RecalcDestinations(CargoID i) {
		const Station *st = Station::Get(this->window_number);
		CargoDataEntry *cargo_entry = cached_destinations.InsertOrRetrieve(i);
		cargo_entry->Clear();

		const FlowStatMap & flows = st->goods[i].flows;
		for (FlowStatMap::const_iterator it = flows.begin(); it != flows.end(); ++it) {
			StationID from = it->first;
			CargoDataEntry *source_entry = cargo_entry->InsertOrRetrieve(from);
			const FlowStatSet & flow_set = it->second;
			for (FlowStatSet::const_iterator flow_it = flow_set.begin(); flow_it != flow_set.end(); ++flow_it) {
				const FlowStat & stat = *flow_it;
				CargoDataEntry * via_entry = source_entry->InsertOrRetrieve(stat.via);
				if (stat.via == this->window_number) {
					via_entry->InsertOrRetrieve(stat.via)->Update(stat.planned);
				} else {
					EstimateDestinations(i, from, stat.via, stat.planned, via_entry);
				}
			}
		}
	}

	void EstimateDestinations(CargoID cargo, StationID source, StationID next, uint count, CargoDataEntry *dest) {
		if (Station::IsValidID(next) && Station::IsValidID(source)) {
			CargoDataEntry tmp;
			FlowStatMap & flowmap = Station::Get(next)->goods[cargo].flows;
			FlowStatMap::iterator map_it = flowmap.find(source);
			if (map_it != flowmap.end()) {
				FlowStatSet & flows = map_it->second;
				for (FlowStatSet::iterator i = flows.begin(); i != flows.end(); ++i) {
					tmp.InsertOrRetrieve(i->via)->Update(i->planned);
				}
			}

			if (tmp.GetCount() == 0) {
				dest->InsertOrRetrieve(INVALID_STATION)->Update(count);
			} else {
				uint sum_estimated = 0;
				while(sum_estimated < count) {
					for(CargoDataSet::iterator i = tmp.Begin(); i != tmp.End() && sum_estimated < count; ++i) {
						CargoDataEntry *child = *i;
						uint estimate = DivideApprox(child->GetCount() * count, tmp.GetCount());
						if (estimate == 0) estimate = 1;

						sum_estimated += estimate;
						if (sum_estimated > count) {
							estimate -= sum_estimated - count;
							sum_estimated = count;
						}

						if (estimate > 0) {
							if (child->GetStation() == next) {
								dest->InsertOrRetrieve(next)->Update(estimate);
							} else {
								EstimateDestinations(cargo, source, child->GetStation(), estimate, dest);
							}
						}
					}

				}
			}
		} else {
			dest->InsertOrRetrieve(INVALID_STATION)->Update(count);
		}
	}

	void BuildFlowList(CargoID i, const FlowStatMap & flows, CargoDataEntry * cargo) {
		uint scale = _settings_game.economy.moving_average_length * _settings_game.economy.moving_average_unit;
		const CargoDataEntry *source_dest = cached_destinations.Retrieve(i);
		for (FlowStatMap::const_iterator it = flows.begin(); it != flows.end(); ++it) {
			StationID from = it->first;
			const CargoDataEntry *source_entry = source_dest->Retrieve(from);
			const FlowStatSet & flow_set = it->second;
			for (FlowStatSet::const_iterator flow_it = flow_set.begin(); flow_it != flow_set.end(); ++flow_it) {
				const FlowStat & stat = *flow_it;
				const CargoDataEntry *via_entry = source_entry->Retrieve(stat.via);
				for (CargoDataSet::iterator dest_it = via_entry->Begin(); dest_it != via_entry->End(); ++dest_it) {
					CargoDataEntry *dest_entry = *dest_it;
					uint val = dest_entry->GetCount() * 30;
					if (this->current_mode == SENT) {
						val *= stat.sent;
						val = DivideApprox(val, via_entry->GetCount());
					}
					val = DivideApprox(val, scale);
					ShowCargo(cargo, i, from, stat.via, dest_entry->GetStation(), val);
				}
			}
		}
	}

	void BuildCargoList(CargoID i, const CargoList & packets, CargoDataEntry * cargo) {
		const CargoDataEntry *source_dest = cached_destinations.Retrieve(i);
		for (CargoList::List::const_iterator it = packets.Packets()->begin(); it != packets.Packets()->end(); it++) {
			const CargoPacket *cp = *it;

			const CargoDataEntry *source_entry = source_dest->Retrieve(cp->source);
			if (source_entry == NULL) {
				ShowCargo(cargo, i, cp->source, cp->next, INVALID_STATION, cp->count);
				continue;
			}

			const CargoDataEntry *via_entry = source_entry->Retrieve(cp->next);
			if (via_entry == NULL) {
				ShowCargo(cargo, i, cp->source, cp->next, INVALID_STATION, cp->count);
				continue;
			}

			for (CargoDataSet::iterator dest_it = via_entry->Begin(); dest_it != via_entry->End(); ++dest_it) {
				CargoDataEntry * dest_entry = *dest_it;
				uint val = DivideApprox(cp->count * dest_entry->GetCount(), via_entry->GetCount());
				ShowCargo(cargo, i, cp->source, cp->next, dest_entry->GetStation(), val);
			}
		}
	}

	void BuildCargoList(CargoDataEntry * cargo, const Station * st) {
		for (CargoID i = 0; i < NUM_CARGO; i++) {

			if (this->cached_destinations.Retrieve(i) == NULL) {
				this->RecalcDestinations(i);
			}

			if (this->current_mode == WAITING) {
				BuildCargoList(i, st->goods[i].cargo, cargo);
			} else {
				BuildFlowList(i, st->goods[i].flows, cargo);
			}
		}
	}

	void SetDisplayedRow(const CargoDataEntry * data) {
		std::list<StationID> stations;
		const CargoDataEntry * parent = data->GetParent();
		if (parent->GetParent() == NULL) {
			displayed_rows.push_back(RowDisplay(&expanded_rows, data->GetCargo()));
			return;
		}

		StationID next = data->GetStation();
		while(parent->GetParent()->GetParent() != NULL) {
			stations.push_back(parent->GetStation());
			parent = parent->GetParent();
		}

		CargoID cargo = parent->GetCargo();
		CargoDataEntry * filter = expanded_rows.Retrieve(cargo);
		while(!stations.empty()) {
			filter = filter->Retrieve(stations.back());
			stations.pop_back();
		}

		displayed_rows.push_back(RowDisplay(filter, next));
	}

	StringID GetEntryString(StationID station, StringID here, StringID other_station, StringID any) {
		if (station == this->window_number) {
			return here;
		} else if (station != INVALID_STATION) {
			SetDParam(2, station);
			return other_station;
		} else {
			return any;
		}
	}

	StringID SearchNonStop(CargoDataEntry * cd, StationID station, int column) {
		CargoDataEntry * parent = cd->GetParent();
		for (int i = column - 1; i > 0; --i) {
			if (groupings[i] == GR_DESTINATION) {
				if (parent->GetStation() == station) {
					return STR_NONSTOP;
				} else {
					return STR_STATION_VIA;
				}
			}
			parent = parent->GetParent();
		}

		if (groupings[column + 1] == GR_DESTINATION) {
			CargoDataSet::iterator begin = cd->Begin();
			CargoDataSet::iterator end = cd->End();
			if (begin != end && ++(cd->Begin()) == end && (*(begin))->GetStation() == station) {
				return STR_NONSTOP;
			} else {
				return STR_STATION_VIA;
			}
		}

		return STR_STATION_VIA;
	}

	int DrawEntries(CargoDataEntry * entry, int pos, int maxrows, int column, CargoID cargo = CT_INVALID) {
		if (sortings[column] == ST_AS_GROUPING) {
			if (groupings[column] != GR_CARGO) {
				entry->Resort(ST_STATION_STRING, sort_orders[column]);
			}
		} else {
			entry->Resort(ST_COUNT, sort_orders[column]);
		}
		for (CargoDataSet::iterator i = entry->Begin(); i != entry->End(); ++i) {
			CargoDataEntry *cd = *i;

			if (groupings[column] == GR_CARGO) {
				cargo = cd->GetCargo();
			}

			if (pos > -maxrows && --pos < 0) {
				StringID str = STR_EMPTY;

				SetDParam(0, cargo);
				SetDParam(1, cd->GetCount());

				if (groupings[column] == GR_CARGO) {
					str = STR_STATION_VIEW_WAITING_CARGO;
					DrawCargoIcons(
							cd->GetCargo(),
							cd->GetCount(),
							_spacing_side + column * _spacing_column,
							_spacing_top - pos * _spacing_row,
							this->widget[SVW_WAITING].right - this->widget[SVW_WAITING].left - _spacing_icons
					);
				} else {
					StationID station = cd->GetStation();

					switch(groupings[column]) {
					case GR_SOURCE:
						str = GetEntryString(station, STR_STATION_FROM_HERE, STR_STATION_FROM, STR_STATION_FROM_ANY);
						break;
					case GR_NEXT:
						str = GetEntryString(station, STR_STATION_VIA_HERE, STR_STATION_VIA, STR_STATION_VIA_ANY);
						if (str == STR_STATION_VIA) {
							str = SearchNonStop(cd, station, column);
						}
						break;
					case GR_DESTINATION:
						str = GetEntryString(station, STR_STATION_TO_HERE, STR_STATION_TO, STR_STATION_TO_ANY);
						break;
					default:
						NOT_REACHED();
					}
					if (pos == -scroll_to_row - 1 && Station::IsValidID(station)) {
						ScrollMainWindowToTile(Station::Get(station)->xy);
					}
				}
				DrawString(
						this->widget[SVW_WAITING].left + _spacing_side + column * _spacing_column,
						this->widget[SVW_WAITING].right - _spacing_side - _spacing_symbol,
						_spacing_top - pos * _spacing_row,
						str,
						TC_FROMSTRING
				);

				if (column < _num_columns - 1) {
					const char *sym = cd->Size() > 0 ? "-" : "+";
					DrawString(
							this->widget[SVW_WAITING].right - _spacing_symbol,
							this->widget[SVW_WAITING].right,
							_spacing_top - pos * _spacing_row,
							sym,
							TC_YELLOW
					);
				}
				SetDisplayedRow(cd);
			}
			pos = DrawEntries(cd, pos, maxrows, column + 1, cargo);

		}
		return pos;
	}

	virtual void OnInvalidateData(int cargo) {
		this->cached_destinations.Remove((CargoID)cargo);
		this->SetDirty();
	}

	virtual void OnPaint()
	{
		StationID station_id = this->window_number;
		const Station *st = Station::Get(station_id);
		CargoDataEntry cargo;
		BuildCargoList(&cargo, st);

		SetVScrollCount(this, cargo.Size()); // update scrollbar

		/* disable some buttons */
		this->SetWidgetDisabledState(SVW_RENAME,   st->owner != _local_company);
		this->SetWidgetDisabledState(SVW_TRAINS,   !(st->facilities & FACIL_TRAIN));
		this->SetWidgetDisabledState(SVW_ROADVEHS, !(st->facilities & FACIL_TRUCK_STOP) && !(st->facilities & FACIL_BUS_STOP));
		this->SetWidgetDisabledState(SVW_PLANES,   !(st->facilities & FACIL_AIRPORT));
		this->SetWidgetDisabledState(SVW_SHIPS,    !(st->facilities & FACIL_DOCK));

		SetDParam(0, st->index);
		SetDParam(1, st->facilities);
		this->DrawWidgets();

		/* draw arrow pointing up/down for ascending/descending sorting */
		this->DrawSortButtonState(SVW_SORT_ORDER, sort_orders[1] == SO_ASCENDING ? SBS_UP : SBS_DOWN);

		int pos = this->vscroll.pos; ///< = this->vscroll.pos

		int maxrows = this->vscroll.cap;

		displayed_rows.clear();

		DrawEntries(&cargo, pos, maxrows, 0);
		scroll_to_row = INT_MAX;

		if (this->widget[SVW_ACCEPTS].data == STR_STATION_VIEW_ACCEPTS_BUTTON) { // small window with list of accepted cargo
			char string[512];
			char *b = string;
			bool first = true;

			b = InlineString(b, STR_STATION_VIEW_ACCEPTS_CARGO);

			for (CargoID i = 0; i < NUM_CARGO; i++) {
				if (b >= lastof(string) - (1 + 2 * 4)) break; // ',' or ' ' and two calls to Utf8Encode()
				if (HasBit(st->goods[i].acceptance_pickup, GoodsEntry::ACCEPTANCE)) {
					if (first) {
						first = false;
					} else {
						/* Add a comma if this is not the first item */
						*b++ = ',';
						*b++ = ' ';
					}
					b = InlineString(b, CargoSpec::Get(i)->name);
				}
			}

			/* If first is still true then no cargo is accepted */
			if (first) b = InlineString(b, STR_JUST_NOTHING);

			*b = '\0';

			/* Make sure we detect any buffer overflow */
			assert(b < endof(string));

			SetDParamStr(0, string);
			DrawStringMultiLine(this->widget[SVW_ACCEPTLIST].left + 2, this->widget[SVW_ACCEPTLIST].right - 2, this->widget[SVW_ACCEPTLIST].top + 1, this->widget[SVW_ACCEPTLIST].bottom - 1, STR_JUST_RAW_STRING);
		} else { // extended window with list of cargo ratings
			int y = this->widget[SVW_RATINGLIST].top + 1;

			DrawString(this->widget[SVW_ACCEPTLIST].left + 2, this->widget[SVW_ACCEPTLIST].right - 2, y, STR_STATION_VIEW_CARGO_RATINGS_TITLE);
			y += 10;

			const CargoSpec *cs;
			FOR_ALL_CARGOSPECS(cs) {
				const GoodsEntry *ge = &st->goods[cs->Index()];
				if (!HasBit(ge->acceptance_pickup, GoodsEntry::PICKUP)) continue;

				SetDParam(0, cs->name);
				SetDParam(2, ge->rating * 101 >> 8);
				SetDParam(1, STR_CARGO_RATING_APPALLING + (ge->rating >> 5));
				DrawString(this->widget[SVW_ACCEPTLIST].left + 8, this->widget[SVW_ACCEPTLIST].right - 2, y, STR_STATION_VIEW_CARGO_RATING);
				y += 10;
			}
		}
	}

	template<class ID>
	void HandleCargoWaitingClick(CargoDataEntry * filter, ID next) {
		if (filter->Retrieve(next) != NULL) {
			filter->Remove(next);
		} else {
			filter->InsertOrRetrieve(next);
		}
	}

	void HandleCargoWaitingClick(int row)
	{
		if (row < 0 || (uint)row >= displayed_rows.size()) return;
		if (_ctrl_pressed) {
			scroll_to_row = row;
		} else {
			RowDisplay & display = displayed_rows[row];
			if (display.filter == &expanded_rows) {
				HandleCargoWaitingClick<CargoID>(display.filter, display.next_cargo);
			} else {
				HandleCargoWaitingClick<StationID>(display.filter, display.next_station);
			}
		}
		this->InvalidateWidget(SVW_WAITING);
	}

	virtual void OnClick(Point pt, int widget)
	{
		switch (widget) {
			case SVW_WAITING:
				this->HandleCargoWaitingClick((pt.y - this->widget[SVW_WAITING].top) / 10);
				break;

			case SVW_LOCATION:
				if (_ctrl_pressed) {
					ShowExtraViewPortWindow(Station::Get(this->window_number)->xy);
				} else {
					ScrollMainWindowToTile(Station::Get(this->window_number)->xy);
				}
				break;

			case SVW_RATINGS:
				this->SetDirty();

				if (this->widget[SVW_RATINGS].data == STR_STATION_VIEW_RATINGS_BUTTON) {
					/* Switch to ratings view */
					this->widget[SVW_RATINGS].data = STR_STATION_VIEW_ACCEPTS_BUTTON;
					this->widget[SVW_RATINGS].tooltips = STR_STATION_VIEW_ACCEPTS_TOOLTIP;
					ResizeWindowForWidget(this, SVW_ACCEPTLIST, 0, -100);
				} else {
					/* Switch to accepts view */
					this->widget[SVW_RATINGS].data = STR_STATION_VIEW_RATINGS_BUTTON;
					this->widget[SVW_RATINGS].tooltips = STR_STATION_VIEW_RATINGS_TOOLTIP;
					ResizeWindowForWidget(this, SVW_ACCEPTLIST, 0, 100);
				}

				this->SetDirty();
				break;

			case SVW_RENAME:
				SetDParam(0, this->window_number);
				ShowQueryString(STR_STATION_NAME, STR_STATION_VIEW_RENAME_STATION_CAPTION, MAX_LENGTH_STATION_NAME_BYTES, MAX_LENGTH_STATION_NAME_PIXELS, this, CS_ALPHANUMERAL, QSF_ENABLE_DEFAULT);
				break;

			case SVW_TRAINS: { // Show a list of scheduled trains to this station
				const Station *st = Station::Get(this->window_number);
				ShowVehicleListWindow(st->owner, VEH_TRAIN, (StationID)this->window_number);
				break;
			}

			case SVW_ROADVEHS: { // Show a list of scheduled road-vehicles to this station
				const Station *st = Station::Get(this->window_number);
				ShowVehicleListWindow(st->owner, VEH_ROAD, (StationID)this->window_number);
				break;
			}

			case SVW_PLANES: { // Show a list of scheduled aircraft to this station
				const Station *st = Station::Get(this->window_number);
				/* Since oilrigs have no owners, show the scheduled aircraft of local company */
				Owner owner = (st->owner == OWNER_NONE) ? _local_company : st->owner;
				ShowVehicleListWindow(owner, VEH_AIRCRAFT, (StationID)this->window_number);
				break;
			}

			case SVW_SHIPS: { // Show a list of scheduled ships to this station
				const Station *st = Station::Get(this->window_number);
				/* Since oilrigs/bouys have no owners, show the scheduled ships of local company */
				Owner owner = (st->owner == OWNER_NONE) ? _local_company : st->owner;
				ShowVehicleListWindow(owner, VEH_SHIP, (StationID)this->window_number);
				break;
			}

			case SVW_MODE: {
				ShowDropDownMenu(this, _mode_names, this->current_mode, SVW_MODE, 0, 0);
				break;
			}

			case SVW_SORT_BY: {
				CargoSortType sorting = (sortings[1] == ST_AS_GROUPING ? ST_COUNT : ST_AS_GROUPING);
				SelectSortBy(sorting);
				this->flags4 |= WF_TIMEOUT_BEGIN;
				this->LowerWidget(SVW_SORT_BY);
				break;
			}

			case SVW_GROUP_BY: {
				ShowDropDownMenu(this, _group_names, this->grouping_index, SVW_GROUP_BY, 0, 0);
				break;
			}

			case SVW_SORT_ORDER: { // flip sorting method asc/desc
				SortOrder order = (sort_orders[1] == SO_ASCENDING ? SO_DESCENDING : SO_ASCENDING);
				SelectSortOrder(order);
				this->flags4 |= WF_TIMEOUT_BEGIN;
				this->LowerWidget(SVW_SORT_ORDER);
				break;
			}
		}
	}

	void SelectSortBy(CargoSortType sorting) {
		_settings_client.gui.station_gui_sort_by = sorting;
		sortings[1] = sortings[2] = sortings[3] = sorting;
		/* Display the current sort variant */
		this->widget[SVW_SORT_BY].data = this->_sort_names[sorting];
		this->SetDirty();
	}

	void SelectSortOrder(SortOrder order) {
		sort_orders[1] = sort_orders[2] = sort_orders[3] = order;
		_settings_client.gui.station_gui_sort_order = sort_orders[1];
		this->SetDirty();
	}

	void SelectMode(int index) {
		this->current_mode = (Mode)index;
		this->widget[SVW_MODE].data = _mode_names[index];
		this->SetDirty();
	}

	void SelectGroupBy(int index) {
		this->grouping_index = index;
		_settings_client.gui.station_gui_group_order = index;
		this->widget[SVW_GROUP_BY].data = _group_names[index];
		switch(_group_names[index]) {
		case STR_GROUP_S_V_D:
			groupings[1] = GR_SOURCE;
			groupings[2] = GR_NEXT;
			groupings[3] = GR_DESTINATION;
			break;
		case STR_GROUP_S_D_V:
			groupings[1] = GR_SOURCE;
			groupings[2] = GR_DESTINATION;
			groupings[3] = GR_NEXT;
			break;
		case STR_GROUP_V_S_D:
			groupings[1] = GR_NEXT;
			groupings[2] = GR_SOURCE;
			groupings[3] = GR_DESTINATION;
			break;
		case STR_GROUP_V_D_S:
			groupings[1] = GR_NEXT;
			groupings[2] = GR_DESTINATION;
			groupings[3] = GR_SOURCE;
			break;
		case STR_GROUP_D_S_V:
			groupings[1] = GR_DESTINATION;
			groupings[2] = GR_SOURCE;
			groupings[3] = GR_NEXT;
			break;
		case STR_GROUP_D_V_S:
			groupings[1] = GR_DESTINATION;
			groupings[2] = GR_NEXT;
			groupings[3] = GR_SOURCE;
			break;
		}
		this->SetDirty();
	}

	virtual void OnDropdownSelect(int widget, int index)
	{
		if (widget == SVW_MODE) {
			SelectMode(index);
		} else {
			SelectGroupBy(index);
		}
	}

	virtual void OnQueryTextFinished(char *str)
	{
		if (str == NULL) return;

		DoCommandP(0, this->window_number, 0, CMD_RENAME_STATION | CMD_MSG(STR_ERROR_CAN_T_RENAME_STATION), NULL, str);
	}

	virtual void OnResize(Point delta)
	{
		if (delta.x != 0) ResizeButtons(this, SVW_LOCATION, SVW_RENAME);
		this->vscroll.cap += delta.y / (int)this->resize.step_height;
	}
};


const StringID StationViewWindow::_sort_names[] = {
	STR_SORT_BY_STATION,
	STR_SORT_BY_AMOUNT,
	INVALID_STRING_ID
};

const StringID StationViewWindow::_mode_names[] = {
	STR_STATION_VIEW_WAITING,
	STR_STATION_VIEW_PLANNED,
	STR_STATION_VIEW_SENT,
	INVALID_STRING_ID
};

const StringID StationViewWindow::_group_names[] = {
	STR_GROUP_S_V_D,
	STR_GROUP_S_D_V,
	STR_GROUP_V_S_D,
	STR_GROUP_V_D_S,
	STR_GROUP_D_S_V,
	STR_GROUP_D_V_S,
	INVALID_STRING_ID
};

static const WindowDesc _station_view_desc(
	WDP_AUTO, WDP_AUTO, 249, 117, 249, 117,
	WC_STATION_VIEW, WC_NONE,
	WDF_STD_TOOLTIPS | WDF_STD_BTN | WDF_DEF_WIDGET | WDF_UNCLICK_BUTTONS | WDF_STICKY_BUTTON | WDF_RESIZABLE,
	_station_view_widgets, _nested_station_view_widgets, lengthof(_nested_station_view_widgets)
);

/**
 * Opens StationViewWindow for given station
 *
 * @param station station which window should be opened
 */
void ShowStationViewWindow(StationID station)
{
	AllocateWindowDescFront<StationViewWindow>(&_station_view_desc, station);
}

/** Struct containing TileIndex and StationID */
struct TileAndStation {
	TileIndex tile;    ///< TileIndex
	StationID station; ///< StationID
};

static SmallVector<TileAndStation, 8> _deleted_stations_nearby;
static SmallVector<StationID, 8> _stations_nearby_list;

/**
 * Add station on this tile to _stations_nearby_list if it's fully within the
 * station spread.
 * @param tile Tile just being checked
 * @param user_data Pointer to TileArea context
 * @tparam T the type of station to look for
 */
template <class T>
static bool AddNearbyStation(TileIndex tile, void *user_data)
{
	TileArea *ctx = (TileArea *)user_data;

	/* First check if there were deleted stations here */
	for (uint i = 0; i < _deleted_stations_nearby.Length(); i++) {
		TileAndStation *ts = _deleted_stations_nearby.Get(i);
		if (ts->tile == tile) {
			*_stations_nearby_list.Append() = _deleted_stations_nearby[i].station;
			_deleted_stations_nearby.Erase(ts);
			i--;
		}
	}

	/* Check if own station and if we stay within station spread */
	if (!IsTileType(tile, MP_STATION)) return false;

	StationID sid = GetStationIndex(tile);

	/* This station is (likely) a waypoint */
	if (!T::IsValidID(sid)) return false;

	T *st = T::Get(sid);
	if (st->owner != _local_company || _stations_nearby_list.Contains(sid)) return false;

	if (st->rect.BeforeAddRect(ctx->tile, ctx->w, ctx->h, StationRect::ADD_TEST)) {
		*_stations_nearby_list.Append() = sid;
	}

	return false; // We want to include *all* nearby stations
}

/**
 * Circulate around the to-be-built station to find stations we could join.
 * Make sure that only stations are returned where joining wouldn't exceed
 * station spread and are our own station.
 * @param tile Base tile of the to-be-built station
 * @param w Width of the to-be-built station
 * @param h Height of the to-be-built station
 * @param distant_join Search for adjacent stations (false) or stations fully
 *                     within station spread
 * @tparam T the type of station to look for
 **/
template <class T>
static const T *FindStationsNearby(TileArea ta, bool distant_join)
{
	TileArea ctx = ta;

	_stations_nearby_list.Clear();
	_deleted_stations_nearby.Clear();

	/* Check the inside, to return, if we sit on another station */
	TILE_LOOP(t, ta.w, ta.h, ta.tile) {
		if (t < MapSize() && IsTileType(t, MP_STATION) && T::IsValidID(GetStationIndex(t))) return T::GetByTile(t);
	}

	/* Look for deleted stations */
	const BaseStation *st;
	FOR_ALL_BASE_STATIONS(st) {
		if (T::IsExpected(st) && !st->IsInUse() && st->owner == _local_company) {
			/* Include only within station spread (yes, it is strictly less than) */
			if (max(DistanceMax(ta.tile, st->xy), DistanceMax(TILE_ADDXY(ta.tile, ta.w - 1, ta.h - 1), st->xy)) < _settings_game.station.station_spread) {
				TileAndStation *ts = _deleted_stations_nearby.Append();
				ts->tile = st->xy;
				ts->station = st->index;

				/* Add the station when it's within where we're going to build */
				if (IsInsideBS(TileX(st->xy), TileX(ctx.tile), ctx.w) &&
						IsInsideBS(TileY(st->xy), TileY(ctx.tile), ctx.h)) {
					AddNearbyStation<T>(st->xy, &ctx);
				}
			}
		}
	}

	/* Only search tiles where we have a chance to stay within the station spread.
	 * The complete check needs to be done in the callback as we don't know the
	 * extent of the found station, yet. */
	if (distant_join && min(ta.w, ta.h) >= _settings_game.station.station_spread) return NULL;
	uint max_dist = distant_join ? _settings_game.station.station_spread - min(ta.w, ta.h) : 1;

	TileIndex tile = TILE_ADD(ctx.tile, TileOffsByDir(DIR_N));
	CircularTileSearch(&tile, max_dist, ta.w, ta.h, AddNearbyStation<T>, &ctx);

	return NULL;
}

enum JoinStationWidgets {
	JSW_WIDGET_CLOSEBOX = 0,
	JSW_WIDGET_CAPTION,
	JSW_PANEL,
	JSW_SCROLLBAR,
	JSW_RESIZEBOX,
};

static const Widget _select_station_widgets[] = {
{   WWT_CLOSEBOX,   RESIZE_NONE, COLOUR_DARK_GREEN,     0,    10,     0,    13, STR_BLACK_CROSS,                 STR_TOOLTIP_CLOSE_WINDOW},
{    WWT_CAPTION,  RESIZE_RIGHT, COLOUR_DARK_GREEN,    11,   199,     0,    13, STR_JOIN_STATION_CAPTION,      STR_TOOLTIP_WINDOW_TITLE_DRAG_THIS},
{      WWT_PANEL,     RESIZE_RB, COLOUR_DARK_GREEN,     0,   187,    14,    79, 0x0,                             STR_NULL},
{  WWT_SCROLLBAR,    RESIZE_LRB, COLOUR_DARK_GREEN,   188,   199,    14,    67, 0x0,                             STR_TOOLTIP_VSCROLL_BAR_SCROLLS_LIST},
{  WWT_RESIZEBOX,   RESIZE_LRTB, COLOUR_DARK_GREEN,   188,   199,    68,    79, 0x0,                             STR_TOOLTIP_RESIZE},
{   WIDGETS_END},
};

static const NWidgetPart _nested_select_station_widgets[] = {
	NWidget(NWID_HORIZONTAL),
		NWidget(WWT_CLOSEBOX, COLOUR_DARK_GREEN, JSW_WIDGET_CLOSEBOX),
		NWidget(WWT_CAPTION, COLOUR_DARK_GREEN, JSW_WIDGET_CAPTION), SetDataTip(STR_JOIN_STATION_CAPTION, STR_TOOLTIP_WINDOW_TITLE_DRAG_THIS),
	EndContainer(),
	NWidget(NWID_HORIZONTAL),
		NWidget(WWT_PANEL, COLOUR_DARK_GREEN, JSW_PANEL), SetMinimalSize(188, 66), SetResize(1, 10), EndContainer(),
		NWidget(NWID_VERTICAL),
			NWidget(WWT_SCROLLBAR, COLOUR_DARK_GREEN, JSW_SCROLLBAR),
			NWidget(WWT_RESIZEBOX, COLOUR_DARK_GREEN, JSW_RESIZEBOX),
		EndContainer(),
	EndContainer(),
};

/**
 * Window for selecting stations/waypoints to (distant) join to.
 * @tparam T The type of station to join with
 */
template <class T>
struct SelectStationWindow : Window {
	CommandContainer select_station_cmd; ///< Command to build new station
	TileArea area; ///< Location of new station

	SelectStationWindow(const WindowDesc *desc, CommandContainer cmd, TileArea ta) :
		Window(desc, 0),
		select_station_cmd(cmd),
		area(ta)
	{
		this->vscroll.cap = 6;
		this->resize.step_height = 10;

		FindStationsNearby<T>(this->area, true);

		this->widget[JSW_WIDGET_CAPTION].data = T::EXPECTED_FACIL == FACIL_WAYPOINT ? STR_JOIN_WAYPOINT_CAPTION : STR_JOIN_STATION_CAPTION;
		this->FindWindowPlacementAndResize(desc);
	}

	virtual void OnPaint()
	{
		SetVScrollCount(this, _stations_nearby_list.Length() + 1);

		this->DrawWidgets();

		uint y = 17;
		if (this->vscroll.pos == 0) {
			DrawString(3, this->widget[JSW_PANEL].right - 2, y, T::EXPECTED_FACIL == FACIL_WAYPOINT ? STR_JOIN_WAYPOINT_CREATE_SPLITTED_WAYPOINT : STR_JOIN_STATION_CREATE_SPLITTED_STATION);
			y += 10;
		}

		for (uint i = max<uint>(1, this->vscroll.pos); i <= _stations_nearby_list.Length(); ++i, y += 10) {
			/* Don't draw anything if it extends past the end of the window. */
			if (i - this->vscroll.pos >= this->vscroll.cap) break;

			const T *st = T::Get(_stations_nearby_list[i - 1]);
			SetDParam(0, st->index);
			SetDParam(1, st->facilities);
			DrawString(3, this->widget[JSW_PANEL].right - 2, y, T::EXPECTED_FACIL == FACIL_WAYPOINT ? STR_STATION_LIST_WAYPOINT : STR_STATION_LIST_STATION);
		}
	}

	virtual void OnClick(Point pt, int widget)
	{
		if (widget != JSW_PANEL) return;

		uint32 st_index = (pt.y - 16) / 10 + this->vscroll.pos;
		bool distant_join = (st_index > 0);
		if (distant_join) st_index--;

		if (distant_join && st_index >= _stations_nearby_list.Length()) return;

		/* Insert station to be joined into stored command */
		SB(this->select_station_cmd.p2, 16, 16,
		   (distant_join ? _stations_nearby_list[st_index] : NEW_STATION));

		/* Execute stored Command */
		DoCommandP(&this->select_station_cmd);

		/* Close Window; this might cause double frees! */
		DeleteWindowById(WC_SELECT_STATION, 0);
	}

	virtual void OnTick()
	{
		if (_thd.dirty & 2) {
			_thd.dirty &= ~2;
			this->SetDirty();
		}
	}

	virtual void OnResize(Point delta)
	{
		this->vscroll.cap = (this->widget[JSW_PANEL].bottom - this->widget[JSW_PANEL].top) / 10;
	}

	virtual void OnInvalidateData(int data)
	{
		FindStationsNearby<T>(this->area, true);
		this->SetDirty();
	}
};

static const WindowDesc _select_station_desc(
	WDP_AUTO, WDP_AUTO, 200, 80, 200, 180,
	WC_SELECT_STATION, WC_NONE,
	WDF_STD_TOOLTIPS | WDF_STD_BTN | WDF_DEF_WIDGET | WDF_RESIZABLE | WDF_CONSTRUCTION,
	_select_station_widgets, _nested_select_station_widgets, lengthof(_nested_select_station_widgets)
);


/**
 * Check whether we need to show the station selection window.
 * @param cmd Command to build the station.
 * @param w Width of the to-be-built station
 * @param h Height of the to-be-built station
 * @tparam T the type of station
 * @return whether we need to show the station selection window.
 */
template <class T>
static bool StationJoinerNeeded(CommandContainer cmd, TileArea ta)
{
	/* Only show selection if distant join is enabled in the settings */
	if (!_settings_game.station.distant_join_stations) return false;

	/* If a window is already opened and we didn't ctrl-click,
	 * return true (i.e. just flash the old window) */
	Window *selection_window = FindWindowById(WC_SELECT_STATION, 0);
	if (selection_window != NULL) {
		if (!_ctrl_pressed) return true;

		/* Abort current distant-join and start new one */
		delete selection_window;
		UpdateTileSelection();
	}

	/* only show the popup, if we press ctrl */
	if (!_ctrl_pressed) return false;

	/* Now check if we could build there */
	if (CmdFailed(DoCommand(&cmd, CommandFlagsToDCFlags(GetCommandFlags(cmd.cmd))))) return false;

	/* Test for adjacent station or station below selection.
	 * If adjacent-stations is disabled and we are building next to a station, do not show the selection window.
	 * but join the other station immediatelly. */
	const T *st = FindStationsNearby<T>(ta, false);
	return st == NULL && (_settings_game.station.adjacent_stations || _stations_nearby_list.Length() == 0);
}

/**
 * Show the station selection window when needed. If not, build the station.
 * @param cmd Command to build the station.
 * @param ta Area to build the station in
 * @tparam the class to find stations for
 */
template <class T>
void ShowSelectBaseStationIfNeeded(CommandContainer cmd, TileArea ta)
{
	if (StationJoinerNeeded<T>(cmd, ta)) {
		if (!_settings_client.gui.persistent_buildingtools) ResetObjectToPlace();
		if (BringWindowToFrontById(WC_SELECT_STATION, 0)) return;
		new SelectStationWindow<T>(&_select_station_desc, cmd, ta);
	} else {
		DoCommandP(&cmd);
	}
}

/**
 * Show the station selection window when needed. If not, build the station.
 * @param cmd Command to build the station.
 * @param ta Area to build the station in
 */
void ShowSelectStationIfNeeded(CommandContainer cmd, TileArea ta)
{
	ShowSelectBaseStationIfNeeded<Station>(cmd, ta);
}

/**
 * Show the waypoint selection window when needed. If not, build the waypoint.
 * @param cmd Command to build the waypoint.
 * @param ta Area to build the waypoint in
 */
void ShowSelectWaypointIfNeeded(CommandContainer cmd, TileArea ta)
{
	ShowSelectBaseStationIfNeeded<Waypoint>(cmd, ta);
}<|MERGE_RESOLUTION|>--- conflicted
+++ resolved
@@ -683,37 +683,22 @@
 static const Widget _station_view_widgets[] = {
 {   WWT_CLOSEBOX,   RESIZE_NONE,  COLOUR_GREY,     0,    10,     0,    13, STR_BLACK_CROSS,                 STR_TOOLTIP_CLOSE_WINDOW},             // SVW_CLOSEBOX
 {    WWT_CAPTION,  RESIZE_RIGHT,  COLOUR_GREY,    11,   236,     0,    13, STR_STATION_VIEW_CAPTION,        STR_TOOLTIP_WINDOW_TITLE_DRAG_THIS},
-<<<<<<< HEAD
-{  WWT_STICKYBOX,     RESIZE_LR,  COLOUR_GREY,   237,   248,     0,    13, 0x0,                             STR_STICKY_BUTTON},
-{    WWT_TEXTBTN,   RESIZE_NONE,  COLOUR_GREY,     0,    80,    14,    25, STR_SORT_BY,                     STR_SORT_ORDER_TIP},                   // SVW_SORT_ORDER
-{    WWT_TEXTBTN,  RESIZE_RIGHT,  COLOUR_GREY,    81,   248,    14,    25, 0x0,                             STR_SORT_CRITERIA_TIP},                // SVW_SORT_BY
+{  WWT_STICKYBOX,     RESIZE_LR,  COLOUR_GREY,   237,   248,     0,    13, 0x0,                             STR_TOOLTIP_STICKY},
+{    WWT_TEXTBTN,   RESIZE_NONE,  COLOUR_GREY,     0,    80,    14,    25, STR_BUTTON_SORT_BY,              STR_TOOLTIP_SORT_ORDER},               // SVW_SORT_ORDER
+{    WWT_TEXTBTN,  RESIZE_RIGHT,  COLOUR_GREY,    81,   248,    14,    25, 0x0,                             STR_TOOLTIP_SORT_CRITERIAP},           // SVW_SORT_BY
 {   WWT_DROPDOWN,   RESIZE_NONE,  COLOUR_GREY,     0,    80,    26,    37, STR_STATION_VIEW_WAITING,        STR_TOGGLE_CARGO_VIEW},                // SVW_MODE
-{   WWT_DROPDOWN,  RESIZE_RIGHT,  COLOUR_GREY,    81,   248,    26,    37, 0x0,                             STR_GROUP_TIP},                        // SVW_GROUP_BY
+{   WWT_DROPDOWN,  RESIZE_RIGHT,  COLOUR_GREY,    81,   248,    26,    37, 0x0,                             STR_TOOLTIP_GROUP_ORDER},              // SVW_GROUP_BY
 {      WWT_PANEL,     RESIZE_RB,  COLOUR_GREY,     0,   236,    38,    81, 0x0,                             STR_NULL},                             // SVW_WAITING
 {  WWT_SCROLLBAR,    RESIZE_LRB,  COLOUR_GREY,   237,   248,    38,    81, 0x0,                             STR_TOOLTIP_VSCROLL_BAR_SCROLLS_LIST},
 {      WWT_PANEL,    RESIZE_RTB,  COLOUR_GREY,     0,   248,    82,   104, 0x0,                             STR_NULL},                             // SVW_ACCEPTLIST / SVW_RATINGLIST
 { WWT_PUSHTXTBTN,     RESIZE_TB,  COLOUR_GREY,     0,    59,   105,   116, STR_BUTTON_LOCATION,             STR_STATION_VIEW_CENTER_TOOLTIP},      // SVW_LOCATION
 { WWT_PUSHTXTBTN,     RESIZE_TB,  COLOUR_GREY,    60,   120,   105,   116, STR_STATION_VIEW_ACCEPTS_BUTTON, STR_STATION_VIEW_ACCEPTS_TOOLTIP},     // SVW_RATINGS / SVW_ACCEPTS
-{ WWT_PUSHTXTBTN,    RESIZE_RTB,  COLOUR_GREY,   121,   180,   105,   116, STR_QUERY_RENAME,                STR_STATION_VIEW_RENAME_TOOLTIP},      // SVW_RENAME
-{ WWT_PUSHTXTBTN,   RESIZE_LRTB,  COLOUR_GREY,   181,   194,   105,   116, STR_TRAIN,                       STR_SCHEDULED_TRAINS_TIP },            // SVW_TRAINS
-{ WWT_PUSHTXTBTN,   RESIZE_LRTB,  COLOUR_GREY,   195,   208,   105,   116, STR_LORRY,                       STR_SCHEDULED_ROAD_VEHICLES_TIP },     // SVW_ROADVEHS
-{ WWT_PUSHTXTBTN,   RESIZE_LRTB,  COLOUR_GREY,   209,   222,   105,   116, STR_PLANE,                       STR_SCHEDULED_AIRCRAFT_TIP },          // SVW_PLANES
-{ WWT_PUSHTXTBTN,   RESIZE_LRTB,  COLOUR_GREY,   223,   236,   105,   116, STR_SHIP,                        STR_SCHEDULED_SHIPS_TIP },             // SVW_SHIPS
-{  WWT_RESIZEBOX,   RESIZE_LRTB,  COLOUR_GREY,   237,   248,   105,   116, 0x0,                             STR_RESIZE_BUTTON},
-=======
-{  WWT_STICKYBOX,     RESIZE_LR,  COLOUR_GREY,   237,   248,     0,    13, 0x0,                             STR_TOOLTIP_STICKY},
-{      WWT_PANEL,     RESIZE_RB,  COLOUR_GREY,     0,   236,    14,    65, 0x0,                             STR_NULL},                             // SVW_WAITING
-{  WWT_SCROLLBAR,    RESIZE_LRB,  COLOUR_GREY,   237,   248,    14,    65, 0x0,                             STR_TOOLTIP_VSCROLL_BAR_SCROLLS_LIST},
-{      WWT_PANEL,    RESIZE_RTB,  COLOUR_GREY,     0,   248,    66,    97, 0x0,                             STR_NULL},                             // SVW_ACCEPTLIST / SVW_RATINGLIST
-{ WWT_PUSHTXTBTN,     RESIZE_TB,  COLOUR_GREY,     0,    59,    98,   109, STR_BUTTON_LOCATION,             STR_STATION_VIEW_CENTER_TOOLTIP},      // SVW_LOCATION
-{ WWT_PUSHTXTBTN,     RESIZE_TB,  COLOUR_GREY,    60,   120,    98,   109, STR_STATION_VIEW_RATINGS_BUTTON, STR_STATION_VIEW_RATINGS_TOOLTIP},     // SVW_RATINGS / SVW_ACCEPTS
-{ WWT_PUSHTXTBTN,    RESIZE_RTB,  COLOUR_GREY,   121,   180,    98,   109, STR_BUTTON_RENAME,                STR_STATION_VIEW_RENAME_TOOLTIP},      // SVW_RENAME
-{ WWT_PUSHTXTBTN,   RESIZE_LRTB,  COLOUR_GREY,   181,   194,    98,   109, STR_TRAIN,                       STR_STATION_VIEW_SCHEDULED_TRAINS_TOOLTIP },            // SVW_TRAINS
-{ WWT_PUSHTXTBTN,   RESIZE_LRTB,  COLOUR_GREY,   195,   208,    98,   109, STR_LORRY,                       STR_STATION_VIEW_SCHEDULED_ROAD_VEHICLES_TOOLTIP },     // SVW_ROADVEHS
-{ WWT_PUSHTXTBTN,   RESIZE_LRTB,  COLOUR_GREY,   209,   222,    98,   109, STR_PLANE,                       STR_STATION_VIEW_SCHEDULED_AIRCRAFT_TOOLTIP },          // SVW_PLANES
-{ WWT_PUSHTXTBTN,   RESIZE_LRTB,  COLOUR_GREY,   223,   236,    98,   109, STR_SHIP,                        STR_STATION_VIEW_SCHEDULED_SHIPS_TOOLTIP },             // SVW_SHIPS
-{  WWT_RESIZEBOX,   RESIZE_LRTB,  COLOUR_GREY,   237,   248,    98,   109, 0x0,                             STR_TOOLTIP_RESIZE},
->>>>>>> c43d06e0
+{ WWT_PUSHTXTBTN,    RESIZE_RTB,  COLOUR_GREY,   121,   180,   105,   116, STR_BUTTON_RENAME,               STR_STATION_VIEW_RENAME_TOOLTIP},      // SVW_RENAME
+{ WWT_PUSHTXTBTN,   RESIZE_LRTB,  COLOUR_GREY,   181,   194,   105,   116, STR_TRAIN,                       STR_STATION_VIEW_SCHEDULED_TRAINS_TOOLTIP},            // SVW_TRAINS
+{ WWT_PUSHTXTBTN,   RESIZE_LRTB,  COLOUR_GREY,   195,   208,   105,   116, STR_LORRY,                       STR_STATION_VIEW_SCHEDULED_ROAD_VEHICLES_TOOLTIP},     // SVW_ROADVEHS
+{ WWT_PUSHTXTBTN,   RESIZE_LRTB,  COLOUR_GREY,   209,   222,   105,   116, STR_PLANE,                       STR_STATION_VIEW_SCHEDULED_AIRCRAFT_TOOLTIP},          // SVW_PLANES
+{ WWT_PUSHTXTBTN,   RESIZE_LRTB,  COLOUR_GREY,   223,   236,   105,   116, STR_SHIP,                        STR_STATION_VIEW_SCHEDULED_SHIPS_TOOLTIP},             // SVW_SHIPS
+{  WWT_RESIZEBOX,   RESIZE_LRTB,  COLOUR_GREY,   237,   248,   105,   116, 0x0,                             STR_TOOLTIP_RESIZE},
 {   WIDGETS_END},
 };
 
@@ -724,12 +709,12 @@
 		NWidget(WWT_STICKYBOX, COLOUR_GREY, SVW_STICKYBOX),
 	EndContainer(),
 	NWidget(NWID_HORIZONTAL),
-		NWidget(WWT_TEXTBTN, COLOUR_GREY, SVW_SORT_ORDER), SetMinimalSize(81, 12), SetDataTip(STR_SORT_BY, STR_SORT_ORDER_TIP),
-		NWidget(WWT_TEXTBTN, COLOUR_GREY, SVW_SORT_BY), SetMinimalSize(168, 12), SetResize(1, 0), SetDataTip(0x0, STR_SORT_CRITERIA_TIP),
+		NWidget(WWT_TEXTBTN, COLOUR_GREY, SVW_SORT_ORDER), SetMinimalSize(81, 12), SetDataTip(STR_BUTTON_SORT_BY, STR_TOOLTIP_SORT_ORDER),
+		NWidget(WWT_TEXTBTN, COLOUR_GREY, SVW_SORT_BY), SetMinimalSize(168, 12), SetResize(1, 0), SetDataTip(0x0, STR_TOOLTIP_SORT_CRITERIAP),
 	EndContainer(),
 	NWidget(NWID_HORIZONTAL),
 		NWidget(WWT_DROPDOWN, COLOUR_GREY, SVW_MODE), SetMinimalSize(81, 12), SetDataTip(STR_STATION_VIEW_WAITING, STR_TOGGLE_CARGO_VIEW),
-		NWidget(WWT_DROPDOWN, COLOUR_GREY, SVW_GROUP_BY), SetMinimalSize(168, 12), SetResize(1, 0), SetDataTip(0x0, STR_GROUP_TIP),
+		NWidget(WWT_DROPDOWN, COLOUR_GREY, SVW_GROUP_BY), SetMinimalSize(168, 12), SetResize(1, 0), SetDataTip(0x0, STR_TOOLTIP_GROUP_ORDER),
 	EndContainer(),
 	NWidget(NWID_HORIZONTAL),
 		NWidget(WWT_PANEL, COLOUR_GREY, SVW_WAITING), SetMinimalSize(237, 44), SetResize(1, 10), EndContainer(),
@@ -738,21 +723,12 @@
 	NWidget(WWT_PANEL, COLOUR_GREY, SVW_ACCEPTLIST), SetMinimalSize(249, 23), SetResize(1, 0), EndContainer(),
 	NWidget(NWID_HORIZONTAL),
 		NWidget(WWT_PUSHTXTBTN, COLOUR_GREY, SVW_LOCATION), SetMinimalSize(60, 12), SetDataTip(STR_BUTTON_LOCATION, STR_STATION_VIEW_CENTER_TOOLTIP),
-<<<<<<< HEAD
 		NWidget(WWT_PUSHTXTBTN, COLOUR_GREY, SVW_ACCEPTS), SetMinimalSize(61, 12), SetDataTip(STR_STATION_VIEW_ACCEPTS_BUTTON, STR_STATION_VIEW_ACCEPTS_TOOLTIP),
-		NWidget(WWT_PUSHTXTBTN, COLOUR_GREY, SVW_RENAME), SetMinimalSize(60, 12), SetResize(1, 0), SetDataTip(STR_QUERY_RENAME, STR_STATION_VIEW_RENAME_TOOLTIP),
-		NWidget(WWT_PUSHTXTBTN, COLOUR_GREY, SVW_TRAINS), SetMinimalSize(14, 12), SetDataTip(STR_TRAIN, STR_SCHEDULED_TRAINS_TIP),
-		NWidget(WWT_PUSHTXTBTN, COLOUR_GREY, SVW_ROADVEHS), SetMinimalSize(14, 12), SetDataTip(STR_LORRY, STR_SCHEDULED_ROAD_VEHICLES_TIP),
-		NWidget(WWT_PUSHTXTBTN, COLOUR_GREY, SVW_PLANES),  SetMinimalSize(14, 12), SetDataTip(STR_PLANE, STR_SCHEDULED_AIRCRAFT_TIP),
-		NWidget(WWT_PUSHTXTBTN, COLOUR_GREY, SVW_SHIPS), SetMinimalSize(14, 12), SetDataTip(STR_SHIP, STR_SCHEDULED_SHIPS_TIP),
-=======
-		NWidget(WWT_PUSHTXTBTN, COLOUR_GREY, SVW_ACCEPTS), SetMinimalSize(61, 12), SetDataTip(STR_STATION_VIEW_RATINGS_BUTTON, STR_STATION_VIEW_RATINGS_TOOLTIP),
 		NWidget(WWT_PUSHTXTBTN, COLOUR_GREY, SVW_RENAME), SetMinimalSize(60, 12), SetResize(1, 0), SetDataTip(STR_BUTTON_RENAME, STR_STATION_VIEW_RENAME_TOOLTIP),
 		NWidget(WWT_PUSHTXTBTN, COLOUR_GREY, SVW_TRAINS), SetMinimalSize(14, 12), SetDataTip(STR_TRAIN, STR_STATION_VIEW_SCHEDULED_TRAINS_TOOLTIP),
 		NWidget(WWT_PUSHTXTBTN, COLOUR_GREY, SVW_ROADVEHS), SetMinimalSize(14, 12), SetDataTip(STR_LORRY, STR_STATION_VIEW_SCHEDULED_ROAD_VEHICLES_TOOLTIP),
 		NWidget(WWT_PUSHTXTBTN, COLOUR_GREY, SVW_PLANES),  SetMinimalSize(14, 12), SetDataTip(STR_PLANE, STR_STATION_VIEW_SCHEDULED_AIRCRAFT_TOOLTIP),
 		NWidget(WWT_PUSHTXTBTN, COLOUR_GREY, SVW_SHIPS), SetMinimalSize(14, 12), SetDataTip(STR_SHIP, STR_STATION_VIEW_SCHEDULED_SHIPS_TOOLTIP),
->>>>>>> c43d06e0
 		NWidget(WWT_RESIZEBOX, COLOUR_GREY, SVW_RESIZE),
 	EndContainer(),
 };
@@ -1589,32 +1565,32 @@
 		_settings_client.gui.station_gui_group_order = index;
 		this->widget[SVW_GROUP_BY].data = _group_names[index];
 		switch(_group_names[index]) {
-		case STR_GROUP_S_V_D:
+		case STR_STATION_VIEW_GROUP_S_V_D:
 			groupings[1] = GR_SOURCE;
 			groupings[2] = GR_NEXT;
 			groupings[3] = GR_DESTINATION;
 			break;
-		case STR_GROUP_S_D_V:
+		case STR_STATION_VIEW_GROUP_S_D_V:
 			groupings[1] = GR_SOURCE;
 			groupings[2] = GR_DESTINATION;
 			groupings[3] = GR_NEXT;
 			break;
-		case STR_GROUP_V_S_D:
+		case STR_STATION_VIEW_GROUP_V_S_D:
 			groupings[1] = GR_NEXT;
 			groupings[2] = GR_SOURCE;
 			groupings[3] = GR_DESTINATION;
 			break;
-		case STR_GROUP_V_D_S:
+		case STR_STATION_VIEW_GROUP_V_D_S:
 			groupings[1] = GR_NEXT;
 			groupings[2] = GR_DESTINATION;
 			groupings[3] = GR_SOURCE;
 			break;
-		case STR_GROUP_D_S_V:
+		case STR_STATION_VIEW_GROUP_D_S_V:
 			groupings[1] = GR_DESTINATION;
 			groupings[2] = GR_SOURCE;
 			groupings[3] = GR_NEXT;
 			break;
-		case STR_GROUP_D_V_S:
+		case STR_STATION_VIEW_GROUP_D_V_S:
 			groupings[1] = GR_DESTINATION;
 			groupings[2] = GR_NEXT;
 			groupings[3] = GR_SOURCE;
@@ -1661,12 +1637,12 @@
 };
 
 const StringID StationViewWindow::_group_names[] = {
-	STR_GROUP_S_V_D,
-	STR_GROUP_S_D_V,
-	STR_GROUP_V_S_D,
-	STR_GROUP_V_D_S,
-	STR_GROUP_D_S_V,
-	STR_GROUP_D_V_S,
+	STR_STATION_VIEW_GROUP_S_V_D,
+	STR_STATION_VIEW_GROUP_S_D_V,
+	STR_STATION_VIEW_GROUP_V_S_D,
+	STR_STATION_VIEW_GROUP_V_D_S,
+	STR_STATION_VIEW_GROUP_D_S_V,
+	STR_STATION_VIEW_GROUP_D_V_S,
 	INVALID_STRING_ID
 };
 
