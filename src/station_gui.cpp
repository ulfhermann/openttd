/* $Id$ */

/*
 * This file is part of OpenTTD.
 * OpenTTD is free software; you can redistribute it and/or modify it under the terms of the GNU General Public License as published by the Free Software Foundation, version 2.
 * OpenTTD is distributed in the hope that it will be useful, but WITHOUT ANY WARRANTY; without even the implied warranty of MERCHANTABILITY or FITNESS FOR A PARTICULAR PURPOSE.
 * See the GNU General Public License for more details. You should have received a copy of the GNU General Public License along with OpenTTD. If not, see <http://www.gnu.org/licenses/>.
 */

/** @file station_gui.cpp The GUI for stations. */

#include "stdafx.h"
#include "openttd.h"
#include "debug.h"
#include "gui.h"
#include "window_gui.h"
#include "textbuf_gui.h"
#include "company_func.h"
#include "command_func.h"
#include "vehicle_gui.h"
#include "cargotype.h"
#include "station_gui.h"
#include "strings_func.h"
#include "window_func.h"
#include "viewport_func.h"
#include "gfx_func.h"
#include "widgets/dropdown_func.h"
#include "newgrf_cargo.h"
#include "station_base.h"
#include "waypoint_base.h"
#include "tilehighlight_func.h"
#include "core/smallmap_type.hpp"
#include "company_base.h"
#include "sortlist_type.h"
#include "settings_type.h"

#include "table/strings.h"
#include "table/sprites.h"

#include <vector>

/**
 * Draw small boxes of cargo amount and ratings data at the given
 * coordinates. If amount exceeds 576 units, it is shown 'full', same
 * goes for the rating: at above 90% orso (224) it is also 'full'
 *
 * @param left   left most coordinate to draw the box at
 * @param right  right most coordinate to draw the box at
 * @param y      coordinate to draw the box at
 * @param type   Cargo type
 * @param amount Cargo amount
 * @param rating ratings data for that particular cargo
 *
 * @note Each cargo-bar is 16 pixels wide and 6 pixels high
 * @note Each rating 14 pixels wide and 1 pixel high and is 1 pixel below the cargo-bar
 */
static void StationsWndShowStationRating(int left, int right, int y, CargoID type, uint amount, byte rating)
{
	static const uint units_full  = 576; ///< number of units to show station as 'full'
	static const uint rating_full = 224; ///< rating needed so it is shown as 'full'

	const CargoSpec *cs = CargoSpec::Get(type);
	if (!cs->IsValid()) return;

	int colour = cs->rating_colour;
	uint w = (minu(amount, units_full) + 5) / 36;

	/* Draw total cargo (limited) on station (fits into 16 pixels) */
	if (w != 0) GfxFillRect(left, y, left + w - 1, y + 6, colour);

	/* Draw a one pixel-wide bar of additional cargo meter, useful
	 * for stations with only a small amount (<=30) */
	if (w == 0) {
		uint rest = amount / 5;
		if (rest != 0) {
			w += left;
			GfxFillRect(w, y + 6 - rest, w, y + 6, colour);
		}
	}

	DrawString(left + 1, right, y, cs->abbrev, TC_BLACK);

	/* Draw green/red ratings bar (fits into 14 pixels) */
	y += 8;
	GfxFillRect(left + 1, y, left + 14, y, 0xB8);
	rating = minu(rating, rating_full) / 16;
	if (rating != 0) GfxFillRect(left + 1, y, left + rating, y, 0xD0);
}

typedef GUIList<const Station*> GUIStationList;

/** Enum for CompanyStations, referring to _company_stations_widgets */
enum StationListWidgets {
	SLW_CLOSEBOX =  0,  ///< Close window button
	SLW_CAPTION,        ///< Window caption
	SLW_STICKY,         ///< Sticky button
	SLW_LIST,           ///< The main panel, list of stations
	SLW_SCROLLBAR,      ///< Scrollbar next to the main panel
	SLW_RESIZE,         ///< Resize button

	SLW_TRAIN,          ///< 'TRAIN' button - list only facilities where is a railroad station
	SLW_TRUCK,          ///< 'TRUCK' button - list only facilities where is a truck stop
	SLW_BUS,            ///< 'BUS' button - list only facilities where is a bus stop
	SLW_AIRPLANE,       ///< 'AIRPLANE' button - list only facilities where is an airport
	SLW_SHIP,           ///< 'SHIP' button - list only facilities where is a dock
	SLW_FACILALL,       ///< 'ALL' button - list all facilities

	SLW_PAN_BETWEEN,    ///< Small panel between list of types of ficilities and list of cargo types
	SLW_NOCARGOWAITING, ///< 'NO' button - list stations where no cargo is waiting
	SLW_CARGOALL,       ///< 'ALL' button - list all stations
	SLW_PAN_RIGHT,      ///< Panel right of list of cargo types

	SLW_SORTBY,         ///< 'Sort by' button - reverse sort direction
	SLW_SORTDROPBTN,    ///< Dropdown button
	SLW_PAN_SORT_RIGHT, ///< Panel right of sorting options

	SLW_CARGOSTART,     ///< Widget numbers used for list of cargo types (not present in _company_stations_widgets)
};

/**
 * The list of stations per company.
 */
class CompanyStationsWindow : public Window
{
protected:
	/* Runtime saved values */
	static Listing last_sorting;
	static byte facilities;               // types of stations of interest
	static bool include_empty;            // whether we should include stations without waiting cargo
	static const uint32 cargo_filter_max;
	static uint32 cargo_filter;           // bitmap of cargo types to include
	static const Station *last_station;

	/* Constants for sorting stations */
	static const StringID sorter_names[];
	static GUIStationList::SortFunction * const sorter_funcs[];

	GUIStationList stations;


	/**
	 * (Re)Build station list
	 *
	 * @param owner company whose stations are to be in list
	 */
	void BuildStationsList(const Owner owner)
	{
		if (!this->stations.NeedRebuild()) return;

		DEBUG(misc, 3, "Building station list for company %d", owner);

		this->stations.Clear();

		const Station *st;
		FOR_ALL_STATIONS(st) {
			if (st->owner == owner || (st->owner == OWNER_NONE && HasStationInUse(st->index, owner))) {
				if (this->facilities & st->facilities) { // only stations with selected facilities
					int num_waiting_cargo = 0;
					for (CargoID j = 0; j < NUM_CARGO; j++) {
						if (!st->goods[j].cargo.Empty()) {
							num_waiting_cargo++; // count number of waiting cargo
							if (HasBit(this->cargo_filter, j)) {
								*this->stations.Append() = st;
								break;
							}
						}
					}
					/* stations without waiting cargo */
					if (num_waiting_cargo == 0 && this->include_empty) {
						*this->stations.Append() = st;
					}
				}
			}
		}

		this->stations.Compact();
		this->stations.RebuildDone();

		this->vscroll.SetCount(this->stations.Length()); // Update the scrollbar
	}

	/** Sort stations by their name */
	static int CDECL StationNameSorter(const Station * const *a, const Station * const *b)
	{
		static char buf_cache[64];
		char buf[64];

		SetDParam(0, (*a)->index);
		GetString(buf, STR_STATION_NAME, lastof(buf));

		if (*b != last_station) {
			last_station = *b;
			SetDParam(0, (*b)->index);
			GetString(buf_cache, STR_STATION_NAME, lastof(buf_cache));
		}

		return strcmp(buf, buf_cache);
	}

	/** Sort stations by their type */
	static int CDECL StationTypeSorter(const Station * const *a, const Station * const *b)
	{
		return (*a)->facilities - (*b)->facilities;
	}

	/** Sort stations by their waiting cargo */
	static int CDECL StationWaitingSorter(const Station * const *a, const Station * const *b)
	{
		Money diff = 0;

		for (CargoID j = 0; j < NUM_CARGO; j++) {
			if (!HasBit(cargo_filter, j)) continue;
			if (!(*a)->goods[j].cargo.Empty()) diff += GetTransportedGoodsIncome((*a)->goods[j].cargo.Count(), 20, 50, j);
			if (!(*b)->goods[j].cargo.Empty()) diff -= GetTransportedGoodsIncome((*b)->goods[j].cargo.Count(), 20, 50, j);
		}

		return ClampToI32(diff);
	}

	/** Sort stations by their rating */
	static int CDECL StationRatingMaxSorter(const Station * const *a, const Station * const *b)
	{
		byte maxr1 = 0;
		byte maxr2 = 0;

		for (CargoID j = 0; j < NUM_CARGO; j++) {
			if (!HasBit(cargo_filter, j)) continue;
			if (HasBit((*a)->goods[j].acceptance_pickup, GoodsEntry::PICKUP)) maxr1 = max(maxr1, (*a)->goods[j].rating);
			if (HasBit((*b)->goods[j].acceptance_pickup, GoodsEntry::PICKUP)) maxr2 = max(maxr2, (*b)->goods[j].rating);
		}

		return maxr1 - maxr2;
	}

	/** Sort stations by their rating */
	static int CDECL StationRatingMinSorter(const Station * const *a, const Station * const *b)
	{
		byte minr1 = 255;
		byte minr2 = 255;

		for (CargoID j = 0; j < NUM_CARGO; j++) {
			if (!HasBit(cargo_filter, j)) continue;
			if (HasBit((*a)->goods[j].acceptance_pickup, GoodsEntry::PICKUP)) minr1 = min(minr1, (*a)->goods[j].rating);
			if (HasBit((*b)->goods[j].acceptance_pickup, GoodsEntry::PICKUP)) minr2 = min(minr2, (*b)->goods[j].rating);
		}

		return -(minr1 - minr2);
	}

	/** Sort the stations list */
	void SortStationsList()
	{
		if (!this->stations.Sort()) return;

		/* Reset name sorter sort cache */
		this->last_station = NULL;

		/* Set the modified widget dirty */
		this->SetWidgetDirty(SLW_LIST);
	}

public:
	CompanyStationsWindow(const WindowDesc *desc, WindowNumber window_number) : Window(desc, window_number)
	{
		this->owner = (Owner)this->window_number;
		this->vscroll.SetCapacity(12);
		this->resize.step_height = 10;
		this->resize.height = this->height - 10 * 7; // minimum if 5 in the list

		/* Add cargo filter buttons */
		uint num_active = 0;
		const CargoSpec *cs;
		FOR_ALL_CARGOSPECS(cs) {
			num_active++;
		}

		this->widget_count += num_active;
		this->widget = ReallocT(this->widget, this->widget_count + 1);
		this->widget[this->widget_count].type = WWT_LAST;

		uint i = 0;
		FOR_ALL_CARGOSPECS(cs) {
			Widget *wi = &this->widget[SLW_CARGOSTART + i];
			wi->type     = WWT_PANEL;
			wi->display_flags = RESIZE_NONE;
			wi->colour   = COLOUR_GREY;
			wi->left     = 89 + i * 14;
			wi->right    = wi->left + 13;
			wi->top      = 14;
			wi->bottom   = 24;
			wi->data     = 0;
			wi->tooltips = STR_STATION_LIST_USE_CTRL_TO_SELECT_MORE;

			if (HasBit(this->cargo_filter, cs->Index())) this->LowerWidget(SLW_CARGOSTART + i);
			i++;
		}

		this->widget[SLW_NOCARGOWAITING].left += num_active * 14;
		this->widget[SLW_NOCARGOWAITING].right += num_active * 14;
		this->widget[SLW_CARGOALL].left += num_active * 14;
		this->widget[SLW_CARGOALL].right += num_active * 14;
		this->widget[SLW_PAN_RIGHT].left += num_active * 14;

		if (num_active > 15) {
			/* Resize and fix the minimum width, if necessary */
			ResizeWindow(this, (num_active - 15) * 14, 0);
			this->resize.width = this->width;
		}

		if (this->cargo_filter == this->cargo_filter_max) this->cargo_filter = _cargo_mask;

		for (uint i = 0; i < 5; i++) {
			if (HasBit(this->facilities, i)) this->LowerWidget(i + SLW_TRAIN);
		}
		this->SetWidgetLoweredState(SLW_FACILALL, this->facilities == (FACIL_TRAIN | FACIL_TRUCK_STOP | FACIL_BUS_STOP | FACIL_AIRPORT | FACIL_DOCK));
		this->SetWidgetLoweredState(SLW_CARGOALL, this->cargo_filter == _cargo_mask && this->include_empty);
		this->SetWidgetLoweredState(SLW_NOCARGOWAITING, this->include_empty);

		this->stations.SetListing(this->last_sorting);
		this->stations.SetSortFuncs(this->sorter_funcs);
		this->stations.ForceRebuild();
		this->stations.NeedResort();
		this->SortStationsList();

		this->widget[SLW_SORTDROPBTN].data = this->sorter_names[this->stations.SortType()];

		this->FindWindowPlacementAndResize(desc);
	}

	~CompanyStationsWindow()
	{
		this->last_sorting = this->stations.GetListing();
	}

	virtual void OnPaint()
	{
		const Owner owner = (Owner)this->window_number;

		this->BuildStationsList(owner);
		this->SortStationsList();

		/* draw widgets, with company's name in the caption */
		SetDParam(0, owner);
		SetDParam(1, this->vscroll.GetCount());

		this->DrawWidgets();

		/* draw arrow pointing up/down for ascending/descending sorting */
		this->DrawSortButtonState(SLW_SORTBY, this->stations.IsDescSortOrder() ? SBS_DOWN : SBS_UP);

		int cg_ofst;
		int x = 89;
		int y = 14;
		int xb = 2; ///< offset from left of widget

		uint i = 0;
		const CargoSpec *cs;
		FOR_ALL_CARGOSPECS(cs) {
			cg_ofst = HasBit(this->cargo_filter, cs->Index()) ? 2 : 1;
			GfxFillRect(x + cg_ofst, y + cg_ofst, x + cg_ofst + 10 , y + cg_ofst + 7, cs->rating_colour);
			DrawString(x + cg_ofst, x + 12 + cg_ofst, y + cg_ofst, cs->abbrev, TC_BLACK, SA_CENTER);
			x += 14;
			i++;
		}

		cg_ofst = this->IsWidgetLowered(SLW_NOCARGOWAITING) ? 2 : 1;
		DrawString(x + cg_ofst, x + cg_ofst + 12, y + cg_ofst, STR_ABBREV_NONE, TC_BLACK, SA_CENTER);
		x += 14;
		cg_ofst = this->IsWidgetLowered(SLW_CARGOALL) ? 2 : 1;
		DrawString(x + cg_ofst, x + cg_ofst + 12, y + cg_ofst, STR_ABBREV_ALL, TC_BLACK, SA_CENTER);

		cg_ofst = this->IsWidgetLowered(SLW_FACILALL) ? 2 : 1;
		DrawString(71 + cg_ofst, 71 + cg_ofst + 12, y + cg_ofst, STR_ABBREV_ALL, TC_BLACK);

		if (this->vscroll.GetCount() == 0) { // company has no stations
			DrawString(xb, this->width, 40, STR_STATION_LIST_NONE);
			return;
		}

		int max = min(this->vscroll.GetPosition() + this->vscroll.GetCapacity(), this->stations.Length());
		y = 40; // start of the list-widget

		for (int i = this->vscroll.GetPosition(); i < max; ++i) { // do until max number of stations of owner
			const Station *st = this->stations[i];
			int x;

			assert(st->xy != INVALID_TILE);

			/* Do not do the complex check HasStationInUse here, it may be even false
			 * when the order had been removed and the station list hasn't been removed yet */
			assert(st->owner == owner || st->owner == OWNER_NONE);

			SetDParam(0, st->index);
			SetDParam(1, st->facilities);
			x = DrawString(xb, this->widget[SLW_LIST].right, y, STR_STATION_LIST_STATION) + 5;

			/* show cargo waiting and station ratings */
			for (CargoID j = 0; j < NUM_CARGO; j++) {
				if (!st->goods[j].cargo.Empty()) {
					StationsWndShowStationRating(x, this->widget[SLW_LIST].right, y, j, st->goods[j].cargo.Count(), st->goods[j].rating);
					x += 20;
				}
			}
			y += 10;
		}
	}

	virtual void OnClick(Point pt, int widget)
	{
		switch (widget) {
			case SLW_LIST: {
				uint32 id_v = (pt.y - 41) / 10;

				if (id_v >= this->vscroll.GetCapacity()) return; // click out of bounds

				id_v += this->vscroll.GetPosition();

				if (id_v >= this->stations.Length()) return; // click out of list bound

				const Station *st = this->stations[id_v];
				/* do not check HasStationInUse - it is slow and may be invalid */
				assert(st->owner == (Owner)this->window_number || st->owner == OWNER_NONE);

				if (_ctrl_pressed) {
					ShowExtraViewPortWindow(st->xy);
				} else {
					ScrollMainWindowToTile(st->xy);
				}
				break;
			}

			case SLW_TRAIN:
			case SLW_TRUCK:
			case SLW_BUS:
			case SLW_AIRPLANE:
			case SLW_SHIP:
				if (_ctrl_pressed) {
					ToggleBit(this->facilities, widget - SLW_TRAIN);
					this->ToggleWidgetLoweredState(widget);
				} else {
					uint i;
					FOR_EACH_SET_BIT(i, this->facilities) {
						this->RaiseWidget(i + SLW_TRAIN);
					}
					SetBit(this->facilities, widget - SLW_TRAIN);
					this->LowerWidget(widget);
				}
				this->SetWidgetLoweredState(SLW_FACILALL, this->facilities == (FACIL_TRAIN | FACIL_TRUCK_STOP | FACIL_BUS_STOP | FACIL_AIRPORT | FACIL_DOCK));
				this->stations.ForceRebuild();
				this->SetDirty();
				break;

			case SLW_FACILALL:
				for (uint i = 0; i < 5; i++) {
					this->LowerWidget(i + SLW_TRAIN);
				}
				this->LowerWidget(SLW_FACILALL);

				this->facilities = FACIL_TRAIN | FACIL_TRUCK_STOP | FACIL_BUS_STOP | FACIL_AIRPORT | FACIL_DOCK;
				this->stations.ForceRebuild();
				this->SetDirty();
				break;

			case SLW_CARGOALL: {
				uint i = 0;
				const CargoSpec *cs;
				FOR_ALL_CARGOSPECS(cs) {
					this->LowerWidget(i + SLW_CARGOSTART);
					i++;
				}
				this->LowerWidget(SLW_NOCARGOWAITING);
				this->LowerWidget(SLW_CARGOALL);

				this->cargo_filter = _cargo_mask;
				this->include_empty = true;
				this->stations.ForceRebuild();
				this->SetDirty();
				break;
			}

			case SLW_SORTBY: // flip sorting method asc/desc
				this->stations.ToggleSortOrder();
				this->flags4 |= WF_TIMEOUT_BEGIN;
				this->LowerWidget(SLW_SORTBY);
				this->SetDirty();
				break;

			case SLW_SORTDROPBTN: // select sorting criteria dropdown menu
				ShowDropDownMenu(this, this->sorter_names, this->stations.SortType(), SLW_SORTDROPBTN, 0, 0);
				break;

			case SLW_NOCARGOWAITING:
				if (_ctrl_pressed) {
					this->include_empty = !this->include_empty;
					this->ToggleWidgetLoweredState(SLW_NOCARGOWAITING);
				} else {
					for (uint i = SLW_CARGOSTART; i < this->widget_count; i++) {
						this->RaiseWidget(i);
					}

					this->cargo_filter = 0;
					this->include_empty = true;

					this->LowerWidget(SLW_NOCARGOWAITING);
				}
				this->SetWidgetLoweredState(SLW_CARGOALL, this->cargo_filter == _cargo_mask && this->include_empty);
				this->stations.ForceRebuild();
				this->SetDirty();
				break;

			default:
				if (widget >= SLW_CARGOSTART) { // change cargo_filter
					/* Determine the selected cargo type */
					int i = 0;
					const CargoSpec *cs;
					FOR_ALL_CARGOSPECS(cs) {
						if (widget - SLW_CARGOSTART == i) break;
						i++;
					}

					if (_ctrl_pressed) {
						ToggleBit(this->cargo_filter, cs->Index());
						this->ToggleWidgetLoweredState(widget);
					} else {
						for (uint i = SLW_CARGOSTART; i < this->widget_count; i++) {
							this->RaiseWidget(i);
						}
						this->RaiseWidget(SLW_NOCARGOWAITING);

						this->cargo_filter = 0;
						this->include_empty = false;

						SetBit(this->cargo_filter, cs->Index());
						this->LowerWidget(widget);
					}
					this->SetWidgetLoweredState(SLW_CARGOALL, this->cargo_filter == _cargo_mask && this->include_empty);
					this->stations.ForceRebuild();
					this->SetDirty();
				}
				break;
		}
	}

	virtual void OnDropdownSelect(int widget, int index)
	{
		if (this->stations.SortType() != index) {
			this->stations.SetSortType(index);

			/* Display the current sort variant */
			this->widget[SLW_SORTDROPBTN].data = this->sorter_names[this->stations.SortType()];

			this->SetDirty();
		}
	}

	virtual void OnTick()
	{
		if (_pause_mode != PM_UNPAUSED) return;
		if (this->stations.NeedResort()) {
			DEBUG(misc, 3, "Periodic rebuild station list company %d", this->window_number);
			this->SetDirty();
		}
	}

	virtual void OnTimeout()
	{
		this->RaiseWidget(SLW_SORTBY);
		this->SetDirty();
	}

	virtual void OnResize(Point delta)
	{
		this->vscroll.UpdateCapacity(delta.y / 10);
	}

	virtual void OnInvalidateData(int data)
	{
		if (data == 0) {
			this->stations.ForceRebuild();
		} else {
			this->stations.ForceResort();
		}
	}
};

Listing CompanyStationsWindow::last_sorting = {false, 0};
byte CompanyStationsWindow::facilities = FACIL_TRAIN | FACIL_TRUCK_STOP | FACIL_BUS_STOP | FACIL_AIRPORT | FACIL_DOCK;
bool CompanyStationsWindow::include_empty = true;
const uint32 CompanyStationsWindow::cargo_filter_max = UINT32_MAX;
uint32 CompanyStationsWindow::cargo_filter = UINT32_MAX;
const Station *CompanyStationsWindow::last_station = NULL;

/* Availible station sorting functions */
GUIStationList::SortFunction * const CompanyStationsWindow::sorter_funcs[] = {
	&StationNameSorter,
	&StationTypeSorter,
	&StationWaitingSorter,
	&StationRatingMaxSorter,
	&StationRatingMinSorter
};

/* Names of the sorting functions */
const StringID CompanyStationsWindow::sorter_names[] = {
	STR_SORT_BY_NAME,
	STR_SORT_BY_FACILITY,
	STR_SORT_BY_WAITING,
	STR_SORT_BY_RATING_MAX,
	STR_SORT_BY_RATING_MIN,
	INVALID_STRING_ID
};


static const Widget _company_stations_widgets[] = {
{   WWT_CLOSEBOX,   RESIZE_NONE,  COLOUR_GREY,     0,    10,     0,    13, STR_BLACK_CROSS,   STR_TOOLTIP_CLOSE_WINDOW},         // SLW_CLOSEBOX
{    WWT_CAPTION,  RESIZE_RIGHT,  COLOUR_GREY,    11,   345,     0,    13, STR_STATION_LIST_CAPTION, STR_TOOLTIP_WINDOW_TITLE_DRAG_THIS},  // SLW_CAPTION
{  WWT_STICKYBOX,     RESIZE_LR,  COLOUR_GREY,   346,   357,     0,    13, 0x0,               STR_TOOLTIP_STICKY},                // SLW_STICKY
{      WWT_PANEL,     RESIZE_RB,  COLOUR_GREY,     0,   345,    37,   161, 0x0,               STR_STATION_LIST_TOOLTIP},         // SLW_LIST
{  WWT_SCROLLBAR,    RESIZE_LRB,  COLOUR_GREY,   346,   357,    37,   149, 0x0,               STR_TOOLTIP_VSCROLL_BAR_SCROLLS_LIST}, // SLW_SCROLLBAR
{  WWT_RESIZEBOX,   RESIZE_LRTB,  COLOUR_GREY,   346,   357,   150,   161, 0x0,               STR_TOOLTIP_RESIZE},                // SLW_RESIZE

{    WWT_TEXTBTN,   RESIZE_NONE,  COLOUR_GREY,     0,    13,    14,    24, STR_TRAIN,         STR_STATION_LIST_USE_CTRL_TO_SELECT_MORE},      // SLW_TRAIN
{    WWT_TEXTBTN,   RESIZE_NONE,  COLOUR_GREY,    14,    27,    14,    24, STR_LORRY,         STR_STATION_LIST_USE_CTRL_TO_SELECT_MORE},      // SLW_TRUCK
{    WWT_TEXTBTN,   RESIZE_NONE,  COLOUR_GREY,    28,    41,    14,    24, STR_BUS,           STR_STATION_LIST_USE_CTRL_TO_SELECT_MORE},      // SLW_BUS
{    WWT_TEXTBTN,   RESIZE_NONE,  COLOUR_GREY,    42,    55,    14,    24, STR_PLANE,         STR_STATION_LIST_USE_CTRL_TO_SELECT_MORE},      // SLW_AIRPLANE
{    WWT_TEXTBTN,   RESIZE_NONE,  COLOUR_GREY,    56,    69,    14,    24, STR_SHIP,          STR_STATION_LIST_USE_CTRL_TO_SELECT_MORE},      // SLW_SHIP
{      WWT_PANEL,   RESIZE_NONE,  COLOUR_GREY,    70,    83,    14,    24, 0x0,               STR_STATION_LIST_SELECT_ALL_FACILITIES},        // SLW_FACILALL

{      WWT_PANEL,   RESIZE_NONE,  COLOUR_GREY,    84,    88,    14,    24, 0x0,               STR_NULL},                         // SLW_PAN_BETWEEN
{      WWT_PANEL,   RESIZE_NONE,  COLOUR_GREY,    89,   102,    14,    24, 0x0,               STR_STATION_LIST_NO_WAITING_CARGO},             // SLW_NOCARGOWAITING
{      WWT_PANEL,   RESIZE_NONE,  COLOUR_GREY,   103,   116,    14,    24, 0x0,               STR_STATION_LIST_SELECT_ALL_TYPES},             // SLW_CARGOALL
{      WWT_PANEL,  RESIZE_RIGHT,  COLOUR_GREY,   117,   357,    14,    24, 0x0,               STR_NULL},                         // SLW_PAN_RIGHT

{    WWT_TEXTBTN,   RESIZE_NONE,  COLOUR_GREY,     0,    80,    25,    36, STR_BUTTON_SORT_BY,       STR_TOOLTIP_SORT_ORDER},               // SLW_SORTBY
{   WWT_DROPDOWN,   RESIZE_NONE,  COLOUR_GREY,    81,   243,    25,    36, 0x0,               STR_TOOLTIP_SORT_CRITERIAP},            // SLW_SORTDROPBTN
{      WWT_PANEL,  RESIZE_RIGHT,  COLOUR_GREY,   244,   357,    25,    36, 0x0,               STR_NULL},                         // SLW_PAN_SORT_RIGHT
{   WIDGETS_END},
};

static const NWidgetPart _nested_company_stations_widgets[] = {
	NWidget(NWID_HORIZONTAL),
		NWidget(WWT_CLOSEBOX, COLOUR_GREY, SLW_CLOSEBOX),
		NWidget(WWT_CAPTION, COLOUR_GREY, SLW_CAPTION), SetDataTip(STR_STATION_LIST_CAPTION, STR_TOOLTIP_WINDOW_TITLE_DRAG_THIS),
		NWidget(WWT_STICKYBOX, COLOUR_GREY, SLW_STICKY),
	EndContainer(),
	NWidget(NWID_HORIZONTAL),
		NWidget(WWT_TEXTBTN, COLOUR_GREY, SLW_TRAIN), SetMinimalSize(14, 11), SetDataTip(STR_TRAIN, STR_STATION_LIST_USE_CTRL_TO_SELECT_MORE),
		NWidget(WWT_TEXTBTN, COLOUR_GREY, SLW_TRUCK), SetMinimalSize(14, 11), SetDataTip(STR_LORRY, STR_STATION_LIST_USE_CTRL_TO_SELECT_MORE),
		NWidget(WWT_TEXTBTN, COLOUR_GREY, SLW_BUS), SetMinimalSize(14, 11), SetDataTip(STR_BUS, STR_STATION_LIST_USE_CTRL_TO_SELECT_MORE),
		NWidget(WWT_TEXTBTN, COLOUR_GREY, SLW_AIRPLANE), SetMinimalSize(14, 11), SetDataTip(STR_PLANE, STR_STATION_LIST_USE_CTRL_TO_SELECT_MORE),
		NWidget(WWT_TEXTBTN, COLOUR_GREY, SLW_SHIP), SetMinimalSize(14, 11), SetDataTip(STR_SHIP, STR_STATION_LIST_USE_CTRL_TO_SELECT_MORE),
		NWidget(WWT_PANEL, COLOUR_GREY, SLW_FACILALL), SetMinimalSize(14, 11), SetDataTip(0x0, STR_STATION_LIST_SELECT_ALL_FACILITIES), SetFill(false, false), EndContainer(),
		NWidget(WWT_PANEL, COLOUR_GREY, SLW_PAN_BETWEEN), SetMinimalSize(5, 11), SetDataTip(0x0, STR_NULL), SetFill(false, false), EndContainer(),
		NWidget(WWT_PANEL, COLOUR_GREY, SLW_NOCARGOWAITING), SetMinimalSize(14, 11), SetDataTip(0x0, STR_STATION_LIST_NO_WAITING_CARGO), SetFill(false, false), EndContainer(),
		NWidget(WWT_PANEL, COLOUR_GREY, SLW_CARGOALL), SetMinimalSize(14, 11), SetDataTip(0x0, STR_STATION_LIST_SELECT_ALL_TYPES), SetFill(false, false), EndContainer(),
		NWidget(WWT_PANEL, COLOUR_GREY, SLW_PAN_RIGHT), SetDataTip(0x0, STR_NULL), SetResize(1, 0), SetFill(true, true), EndContainer(),
	EndContainer(),
	NWidget(NWID_HORIZONTAL),
		NWidget(WWT_TEXTBTN, COLOUR_GREY, SLW_SORTBY), SetMinimalSize(81, 12), SetDataTip(STR_BUTTON_SORT_BY, STR_TOOLTIP_SORT_ORDER),
		NWidget(WWT_DROPDOWN, COLOUR_GREY, SLW_SORTDROPBTN), SetMinimalSize(163, 12), SetDataTip(0x0, STR_TOOLTIP_SORT_CRITERIAP),
		NWidget(WWT_PANEL, COLOUR_GREY, SLW_PAN_SORT_RIGHT), SetDataTip(0x0, STR_NULL), SetResize(1, 0), SetFill(true, true), EndContainer(),
	EndContainer(),
	NWidget(NWID_HORIZONTAL),
		NWidget(WWT_PANEL, COLOUR_GREY, SLW_LIST), SetMinimalSize(346, 125), SetResize(1, 10), SetDataTip(0x0, STR_STATION_LIST_TOOLTIP), EndContainer(),
		NWidget(NWID_VERTICAL),
			NWidget(WWT_SCROLLBAR, COLOUR_GREY, SLW_SCROLLBAR),
			NWidget(WWT_RESIZEBOX, COLOUR_GREY, SLW_RESIZE),
		EndContainer(),
	EndContainer(),
};

static const WindowDesc _company_stations_desc(
	WDP_AUTO, WDP_AUTO, 358, 162, 358, 162,
	WC_STATION_LIST, WC_NONE,
	WDF_STD_TOOLTIPS | WDF_STD_BTN | WDF_DEF_WIDGET | WDF_STICKY_BUTTON | WDF_RESIZABLE,
	_company_stations_widgets, _nested_company_stations_widgets, lengthof(_nested_company_stations_widgets)
);

/**
 * Opens window with list of company's stations
 *
 * @param company whose stations' list show
 */
void ShowCompanyStations(CompanyID company)
{
	if (!Company::IsValidID(company)) return;

	AllocateWindowDescFront<CompanyStationsWindow>(&_company_stations_desc, company);
}

static const Widget _station_view_widgets[] = {
{   WWT_CLOSEBOX,   RESIZE_NONE,  COLOUR_GREY,     0,    10,     0,    13, STR_BLACK_CROSS,                 STR_TOOLTIP_CLOSE_WINDOW},             // SVW_CLOSEBOX
{    WWT_CAPTION,  RESIZE_RIGHT,  COLOUR_GREY,    11,   236,     0,    13, STR_STATION_VIEW_CAPTION,        STR_TOOLTIP_WINDOW_TITLE_DRAG_THIS},
{  WWT_STICKYBOX,     RESIZE_LR,  COLOUR_GREY,   237,   248,     0,    13, 0x0,                             STR_TOOLTIP_STICKY},
{    WWT_TEXTBTN,   RESIZE_NONE,  COLOUR_GREY,     0,    80,    14,    25, STR_BUTTON_SORT_BY,              STR_TOOLTIP_SORT_ORDER},               // SVW_SORT_ORDER
{    WWT_TEXTBTN,  RESIZE_RIGHT,  COLOUR_GREY,    81,   248,    14,    25, 0x0,                             STR_TOOLTIP_SORT_CRITERIAP},           // SVW_SORT_BY
{   WWT_DROPDOWN,   RESIZE_NONE,  COLOUR_GREY,     0,    80,    26,    37, STR_STATION_VIEW_WAITING,        STR_STATION_VIEW_TOGGLE_CARGO_VIEW},   // SVW_MODE
{   WWT_DROPDOWN,  RESIZE_RIGHT,  COLOUR_GREY,    81,   248,    26,    37, 0x0,                             STR_TOOLTIP_GROUP_ORDER},              // SVW_GROUP_BY
{      WWT_PANEL,     RESIZE_RB,  COLOUR_GREY,     0,   236,    38,    81, 0x0,                             STR_NULL},                             // SVW_WAITING
{  WWT_SCROLLBAR,    RESIZE_LRB,  COLOUR_GREY,   237,   248,    38,    81, 0x0,                             STR_TOOLTIP_VSCROLL_BAR_SCROLLS_LIST},
{      WWT_PANEL,    RESIZE_RTB,  COLOUR_GREY,     0,   248,    82,   104, 0x0,                             STR_NULL},                             // SVW_ACCEPTLIST / SVW_RATINGLIST
{ WWT_PUSHTXTBTN,     RESIZE_TB,  COLOUR_GREY,     0,    59,   105,   116, STR_BUTTON_LOCATION,             STR_STATION_VIEW_CENTER_TOOLTIP},      // SVW_LOCATION
{ WWT_PUSHTXTBTN,     RESIZE_TB,  COLOUR_GREY,    60,   120,   105,   116, STR_STATION_VIEW_ACCEPTS_BUTTON, STR_STATION_VIEW_ACCEPTS_TOOLTIP},     // SVW_RATINGS / SVW_ACCEPTS
{ WWT_PUSHTXTBTN,    RESIZE_RTB,  COLOUR_GREY,   121,   180,   105,   116, STR_BUTTON_RENAME,               STR_STATION_VIEW_RENAME_TOOLTIP},      // SVW_RENAME
{ WWT_PUSHTXTBTN,   RESIZE_LRTB,  COLOUR_GREY,   181,   194,   105,   116, STR_TRAIN,                       STR_STATION_VIEW_SCHEDULED_TRAINS_TOOLTIP},            // SVW_TRAINS
{ WWT_PUSHTXTBTN,   RESIZE_LRTB,  COLOUR_GREY,   195,   208,   105,   116, STR_LORRY,                       STR_STATION_VIEW_SCHEDULED_ROAD_VEHICLES_TOOLTIP},     // SVW_ROADVEHS
{ WWT_PUSHTXTBTN,   RESIZE_LRTB,  COLOUR_GREY,   209,   222,   105,   116, STR_PLANE,                       STR_STATION_VIEW_SCHEDULED_AIRCRAFT_TOOLTIP},          // SVW_PLANES
{ WWT_PUSHTXTBTN,   RESIZE_LRTB,  COLOUR_GREY,   223,   236,   105,   116, STR_SHIP,                        STR_STATION_VIEW_SCHEDULED_SHIPS_TOOLTIP},             // SVW_SHIPS
{  WWT_RESIZEBOX,   RESIZE_LRTB,  COLOUR_GREY,   237,   248,   105,   116, 0x0,                             STR_TOOLTIP_RESIZE},
{   WIDGETS_END},
};

static const NWidgetPart _nested_station_view_widgets[] = {
	NWidget(NWID_HORIZONTAL),
		NWidget(WWT_CLOSEBOX, COLOUR_GREY, SVW_CLOSEBOX),
		NWidget(WWT_CAPTION, COLOUR_GREY, SVW_CAPTION), SetDataTip(STR_STATION_VIEW_CAPTION, STR_TOOLTIP_WINDOW_TITLE_DRAG_THIS),
		NWidget(WWT_STICKYBOX, COLOUR_GREY, SVW_STICKYBOX),
	EndContainer(),
	NWidget(NWID_HORIZONTAL),
		NWidget(WWT_TEXTBTN, COLOUR_GREY, SVW_SORT_ORDER), SetMinimalSize(81, 12), SetDataTip(STR_BUTTON_SORT_BY, STR_TOOLTIP_SORT_ORDER),
		NWidget(WWT_TEXTBTN, COLOUR_GREY, SVW_SORT_BY), SetMinimalSize(168, 12), SetResize(1, 0), SetDataTip(0x0, STR_TOOLTIP_SORT_CRITERIAP),
	EndContainer(),
	NWidget(NWID_HORIZONTAL),
		NWidget(WWT_DROPDOWN, COLOUR_GREY, SVW_MODE), SetMinimalSize(81, 12), SetDataTip(STR_STATION_VIEW_WAITING, STR_STATION_VIEW_TOGGLE_CARGO_VIEW),
		NWidget(WWT_DROPDOWN, COLOUR_GREY, SVW_GROUP_BY), SetMinimalSize(168, 12), SetResize(1, 0), SetDataTip(0x0, STR_TOOLTIP_GROUP_ORDER),
	EndContainer(),
	NWidget(NWID_HORIZONTAL),
		NWidget(WWT_PANEL, COLOUR_GREY, SVW_WAITING), SetMinimalSize(237, 44), SetResize(1, 10), EndContainer(),
		NWidget(WWT_SCROLLBAR, COLOUR_GREY, SVW_SCROLLBAR),
	EndContainer(),
	NWidget(WWT_PANEL, COLOUR_GREY, SVW_ACCEPTLIST), SetMinimalSize(249, 23), SetResize(1, 0), EndContainer(),
	NWidget(NWID_HORIZONTAL),
		NWidget(WWT_PUSHTXTBTN, COLOUR_GREY, SVW_LOCATION), SetMinimalSize(60, 12), SetDataTip(STR_BUTTON_LOCATION, STR_STATION_VIEW_CENTER_TOOLTIP),
		NWidget(WWT_PUSHTXTBTN, COLOUR_GREY, SVW_ACCEPTS), SetMinimalSize(61, 12), SetDataTip(STR_STATION_VIEW_ACCEPTS_BUTTON, STR_STATION_VIEW_ACCEPTS_TOOLTIP),
		NWidget(WWT_PUSHTXTBTN, COLOUR_GREY, SVW_RENAME), SetMinimalSize(60, 12), SetResize(1, 0), SetDataTip(STR_BUTTON_RENAME, STR_STATION_VIEW_RENAME_TOOLTIP),
		NWidget(WWT_PUSHTXTBTN, COLOUR_GREY, SVW_TRAINS), SetMinimalSize(14, 12), SetDataTip(STR_TRAIN, STR_STATION_VIEW_SCHEDULED_TRAINS_TOOLTIP),
		NWidget(WWT_PUSHTXTBTN, COLOUR_GREY, SVW_ROADVEHS), SetMinimalSize(14, 12), SetDataTip(STR_LORRY, STR_STATION_VIEW_SCHEDULED_ROAD_VEHICLES_TOOLTIP),
		NWidget(WWT_PUSHTXTBTN, COLOUR_GREY, SVW_PLANES),  SetMinimalSize(14, 12), SetDataTip(STR_PLANE, STR_STATION_VIEW_SCHEDULED_AIRCRAFT_TOOLTIP),
		NWidget(WWT_PUSHTXTBTN, COLOUR_GREY, SVW_SHIPS), SetMinimalSize(14, 12), SetDataTip(STR_SHIP, STR_STATION_VIEW_SCHEDULED_SHIPS_TOOLTIP),
		NWidget(WWT_RESIZEBOX, COLOUR_GREY, SVW_RESIZE),
	EndContainer(),
};

SpriteID GetCargoSprite(CargoID i)
{
	const CargoSpec *cs = CargoSpec::Get(i);
	SpriteID sprite;

	if (cs->sprite == 0xFFFF) {
		/* A value of 0xFFFF indicates we should draw a custom icon */
		sprite = GetCustomCargoSprite(cs);
	} else {
		sprite = cs->sprite;
	}

	if (sprite == 0) sprite = SPR_CARGO_GOODS;

	return sprite;
}

/**
 * Draws icons of waiting cargo in the StationView window
 *
 * @param i type of cargo
 * @param waiting number of waiting units
 * @param x x on-screen coordinate where to start with drawing icons
 * @param y y coordinate
 * @param width the width of the view
 */
static void DrawCargoIcons(CargoID i, uint waiting, int x, int y, uint width)
{
	uint num = min((waiting + 5) / 10, width / 10); // maximum is width / 10 icons so it won't overflow
	if (num == 0) return;

	SpriteID sprite = GetCargoSprite(i);

	do {
		DrawSprite(sprite, PAL_NONE, x, y);
		x += 10;
	} while (--num);
}

CargoDataEntry::CargoDataEntry() :
	parent(NULL),
	station(INVALID_STATION),
	size(0),
	count(0),
	subentries(new CargoDataSet(CargoSorter(ST_CARGO_ID)))
{}

CargoDataEntry::CargoDataEntry(CargoID car, uint c, CargoDataEntry * p) :
	parent(p),
	cargo(car),
	size(0),
	count(c),
	subentries(new CargoDataSet)
{}

CargoDataEntry::CargoDataEntry(StationID st, uint c, CargoDataEntry * p) :
	parent(p),
	station(st),
	size(0),
	count(c),
	subentries(new CargoDataSet)
{}

CargoDataEntry::CargoDataEntry(StationID st) :
	parent(NULL),
	station(st),
	size(0),
	count(0),
	subentries(NULL)
{}

CargoDataEntry::CargoDataEntry(CargoID ca) :
	parent(NULL),
	cargo(ca),
	size(0),
	count(0),
	subentries(NULL)
{}

CargoDataEntry::~CargoDataEntry() {
	this->Clear();
	delete subentries;
}

void CargoDataEntry::Clear() {
	if (subentries != NULL) {
		for (CargoDataSet::iterator i = subentries->begin(); i != subentries->end(); ++i) {
			assert(*i != this);
			delete *i;
		}
		subentries->clear();
	}
	if (parent != NULL) {
		parent->count -= this->count;
	}
	this->count = 0;
	this->size = 0;
}

void CargoDataEntry::Remove(CargoDataEntry * comp) {
	CargoDataSet::iterator i = subentries->find(comp);
	if (i != subentries->end()) {
		delete(*i);
		subentries->erase(i);
	}
}

template<class ID>
CargoDataEntry * CargoDataEntry::InsertOrRetrieve(ID s) {
	CargoDataEntry tmp(s);
	CargoDataSet::iterator i = subentries->find(&tmp);
	if (i == subentries->end()) {
		IncrementSize();
		return *(subentries->insert(new CargoDataEntry(s, 0, this)).first);
	} else {
		CargoDataEntry * ret = *i;
		assert(subentries->value_comp().GetSortType() != ST_COUNT);
		return ret;
	}
}

void CargoDataEntry::Update(uint count) {
	this->count += count;
	if (parent != NULL) {
		parent->Update(count);
	}
}

void CargoDataEntry::IncrementSize() {
	 ++size;
	 if (parent != NULL) parent->IncrementSize();
}

void CargoDataEntry::Resort(CargoSortType type, SortOrder order) {
	CargoDataSet * new_subs = new CargoDataSet(subentries->begin(), subentries->end(), CargoSorter(type, order));
	delete subentries;
	subentries = new_subs;
}

CargoDataEntry * CargoDataEntry::Retrieve(CargoDataSet::iterator i) const {
	if (i == subentries->end()) {
		return NULL;
	} else {
		assert(subentries->value_comp().GetSortType() != ST_COUNT);
		return *i;
	}
}

bool CargoSorter::operator()(const CargoDataEntry * cd1, const CargoDataEntry * cd2) const {
	switch (type) {
	case ST_STATION_ID:
		return SortId<StationID>(cd1->GetStation(), cd2->GetStation());
		break;
	case ST_CARGO_ID:
		return SortId<CargoID>(cd1->GetCargo(), cd2->GetCargo());
		break;
	case ST_COUNT:
		return SortCount(cd1, cd2);
		break;
	case ST_STATION_STRING:
		return SortStation(cd1->GetStation(), cd2->GetStation());
		break;
	default:
		NOT_REACHED();
	}
	return false;
}

template<class ID>
bool CargoSorter::SortId(ID st1, ID st2) const {
	if (order == SO_ASCENDING) {
		return st1 < st2;
	} else {
		return st2 < st1;
	}
}

bool CargoSorter::SortCount(const CargoDataEntry *cd1, const CargoDataEntry *cd2) const {
	uint c1 = cd1->GetCount();
	uint c2 = cd2->GetCount();
	if (c1 == c2) {
		return SortStation(cd1->GetStation(), cd2->GetStation());
	} else if (order == SO_ASCENDING) {
		return c1 < c2;
	} else {
		return c2 < c1;
	}
}

bool CargoSorter::SortStation(StationID st1, StationID st2) const {
	static char buf1[64];
	static char buf2[64];

	if (!Station::IsValidID(st1)) {
		if (!Station::IsValidID(st2)) {
			return SortId(st1, st2);
		} else {
			return order == SO_ASCENDING;
		}
	} else if (!Station::IsValidID(st2)) {
		return order == SO_DESCENDING;
	}

	SetDParam(0, st1);
	GetString(buf1, STR_STATION_NAME, lastof(buf1));
	SetDParam(0, st2);
	GetString(buf2, STR_STATION_NAME, lastof(buf2));

	int res = strcmp(buf1, buf2);
	if (res == 0) {
		return SortId(st1, st2);
	} else if (res < 0) {
		return order == SO_ASCENDING;
	} else {
		return order == SO_DESCENDING;
	}
}

/**
 * The StationView window
 */
struct StationViewWindow : public Window {
	struct RowDisplay {
		RowDisplay(CargoDataEntry * f, StationID n) : filter(f), next_station(n) {}
		RowDisplay(CargoDataEntry * f, CargoID n) : filter(f), next_cargo(n) {}
		CargoDataEntry * filter;
		union {
			StationID next_station;
			CargoID next_cargo;
		};
	};

	typedef std::vector<RowDisplay> CargoDataVector;

	static const int _spacing_side = 2;
	static const int _spacing_symbol = 10;
	static const int _spacing_column = 10;
	static const int _spacing_row = 10;
	static const int _spacing_icons = 4;
	static const int _spacing_top = 30;
	static const int _num_columns = 4;

	enum Invalidation {
		INV_FLOWS = 0x100,
		INV_CARGO = 0x200
	};

	enum Grouping {
		GR_SOURCE,
		GR_NEXT,
		GR_DESTINATION,
		GR_CARGO,
	};

	enum Mode {
		WAITING,
		PLANNED,
		SENT
	};

	static const StringID _sort_names[];
	static const StringID _group_names[];
	static const StringID _mode_names[];

	CargoSortType sortings[_num_columns];
	SortOrder sort_orders[_num_columns];

	int scroll_to_row;
	int grouping_index;
	Mode current_mode;
	Grouping groupings[_num_columns];

	CargoDataEntry expanded_rows;
	CargoDataEntry cached_destinations;
	CargoDataVector displayed_rows;

	StationViewWindow(const WindowDesc *desc, WindowNumber window_number) :
		Window(desc, window_number), scroll_to_row(INT_MAX), grouping_index(0), current_mode(WAITING)
	{
		this->groupings[0] = GR_CARGO;
		this->sortings[0] = ST_AS_GROUPING;
		SelectGroupBy(_settings_client.gui.station_gui_group_order);
		SelectSortBy((CargoSortType)_settings_client.gui.station_gui_sort_by);
		sort_orders[0] = SO_ASCENDING;
		SelectSortOrder((SortOrder)_settings_client.gui.station_gui_sort_order);
		SelectMode(WAITING);
		Owner owner = Station::Get(window_number)->owner;
		if (owner != OWNER_NONE) this->owner = owner;
		this->vscroll.SetCapacity(4);
		this->resize.step_height = 10;
		this->FindWindowPlacementAndResize(desc);
	}

	~StationViewWindow()
	{
		WindowNumber wno =
			(this->window_number << 16) | VLW_STATION_LIST | Station::Get(this->window_number)->owner;

		DeleteWindowById(WC_TRAINS_LIST, wno | (VEH_TRAIN << 11), false);
		DeleteWindowById(WC_ROADVEH_LIST, wno | (VEH_ROAD << 11), false);
		DeleteWindowById(WC_SHIPS_LIST, wno | (VEH_SHIP << 11), false);
		DeleteWindowById(WC_AIRCRAFT_LIST, wno | (VEH_AIRCRAFT << 11), false);
	}

	void ShowCargo(CargoDataEntry * data, CargoID cargo, StationID source, StationID next, StationID dest, uint count) {
		if (count == 0) return;
		const CargoDataEntry * expand = &expanded_rows;
		for (int i = 0; i < _num_columns && expand != NULL; ++i) {
			switch (groupings[i]) {
			case GR_CARGO:
				assert(i == 0);
				data = data->InsertOrRetrieve(cargo);
				expand = expand->Retrieve(cargo);
				break;
			case GR_SOURCE:
				data = data->InsertOrRetrieve(source);
				expand = expand->Retrieve(source);
				break;
			case GR_NEXT:
				data = data->InsertOrRetrieve(next);
				expand = expand->Retrieve(next);
				break;
			case GR_DESTINATION:
				data = data->InsertOrRetrieve(dest);
				expand = expand->Retrieve(dest);
				break;
			}
		}
		data->Update(count);
	}

	void RecalcDestinations(CargoID i) {
		const Station *st = Station::Get(this->window_number);
		CargoDataEntry *cargo_entry = cached_destinations.InsertOrRetrieve(i);
		cargo_entry->Clear();

		const FlowStatMap & flows = st->goods[i].flows;
		for (FlowStatMap::const_iterator it = flows.begin(); it != flows.end(); ++it) {
			StationID from = it->first;
			CargoDataEntry *source_entry = cargo_entry->InsertOrRetrieve(from);
			const FlowStatSet & flow_set = it->second;
			for (FlowStatSet::const_iterator flow_it = flow_set.begin(); flow_it != flow_set.end(); ++flow_it) {
				const FlowStat & stat = *flow_it;
				CargoDataEntry * via_entry = source_entry->InsertOrRetrieve(stat.via);
				if (stat.via == this->window_number) {
					via_entry->InsertOrRetrieve(stat.via)->Update(stat.planned);
				} else {
					EstimateDestinations(i, from, stat.via, stat.planned, via_entry);
				}
			}
		}
	}

	void EstimateDestinations(CargoID cargo, StationID source, StationID next, uint count, CargoDataEntry *dest) {
		if (Station::IsValidID(next) && Station::IsValidID(source)) {
			CargoDataEntry tmp;
			FlowStatMap & flowmap = Station::Get(next)->goods[cargo].flows;
			FlowStatMap::iterator map_it = flowmap.find(source);
			if (map_it != flowmap.end()) {
				FlowStatSet & flows = map_it->second;
				for (FlowStatSet::iterator i = flows.begin(); i != flows.end(); ++i) {
					tmp.InsertOrRetrieve(i->via)->Update(i->planned);
				}
			}

			if (tmp.GetCount() == 0) {
				dest->InsertOrRetrieve(INVALID_STATION)->Update(count);
			} else {
<<<<<<< HEAD
				uint sum_estimated = 0;
				while(sum_estimated < count) {
					for(CargoDataSet::iterator i = tmp.Begin(); i != tmp.End() && sum_estimated < count; ++i) {
						CargoDataEntry *child = *i;
						uint estimate = DivideApprox(child->GetCount() * count, tmp.GetCount());
						if (estimate == 0) estimate = 1;

						sum_estimated += estimate;
						if (sum_estimated > count) {
							estimate -= sum_estimated - count;
							sum_estimated = count;
						}

						if (estimate > 0) {
							if (child->GetStation() == next) {
								dest->InsertOrRetrieve(next)->Update(estimate);
							} else {
								EstimateDestinations(cargo, source, child->GetStation(), estimate, dest);
=======
				/* Add an entry for total amount of cargo of this type waiting. */
				cargolist.push_back(CargoData(i, INVALID_STATION, st->goods[i].cargo.Count()));

				/* Set the row for this cargo entry for the expand/hide button */
				this->cargo_rows[i] = (uint16)cargolist.size();

				/* Add an entry for each distinct cargo source. */
				const StationCargoPacketMap *packets = st->goods[i].cargo.Packets();
				for (StationCargoPacketMap::const_iterator it = packets->begin(); it != packets->end(); it++) {
					const CargoPacket *cp = *it;
					if (cp->source != station_id) {
						bool added = false;

						/* Enable the expand/hide button for this cargo type */
						SetBit(transfers, i);

						/* Don't add cargo lines if not expanded */
						if (!HasBit(this->cargo, i)) break;

						/* Check if we already have this source in the list */
						for (CargoDataList::iterator jt = cargolist.begin(); jt != cargolist.end(); jt++) {
							CargoData *cd = &(*jt);
							if (cd->cargo == i && cd->source == cp->source) {
								cd->count += cp->Count();
								added = true;
								break;
>>>>>>> 5f5d66f1
							}
						}
					}

				}
			}
		} else {
			dest->InsertOrRetrieve(INVALID_STATION)->Update(count);
		}
	}

	void BuildFlowList(CargoID i, const FlowStatMap & flows, CargoDataEntry * cargo) {
		uint scale = _settings_game.economy.moving_average_length * _settings_game.economy.moving_average_unit;
		const CargoDataEntry *source_dest = cached_destinations.Retrieve(i);
		for (FlowStatMap::const_iterator it = flows.begin(); it != flows.end(); ++it) {
			StationID from = it->first;
			const CargoDataEntry *source_entry = source_dest->Retrieve(from);
			const FlowStatSet & flow_set = it->second;
			for (FlowStatSet::const_iterator flow_it = flow_set.begin(); flow_it != flow_set.end(); ++flow_it) {
				const FlowStat & stat = *flow_it;
				const CargoDataEntry *via_entry = source_entry->Retrieve(stat.via);
				for (CargoDataSet::iterator dest_it = via_entry->Begin(); dest_it != via_entry->End(); ++dest_it) {
					CargoDataEntry *dest_entry = *dest_it;
					uint val = dest_entry->GetCount() * 30;
					if (this->current_mode == SENT) {
						val *= stat.sent;
						val = DivideApprox(val, via_entry->GetCount());
					}
					val = DivideApprox(val, scale);
					ShowCargo(cargo, i, from, stat.via, dest_entry->GetStation(), val);
				}
			}
		}
	}

	void BuildCargoList(CargoID i, const StationCargoList &packets, CargoDataEntry *cargo) {
		const CargoDataEntry *source_dest = cached_destinations.Retrieve(i);
		for (StationCargoList::ConstIterator it = packets.Packets()->begin(); it != packets.Packets()->end(); it++) {
			const CargoPacket *cp = it->second;

			const CargoDataEntry *source_entry = source_dest->Retrieve(cp->source);
			if (source_entry == NULL) {
				ShowCargo(cargo, i, cp->source, cp->Next(), INVALID_STATION, cp->Count());
				continue;
			}

			const CargoDataEntry *via_entry = source_entry->Retrieve(cp->Next());
			if (via_entry == NULL) {
				ShowCargo(cargo, i, cp->source, cp->Next(), INVALID_STATION, cp->Count());
				continue;
			}

			for (CargoDataSet::iterator dest_it = via_entry->Begin(); dest_it != via_entry->End(); ++dest_it) {
				CargoDataEntry * dest_entry = *dest_it;
				uint val = DivideApprox(cp->Count() * dest_entry->GetCount(), via_entry->GetCount());
				ShowCargo(cargo, i, cp->source, cp->Next(), dest_entry->GetStation(), val);
			}
		}
	}

	void BuildCargoList(CargoDataEntry * cargo, const Station * st) {
		for (CargoID i = 0; i < NUM_CARGO; i++) {

			if (this->cached_destinations.Retrieve(i) == NULL) {
				this->RecalcDestinations(i);
			}

			if (this->current_mode == WAITING) {
				BuildCargoList(i, st->goods[i].cargo, cargo);
			} else {
				BuildFlowList(i, st->goods[i].flows, cargo);
			}
		}
	}

	void SetDisplayedRow(const CargoDataEntry * data) {
		std::list<StationID> stations;
		const CargoDataEntry * parent = data->GetParent();
		if (parent->GetParent() == NULL) {
			displayed_rows.push_back(RowDisplay(&expanded_rows, data->GetCargo()));
			return;
		}

		StationID next = data->GetStation();
		while(parent->GetParent()->GetParent() != NULL) {
			stations.push_back(parent->GetStation());
			parent = parent->GetParent();
		}

		CargoID cargo = parent->GetCargo();
		CargoDataEntry * filter = expanded_rows.Retrieve(cargo);
		while(!stations.empty()) {
			filter = filter->Retrieve(stations.back());
			stations.pop_back();
		}

		displayed_rows.push_back(RowDisplay(filter, next));
	}

	StringID GetEntryString(StationID station, StringID here, StringID other_station, StringID any) {
		if (station == this->window_number) {
			return here;
		} else if (station != INVALID_STATION) {
			SetDParam(2, station);
			return other_station;
		} else {
			return any;
		}
	}

	StringID SearchNonStop(CargoDataEntry * cd, StationID station, int column) {
		CargoDataEntry * parent = cd->GetParent();
		for (int i = column - 1; i > 0; --i) {
			if (groupings[i] == GR_DESTINATION) {
				if (parent->GetStation() == station) {
					return STR_STATION_VIEW_NONSTOP;
				} else {
					return STR_STATION_VIEW_VIA;
				}
			}
			parent = parent->GetParent();
		}

		if (groupings[column + 1] == GR_DESTINATION) {
			CargoDataSet::iterator begin = cd->Begin();
			CargoDataSet::iterator end = cd->End();
			if (begin != end && ++(cd->Begin()) == end && (*(begin))->GetStation() == station) {
				return STR_STATION_VIEW_NONSTOP;
			} else {
				return STR_STATION_VIEW_VIA;
			}
		}

		return STR_STATION_VIEW_VIA;
	}

	int DrawEntries(CargoDataEntry * entry, int pos, int maxrows, int column, CargoID cargo = CT_INVALID) {
		if (sortings[column] == ST_AS_GROUPING) {
			if (groupings[column] != GR_CARGO) {
				entry->Resort(ST_STATION_STRING, sort_orders[column]);
			}
		} else {
			entry->Resort(ST_COUNT, sort_orders[column]);
		}
		for (CargoDataSet::iterator i = entry->Begin(); i != entry->End(); ++i) {
			CargoDataEntry *cd = *i;

			if (groupings[column] == GR_CARGO) {
				cargo = cd->GetCargo();
			}

			if (pos > -maxrows && --pos < 0) {
				StringID str = STR_EMPTY;

				SetDParam(0, cargo);
				SetDParam(1, cd->GetCount());

				if (groupings[column] == GR_CARGO) {
					str = STR_STATION_VIEW_WAITING_CARGO;
					DrawCargoIcons(
							cd->GetCargo(),
							cd->GetCount(),
							_spacing_side + column * _spacing_column,
							_spacing_top - pos * _spacing_row,
							this->widget[SVW_WAITING].right - this->widget[SVW_WAITING].left - _spacing_icons
					);
				} else {
					StationID station = cd->GetStation();

					switch(groupings[column]) {
					case GR_SOURCE:
						str = GetEntryString(station, STR_STATION_VIEW_FROM_HERE, STR_STATION_VIEW_FROM, STR_STATION_VIEW_FROM_ANY);
						break;
					case GR_NEXT:
						str = GetEntryString(station, STR_STATION_VIEW_VIA_HERE, STR_STATION_VIEW_VIA, STR_STATION_VIEW_VIA_ANY);
						if (str == STR_STATION_VIEW_VIA) {
							str = SearchNonStop(cd, station, column);
						}
						break;
					case GR_DESTINATION:
						str = GetEntryString(station, STR_STATION_VIEW_TO_HERE, STR_STATION_VIEW_TO, STR_STATION_VIEW_TO_ANY);
						break;
					default:
						NOT_REACHED();
					}
					if (pos == -scroll_to_row - 1 && Station::IsValidID(station)) {
						ScrollMainWindowToTile(Station::Get(station)->xy);
					}
				}
				DrawString(
						this->widget[SVW_WAITING].left + _spacing_side + column * _spacing_column,
						this->widget[SVW_WAITING].right - _spacing_side - _spacing_symbol,
						_spacing_top - pos * _spacing_row,
						str,
						TC_FROMSTRING
				);

				if (column < _num_columns - 1) {
					const char *sym = cd->Size() > 0 ? "-" : "+";
					DrawString(
							this->widget[SVW_WAITING].right - _spacing_symbol,
							this->widget[SVW_WAITING].right,
							_spacing_top - pos * _spacing_row,
							sym,
							TC_YELLOW
					);
				}
				SetDisplayedRow(cd);
			}
			pos = DrawEntries(cd, pos, maxrows, column + 1, cargo);

		}
		return pos;
	}

	virtual void OnInvalidateData(int cargo) {
		this->cached_destinations.Remove((CargoID)cargo);
		this->SetDirty();
	}

	virtual void OnPaint()
	{
		StationID station_id = this->window_number;
		const Station *st = Station::Get(station_id);
		CargoDataEntry cargo;
		BuildCargoList(&cargo, st);

		this->vscroll.SetCount(cargo.Size()); // update scrollbar

		/* disable some buttons */
		this->SetWidgetDisabledState(SVW_RENAME,   st->owner != _local_company);
		this->SetWidgetDisabledState(SVW_TRAINS,   !(st->facilities & FACIL_TRAIN));
		this->SetWidgetDisabledState(SVW_ROADVEHS, !(st->facilities & FACIL_TRUCK_STOP) && !(st->facilities & FACIL_BUS_STOP));
		this->SetWidgetDisabledState(SVW_PLANES,   !(st->facilities & FACIL_AIRPORT));
		this->SetWidgetDisabledState(SVW_SHIPS,    !(st->facilities & FACIL_DOCK));

		SetDParam(0, st->index);
		SetDParam(1, st->facilities);
		this->DrawWidgets();

		/* draw arrow pointing up/down for ascending/descending sorting */
		this->DrawSortButtonState(SVW_SORT_ORDER, sort_orders[1] == SO_ASCENDING ? SBS_UP : SBS_DOWN);

		int pos = this->vscroll.GetPosition(); ///< = this->vscroll.pos

		int maxrows = this->vscroll.GetCapacity();

		displayed_rows.clear();

		DrawEntries(&cargo, pos, maxrows, 0);
		scroll_to_row = INT_MAX;

		if (this->widget[SVW_ACCEPTS].data == STR_STATION_VIEW_ACCEPTS_BUTTON) { // small window with list of accepted cargo
			char string[512];
			char *b = string;
			bool first = true;

			b = InlineString(b, STR_STATION_VIEW_ACCEPTS_CARGO);

			for (CargoID i = 0; i < NUM_CARGO; i++) {
				if (b >= lastof(string) - (1 + 2 * 4)) break; // ',' or ' ' and two calls to Utf8Encode()
				if (HasBit(st->goods[i].acceptance_pickup, GoodsEntry::ACCEPTANCE)) {
					if (first) {
						first = false;
					} else {
						/* Add a comma if this is not the first item */
						*b++ = ',';
						*b++ = ' ';
					}
					b = InlineString(b, CargoSpec::Get(i)->name);
				}
			}

			/* If first is still true then no cargo is accepted */
			if (first) b = InlineString(b, STR_JUST_NOTHING);

			*b = '\0';

			/* Make sure we detect any buffer overflow */
			assert(b < endof(string));

			SetDParamStr(0, string);
			DrawStringMultiLine(this->widget[SVW_ACCEPTLIST].left + 2, this->widget[SVW_ACCEPTLIST].right - 2, this->widget[SVW_ACCEPTLIST].top + 1, this->widget[SVW_ACCEPTLIST].bottom - 1, STR_JUST_RAW_STRING);
		} else { // extended window with list of cargo ratings
			int y = this->widget[SVW_RATINGLIST].top + 1;

			DrawString(this->widget[SVW_ACCEPTLIST].left + 2, this->widget[SVW_ACCEPTLIST].right - 2, y, STR_STATION_VIEW_CARGO_RATINGS_TITLE);
			y += 10;

			uint scale = _settings_game.economy.moving_average_length * _settings_game.economy.moving_average_unit;
			const CargoSpec *cs;
			FOR_ALL_CARGOSPECS(cs) {
				const GoodsEntry *ge = &st->goods[cs->Index()];
				if (!HasBit(ge->acceptance_pickup, GoodsEntry::PICKUP)) continue;

				SetDParam(0, cs->name);
				SetDParam(1, DivideApprox(ge->supply * 30, scale));
				SetDParam(3, ToPercent8(ge->rating));
				SetDParam(2, STR_CARGO_RATING_APPALLING + (ge->rating >> 5));
				DrawString(this->widget[SVW_ACCEPTLIST].left + 8, this->widget[SVW_ACCEPTLIST].right - 2, y, STR_STATION_VIEW_CARGO_SUPPLY_RATING);
				y += 10;
			}
		}
	}

	template<class ID>
	void HandleCargoWaitingClick(CargoDataEntry * filter, ID next) {
		if (filter->Retrieve(next) != NULL) {
			filter->Remove(next);
		} else {
			filter->InsertOrRetrieve(next);
		}
	}

	void HandleCargoWaitingClick(int row)
	{
		if (row < 0 || (uint)row >= displayed_rows.size()) return;
		if (_ctrl_pressed) {
			scroll_to_row = row;
		} else {
			RowDisplay & display = displayed_rows[row];
			if (display.filter == &expanded_rows) {
				HandleCargoWaitingClick<CargoID>(display.filter, display.next_cargo);
			} else {
				HandleCargoWaitingClick<StationID>(display.filter, display.next_station);
			}
		}
		this->SetWidgetDirty(SVW_WAITING);
	}

	virtual void OnClick(Point pt, int widget)
	{
		switch (widget) {
			case SVW_WAITING:
				this->HandleCargoWaitingClick((pt.y - this->widget[SVW_WAITING].top) / 10);
				break;

			case SVW_LOCATION:
				if (_ctrl_pressed) {
					ShowExtraViewPortWindow(Station::Get(this->window_number)->xy);
				} else {
					ScrollMainWindowToTile(Station::Get(this->window_number)->xy);
				}
				break;

			case SVW_RATINGS:
				this->SetDirty();

				if (this->widget[SVW_RATINGS].data == STR_STATION_VIEW_RATINGS_BUTTON) {
					/* Switch to ratings view */
					this->widget[SVW_RATINGS].data = STR_STATION_VIEW_ACCEPTS_BUTTON;
					this->widget[SVW_RATINGS].tooltips = STR_STATION_VIEW_ACCEPTS_TOOLTIP;
					ResizeWindowForWidget(this, SVW_ACCEPTLIST, 0, -100);
				} else {
					/* Switch to accepts view */
					this->widget[SVW_RATINGS].data = STR_STATION_VIEW_RATINGS_BUTTON;
					this->widget[SVW_RATINGS].tooltips = STR_STATION_VIEW_RATINGS_TOOLTIP;
					ResizeWindowForWidget(this, SVW_ACCEPTLIST, 0, 100);
				}

				this->SetDirty();
				break;

			case SVW_RENAME:
				SetDParam(0, this->window_number);
				ShowQueryString(STR_STATION_NAME, STR_STATION_VIEW_RENAME_STATION_CAPTION, MAX_LENGTH_STATION_NAME_BYTES, MAX_LENGTH_STATION_NAME_PIXELS, this, CS_ALPHANUMERAL, QSF_ENABLE_DEFAULT);
				break;

			case SVW_TRAINS: { // Show a list of scheduled trains to this station
				const Station *st = Station::Get(this->window_number);
				ShowVehicleListWindow(st->owner, VEH_TRAIN, (StationID)this->window_number);
				break;
			}

			case SVW_ROADVEHS: { // Show a list of scheduled road-vehicles to this station
				const Station *st = Station::Get(this->window_number);
				ShowVehicleListWindow(st->owner, VEH_ROAD, (StationID)this->window_number);
				break;
			}

			case SVW_PLANES: { // Show a list of scheduled aircraft to this station
				const Station *st = Station::Get(this->window_number);
				/* Since oilrigs have no owners, show the scheduled aircraft of local company */
				Owner owner = (st->owner == OWNER_NONE) ? _local_company : st->owner;
				ShowVehicleListWindow(owner, VEH_AIRCRAFT, (StationID)this->window_number);
				break;
			}

			case SVW_SHIPS: { // Show a list of scheduled ships to this station
				const Station *st = Station::Get(this->window_number);
				/* Since oilrigs/bouys have no owners, show the scheduled ships of local company */
				Owner owner = (st->owner == OWNER_NONE) ? _local_company : st->owner;
				ShowVehicleListWindow(owner, VEH_SHIP, (StationID)this->window_number);
				break;
			}

			case SVW_MODE: {
				ShowDropDownMenu(this, _mode_names, this->current_mode, SVW_MODE, 0, 0);
				break;
			}

			case SVW_SORT_BY: {
				CargoSortType sorting = (sortings[1] == ST_AS_GROUPING ? ST_COUNT : ST_AS_GROUPING);
				SelectSortBy(sorting);
				this->flags4 |= WF_TIMEOUT_BEGIN;
				this->LowerWidget(SVW_SORT_BY);
				break;
			}

			case SVW_GROUP_BY: {
				ShowDropDownMenu(this, _group_names, this->grouping_index, SVW_GROUP_BY, 0, 0);
				break;
			}

			case SVW_SORT_ORDER: { // flip sorting method asc/desc
				SortOrder order = (sort_orders[1] == SO_ASCENDING ? SO_DESCENDING : SO_ASCENDING);
				SelectSortOrder(order);
				this->flags4 |= WF_TIMEOUT_BEGIN;
				this->LowerWidget(SVW_SORT_ORDER);
				break;
			}
		}
	}

	void SelectSortBy(CargoSortType sorting) {
		_settings_client.gui.station_gui_sort_by = sorting;
		sortings[1] = sortings[2] = sortings[3] = sorting;
		/* Display the current sort variant */
		this->widget[SVW_SORT_BY].data = this->_sort_names[sorting];
		this->SetDirty();
	}

	void SelectSortOrder(SortOrder order) {
		sort_orders[1] = sort_orders[2] = sort_orders[3] = order;
		_settings_client.gui.station_gui_sort_order = sort_orders[1];
		this->SetDirty();
	}

	void SelectMode(int index) {
		this->current_mode = (Mode)index;
		this->widget[SVW_MODE].data = _mode_names[index];
		this->SetDirty();
	}

	void SelectGroupBy(int index) {
		this->grouping_index = index;
		_settings_client.gui.station_gui_group_order = index;
		this->widget[SVW_GROUP_BY].data = _group_names[index];
		switch(_group_names[index]) {
		case STR_STATION_VIEW_GROUP_S_V_D:
			groupings[1] = GR_SOURCE;
			groupings[2] = GR_NEXT;
			groupings[3] = GR_DESTINATION;
			break;
		case STR_STATION_VIEW_GROUP_S_D_V:
			groupings[1] = GR_SOURCE;
			groupings[2] = GR_DESTINATION;
			groupings[3] = GR_NEXT;
			break;
		case STR_STATION_VIEW_GROUP_V_S_D:
			groupings[1] = GR_NEXT;
			groupings[2] = GR_SOURCE;
			groupings[3] = GR_DESTINATION;
			break;
		case STR_STATION_VIEW_GROUP_V_D_S:
			groupings[1] = GR_NEXT;
			groupings[2] = GR_DESTINATION;
			groupings[3] = GR_SOURCE;
			break;
		case STR_STATION_VIEW_GROUP_D_S_V:
			groupings[1] = GR_DESTINATION;
			groupings[2] = GR_SOURCE;
			groupings[3] = GR_NEXT;
			break;
		case STR_STATION_VIEW_GROUP_D_V_S:
			groupings[1] = GR_DESTINATION;
			groupings[2] = GR_NEXT;
			groupings[3] = GR_SOURCE;
			break;
		}
		this->SetDirty();
	}

	virtual void OnDropdownSelect(int widget, int index)
	{
		if (widget == SVW_MODE) {
			SelectMode(index);
		} else {
			SelectGroupBy(index);
		}
	}

	virtual void OnQueryTextFinished(char *str)
	{
		if (str == NULL) return;

		DoCommandP(0, this->window_number, 0, CMD_RENAME_STATION | CMD_MSG(STR_ERROR_CAN_T_RENAME_STATION), NULL, str);
	}

	virtual void OnResize(Point delta)
	{
		if (delta.x != 0) ResizeButtons(this, SVW_LOCATION, SVW_RENAME);
		this->vscroll.UpdateCapacity(delta.y / (int)this->resize.step_height);
	}
};


const StringID StationViewWindow::_sort_names[] = {
	STR_SORT_BY_STATION,
	STR_SORT_BY_AMOUNT,
	INVALID_STRING_ID
};

const StringID StationViewWindow::_mode_names[] = {
	STR_STATION_VIEW_WAITING,
	STR_STATION_VIEW_PLANNED,
	STR_STATION_VIEW_SENT,
	INVALID_STRING_ID
};

const StringID StationViewWindow::_group_names[] = {
	STR_STATION_VIEW_GROUP_S_V_D,
	STR_STATION_VIEW_GROUP_S_D_V,
	STR_STATION_VIEW_GROUP_V_S_D,
	STR_STATION_VIEW_GROUP_V_D_S,
	STR_STATION_VIEW_GROUP_D_S_V,
	STR_STATION_VIEW_GROUP_D_V_S,
	INVALID_STRING_ID
};

static const WindowDesc _station_view_desc(
	WDP_AUTO, WDP_AUTO, 249, 117, 249, 117,
	WC_STATION_VIEW, WC_NONE,
	WDF_STD_TOOLTIPS | WDF_STD_BTN | WDF_DEF_WIDGET | WDF_UNCLICK_BUTTONS | WDF_STICKY_BUTTON | WDF_RESIZABLE,
	_station_view_widgets, _nested_station_view_widgets, lengthof(_nested_station_view_widgets)
);

/**
 * Opens StationViewWindow for given station
 *
 * @param station station which window should be opened
 */
void ShowStationViewWindow(StationID station)
{
	AllocateWindowDescFront<StationViewWindow>(&_station_view_desc, station);
}

/** Struct containing TileIndex and StationID */
struct TileAndStation {
	TileIndex tile;    ///< TileIndex
	StationID station; ///< StationID
};

static SmallVector<TileAndStation, 8> _deleted_stations_nearby;
static SmallVector<StationID, 8> _stations_nearby_list;

/**
 * Add station on this tile to _stations_nearby_list if it's fully within the
 * station spread.
 * @param tile Tile just being checked
 * @param user_data Pointer to TileArea context
 * @tparam T the type of station to look for
 */
template <class T>
static bool AddNearbyStation(TileIndex tile, void *user_data)
{
	TileArea *ctx = (TileArea *)user_data;

	/* First check if there were deleted stations here */
	for (uint i = 0; i < _deleted_stations_nearby.Length(); i++) {
		TileAndStation *ts = _deleted_stations_nearby.Get(i);
		if (ts->tile == tile) {
			*_stations_nearby_list.Append() = _deleted_stations_nearby[i].station;
			_deleted_stations_nearby.Erase(ts);
			i--;
		}
	}

	/* Check if own station and if we stay within station spread */
	if (!IsTileType(tile, MP_STATION)) return false;

	StationID sid = GetStationIndex(tile);

	/* This station is (likely) a waypoint */
	if (!T::IsValidID(sid)) return false;

	T *st = T::Get(sid);
	if (st->owner != _local_company || _stations_nearby_list.Contains(sid)) return false;

	if (st->rect.BeforeAddRect(ctx->tile, ctx->w, ctx->h, StationRect::ADD_TEST)) {
		*_stations_nearby_list.Append() = sid;
	}

	return false; // We want to include *all* nearby stations
}

/**
 * Circulate around the to-be-built station to find stations we could join.
 * Make sure that only stations are returned where joining wouldn't exceed
 * station spread and are our own station.
 * @param ta Base tile area of the to-be-built station
 * @param distant_join Search for adjacent stations (false) or stations fully
 *                     within station spread
 * @tparam T the type of station to look for
 **/
template <class T>
static const T *FindStationsNearby(TileArea ta, bool distant_join)
{
	TileArea ctx = ta;

	_stations_nearby_list.Clear();
	_deleted_stations_nearby.Clear();

	/* Check the inside, to return, if we sit on another station */
	TILE_LOOP(t, ta.w, ta.h, ta.tile) {
		if (t < MapSize() && IsTileType(t, MP_STATION) && T::IsValidID(GetStationIndex(t))) return T::GetByTile(t);
	}

	/* Look for deleted stations */
	const BaseStation *st;
	FOR_ALL_BASE_STATIONS(st) {
		if (T::IsExpected(st) && !st->IsInUse() && st->owner == _local_company) {
			/* Include only within station spread (yes, it is strictly less than) */
			if (max(DistanceMax(ta.tile, st->xy), DistanceMax(TILE_ADDXY(ta.tile, ta.w - 1, ta.h - 1), st->xy)) < _settings_game.station.station_spread) {
				TileAndStation *ts = _deleted_stations_nearby.Append();
				ts->tile = st->xy;
				ts->station = st->index;

				/* Add the station when it's within where we're going to build */
				if (IsInsideBS(TileX(st->xy), TileX(ctx.tile), ctx.w) &&
						IsInsideBS(TileY(st->xy), TileY(ctx.tile), ctx.h)) {
					AddNearbyStation<T>(st->xy, &ctx);
				}
			}
		}
	}

	/* Only search tiles where we have a chance to stay within the station spread.
	 * The complete check needs to be done in the callback as we don't know the
	 * extent of the found station, yet. */
	if (distant_join && min(ta.w, ta.h) >= _settings_game.station.station_spread) return NULL;
	uint max_dist = distant_join ? _settings_game.station.station_spread - min(ta.w, ta.h) : 1;

	TileIndex tile = TILE_ADD(ctx.tile, TileOffsByDir(DIR_N));
	CircularTileSearch(&tile, max_dist, ta.w, ta.h, AddNearbyStation<T>, &ctx);

	return NULL;
}

enum JoinStationWidgets {
	JSW_WIDGET_CLOSEBOX = 0,
	JSW_WIDGET_CAPTION,
	JSW_PANEL,
	JSW_SCROLLBAR,
	JSW_RESIZEBOX,
};

static const NWidgetPart _nested_select_station_widgets[] = {
	NWidget(NWID_HORIZONTAL),
		NWidget(WWT_CLOSEBOX, COLOUR_DARK_GREEN, JSW_WIDGET_CLOSEBOX),
		NWidget(WWT_CAPTION, COLOUR_DARK_GREEN, JSW_WIDGET_CAPTION), SetDataTip(STR_JOIN_STATION_CAPTION, STR_TOOLTIP_WINDOW_TITLE_DRAG_THIS),
	EndContainer(),
	NWidget(NWID_HORIZONTAL),
		NWidget(WWT_PANEL, COLOUR_DARK_GREEN, JSW_PANEL), SetMinimalSize(188, 66), SetResize(1, 10), EndContainer(),
		NWidget(NWID_VERTICAL),
			NWidget(WWT_SCROLLBAR, COLOUR_DARK_GREEN, JSW_SCROLLBAR),
			NWidget(WWT_RESIZEBOX, COLOUR_DARK_GREEN, JSW_RESIZEBOX),
		EndContainer(),
	EndContainer(),
};

/**
 * Window for selecting stations/waypoints to (distant) join to.
 * @tparam T The type of station to join with
 */
template <class T>
struct SelectStationWindow : Window {
	CommandContainer select_station_cmd; ///< Command to build new station
	TileArea area; ///< Location of new station

	SelectStationWindow(const WindowDesc *desc, CommandContainer cmd, TileArea ta) :
		Window(),
		select_station_cmd(cmd),
		area(ta)
	{
		this->CreateNestedTree(desc);
		this->GetWidget<NWidgetCore>(JSW_WIDGET_CAPTION)->widget_data = T::EXPECTED_FACIL == FACIL_WAYPOINT ? STR_JOIN_WAYPOINT_CAPTION : STR_JOIN_STATION_CAPTION;
		this->FinishInitNested(desc, 0);

		this->vscroll.SetCapacity((this->GetWidget<NWidgetBase>(JSW_PANEL)->current_y - WD_FRAMERECT_TOP - WD_FRAMERECT_BOTTOM) / this->resize.step_height);
		this->OnInvalidateData(0);
	}

	virtual void UpdateWidgetSize(int widget, Dimension *size, const Dimension &padding, Dimension *resize)
	{
		if (widget != JSW_PANEL) return;

		/* Determine the widest string */
		Dimension d = GetStringBoundingBox(T::EXPECTED_FACIL == FACIL_WAYPOINT ? STR_JOIN_WAYPOINT_CREATE_SPLITTED_WAYPOINT : STR_JOIN_STATION_CREATE_SPLITTED_STATION);
		for (uint i = 0; i < _stations_nearby_list.Length(); i++) {
			const T *st = T::Get(_stations_nearby_list[i]);
			SetDParam(0, st->index);
			SetDParam(1, st->facilities);
			d = maxdim(d, GetStringBoundingBox(T::EXPECTED_FACIL == FACIL_WAYPOINT ? STR_STATION_LIST_WAYPOINT : STR_STATION_LIST_STATION));
		}

		resize->height = d.height;
		d.width += WD_FRAMERECT_RIGHT + WD_FRAMERECT_LEFT;
		d.height += WD_FRAMERECT_TOP + WD_FRAMERECT_BOTTOM;
		*size = maxdim(*size, d);
	}

	virtual void OnPaint()
	{
		this->DrawWidgets();
	}

	virtual void DrawWidget(const Rect &r, int widget) const
	{
		if (widget != JSW_PANEL) return;

		uint y = r.top + WD_FRAMERECT_TOP;
		if (this->vscroll.GetPosition() == 0) {
			DrawString(r.left + WD_FRAMERECT_LEFT, r.right - WD_FRAMERECT_RIGHT, y, T::EXPECTED_FACIL == FACIL_WAYPOINT ? STR_JOIN_WAYPOINT_CREATE_SPLITTED_WAYPOINT : STR_JOIN_STATION_CREATE_SPLITTED_STATION);
			y += this->resize.step_height;
		}

		for (uint i = max<uint>(1, this->vscroll.GetPosition()); i <= _stations_nearby_list.Length(); ++i, y += this->resize.step_height) {
			/* Don't draw anything if it extends past the end of the window. */
			if (i - this->vscroll.GetPosition() >= this->vscroll.GetCapacity()) break;

			const T *st = T::Get(_stations_nearby_list[i - 1]);
			SetDParam(0, st->index);
			SetDParam(1, st->facilities);
			DrawString(r.left + WD_FRAMERECT_LEFT, r.right - WD_FRAMERECT_RIGHT, y, T::EXPECTED_FACIL == FACIL_WAYPOINT ? STR_STATION_LIST_WAYPOINT : STR_STATION_LIST_STATION);
		}
	}

	virtual void OnClick(Point pt, int widget)
	{
		if (widget != JSW_PANEL) return;

		uint32 st_index = (pt.y - this->GetWidget<NWidgetBase>(JSW_PANEL)->pos_y - WD_FRAMERECT_TOP) / this->resize.step_height;
		bool distant_join = (st_index > 0);
		if (distant_join) st_index--;

		if (distant_join && st_index >= _stations_nearby_list.Length()) return;

		/* Insert station to be joined into stored command */
		SB(this->select_station_cmd.p2, 16, 16,
		   (distant_join ? _stations_nearby_list[st_index] : NEW_STATION));

		/* Execute stored Command */
		DoCommandP(&this->select_station_cmd);

		/* Close Window; this might cause double frees! */
		DeleteWindowById(WC_SELECT_STATION, 0);
	}

	virtual void OnTick()
	{
		if (_thd.dirty & 2) {
			_thd.dirty &= ~2;
			this->SetDirty();
		}
	}

	virtual void OnResize(Point delta)
	{
		this->vscroll.UpdateCapacity(delta.y / (int)this->resize.step_height);
	}

	virtual void OnInvalidateData(int data)
	{
		FindStationsNearby<T>(this->area, true);
		this->vscroll.SetCount(_stations_nearby_list.Length() + 1);
		this->SetDirty();
	}
};

static const WindowDesc _select_station_desc(
	WDP_AUTO, WDP_AUTO, 200, 80, 200, 180,
	WC_SELECT_STATION, WC_NONE,
	WDF_STD_TOOLTIPS | WDF_STD_BTN | WDF_DEF_WIDGET | WDF_RESIZABLE | WDF_CONSTRUCTION,
	NULL, _nested_select_station_widgets, lengthof(_nested_select_station_widgets)
);


/**
 * Check whether we need to show the station selection window.
 * @param cmd Command to build the station.
 * @param ta Tile area of the to-be-built station
 * @tparam T the type of station
 * @return whether we need to show the station selection window.
 */
template <class T>
static bool StationJoinerNeeded(CommandContainer cmd, TileArea ta)
{
	/* Only show selection if distant join is enabled in the settings */
	if (!_settings_game.station.distant_join_stations) return false;

	/* If a window is already opened and we didn't ctrl-click,
	 * return true (i.e. just flash the old window) */
	Window *selection_window = FindWindowById(WC_SELECT_STATION, 0);
	if (selection_window != NULL) {
		if (!_ctrl_pressed) return true;

		/* Abort current distant-join and start new one */
		delete selection_window;
		UpdateTileSelection();
	}

	/* only show the popup, if we press ctrl */
	if (!_ctrl_pressed) return false;

	/* Now check if we could build there */
	if (CmdFailed(DoCommand(&cmd, CommandFlagsToDCFlags(GetCommandFlags(cmd.cmd))))) return false;

	/* Test for adjacent station or station below selection.
	 * If adjacent-stations is disabled and we are building next to a station, do not show the selection window.
	 * but join the other station immediatelly. */
	const T *st = FindStationsNearby<T>(ta, false);
	return st == NULL && (_settings_game.station.adjacent_stations || _stations_nearby_list.Length() == 0);
}

/**
 * Show the station selection window when needed. If not, build the station.
 * @param cmd Command to build the station.
 * @param ta Area to build the station in
 * @tparam the class to find stations for
 */
template <class T>
void ShowSelectBaseStationIfNeeded(CommandContainer cmd, TileArea ta)
{
	if (StationJoinerNeeded<T>(cmd, ta)) {
		if (!_settings_client.gui.persistent_buildingtools) ResetObjectToPlace();
		if (BringWindowToFrontById(WC_SELECT_STATION, 0)) return;
		new SelectStationWindow<T>(&_select_station_desc, cmd, ta);
	} else {
		DoCommandP(&cmd);
	}
}

/**
 * Show the station selection window when needed. If not, build the station.
 * @param cmd Command to build the station.
 * @param ta Area to build the station in
 */
void ShowSelectStationIfNeeded(CommandContainer cmd, TileArea ta)
{
	ShowSelectBaseStationIfNeeded<Station>(cmd, ta);
}

/**
 * Show the waypoint selection window when needed. If not, build the waypoint.
 * @param cmd Command to build the waypoint.
 * @param ta Area to build the waypoint in
 */
void ShowSelectWaypointIfNeeded(CommandContainer cmd, TileArea ta)
{
	ShowSelectBaseStationIfNeeded<Waypoint>(cmd, ta);
}<|MERGE_RESOLUTION|>--- conflicted
+++ resolved
@@ -1108,7 +1108,6 @@
 			if (tmp.GetCount() == 0) {
 				dest->InsertOrRetrieve(INVALID_STATION)->Update(count);
 			} else {
-<<<<<<< HEAD
 				uint sum_estimated = 0;
 				while(sum_estimated < count) {
 					for(CargoDataSet::iterator i = tmp.Begin(); i != tmp.End() && sum_estimated < count; ++i) {
@@ -1127,34 +1126,6 @@
 								dest->InsertOrRetrieve(next)->Update(estimate);
 							} else {
 								EstimateDestinations(cargo, source, child->GetStation(), estimate, dest);
-=======
-				/* Add an entry for total amount of cargo of this type waiting. */
-				cargolist.push_back(CargoData(i, INVALID_STATION, st->goods[i].cargo.Count()));
-
-				/* Set the row for this cargo entry for the expand/hide button */
-				this->cargo_rows[i] = (uint16)cargolist.size();
-
-				/* Add an entry for each distinct cargo source. */
-				const StationCargoPacketMap *packets = st->goods[i].cargo.Packets();
-				for (StationCargoPacketMap::const_iterator it = packets->begin(); it != packets->end(); it++) {
-					const CargoPacket *cp = *it;
-					if (cp->source != station_id) {
-						bool added = false;
-
-						/* Enable the expand/hide button for this cargo type */
-						SetBit(transfers, i);
-
-						/* Don't add cargo lines if not expanded */
-						if (!HasBit(this->cargo, i)) break;
-
-						/* Check if we already have this source in the list */
-						for (CargoDataList::iterator jt = cargolist.begin(); jt != cargolist.end(); jt++) {
-							CargoData *cd = &(*jt);
-							if (cd->cargo == i && cd->source == cp->source) {
-								cd->count += cp->Count();
-								added = true;
-								break;
->>>>>>> 5f5d66f1
 							}
 						}
 					}
@@ -1193,7 +1164,7 @@
 	void BuildCargoList(CargoID i, const StationCargoList &packets, CargoDataEntry *cargo) {
 		const CargoDataEntry *source_dest = cached_destinations.Retrieve(i);
 		for (StationCargoList::ConstIterator it = packets.Packets()->begin(); it != packets.Packets()->end(); it++) {
-			const CargoPacket *cp = it->second;
+			const CargoPacket *cp = *it;
 
 			const CargoDataEntry *source_entry = source_dest->Retrieve(cp->source);
 			if (source_entry == NULL) {
