--- conflicted
+++ resolved
@@ -824,11 +824,7 @@
 				this->cargo_rows[i] = (uint16)cargolist.size();
 
 				/* Add an entry for each distinct cargo source. */
-<<<<<<< HEAD
 				const StationCargoPacketMap *packets = st->goods[i].cargo.Packets();
-=======
-				const StationCargoList::List *packets = st->goods[i].cargo.Packets();
->>>>>>> ebad8a0d
 				for (StationCargoList::ConstIterator it(packets->begin()); it != packets->end(); it++) {
 					const CargoPacket *cp = *it;
 					if (cp->SourceStation() != station_id) {
