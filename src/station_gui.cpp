--- conflicted
+++ resolved
@@ -825,7 +825,7 @@
 	EndContainer(),
 	NWidget(NWID_HORIZONTAL),
 		NWidget(WWT_PUSHTXTBTN, COLOUR_GREY, SVW_SORT_ORDER), SetMinimalSize(81, 12), SetFill(1, 1), SetDataTip(STR_BUTTON_SORT_BY, STR_TOOLTIP_SORT_ORDER),
-		NWidget(WWT_PUSHTXTBTN, COLOUR_GREY, SVW_SORT_BY), SetMinimalSize(168, 12), SetResize(1, 0), SetFill(0, 1), SetDataTip(0x0, STR_TOOLTIP_SORT_CRITERIAP),
+		NWidget(WWT_PUSHTXTBTN, COLOUR_GREY, SVW_SORT_BY), SetMinimalSize(168, 12), SetResize(1, 0), SetFill(0, 1), SetDataTip(0x0, STR_TOOLTIP_SORT_CRITERIA),
 	EndContainer(),
 	NWidget(NWID_HORIZONTAL),
 		NWidget(WWT_DROPDOWN, COLOUR_GREY, SVW_MODE), SetMinimalSize(81, 12), SetFill(1, 1), SetDataTip(STR_STATION_VIEW_WAITING, STR_STATION_VIEW_TOGGLE_CARGO_VIEW),
@@ -1208,16 +1208,6 @@
 		SetDParam(1, st->facilities);
 		this->DrawWidgets();
 
-<<<<<<< HEAD
-		/* draw arrow pointing up/down for ascending/descending sorting */
-		this->DrawSortButtonState(SVW_SORT_ORDER, sort_orders[1] == SO_ASCENDING ? SBS_UP : SBS_DOWN);
-
-		int pos = this->vscroll.GetPosition(); ///< = this->vscroll.pos
-
-		int maxrows = this->vscroll.GetCapacity();
-
-		displayed_rows.clear();
-=======
 		const NWidgetBase *wid = this->GetWidget<NWidgetBase>(SVW_ACCEPTLIST);
 		const Rect r = {wid->pos_x, wid->pos_y, wid->pos_x + wid->current_x - 1, wid->pos_y + wid->current_y - 1};
 		if (this->GetWidget<NWidgetCore>(SVW_ACCEPTS)->widget_data == STR_STATION_VIEW_RATINGS_BUTTON) {
@@ -1235,9 +1225,17 @@
 				return;
 			}
 		}
->>>>>>> 4a7854dd
 
 		if (!this->IsShaded()) {
+			/* draw arrow pointing up/down for ascending/descending sorting */
+			this->DrawSortButtonState(SVW_SORT_ORDER, sort_orders[1] == SO_ASCENDING ? SBS_UP : SBS_DOWN);
+
+			int pos = this->vscroll.GetPosition(); ///< = this->vscroll.pos
+
+			int maxrows = this->vscroll.GetCapacity();
+
+			displayed_rows.clear();
+
 			NWidgetBase *nwi = this->GetWidget<NWidgetBase>(SVW_WAITING);
 			Rect waiting_rect = {nwi->pos_x, nwi->pos_y, nwi->pos_x + nwi->current_x - 1, nwi->pos_y + nwi->current_y - 1};
 			this->DrawEntries(&cargo, waiting_rect, pos, maxrows, 0);
