/* $Id$ */

/** @file station_gui.cpp The GUI for stations. */

#include "stdafx.h"
#include "openttd.h"
#include "debug.h"
#include "gui.h"
#include "window_gui.h"
#include "textbuf_gui.h"
#include "company_func.h"
#include "command_func.h"
#include "vehicle_gui.h"
#include "cargotype.h"
#include "station_gui.h"
#include "strings_func.h"
#include "window_func.h"
#include "viewport_func.h"
#include "gfx_func.h"
#include "widgets/dropdown_func.h"
#include "newgrf_cargo.h"
#include "station_map.h"
#include "tilehighlight_func.h"
#include "core/smallmap_type.hpp"
#include "company_base.h"
#include "sortlist_type.h"
#include "settings_type.h"

#include "table/strings.h"
#include "table/sprites.h"

#include <vector>

/**
 * Draw small boxes of cargo amount and ratings data at the given
 * coordinates. If amount exceeds 576 units, it is shown 'full', same
 * goes for the rating: at above 90% orso (224) it is also 'full'
 *
 * @param left   left most coordinate to draw the box at
 * @param right  right most coordinate to draw the box at
 * @param y      coordinate to draw the box at
 * @param type   Cargo type
 * @param amount Cargo amount
 * @param rating ratings data for that particular cargo
 *
 * @note Each cargo-bar is 16 pixels wide and 6 pixels high
 * @note Each rating 14 pixels wide and 1 pixel high and is 1 pixel below the cargo-bar
 */
static void StationsWndShowStationRating(int left, int right, int y, CargoID type, uint amount, byte rating)
{
	static const uint units_full  = 576; ///< number of units to show station as 'full'
	static const uint rating_full = 224; ///< rating needed so it is shown as 'full'

	const CargoSpec *cs = GetCargo(type);
	if (!cs->IsValid()) return;

	int colour = cs->rating_colour;
	uint w = (minu(amount, units_full) + 5) / 36;

	/* Draw total cargo (limited) on station (fits into 16 pixels) */
	if (w != 0) GfxFillRect(left, y, left + w - 1, y + 6, colour);

	/* Draw a one pixel-wide bar of additional cargo meter, useful
	 * for stations with only a small amount (<=30) */
	if (w == 0) {
		uint rest = amount / 5;
		if (rest != 0) {
			w += left;
			GfxFillRect(w, y + 6 - rest, w, y + 6, colour);
		}
	}

	DrawString(left + 1, right, y, cs->abbrev, TC_BLACK);

	/* Draw green/red ratings bar (fits into 14 pixels) */
	y += 8;
	GfxFillRect(left + 1, y, left + 14, y, 0xB8);
	rating = minu(rating, rating_full) / 16;
	if (rating != 0) GfxFillRect(left + 1, y, left + rating, y, 0xD0);
}

typedef GUIList<const Station*> GUIStationList;

/** Enum for CompanyStations, referring to _company_stations_widgets */
enum StationListWidgets {
	SLW_CLOSEBOX =  0,  ///< Close window button
	SLW_CAPTION,        ///< Window caption
	SLW_STICKY,         ///< Sticky button
	SLW_LIST,           ///< The main panel, list of stations
	SLW_SCROLLBAR,      ///< Scrollbar next to the main panel
	SLW_RESIZE,         ///< Resize button

	SLW_TRAIN,          ///< 'TRAIN' button - list only facilities where is a railroad station
	SLW_TRUCK,          ///< 'TRUCK' button - list only facilities where is a truck stop
	SLW_BUS,            ///< 'BUS' button - list only facilities where is a bus stop
	SLW_AIRPLANE,       ///< 'AIRPLANE' button - list only facilities where is an airport
	SLW_SHIP,           ///< 'SHIP' button - list only facilities where is a dock
	SLW_FACILALL,       ///< 'ALL' button - list all facilities

	SLW_PAN_BETWEEN,    ///< Small panel between list of types of ficilities and list of cargo types
	SLW_NOCARGOWAITING, ///< 'NO' button - list stations where no cargo is waiting
	SLW_CARGOALL,       ///< 'ALL' button - list all stations
	SLW_PAN_RIGHT,      ///< Panel right of list of cargo types

	SLW_SORTBY,         ///< 'Sort by' button - reverse sort direction
	SLW_SORTDROPBTN,    ///< Dropdown button
	SLW_PAN_SORT_RIGHT, ///< Panel right of sorting options

	SLW_CARGOSTART,     ///< Widget numbers used for list of cargo types (not present in _company_stations_widgets)
};

/**
 * The list of stations per company.
 */
class CompanyStationsWindow : public Window
{
protected:
	/* Runtime saved values */
	static Listing last_sorting;
	static byte facilities;               // types of stations of interest
	static bool include_empty;            // whether we should include stations without waiting cargo
	static const uint32 cargo_filter_max;
	static uint32 cargo_filter;           // bitmap of cargo types to include
	static const Station *last_station;

	/* Constants for sorting stations */
	static const StringID sorter_names[];
	static GUIStationList::SortFunction * const sorter_funcs[];

	GUIStationList stations;


	/**
	 * (Re)Build station list
	 *
	 * @param owner company whose stations are to be in list
	 */
	void BuildStationsList(const Owner owner)
	{
		if (!this->stations.NeedRebuild()) return;

		DEBUG(misc, 3, "Building station list for company %d", owner);

		this->stations.Clear();

		const Station *st;
		FOR_ALL_STATIONS(st) {
			if (st->owner == owner || (st->owner == OWNER_NONE && !st->IsBuoy() && HasStationInUse(st->index, owner))) {
				if (this->facilities & st->facilities) { // only stations with selected facilities
					int num_waiting_cargo = 0;
					for (CargoID j = 0; j < NUM_CARGO; j++) {
						if (!st->goods[j].cargo.Empty()) {
							num_waiting_cargo++; // count number of waiting cargo
							if (HasBit(this->cargo_filter, j)) {
								*this->stations.Append() = st;
								break;
							}
						}
					}
					/* stations without waiting cargo */
					if (num_waiting_cargo == 0 && this->include_empty) {
						*this->stations.Append() = st;
					}
				}
			}
		}

		this->stations.Compact();
		this->stations.RebuildDone();
	}

	/** Sort stations by their name */
	static int CDECL StationNameSorter(const Station * const *a, const Station * const *b)
	{
		static char buf_cache[64];
		char buf[64];

		SetDParam(0, (*a)->index);
		GetString(buf, STR_STATION, lastof(buf));

		if (*b != last_station) {
			last_station = *b;
			SetDParam(0, (*b)->index);
			GetString(buf_cache, STR_STATION, lastof(buf_cache));
		}

		return strcmp(buf, buf_cache);
	}

	/** Sort stations by their type */
	static int CDECL StationTypeSorter(const Station * const *a, const Station * const *b)
	{
		return (*a)->facilities - (*b)->facilities;
	}

	/** Sort stations by their waiting cargo */
	static int CDECL StationWaitingSorter(const Station * const *a, const Station * const *b)
	{
		Money diff = 0;

		for (CargoID j = 0; j < NUM_CARGO; j++) {
			if (!HasBit(cargo_filter, j)) continue;
			if (!(*a)->goods[j].cargo.Empty()) diff += GetTransportedGoodsIncome((*a)->goods[j].cargo.Count(), 20, 50, j);
			if (!(*b)->goods[j].cargo.Empty()) diff -= GetTransportedGoodsIncome((*b)->goods[j].cargo.Count(), 20, 50, j);
		}

		return ClampToI32(diff);
	}

	/** Sort stations by their rating */
	static int CDECL StationRatingMaxSorter(const Station * const *a, const Station * const *b)
	{
		byte maxr1 = 0;
		byte maxr2 = 0;

		for (CargoID j = 0; j < NUM_CARGO; j++) {
			if (!HasBit(cargo_filter, j)) continue;
			if (HasBit((*a)->goods[j].acceptance_pickup, GoodsEntry::PICKUP)) maxr1 = max(maxr1, (*a)->goods[j].rating);
			if (HasBit((*b)->goods[j].acceptance_pickup, GoodsEntry::PICKUP)) maxr2 = max(maxr2, (*b)->goods[j].rating);
		}

		return maxr1 - maxr2;
	}

	/** Sort stations by their rating */
	static int CDECL StationRatingMinSorter(const Station * const *a, const Station * const *b)
	{
		byte minr1 = 255;
		byte minr2 = 255;

		for (CargoID j = 0; j < NUM_CARGO; j++) {
			if (!HasBit(cargo_filter, j)) continue;
			if (HasBit((*a)->goods[j].acceptance_pickup, GoodsEntry::PICKUP)) minr1 = min(minr1, (*a)->goods[j].rating);
			if (HasBit((*b)->goods[j].acceptance_pickup, GoodsEntry::PICKUP)) minr2 = min(minr2, (*b)->goods[j].rating);
		}

		return -(minr1 - minr2);
	}

	/** Sort the stations list */
	void SortStationsList()
	{
		if (!this->stations.Sort()) return;

		/* Reset name sorter sort cache */
		this->last_station = NULL;

		/* Set the modified widget dirty */
		this->InvalidateWidget(SLW_LIST);
	}

public:
	CompanyStationsWindow(const WindowDesc *desc, WindowNumber window_number) : Window(desc, window_number)
	{
		this->owner = (Owner)this->window_number;
		this->vscroll.cap = 12;
		this->resize.step_height = 10;
		this->resize.height = this->height - 10 * 7; // minimum if 5 in the list

		/* Add cargo filter buttons */
		uint num_active = 0;
		for (CargoID c = 0; c < NUM_CARGO; c++) {
			if (GetCargo(c)->IsValid()) num_active++;
		}

		this->widget_count += num_active;
		this->widget = ReallocT(this->widget, this->widget_count + 1);
		this->widget[this->widget_count].type = WWT_LAST;

		uint i = 0;
		for (CargoID c = 0; c < NUM_CARGO; c++) {
			if (!GetCargo(c)->IsValid()) continue;

			Widget *wi = &this->widget[SLW_CARGOSTART + i];
			wi->type     = WWT_PANEL;
			wi->display_flags = RESIZE_NONE;
			wi->colour   = COLOUR_GREY;
			wi->left     = 89 + i * 14;
			wi->right    = wi->left + 13;
			wi->top      = 14;
			wi->bottom   = 24;
			wi->data     = 0;
			wi->tooltips = STR_USE_CTRL_TO_SELECT_MORE;

			if (HasBit(this->cargo_filter, c)) this->LowerWidget(SLW_CARGOSTART + i);
			i++;
		}

		this->widget[SLW_NOCARGOWAITING].left += num_active * 14;
		this->widget[SLW_NOCARGOWAITING].right += num_active * 14;
		this->widget[SLW_CARGOALL].left += num_active * 14;
		this->widget[SLW_CARGOALL].right += num_active * 14;
		this->widget[SLW_PAN_RIGHT].left += num_active * 14;

		if (num_active > 15) {
			/* Resize and fix the minimum width, if necessary */
			ResizeWindow(this, (num_active - 15) * 14, 0);
			this->resize.width = this->width;
		}

		if (this->cargo_filter == this->cargo_filter_max) this->cargo_filter = _cargo_mask;

		for (uint i = 0; i < 5; i++) {
			if (HasBit(this->facilities, i)) this->LowerWidget(i + SLW_TRAIN);
		}
		this->SetWidgetLoweredState(SLW_FACILALL, this->facilities == (FACIL_TRAIN | FACIL_TRUCK_STOP | FACIL_BUS_STOP | FACIL_AIRPORT | FACIL_DOCK));
		this->SetWidgetLoweredState(SLW_CARGOALL, this->cargo_filter == _cargo_mask && this->include_empty);
		this->SetWidgetLoweredState(SLW_NOCARGOWAITING, this->include_empty);

		this->stations.SetListing(this->last_sorting);
		this->stations.SetSortFuncs(this->sorter_funcs);
		this->stations.ForceRebuild();
		this->stations.NeedResort();
		this->SortStationsList();

		this->widget[SLW_SORTDROPBTN].data = this->sorter_names[this->stations.SortType()];

		this->FindWindowPlacementAndResize(desc);
	}

	~CompanyStationsWindow()
	{
		this->last_sorting = this->stations.GetListing();
	}

	virtual void OnPaint()
	{
		const Owner owner = (Owner)this->window_number;

		this->BuildStationsList(owner);
		this->SortStationsList();

		SetVScrollCount(this, this->stations.Length());

		/* draw widgets, with company's name in the caption */
		SetDParam(0, owner);
		SetDParam(1, this->vscroll.count);

		this->DrawWidgets();

		/* draw arrow pointing up/down for ascending/descending sorting */
		this->DrawSortButtonState(SLW_SORTBY, this->stations.IsDescSortOrder() ? SBS_DOWN : SBS_UP);

		int cg_ofst;
		int x = 89;
		int y = 14;
		int xb = 2; ///< offset from left of widget

		uint i = 0;
		for (CargoID c = 0; c < NUM_CARGO; c++) {
			const CargoSpec *cs = GetCargo(c);
			if (!cs->IsValid()) continue;

			cg_ofst = HasBit(this->cargo_filter, c) ? 2 : 1;
			GfxFillRect(x + cg_ofst, y + cg_ofst, x + cg_ofst + 10 , y + cg_ofst + 7, cs->rating_colour);
			DrawString(x + cg_ofst, x + 12 + cg_ofst, y + cg_ofst, cs->abbrev, TC_BLACK, SA_CENTER);
			x += 14;
			i++;
		}

		cg_ofst = this->IsWidgetLowered(SLW_NOCARGOWAITING) ? 2 : 1;
		DrawString(x + cg_ofst, x + cg_ofst + 12, y + cg_ofst, STR_ABBREV_NONE, TC_BLACK, SA_CENTER);
		x += 14;
		cg_ofst = this->IsWidgetLowered(SLW_CARGOALL) ? 2 : 1;
		DrawString(x + cg_ofst, x + cg_ofst + 12, y + cg_ofst, STR_ABBREV_ALL, TC_BLACK, SA_CENTER);

		cg_ofst = this->IsWidgetLowered(SLW_FACILALL) ? 2 : 1;
		DrawString(71 + cg_ofst, 71 + cg_ofst + 12, y + cg_ofst, STR_ABBREV_ALL, TC_BLACK);

		if (this->vscroll.count == 0) { // company has no stations
			DrawString(xb, this->width, 40, STR_STATION_LIST_NONE);
			return;
		}

		int max = min(this->vscroll.pos + this->vscroll.cap, this->stations.Length());
		y = 40; // start of the list-widget

		for (int i = this->vscroll.pos; i < max; ++i) { // do until max number of stations of owner
			const Station *st = this->stations[i];
			int x;

			assert(st->xy != INVALID_TILE);

			/* Do not do the complex check HasStationInUse here, it may be even false
			 * when the order had been removed and the station list hasn't been removed yet */
			assert(st->owner == owner || (st->owner == OWNER_NONE && !st->IsBuoy()));

			SetDParam(0, st->index);
			SetDParam(1, st->facilities);
			x = DrawString(xb, this->widget[SLW_LIST].right, y, STR_STATION_LIST_STATION) + 5;

			/* show cargo waiting and station ratings */
			for (CargoID j = 0; j < NUM_CARGO; j++) {
				if (!st->goods[j].cargo.Empty()) {
					StationsWndShowStationRating(x, this->widget[SLW_LIST].right, y, j, st->goods[j].cargo.Count(), st->goods[j].rating);
					x += 20;
				}
			}
			y += 10;
		}
	}

	virtual void OnClick(Point pt, int widget)
	{
		switch (widget) {
			case SLW_LIST: {
				uint32 id_v = (pt.y - 41) / 10;

				if (id_v >= this->vscroll.cap) return; // click out of bounds

				id_v += this->vscroll.pos;

				if (id_v >= this->stations.Length()) return; // click out of list bound

				const Station *st = this->stations[id_v];
				/* do not check HasStationInUse - it is slow and may be invalid */
				assert(st->owner == (Owner)this->window_number || (st->owner == OWNER_NONE && !st->IsBuoy()));

				if (_ctrl_pressed) {
					ShowExtraViewPortWindow(st->xy);
				} else {
					ScrollMainWindowToTile(st->xy);
				}
				break;
			}

			case SLW_TRAIN:
			case SLW_TRUCK:
			case SLW_BUS:
			case SLW_AIRPLANE:
			case SLW_SHIP:
				if (_ctrl_pressed) {
					ToggleBit(this->facilities, widget - SLW_TRAIN);
					this->ToggleWidgetLoweredState(widget);
				} else {
					uint i;
					FOR_EACH_SET_BIT(i, this->facilities) {
						this->RaiseWidget(i + SLW_TRAIN);
					}
					SetBit(this->facilities, widget - SLW_TRAIN);
					this->LowerWidget(widget);
				}
				this->SetWidgetLoweredState(SLW_FACILALL, this->facilities == (FACIL_TRAIN | FACIL_TRUCK_STOP | FACIL_BUS_STOP | FACIL_AIRPORT | FACIL_DOCK));
				this->stations.ForceRebuild();
				this->SetDirty();
				break;

			case SLW_FACILALL:
				for (uint i = 0; i < 5; i++) {
					this->LowerWidget(i + SLW_TRAIN);
				}
				this->LowerWidget(SLW_FACILALL);

				this->facilities = FACIL_TRAIN | FACIL_TRUCK_STOP | FACIL_BUS_STOP | FACIL_AIRPORT | FACIL_DOCK;
				this->stations.ForceRebuild();
				this->SetDirty();
				break;

			case SLW_CARGOALL: {
				uint i = 0;
				for (CargoID c = 0; c < NUM_CARGO; c++) {
					if (!GetCargo(c)->IsValid()) continue;
					this->LowerWidget(i + SLW_CARGOSTART);
					i++;
				}
				this->LowerWidget(SLW_NOCARGOWAITING);
				this->LowerWidget(SLW_CARGOALL);

				this->cargo_filter = _cargo_mask;
				this->include_empty = true;
				this->stations.ForceRebuild();
				this->SetDirty();
				break;
			}

			case SLW_SORTBY: // flip sorting method asc/desc
				this->stations.ToggleSortOrder();
				this->flags4 |= WF_TIMEOUT_BEGIN;
				this->LowerWidget(SLW_SORTBY);
				this->SetDirty();
				break;

			case SLW_SORTDROPBTN: // select sorting criteria dropdown menu
				ShowDropDownMenu(this, this->sorter_names, this->stations.SortType(), SLW_SORTDROPBTN, 0, 0);
				break;

			case SLW_NOCARGOWAITING:
				if (_ctrl_pressed) {
					this->include_empty = !this->include_empty;
					this->ToggleWidgetLoweredState(SLW_NOCARGOWAITING);
				} else {
					for (uint i = SLW_CARGOSTART; i < this->widget_count; i++) {
						this->RaiseWidget(i);
					}

					this->cargo_filter = 0;
					this->include_empty = true;

					this->LowerWidget(SLW_NOCARGOWAITING);
				}
				this->SetWidgetLoweredState(SLW_CARGOALL, this->cargo_filter == _cargo_mask && this->include_empty);
				this->stations.ForceRebuild();
				this->SetDirty();
				break;

			default:
				if (widget >= SLW_CARGOSTART) { // change cargo_filter
					/* Determine the selected cargo type */
					CargoID c;
					int i = 0;
					for (c = 0; c < NUM_CARGO; c++) {
						if (!GetCargo(c)->IsValid()) continue;
						if (widget - SLW_CARGOSTART == i) break;
						i++;
					}

					if (_ctrl_pressed) {
						ToggleBit(this->cargo_filter, c);
						this->ToggleWidgetLoweredState(widget);
					} else {
						for (uint i = SLW_CARGOSTART; i < this->widget_count; i++) {
							this->RaiseWidget(i);
						}
						this->RaiseWidget(SLW_NOCARGOWAITING);

						this->cargo_filter = 0;
						this->include_empty = false;

						SetBit(this->cargo_filter, c);
						this->LowerWidget(widget);
					}
					this->SetWidgetLoweredState(SLW_CARGOALL, this->cargo_filter == _cargo_mask && this->include_empty);
					this->stations.ForceRebuild();
					this->SetDirty();
				}
				break;
		}
	}

	virtual void OnDropdownSelect(int widget, int index)
	{
		if (this->stations.SortType() != index) {
			this->stations.SetSortType(index);

			/* Display the current sort variant */
			this->widget[SLW_SORTDROPBTN].data = this->sorter_names[this->stations.SortType()];

			this->SetDirty();
		}
	}

	virtual void OnTick()
	{
		if (_pause_mode != PM_UNPAUSED) return;
		if (this->stations.NeedResort()) {
			DEBUG(misc, 3, "Periodic rebuild station list company %d", this->window_number);
			this->SetDirty();
		}
	}

	virtual void OnTimeout()
	{
		this->RaiseWidget(SLW_SORTBY);
		this->SetDirty();
	}

	virtual void OnResize(Point delta)
	{
		this->vscroll.cap += delta.y / 10;
	}

	virtual void OnInvalidateData(int data)
	{
		if (data == 0) {
			this->stations.ForceRebuild();
		} else {
			this->stations.ForceResort();
		}
	}
};

Listing CompanyStationsWindow::last_sorting = {false, 0};
byte CompanyStationsWindow::facilities = FACIL_TRAIN | FACIL_TRUCK_STOP | FACIL_BUS_STOP | FACIL_AIRPORT | FACIL_DOCK;
bool CompanyStationsWindow::include_empty = true;
const uint32 CompanyStationsWindow::cargo_filter_max = UINT32_MAX;
uint32 CompanyStationsWindow::cargo_filter = UINT32_MAX;
const Station *CompanyStationsWindow::last_station = NULL;

/* Availible station sorting functions */
GUIStationList::SortFunction * const CompanyStationsWindow::sorter_funcs[] = {
	&StationNameSorter,
	&StationTypeSorter,
	&StationWaitingSorter,
	&StationRatingMaxSorter,
	&StationRatingMinSorter
};

/* Names of the sorting functions */
const StringID CompanyStationsWindow::sorter_names[] = {
	STR_SORT_BY_DROPDOWN_NAME,
	STR_SORT_BY_FACILITY,
	STR_SORT_BY_WAITING,
	STR_SORT_BY_RATING_MAX,
	STR_SORT_BY_RATING_MIN,
	INVALID_STRING_ID
};


static const Widget _company_stations_widgets[] = {
{   WWT_CLOSEBOX,   RESIZE_NONE,  COLOUR_GREY,     0,    10,     0,    13, STR_BLACK_CROSS,   STR_TOOLTIP_CLOSE_WINDOW},         // SLW_CLOSEBOX
{    WWT_CAPTION,  RESIZE_RIGHT,  COLOUR_GREY,    11,   345,     0,    13, STR_STATION_LIST_CAPTION, STR_TOOLTIP_WINDOW_TITLE_DRAG_THIS},  // SLW_CAPTION
{  WWT_STICKYBOX,     RESIZE_LR,  COLOUR_GREY,   346,   357,     0,    13, 0x0,               STR_STICKY_BUTTON},                // SLW_STICKY
{      WWT_PANEL,     RESIZE_RB,  COLOUR_GREY,     0,   345,    37,   161, 0x0,               STR_STATION_LIST_TOOLTIP},         // SLW_LIST
{  WWT_SCROLLBAR,    RESIZE_LRB,  COLOUR_GREY,   346,   357,    37,   149, 0x0,               STR_TOOLTIP_VSCROLL_BAR_SCROLLS_LIST}, // SLW_SCROLLBAR
{  WWT_RESIZEBOX,   RESIZE_LRTB,  COLOUR_GREY,   346,   357,   150,   161, 0x0,               STR_RESIZE_BUTTON},                // SLW_RESIZE

{    WWT_TEXTBTN,   RESIZE_NONE,  COLOUR_GREY,     0,    13,    14,    24, STR_TRAIN,         STR_USE_CTRL_TO_SELECT_MORE},      // SLW_TRAIN
{    WWT_TEXTBTN,   RESIZE_NONE,  COLOUR_GREY,    14,    27,    14,    24, STR_LORRY,         STR_USE_CTRL_TO_SELECT_MORE},      // SLW_TRUCK
{    WWT_TEXTBTN,   RESIZE_NONE,  COLOUR_GREY,    28,    41,    14,    24, STR_BUS,           STR_USE_CTRL_TO_SELECT_MORE},      // SLW_BUS
{    WWT_TEXTBTN,   RESIZE_NONE,  COLOUR_GREY,    42,    55,    14,    24, STR_PLANE,         STR_USE_CTRL_TO_SELECT_MORE},      // SLW_AIRPLANE
{    WWT_TEXTBTN,   RESIZE_NONE,  COLOUR_GREY,    56,    69,    14,    24, STR_SHIP,          STR_USE_CTRL_TO_SELECT_MORE},      // SLW_SHIP
{      WWT_PANEL,   RESIZE_NONE,  COLOUR_GREY,    70,    83,    14,    24, 0x0,               STR_SELECT_ALL_FACILITIES},        // SLW_FACILALL

{      WWT_PANEL,   RESIZE_NONE,  COLOUR_GREY,    84,    88,    14,    24, 0x0,               STR_NULL},                         // SLW_PAN_BETWEEN
{      WWT_PANEL,   RESIZE_NONE,  COLOUR_GREY,    89,   102,    14,    24, 0x0,               STR_NO_WAITING_CARGO},             // SLW_NOCARGOWAITING
{      WWT_PANEL,   RESIZE_NONE,  COLOUR_GREY,   103,   116,    14,    24, 0x0,               STR_SELECT_ALL_TYPES},             // SLW_CARGOALL
{      WWT_PANEL,  RESIZE_RIGHT,  COLOUR_GREY,   117,   357,    14,    24, 0x0,               STR_NULL},                         // SLW_PAN_RIGHT

{    WWT_TEXTBTN,   RESIZE_NONE,  COLOUR_GREY,     0,    80,    25,    36, STR_SORT_BY,       STR_SORT_ORDER_TIP},               // SLW_SORTBY
{   WWT_DROPDOWN,   RESIZE_NONE,  COLOUR_GREY,    81,   243,    25,    36, 0x0,               STR_SORT_CRITERIA_TIP},            // SLW_SORTDROPBTN
{      WWT_PANEL,  RESIZE_RIGHT,  COLOUR_GREY,   244,   357,    25,    36, 0x0,               STR_NULL},                         // SLW_PAN_SORT_RIGHT
{   WIDGETS_END},
};

static const NWidgetPart _nested_company_stations_widgets[] = {
	NWidget(NWID_HORIZONTAL),
		NWidget(WWT_CLOSEBOX, COLOUR_GREY, SLW_CLOSEBOX),
		NWidget(WWT_CAPTION, COLOUR_GREY, SLW_CAPTION), SetDataTip(STR_STATION_LIST_CAPTION, STR_TOOLTIP_WINDOW_TITLE_DRAG_THIS),
		NWidget(WWT_STICKYBOX, COLOUR_GREY, SLW_STICKY),
	EndContainer(),
	NWidget(NWID_HORIZONTAL),
		NWidget(WWT_TEXTBTN, COLOUR_GREY, SLW_TRAIN), SetMinimalSize(14, 11), SetDataTip(STR_TRAIN, STR_USE_CTRL_TO_SELECT_MORE),
		NWidget(WWT_TEXTBTN, COLOUR_GREY, SLW_TRUCK), SetMinimalSize(14, 11), SetDataTip(STR_LORRY, STR_USE_CTRL_TO_SELECT_MORE),
		NWidget(WWT_TEXTBTN, COLOUR_GREY, SLW_BUS), SetMinimalSize(14, 11), SetDataTip(STR_BUS, STR_USE_CTRL_TO_SELECT_MORE),
		NWidget(WWT_TEXTBTN, COLOUR_GREY, SLW_AIRPLANE), SetMinimalSize(14, 11), SetDataTip(STR_PLANE, STR_USE_CTRL_TO_SELECT_MORE),
		NWidget(WWT_TEXTBTN, COLOUR_GREY, SLW_SHIP), SetMinimalSize(14, 11), SetDataTip(STR_SHIP, STR_USE_CTRL_TO_SELECT_MORE),
		NWidget(WWT_PANEL, COLOUR_GREY, SLW_FACILALL), SetMinimalSize(14, 11), SetDataTip(0x0, STR_SELECT_ALL_FACILITIES), SetFill(false, false), EndContainer(),
		NWidget(WWT_PANEL, COLOUR_GREY, SLW_PAN_BETWEEN), SetMinimalSize(5, 11), SetDataTip(0x0, STR_NULL), SetFill(false, false), EndContainer(),
		NWidget(WWT_PANEL, COLOUR_GREY, SLW_NOCARGOWAITING), SetMinimalSize(14, 11), SetDataTip(0x0, STR_NO_WAITING_CARGO), SetFill(false, false), EndContainer(),
		NWidget(WWT_PANEL, COLOUR_GREY, SLW_CARGOALL), SetMinimalSize(14, 11), SetDataTip(0x0, STR_SELECT_ALL_TYPES), SetFill(false, false), EndContainer(),
		NWidget(WWT_PANEL, COLOUR_GREY, SLW_PAN_RIGHT), SetDataTip(0x0, STR_NULL), SetResize(1, 0), SetFill(true, true), EndContainer(),
	EndContainer(),
	NWidget(NWID_HORIZONTAL),
		NWidget(WWT_TEXTBTN, COLOUR_GREY, SLW_SORTBY), SetMinimalSize(81, 12), SetDataTip(STR_SORT_BY, STR_SORT_ORDER_TIP),
		NWidget(WWT_DROPDOWN, COLOUR_GREY, SLW_SORTDROPBTN), SetMinimalSize(163, 12), SetDataTip(0x0, STR_SORT_CRITERIA_TIP),
		NWidget(WWT_PANEL, COLOUR_GREY, SLW_PAN_SORT_RIGHT), SetDataTip(0x0, STR_NULL), SetResize(1, 0), SetFill(true, true), EndContainer(),
	EndContainer(),
	NWidget(NWID_HORIZONTAL),
		NWidget(WWT_PANEL, COLOUR_GREY, SLW_LIST), SetMinimalSize(346, 125), SetResize(1, 10), SetDataTip(0x0, STR_STATION_LIST_TOOLTIP), EndContainer(),
		NWidget(NWID_VERTICAL),
			NWidget(WWT_SCROLLBAR, COLOUR_GREY, SLW_SCROLLBAR),
			NWidget(WWT_RESIZEBOX, COLOUR_GREY, SLW_RESIZE),
		EndContainer(),
	EndContainer(),
};

static const WindowDesc _company_stations_desc(
	WDP_AUTO, WDP_AUTO, 358, 162, 358, 162,
	WC_STATION_LIST, WC_NONE,
	WDF_STD_TOOLTIPS | WDF_STD_BTN | WDF_DEF_WIDGET | WDF_STICKY_BUTTON | WDF_RESIZABLE,
	_company_stations_widgets, _nested_company_stations_widgets, lengthof(_nested_company_stations_widgets)
);

/**
 * Opens window with list of company's stations
 *
 * @param company whose stations' list show
 */
void ShowCompanyStations(CompanyID company)
{
	if (!Company::IsValidID(company)) return;

	AllocateWindowDescFront<CompanyStationsWindow>(&_company_stations_desc, company);
}

static const Widget _station_view_widgets[] = {
{   WWT_CLOSEBOX,   RESIZE_NONE,  COLOUR_GREY,     0,    10,     0,    13, STR_BLACK_CROSS,                 STR_TOOLTIP_CLOSE_WINDOW},             // SVW_CLOSEBOX
{    WWT_CAPTION,  RESIZE_RIGHT,  COLOUR_GREY,    11,   236,     0,    13, STR_STATION_VIEW_CAPTION,        STR_TOOLTIP_WINDOW_TITLE_DRAG_THIS},
{  WWT_STICKYBOX,     RESIZE_LR,  COLOUR_GREY,   237,   248,     0,    13, 0x0,                             STR_STICKY_BUTTON},
{    WWT_TEXTBTN,   RESIZE_NONE,  COLOUR_GREY,     0,    13,    14,    25, STR_EMPTY,                       STR_SORT_ORDER_TIP},                   // SLW_SORTBY
{   WWT_DROPDOWN,  RESIZE_RIGHT,  COLOUR_GREY,    14,    80,    14,    25, 0x0,                             STR_SORT_CRITERIA_TIP},                // SLW_SORTDROPBTN
{   WWT_DROPDOWN,   RESIZE_LEFT,  COLOUR_GREY,    81,   248,    14,    25, 0x0,                             STR_GROUP_TIP},
{      WWT_PANEL,     RESIZE_RB,  COLOUR_GREY,     0,   236,    26,    75, 0x0,                             STR_NULL},                             // SVW_WAITING
{  WWT_SCROLLBAR,    RESIZE_LRB,  COLOUR_GREY,   237,   248,    26,    75, 0x0,                             STR_TOOLTIP_VSCROLL_BAR_SCROLLS_LIST},
{      WWT_PANEL,    RESIZE_RTB,  COLOUR_GREY,     0,   248,    76,    97, 0x0,                             STR_NULL},                             // SVW_ACCEPTLIST / SVW_RATINGLIST
{ WWT_PUSHTXTBTN,     RESIZE_TB,  COLOUR_GREY,     0,    44,    98,   109, STR_BUTTON_LOCATION,             STR_STATION_VIEW_CENTER_TOOLTIP},      // SVW_LOCATION
{ WWT_PUSHTXTBTN,     RESIZE_TB,  COLOUR_GREY,    45,    89,    98,   109, STR_STATION_VIEW_RATINGS_BUTTON, STR_STATION_VIEW_RATINGS_TOOLTIP},     // SVW_RATINGS / SVW_ACCEPTS
{ WWT_PUSHTXTBTN,     RESIZE_TB,  COLOUR_GREY,    90,   134,    98,   109, STR_BUTTON_PLANNED,              STR_TOGGLE_CARGO_VIEW},
{ WWT_PUSHTXTBTN,    RESIZE_RTB,  COLOUR_GREY,   135,   180,    98,   109, STR_QUERY_RENAME,                STR_STATION_VIEW_RENAME_TOOLTIP},      // SVW_RENAME
{ WWT_PUSHTXTBTN,   RESIZE_LRTB,  COLOUR_GREY,   181,   194,    98,   109, STR_TRAIN,                       STR_SCHEDULED_TRAINS_TIP },            // SVW_TRAINS
{ WWT_PUSHTXTBTN,   RESIZE_LRTB,  COLOUR_GREY,   195,   208,    98,   109, STR_LORRY,                       STR_SCHEDULED_ROAD_VEHICLES_TIP },     // SVW_ROADVEHS
{ WWT_PUSHTXTBTN,   RESIZE_LRTB,  COLOUR_GREY,   209,   222,    98,   109, STR_PLANE,                       STR_SCHEDULED_AIRCRAFT_TIP },          // SVW_PLANES
{ WWT_PUSHTXTBTN,   RESIZE_LRTB,  COLOUR_GREY,   223,   236,    98,   109, STR_SHIP,                        STR_SCHEDULED_SHIPS_TIP },             // SVW_SHIPS
{  WWT_RESIZEBOX,   RESIZE_LRTB,  COLOUR_GREY,   237,   248,    98,   109, 0x0,                             STR_RESIZE_BUTTON},
{   WIDGETS_END},
};

static const NWidgetPart _nested_station_view_widgets[] = {
	NWidget(NWID_HORIZONTAL),
		NWidget(WWT_CLOSEBOX, COLOUR_GREY, SVW_CLOSEBOX),
		NWidget(WWT_CAPTION, COLOUR_GREY, SVW_CAPTION), SetDataTip(STR_STATION_VIEW_CAPTION, STR_TOOLTIP_WINDOW_TITLE_DRAG_THIS),
		NWidget(WWT_STICKYBOX, COLOUR_GREY, SVW_STICKYBOX),
	EndContainer(),
	NWidget(NWID_HORIZONTAL),
		NWidget(WWT_TEXTBTN, COLOUR_GREY, SVW_SORT_ORDER), SetMinimalSize(14, 12), SetDataTip(STR_EMPTY, STR_SORT_ORDER_TIP),
		NWidget(WWT_DROPDOWN, COLOUR_GREY, SVW_SORT_BY), SetMinimalSize(67, 12), SetDataTip(0x0, STR_SORT_CRITERIA_TIP),
		NWidget(WWT_DROPDOWN, COLOUR_GREY, SVW_GROUP_BY), SetMinimalSize(168, 12), SetResize(1, 0), SetDataTip(0x0, STR_GROUP_TIP),
	EndContainer(),
	NWidget(NWID_HORIZONTAL),
		NWidget(WWT_PANEL, COLOUR_GREY, SVW_WAITING), SetMinimalSize(237, 50), SetResize(1, 10), EndContainer(),
		NWidget(WWT_SCROLLBAR, COLOUR_GREY, SVW_SCROLLBAR),
	EndContainer(),
	NWidget(WWT_PANEL, COLOUR_GREY, SVW_ACCEPTLIST), SetMinimalSize(249, 22), SetResize(1, 0), EndContainer(),
	NWidget(NWID_HORIZONTAL),
		NWidget(WWT_PUSHTXTBTN, COLOUR_GREY, SVW_LOCATION), SetMinimalSize(45, 12), SetDataTip(STR_BUTTON_LOCATION, STR_STATION_VIEW_CENTER_TOOLTIP),
		NWidget(WWT_PUSHTXTBTN, COLOUR_GREY, SVW_ACCEPTS), SetMinimalSize(45, 12), SetDataTip(STR_STATION_VIEW_RATINGS_BUTTON, STR_STATION_VIEW_RATINGS_TOOLTIP),
		NWidget(WWT_PUSHTXTBTN, COLOUR_GREY, SVW_FLOWS), SetMinimalSize(45, 12), SetResize(1, 0), SetDataTip(STR_BUTTON_PLANNED, STR_TOGGLE_CARGO_VIEW),
		NWidget(WWT_PUSHTXTBTN, COLOUR_GREY, SVW_RENAME), SetMinimalSize(46, 12), SetResize(1, 0), SetDataTip(STR_QUERY_RENAME, STR_STATION_VIEW_RENAME_TOOLTIP),
		NWidget(WWT_PUSHTXTBTN, COLOUR_GREY, SVW_TRAINS), SetMinimalSize(14, 12), SetDataTip(STR_TRAIN, STR_SCHEDULED_TRAINS_TIP),
		NWidget(WWT_PUSHTXTBTN, COLOUR_GREY, SVW_ROADVEHS), SetMinimalSize(14, 12), SetDataTip(STR_LORRY, STR_SCHEDULED_ROAD_VEHICLES_TIP),
		NWidget(WWT_PUSHTXTBTN, COLOUR_GREY, SVW_PLANES),  SetMinimalSize(14, 12), SetDataTip(STR_PLANE, STR_SCHEDULED_AIRCRAFT_TIP),
		NWidget(WWT_PUSHTXTBTN, COLOUR_GREY, SVW_SHIPS), SetMinimalSize(14, 12), SetDataTip(STR_SHIP, STR_SCHEDULED_SHIPS_TIP),
		NWidget(WWT_RESIZEBOX, COLOUR_GREY, SVW_RESIZE),
	EndContainer(),
};

SpriteID GetCargoSprite(CargoID i)
{
	const CargoSpec *cs = GetCargo(i);
	SpriteID sprite;

	if (cs->sprite == 0xFFFF) {
		/* A value of 0xFFFF indicates we should draw a custom icon */
		sprite = GetCustomCargoSprite(cs);
	} else {
		sprite = cs->sprite;
	}

	if (sprite == 0) sprite = SPR_CARGO_GOODS;

	return sprite;
}

/**
 * Draws icons of waiting cargo in the StationView window
 *
 * @param i type of cargo
 * @param waiting number of waiting units
 * @param x x on-screen coordinate where to start with drawing icons
 * @param y y coordinate
 */
static void DrawCargoIcons(CargoID i, uint waiting, int x, int y, uint width)
{
	uint num = min((waiting + 5) / 10, width / 10); // maximum is width / 10 icons so it won't overflow
	if (num == 0) return;

	SpriteID sprite = GetCargoSprite(i);

	do {
		DrawSprite(sprite, PAL_NONE, x, y);
		x += 10;
	} while (--num);
}

CargoDataEntry::CargoDataEntry() :
	parent(NULL),
	station(INVALID_STATION),
	size(0),
	count(0),
	subentries(new CargoDataSet(CargoSorter(ST_CARGO_ID)))
{}

CargoDataEntry::CargoDataEntry(CargoID car, uint c, CargoDataEntry * p) :
	parent(p),
	cargo(car),
	size(0),
	count(c),
	subentries(new CargoDataSet)
{}

CargoDataEntry::CargoDataEntry(StationID st, uint c, CargoDataEntry * p) :
	parent(p),
	station(st),
	size(0),
	count(c),
	subentries(new CargoDataSet)
{}

CargoDataEntry::CargoDataEntry(StationID st) :
	parent(NULL),
	station(st),
	size(0),
	count(0),
	subentries(NULL)
{}

CargoDataEntry::CargoDataEntry(CargoID ca) :
	parent(NULL),
	cargo(ca),
	size(0),
	count(0),
	subentries(NULL)
{}

CargoDataEntry::~CargoDataEntry() {
	if (subentries != NULL) {
		for (CargoDataSet::iterator i = subentries->begin(); i != subentries->end(); ++i) {
			delete *i;
		}
		delete subentries;
	}
}

template<class ID>
CargoDataEntry * CargoDataEntry::Update(ID s, uint c) {
	CargoDataEntry tmp(s);
	CargoDataSet::iterator i = subentries->find(&tmp);
	if (i == subentries->end()) {
		IncrementSize();
		return *(subentries->insert(new CargoDataEntry(s, c, this)).first);
	} else {
		CargoDataEntry * ret = *i;
		assert(subentries->value_comp().GetSortType() != ST_COUNT);
		ret->count += c;
		return ret;
	}
}

void CargoDataEntry::IncrementSize() {
	 ++size;
	 if (parent != NULL) parent->IncrementSize();
}

void CargoDataEntry::Resort(SortType type, SortOrder order) {
	CargoDataSet * new_subs = new CargoDataSet(subentries->begin(), subentries->end(), CargoSorter(type, order));
	delete subentries;
	subentries = new_subs;
}

CargoDataEntry * CargoDataEntry::Retrieve(CargoDataSet::iterator i) const {
	if (i == subentries->end()) {
		return NULL;
	} else {
		assert(subentries->value_comp().GetSortType() != ST_COUNT);
		return *i;
	}
}

bool CargoSorter::operator()(const CargoDataEntry * cd1, const CargoDataEntry * cd2) const {
	switch (type) {
	case ST_STATION_ID:
		return SortId<StationID>(cd1->GetStation(), cd2->GetStation());
		break;
	case ST_CARGO_ID:
		return SortId<CargoID>(cd1->GetCargo(), cd2->GetCargo());
		break;
	case ST_COUNT:
		return SortCount(cd1, cd2);
		break;
	case ST_STATION:
		return SortStation(cd1->GetStation(), cd2->GetStation());
		break;
	}
	NOT_REACHED();
	return false;
}

template<class ID>
bool CargoSorter::SortId(ID st1, ID st2) const {
	if (order == SO_ASCENDING) {
		return st1 < st2;
	} else {
		return st2 < st1;
	}
}

bool CargoSorter::SortCount(const CargoDataEntry *cd1, const CargoDataEntry *cd2) const {
	uint c1 = cd1->GetCount();
	uint c2 = cd2->GetCount();
	if (c1 == c2) {
		return cd1 < cd2;
	} else if (order == SO_ASCENDING) {
		return c1 < c2;
	} else {
		return c2 < c1;
	}
}

bool CargoSorter::SortStation(StationID st1, StationID st2) const {
	static char buf1[64];
	static char buf2[64];

	if (!IsValidStationID(st1)) {
		if (!IsValidStationID(st2)) {
			return st1 < st2;
		}
		else return order == SO_ASCENDING;
	} else if (!IsValidStationID(st2)) {
		return order == SO_DESCENDING;
	}

	SetDParam(0, st1);
	GetString(buf1, STR_STATION, lastof(buf1));
	SetDParam(0, st2);
	GetString(buf2, STR_STATION, lastof(buf2));

	int res = strcmp(buf1, buf2);
	if (res == 0) {
		return false;
	} else if (res < 0) {
		return order == SO_ASCENDING;
	} else {
		return order == SO_DESCENDING;
	}
}

/**
 * The StationView window
 */
struct StationViewWindow : public Window {
	struct RowDisplay {
		RowDisplay(CargoDataEntry * f, StationID n) : filter(f), next_station(n) {}
		RowDisplay(CargoDataEntry * f, CargoID n) : filter(f), next_cargo(n) {}
		CargoDataEntry * filter;
		union {
			StationID next_station;
			CargoID next_cargo;
		};
	};
	typedef std::vector<RowDisplay> CargoDataVector;
	typedef std::map<StationID, uint> DestinationMap;

	static const int _spacing_side = 2;
	static const int _spacing_symbol = 10;
	static const int _spacing_column = 10;
	static const int _spacing_row = 10;
	static const int _spacing_icons = 4;
	static const int _spacing_top = 20;
	static const int _num_columns = 4;

	static const StringID _show_waiting = STR_BUTTON_PLANNED;
	static const StringID _show_planned = STR_BUTTON_SENT;
	static const StringID _show_sent = STR_BUTTON_WAITING;

	enum Grouping {
		SOURCE,
		NEXT,
		DESTINATION,
		CARGO,
	};

	enum Sorting {
		GROUPING = 0,
		COUNT = 1
	};

	static const StringID _sort_names[];
	static const StringID _group_names[];

	Sorting sortings[_num_columns];
	SortOrder sort_orders[_num_columns];

	int grouping_index;
	Grouping groupings[_num_columns];

	CargoDataEntry expanded_rows;
	CargoDataVector displayed_rows;

	StationViewWindow(const WindowDesc *desc, WindowNumber window_number) :
		Window(desc, window_number), grouping_index(0)
	{
<<<<<<< HEAD
		this->groupings[0] = CARGO;
		this->sortings[0] = GROUPING;
		SelectGroupBy(_settings_client.gui.station_gui_group_order);
		SelectSortBy((Sorting)_settings_client.gui.station_gui_sort_by);
		SortOrder last_order = (SortOrder)_settings_client.gui.station_gui_sort_order;
		sort_orders[0] = SO_ASCENDING;
		do {
			ToggleSortOrder();
		} while (sort_orders[1] != last_order);

		Owner owner = GetStation(window_number)->owner;
=======
		Owner owner = Station::Get(window_number)->owner;
>>>>>>> f5a3a168
		if (owner != OWNER_NONE) this->owner = owner;
		this->vscroll.cap = 4;
		this->resize.step_height = 10;

		this->FindWindowPlacementAndResize(desc);
	}

	~StationViewWindow()
	{
		WindowNumber wno =
			(this->window_number << 16) | VLW_STATION_LIST | Station::Get(this->window_number)->owner;

		DeleteWindowById(WC_TRAINS_LIST, wno | (VEH_TRAIN << 11), false);
		DeleteWindowById(WC_ROADVEH_LIST, wno | (VEH_ROAD << 11), false);
		DeleteWindowById(WC_SHIPS_LIST, wno | (VEH_SHIP << 11), false);
		DeleteWindowById(WC_AIRCRAFT_LIST, wno | (VEH_AIRCRAFT << 11), false);
	}

<<<<<<< HEAD
	void ShowCargo(CargoDataEntry * data, CargoID cargo, StationID source, StationID next, StationID dest, uint count) {
		const CargoDataEntry * expand = &expanded_rows;
		for (int i = 0; i < _num_columns && expand != NULL; ++i) {
			switch (groupings[i]) {
			case CARGO:
				assert(i == 0);
				data = data->Update(cargo, count);
				expand = expand->Retrieve(cargo);
				break;
			case SOURCE:
				data = data->Update(source, count);
				expand = expand->Retrieve(source);
				break;
			case NEXT:
				data = data->Update(next, count);
				expand = expand->Retrieve(next);
				break;
			case DESTINATION:
				data = data->Update(dest, count);
				expand = expand->Retrieve(dest);
				break;
			}
		}
	}
=======
	virtual void OnPaint()
	{
		StationID station_id = this->window_number;
		const Station *st = Station::Get(station_id);
		CargoDataList cargolist;
		uint32 transfers = 0;
>>>>>>> f5a3a168



	void EstimateDestinations(CargoID cargo, StationID source, StationID next, uint count, DestinationMap & dest, bool sent) {
		if (IsValidStationID(next) && IsValidStationID(source)) {
			DestinationMap tmp;
			uint sum_flows = 0;
			FlowStatMap & flowmap = GetStation(next)->goods[cargo].flows;
			FlowStatMap::iterator map_it = flowmap.find(source);
			if (map_it != flowmap.end()) {
				FlowStatSet & flows = map_it->second;
				for (FlowStatSet::iterator i = flows.begin(); i != flows.end(); ++i) {
					uint flow = 0;
					if (sent) {
						flow =  i->sent;
					} else {
						flow =  i->planned;
					}
					sum_flows += flow;
					tmp[i->via] = flow;
				}
			}

			if (sum_flows == 0) {
				dest[INVALID_STATION] += count;
			} else {
				uint sum_estimated = 0;
				while(sum_estimated < count) {
					for(DestinationMap::iterator i = tmp.begin(); i != tmp.end() && sum_estimated < count; ++i) {
						uint estimate = DivideApprox(i->second * count, sum_flows);
						sum_estimated += estimate;
						if (sum_estimated > count) {
							sum_estimated = count;
						}

						if (estimate > 0) {
							if (i->first == next) {
								dest[next] += estimate;
							} else {
								EstimateDestinations(cargo, source, i->first, estimate, dest, sent);
							}
						}
					}
					if (sum_flows > 1) {
						sum_flows--;
					}
				}
			}
		} else {
			dest[INVALID_STATION] += count;
		}
	}

	void BuildFlowList(CargoID i, const FlowStatMap & flows, CargoDataEntry * cargo) {
		uint scale = _settings_game.economy.moving_average_length * _settings_game.economy.moving_average_unit;
		for (FlowStatMap::const_iterator it = flows.begin(); it != flows.end(); ++it) {
			StationID from = it->first;
			const FlowStatSet & flow_set = it->second;
			for (FlowStatSet::const_iterator flow_it = flow_set.begin(); flow_it != flow_set.end(); ++flow_it) {
				const FlowStat & stat = *flow_it;
				uint val = 0;
				DestinationMap dest;
				if (this->widget[SVW_FLOWS].data == _show_planned) {
					val = DivideApprox(stat.planned * 30, scale);
				} else {
					val = DivideApprox(stat.sent * 30, scale);
				}

				if (stat.via == this->window_number) {
					dest[this->window_number] = val;
				} else {
					EstimateDestinations(i, from, stat.via, val, dest, this->widget[SVW_FLOWS].data == _show_sent);
				}

				for (DestinationMap::iterator dest_it = dest.begin(); dest_it != dest.end(); ++dest_it) {
					if (dest_it->second > 0) {
						ShowCargo(cargo, i, from, stat.via, dest_it->first, dest_it->second);
					}
				}
			}
		}
	}

	void BuildCargoList(CargoID i, const CargoList & packets, CargoDataEntry * cargo) {
		for (CargoList::List::const_iterator it = packets.Packets()->begin(); it != packets.Packets()->end(); it++) {
			const CargoPacket *cp = *it;
			DestinationMap dest;
			EstimateDestinations(i, cp->source, cp->next, cp->count, dest, false);
			for (DestinationMap::iterator dest_it = dest.begin(); dest_it != dest.end(); ++dest_it) {
				if (dest_it->second > 0) {
					ShowCargo(cargo, i, cp->source, cp->next, dest_it->first, dest_it->second);
				}
			}
		}
	}

	void BuildCargoList(CargoDataEntry * cargo, const Station * st) {
		for (CargoID i = 0; i < NUM_CARGO; i++) {
			if (this->widget[SVW_FLOWS].data == _show_waiting) {
				BuildCargoList(i, st->goods[i].cargo, cargo);
			} else {
				BuildFlowList(i, st->goods[i].flows, cargo);
			}
		}
	}

	void SetDisplayedRow(const CargoDataEntry * data) {
		std::list<StationID> stations;
		const CargoDataEntry * parent = data->GetParent();
		if (parent->GetParent() == NULL) {
			displayed_rows.push_back(RowDisplay(&expanded_rows, data->GetCargo()));
			return;
		}

		StationID next = data->GetStation();
		while(parent->GetParent()->GetParent() != NULL) {
			stations.push_back(parent->GetStation());
			parent = parent->GetParent();
		}

		CargoID cargo = parent->GetCargo();
		CargoDataEntry * filter = expanded_rows.Retrieve(cargo);
		while(!stations.empty()) {
			filter = filter->Retrieve(stations.back());
			stations.pop_back();
		}

		displayed_rows.push_back(RowDisplay(filter, next));
	}

	int DrawEntries(CargoDataEntry * entry, int pos, int maxrows, int column) {
		if (sortings[column] == GROUPING) {
			if (groupings[column] != CARGO) {
				entry->Resort(ST_STATION, sort_orders[column]);
			}
		} else {
			entry->Resort(ST_COUNT, sort_orders[column]);
		}
		for (CargoDataSet::iterator i = entry->Begin(); i != entry->End(); ++i) {
			CargoDataEntry *cd = *i;
			if (pos > -maxrows && --pos < 0) {
				StringID str = STR_EMPTY;
				SetDParam(0, cd->GetCount());
				SetDParam(1, cd->GetStation());

				switch(groupings[column]) {
				case CARGO:
					str = STR_STATION_VIEW_WAITING_CARGO;
					SetDParam(0, cd->GetCargo());
					SetDParam(1, cd->GetCount());
					DrawCargoIcons(
							cd->GetCargo(),
							cd->GetCount(),
							_spacing_side + column * _spacing_column,
							_spacing_top - pos * _spacing_row,
							this->widget[SVW_WAITING].right - this->widget[SVW_WAITING].left - _spacing_icons
					);
					break;
				case SOURCE:
					str = STR_STATION_SOURCE;
					break;
				case NEXT:
					str = STR_STATION_NEXT;
					break;
				case DESTINATION:
					str = STR_STATION_DESTINATION;
					break;
				}

				DrawString(
						this->widget[SVW_WAITING].left + _spacing_side + column * _spacing_column,
						this->widget[SVW_WAITING].right - _spacing_side - _spacing_symbol,
						_spacing_top - pos * _spacing_row,
						str,
						TC_FROMSTRING
				);

				if (column < _num_columns - 1) {
					const char *sym = cd->Size() > 0 ? "-" : "+";
					DrawString(
							this->widget[SVW_WAITING].right - _spacing_symbol,
							this->widget[SVW_WAITING].right,
							_spacing_top - pos * _spacing_row,
							sym,
							TC_YELLOW
					);
				}
				SetDisplayedRow(cd);
			}
			pos = DrawEntries(cd, pos, maxrows, column + 1);

		}
		return pos;
	}

	virtual void OnPaint()
	{
		StationID station_id = this->window_number;
		const Station *st = GetStation(station_id);
		CargoDataEntry cargo;
		BuildCargoList(&cargo, st);

		SetVScrollCount(this, cargo.Size() + 1); // update scrollbar

		/* disable some buttons */
		this->SetWidgetDisabledState(SVW_RENAME,   st->owner != _local_company);
		this->SetWidgetDisabledState(SVW_TRAINS,   !(st->facilities & FACIL_TRAIN));
		this->SetWidgetDisabledState(SVW_ROADVEHS, !(st->facilities & FACIL_TRUCK_STOP) && !(st->facilities & FACIL_BUS_STOP));
		this->SetWidgetDisabledState(SVW_PLANES,   !(st->facilities & FACIL_AIRPORT));
		this->SetWidgetDisabledState(SVW_SHIPS,    !(st->facilities & FACIL_DOCK));

		SetDParam(0, st->index);
		SetDParam(1, st->facilities);
		this->DrawWidgets();

		/* draw arrow pointing up/down for ascending/descending sorting */
		this->DrawSortButtonState(SVW_SORT_ORDER, sort_orders[1] == SO_ASCENDING ? SBS_DOWN : SBS_UP);

		int pos = this->vscroll.pos; ///< = this->vscroll.pos

		int maxrows = this->vscroll.cap;

		displayed_rows.clear();
		if (--pos < 0) {
			StringID str_nothing = STR_JUST_NOTHING;
			for (CargoID i = CT_BEGIN; i != CT_END; ++i) {
				if (this->widget[SVW_FLOWS].data == _show_waiting) {
					if (!st->goods[i].cargo.Empty()) str_nothing = STR_EMPTY;
				} else {
					if (!st->goods[i].flows.empty()) str_nothing = STR_EMPTY;
				}
			}
			StringID str_caption = STR_EMPTY;
			switch (this->widget[SVW_FLOWS].data) {
			case _show_waiting:
				str_caption = STR_STATION_VIEW_WAITING_TITLE;
				break;
			case _show_planned:
				str_caption = STR_PLANNED;
				break;
			case _show_sent:
				str_caption = STR_SENT;
				break;
			}
			SetDParam(0, str_nothing);
			DrawString(
					_spacing_side,
					this->widget[SVW_WAITING].right - _spacing_side,
					_spacing_top + _spacing_row,
					str_caption,
					TC_FROMSTRING
			);
			displayed_rows.push_back(RowDisplay(&expanded_rows, (CargoID)CT_INVALID));
		}

		DrawEntries(&cargo, pos, maxrows, 0);

		if (this->widget[SVW_ACCEPTS].data == STR_STATION_VIEW_RATINGS_BUTTON) { // small window with list of accepted cargo
			char string[512];
			char *b = string;
			bool first = true;

			b = InlineString(b, STR_STATION_VIEW_ACCEPTS_CARGO);

			for (CargoID i = 0; i < NUM_CARGO; i++) {
				if (b >= lastof(string) - (1 + 2 * 4)) break; // ',' or ' ' and two calls to Utf8Encode()
				if (HasBit(st->goods[i].acceptance_pickup, GoodsEntry::ACCEPTANCE)) {
					if (first) {
						first = false;
					} else {
						/* Add a comma if this is not the first item */
						*b++ = ',';
						*b++ = ' ';
					}
					b = InlineString(b, GetCargo(i)->name);
				}
			}

			/* If first is still true then no cargo is accepted */
			if (first) b = InlineString(b, STR_JUST_NOTHING);

			*b = '\0';

			/* Make sure we detect any buffer overflow */
			assert(b < endof(string));

			SetDParamStr(0, string);
			DrawStringMultiLine(this->widget[SVW_ACCEPTLIST].left + 2, this->widget[SVW_ACCEPTLIST].right - 2, this->widget[SVW_ACCEPTLIST].top + 1, this->widget[SVW_ACCEPTLIST].bottom - 1, STR_JUST_RAW_STRING);
		} else { // extended window with list of cargo ratings
			int y = this->widget[SVW_RATINGLIST].top + 1;

			DrawString(this->widget[SVW_ACCEPTLIST].left + 2, this->widget[SVW_ACCEPTLIST].right - 2, y, STR_STATION_VIEW_CARGO_RATINGS_TITLE);
			y += 10;

			for (CargoID i = 0; i < NUM_CARGO; i++) {
				const CargoSpec *cs = GetCargo(i);
				if (!cs->IsValid()) continue;

				const GoodsEntry *ge = &st->goods[i];
				if (!HasBit(ge->acceptance_pickup, GoodsEntry::PICKUP)) continue;

				SetDParam(0, cs->name);
				SetDParam(2, ge->rating * 101 >> 8);
				SetDParam(1, STR_CARGO_RATING_APPALLING + (ge->rating >> 5));
				DrawString(this->widget[SVW_ACCEPTLIST].left + 8, this->widget[SVW_ACCEPTLIST].right - 2, y, STR_STATION_VIEW_CARGO_RATING);
				y += 10;
			}
		}
	}

	template<class ID>
	void HandleCargoWaitingClick(CargoDataEntry * filter, ID next) {
		if (filter->Retrieve(next) != NULL) {
			filter->Remove(next);
		} else {
			filter->Update(next);
		}
	}

	void HandleCargoWaitingClick(int row)
	{
		if (row < 0 || (uint)row >= displayed_rows.size()) return;
		RowDisplay & display = displayed_rows[row];

		if (display.filter == &expanded_rows) {
			HandleCargoWaitingClick<CargoID>(display.filter, display.next_cargo);
		} else {
			HandleCargoWaitingClick<StationID>(display.filter, display.next_station);
		}
		this->InvalidateWidget(SVW_WAITING);
	}

	virtual void OnClick(Point pt, int widget)
	{
		switch (widget) {
			case SVW_WAITING:
				this->HandleCargoWaitingClick((pt.y - this->widget[SVW_WAITING].top - 5) / 10);
				break;

			case SVW_LOCATION:
				if (_ctrl_pressed) {
					ShowExtraViewPortWindow(Station::Get(this->window_number)->xy);
				} else {
					ScrollMainWindowToTile(Station::Get(this->window_number)->xy);
				}
				break;

			case SVW_RATINGS:
				this->SetDirty();

				if (this->widget[SVW_RATINGS].data == STR_STATION_VIEW_RATINGS_BUTTON) {
					/* Switch to ratings view */
					this->widget[SVW_RATINGS].data = STR_STATION_VIEW_ACCEPTS_BUTTON;
					this->widget[SVW_RATINGS].tooltips = STR_STATION_VIEW_ACCEPTS_TOOLTIP;
					ResizeWindowForWidget(this, SVW_ACCEPTLIST, 0, 100);
				} else {
					/* Switch to accepts view */
					this->widget[SVW_RATINGS].data = STR_STATION_VIEW_RATINGS_BUTTON;
					this->widget[SVW_RATINGS].tooltips = STR_STATION_VIEW_RATINGS_TOOLTIP;
					ResizeWindowForWidget(this, SVW_ACCEPTLIST, 0, -100);
				}

				this->SetDirty();
				break;

			case SVW_RENAME:
				SetDParam(0, this->window_number);
				ShowQueryString(STR_STATION, STR_QUERY_RENAME_STATION_CAPTION, MAX_LENGTH_STATION_NAME_BYTES, MAX_LENGTH_STATION_NAME_PIXELS, this, CS_ALPHANUMERAL, QSF_ENABLE_DEFAULT);
				break;

			case SVW_TRAINS: { // Show a list of scheduled trains to this station
				const Station *st = Station::Get(this->window_number);
				ShowVehicleListWindow(st->owner, VEH_TRAIN, (StationID)this->window_number);
				break;
			}

			case SVW_ROADVEHS: { // Show a list of scheduled road-vehicles to this station
				const Station *st = Station::Get(this->window_number);
				ShowVehicleListWindow(st->owner, VEH_ROAD, (StationID)this->window_number);
				break;
			}

			case SVW_PLANES: { // Show a list of scheduled aircraft to this station
				const Station *st = Station::Get(this->window_number);
				/* Since oilrigs have no owners, show the scheduled aircraft of local company */
				Owner owner = (st->owner == OWNER_NONE) ? _local_company : st->owner;
				ShowVehicleListWindow(owner, VEH_AIRCRAFT, (StationID)this->window_number);
				break;
			}

			case SVW_SHIPS: { // Show a list of scheduled ships to this station
				const Station *st = Station::Get(this->window_number);
				/* Since oilrigs/bouys have no owners, show the scheduled ships of local company */
				Owner owner = (st->owner == OWNER_NONE) ? _local_company : st->owner;
				ShowVehicleListWindow(owner, VEH_SHIP, (StationID)this->window_number);
				break;
			}

			case SVW_FLOWS: {
				this->SetDirty();
				if (this->widget[SVW_FLOWS].data == STR_BUTTON_PLANNED) {
					this->widget[SVW_FLOWS].data = _show_planned;
				} else if (this->widget[SVW_FLOWS].data == STR_BUTTON_SENT) {
					this->widget[SVW_FLOWS].data = _show_sent;
				} else {
					this->widget[SVW_FLOWS].data = _show_waiting;
				}
				this->SetDirty();
				break;
			}

			case SVW_SORT_BY: {
				ShowDropDownMenu(this, _sort_names, sortings[1], SVW_SORT_BY, 0, 0);
				break;
			}

			case SVW_GROUP_BY: {
				ShowDropDownMenu(this, _group_names, grouping_index, SVW_GROUP_BY, 0, 0);
				break;
			}

			case SVW_SORT_ORDER: { // flip sorting method asc/desc
				ToggleSortOrder();
				break;
			}
		}
	}

	void ToggleSortOrder() {
		if (sort_orders[1] == SO_ASCENDING) {
			sort_orders[1] = sort_orders[2] = sort_orders[3] = SO_DESCENDING;
		} else {
			sort_orders[1] = sort_orders[2] = sort_orders[3] = SO_ASCENDING;
		}
		_settings_client.gui.station_gui_sort_order = sort_orders[1];
		this->flags4 |= WF_TIMEOUT_BEGIN;
		this->LowerWidget(SVW_SORT_ORDER);
		this->SetDirty();
	}

	void SelectSortBy(Sorting index) {
		_settings_client.gui.station_gui_sort_by = index;
		sortings[1] = sortings[2] = sortings[3] = index;
		/* Display the current sort variant */
		this->widget[SVW_SORT_BY].data = this->_sort_names[index];
		this->SetDirty();
	}

	void SelectGroupBy(int index) {
		this->grouping_index = index;
		_settings_client.gui.station_gui_group_order = index;
		this->widget[SVW_GROUP_BY].data = _group_names[index];
		switch(_group_names[index]) {
		case STR_GROUP_S_V_D:
			groupings[1] = SOURCE;
			groupings[2] = NEXT;
			groupings[3] = DESTINATION;
			break;
		case STR_GROUP_S_D_V:
			groupings[1] = SOURCE;
			groupings[2] = DESTINATION;
			groupings[3] = NEXT;
			break;
		case STR_GROUP_V_S_D:
			groupings[1] = NEXT;
			groupings[2] = SOURCE;
			groupings[3] = DESTINATION;
			break;
		case STR_GROUP_V_D_S:
			groupings[1] = NEXT;
			groupings[2] = DESTINATION;
			groupings[3] = SOURCE;
			break;
		case STR_GROUP_D_S_V:
			groupings[1] = DESTINATION;
			groupings[2] = SOURCE;
			groupings[3] = NEXT;
			break;
		case STR_GROUP_D_V_S:
			groupings[1] = DESTINATION;
			groupings[2] = NEXT;
			groupings[3] = SOURCE;
			break;
		}
		this->SetDirty();
	}

	virtual void OnDropdownSelect(int widget, int index)
	{
		if (widget == SVW_SORT_BY) {
			SelectSortBy((Sorting)index);
		} else {
			SelectGroupBy(index);
		}
	}

	virtual void OnQueryTextFinished(char *str)
	{
		if (str == NULL) return;

		DoCommandP(0, this->window_number, 0, CMD_RENAME_STATION | CMD_MSG(STR_ERROR_CAN_T_RENAME_STATION), NULL, str);
	}

	virtual void OnResize(Point delta)
	{
		if (delta.x != 0) ResizeButtons(this, SVW_LOCATION, SVW_RENAME);
		this->vscroll.cap += delta.y / (int)this->resize.step_height;
	}
};


const StringID StationViewWindow::_sort_names[] = {
	STR_SORT_BY_STATION,
	STR_SORT_BY_AMOUNT,
	INVALID_STRING_ID
};

const StringID StationViewWindow::_group_names[] = {
	STR_GROUP_S_V_D,
	STR_GROUP_S_D_V,
	STR_GROUP_V_S_D,
	STR_GROUP_V_D_S,
	STR_GROUP_D_S_V,
	STR_GROUP_D_V_S,
	INVALID_STRING_ID
};

static const WindowDesc _station_view_desc(
	WDP_AUTO, WDP_AUTO, 249, 110, 249, 110,
	WC_STATION_VIEW, WC_NONE,
	WDF_STD_TOOLTIPS | WDF_STD_BTN | WDF_DEF_WIDGET | WDF_UNCLICK_BUTTONS | WDF_STICKY_BUTTON | WDF_RESIZABLE,
	_station_view_widgets, _nested_station_view_widgets, lengthof(_nested_station_view_widgets)
);

/**
 * Opens StationViewWindow for given station
 *
 * @param station station which window should be opened
 */
void ShowStationViewWindow(StationID station)
{
	AllocateWindowDescFront<StationViewWindow>(&_station_view_desc, station);
}

static SmallVector<StationID, 8> _stations_nearby_list;
static SmallMap<TileIndex, StationID, 8> _deleted_stations_nearby;

/** Context for FindStationsNearby */
struct FindNearbyStationContext {
	TileIndex tile; ///< Base tile of station to be built
	uint      w;    ///< Width of station to be built
	uint      h;    ///< Height of station to be built
};

/**
 * Add station on this tile to _stations_nearby_list if it's fully within the
 * station spread.
 * @param tile Tile just being checked
 * @param user_data Pointer to FindNearbyStationContext context
 */
static bool AddNearbyStation(TileIndex tile, void *user_data)
{
	FindNearbyStationContext *ctx = (FindNearbyStationContext *)user_data;

	/* First check if there was a deleted station here */
	SmallPair<TileIndex, StationID> *dst = _deleted_stations_nearby.Find(tile);
	if (dst != _deleted_stations_nearby.End()) {
		_stations_nearby_list.Include(dst->second);
		return false;
	}

	/* Check if own station and if we stay within station spread */
	if (!IsTileType(tile, MP_STATION)) return false;

	StationID sid = GetStationIndex(tile);
	Station *st = Station::Get(sid);
	if (st->owner != _local_company || _stations_nearby_list.Contains(sid)) return false;

	if (st->rect.BeforeAddRect(ctx->tile, ctx->w, ctx->h, StationRect::ADD_TEST)) {
		*_stations_nearby_list.Append() = sid;
	}

	return false; // We want to include *all* nearby stations
}

/**
 * Circulate around the to-be-built station to find stations we could join.
 * Make sure that only stations are returned where joining wouldn't exceed
 * station spread and are our own station.
 * @param tile Base tile of the to-be-built station
 * @param w Width of the to-be-built station
 * @param h Height of the to-be-built station
 * @param distant_join Search for adjacent stations (false) or stations fully
 *                     within station spread
 **/
static const Station *FindStationsNearby(TileIndex tile, int w, int h, bool distant_join)
{
	FindNearbyStationContext ctx;
	ctx.tile = tile;
	ctx.w = w;
	ctx.h = h;

	_stations_nearby_list.Clear();
	_deleted_stations_nearby.Clear();

	/* Check the inside, to return, if we sit on another station */
	BEGIN_TILE_LOOP(t, w, h, tile)
		if (t < MapSize() && IsTileType(t, MP_STATION)) return GetStationByTile(t);
	END_TILE_LOOP(t, w, h, tile)

	/* Look for deleted stations */
	const Station *st;
	FOR_ALL_STATIONS(st) {
		if (st->facilities == 0 && st->owner == _local_company) {
			/* Include only within station spread (yes, it is strictly less than) */
			if (max(DistanceMax(tile, st->xy), DistanceMax(TILE_ADDXY(tile, w - 1, h - 1), st->xy)) < _settings_game.station.station_spread) {
				_deleted_stations_nearby.Insert(st->xy, st->index);

				/* Add the station when it's within where we're going to build */
				if (IsInsideBS(TileX(st->xy), TileX(ctx.tile), ctx.w) &&
						IsInsideBS(TileY(st->xy), TileY(ctx.tile), ctx.h)) {
					AddNearbyStation(st->xy, &ctx);
				}
			}
		}
	}

	/* Only search tiles where we have a chance to stay within the station spread.
	 * The complete check needs to be done in the callback as we don't know the
	 * extent of the found station, yet. */
	if (distant_join && min(w, h) >= _settings_game.station.station_spread) return NULL;
	uint max_dist = distant_join ? _settings_game.station.station_spread - min(w, h) : 1;

	tile = TILE_ADD(ctx.tile, TileOffsByDir(DIR_N));
	CircularTileSearch(&tile, max_dist, w, h, AddNearbyStation, &ctx);

	return NULL;
}

enum JoinStationWidgets {
	JSW_WIDGET_CLOSEBOX = 0,
	JSW_WIDGET_CAPTION,
	JSW_PANEL,
	JSW_SCROLLBAR,
	JSW_RESIZEBOX,
};

static const Widget _select_station_widgets[] = {
{   WWT_CLOSEBOX,   RESIZE_NONE, COLOUR_DARK_GREEN,     0,    10,     0,    13, STR_BLACK_CROSS,                 STR_TOOLTIP_CLOSE_WINDOW},
{    WWT_CAPTION,  RESIZE_RIGHT, COLOUR_DARK_GREEN,    11,   199,     0,    13, STR_SELECT_STATION_TO_JOIN,      STR_TOOLTIP_WINDOW_TITLE_DRAG_THIS},
{      WWT_PANEL,     RESIZE_RB, COLOUR_DARK_GREEN,     0,   187,    14,    79, 0x0,                             STR_NULL},
{  WWT_SCROLLBAR,    RESIZE_LRB, COLOUR_DARK_GREEN,   188,   199,    14,    67, 0x0,                             STR_TOOLTIP_VSCROLL_BAR_SCROLLS_LIST},
{  WWT_RESIZEBOX,   RESIZE_LRTB, COLOUR_DARK_GREEN,   188,   199,    68,    79, 0x0,                             STR_RESIZE_BUTTON},
{   WIDGETS_END},
};

static const NWidgetPart _nested_select_station_widgets[] = {
	NWidget(NWID_HORIZONTAL),
		NWidget(WWT_CLOSEBOX, COLOUR_DARK_GREEN, JSW_WIDGET_CLOSEBOX),
		NWidget(WWT_CAPTION, COLOUR_DARK_GREEN, JSW_WIDGET_CAPTION), SetDataTip(STR_SELECT_STATION_TO_JOIN, STR_TOOLTIP_WINDOW_TITLE_DRAG_THIS),
	EndContainer(),
	NWidget(NWID_HORIZONTAL),
		NWidget(WWT_PANEL, COLOUR_DARK_GREEN, JSW_PANEL), SetMinimalSize(188, 66), SetResize(1, 10), EndContainer(),
		NWidget(NWID_VERTICAL),
			NWidget(WWT_SCROLLBAR, COLOUR_DARK_GREEN, JSW_SCROLLBAR),
			NWidget(WWT_RESIZEBOX, COLOUR_DARK_GREEN, JSW_RESIZEBOX),
		EndContainer(),
	EndContainer(),
};

struct SelectStationWindow : Window {
	CommandContainer select_station_cmd; ///< Command to build new station
	TileIndex tile; ///< Base tile of new station
	int size_x;     ///< Size in x direction of new station
	int size_y;     ///< Size in y direction of new station

	SelectStationWindow(const WindowDesc *desc, CommandContainer cmd, int w, int h) :
		Window(desc, 0),
		select_station_cmd(cmd),
		tile(cmd.tile),
		size_x(w),
		size_y(h)
	{
		this->vscroll.cap = 6;
		this->resize.step_height = 10;

		FindStationsNearby(this->tile, this->size_x, this->size_y, true);

		this->FindWindowPlacementAndResize(desc);
	}

	virtual void OnPaint()
	{
		SetVScrollCount(this, _stations_nearby_list.Length() + 1);

		this->DrawWidgets();

		uint y = 17;
		if (this->vscroll.pos == 0) {
			DrawString(3, this->widget[JSW_PANEL].right - 2, y, STR_CREATE_SPLITTED_STATION);
			y += 10;
		}

		for (uint i = max<uint>(1, this->vscroll.pos); i <= _stations_nearby_list.Length(); ++i, y += 10) {
			/* Don't draw anything if it extends past the end of the window. */
			if (i - this->vscroll.pos >= this->vscroll.cap) break;

			const Station *st = Station::Get(_stations_nearby_list[i - 1]);
			SetDParam(0, st->index);
			SetDParam(1, st->facilities);
			DrawString(3, this->widget[JSW_PANEL].right - 2, y, STR_STATION_LIST_STATION);
		}
	}

	virtual void OnClick(Point pt, int widget)
	{
		if (widget != JSW_PANEL) return;

		uint32 st_index = (pt.y - 16) / 10 + this->vscroll.pos;
		bool distant_join = (st_index > 0);
		if (distant_join) st_index--;

		if (distant_join && st_index >= _stations_nearby_list.Length()) return;

		/* Insert station to be joined into stored command */
		SB(this->select_station_cmd.p2, 16, 16,
		   (distant_join ? _stations_nearby_list[st_index] : NEW_STATION));

		/* Execute stored Command */
		DoCommandP(&this->select_station_cmd);

		/* Close Window; this might cause double frees! */
		DeleteWindowById(WC_SELECT_STATION, 0);
	}

	virtual void OnTick()
	{
		if (_thd.dirty & 2) {
			_thd.dirty &= ~2;
			this->SetDirty();
		}
	}

	virtual void OnResize(Point delta)
	{
		this->vscroll.cap = (this->widget[JSW_PANEL].bottom - this->widget[JSW_PANEL].top) / 10;
	}

	virtual void OnInvalidateData(int data)
	{
		FindStationsNearby(this->tile, this->size_x, this->size_y, true);
		this->SetDirty();
	}
};

static const WindowDesc _select_station_desc(
	WDP_AUTO, WDP_AUTO, 200, 80, 200, 180,
	WC_SELECT_STATION, WC_NONE,
	WDF_STD_TOOLTIPS | WDF_STD_BTN | WDF_DEF_WIDGET | WDF_RESIZABLE | WDF_CONSTRUCTION,
	_select_station_widgets, _nested_select_station_widgets, lengthof(_nested_select_station_widgets)
);


/**
 * Check whether we need to show the station selection window.
 * @param cmd Command to build the station.
 * @param w Width of the to-be-built station
 * @param h Height of the to-be-built station
 * @return whether we need to show the station selection window.
 */
static bool StationJoinerNeeded(CommandContainer cmd, int w, int h)
{
	/* Only show selection if distant join is enabled in the settings */
	if (!_settings_game.station.distant_join_stations) return false;

	/* If a window is already opened and we didn't ctrl-click,
	 * return true (i.e. just flash the old window) */
	Window *selection_window = FindWindowById(WC_SELECT_STATION, 0);
	if (selection_window != NULL) {
		if (!_ctrl_pressed) return true;

		/* Abort current distant-join and start new one */
		delete selection_window;
		UpdateTileSelection();
	}

	/* only show the popup, if we press ctrl */
	if (!_ctrl_pressed) return false;

	/* Now check if we could build there */
	if (CmdFailed(DoCommand(&cmd, CommandFlagsToDCFlags(GetCommandFlags(cmd.cmd))))) return false;

	/* Test for adjacent station or station below selection.
	 * If adjacent-stations is disabled and we are building next to a station, do not show the selection window.
	 * but join the other station immediatelly. */
	const Station *st = FindStationsNearby(cmd.tile, w, h, false);
	return st == NULL && (_settings_game.station.adjacent_stations || _stations_nearby_list.Length() == 0);
}

/**
 * Show the station selection window when needed. If not, build the station.
 * @param cmd Command to build the station.
 * @param w Width of the to-be-built station
 * @param h Height of the to-be-built station
 */
void ShowSelectStationIfNeeded(CommandContainer cmd, int w, int h)
{
	if (StationJoinerNeeded(cmd, w, h)) {
		if (!_settings_client.gui.persistent_buildingtools) ResetObjectToPlace();
		if (BringWindowToFrontById(WC_SELECT_STATION, 0)) return;
		new SelectStationWindow(&_select_station_desc, cmd, w, h);
	} else {
		DoCommandP(&cmd);
	}
}<|MERGE_RESOLUTION|>--- conflicted
+++ resolved
@@ -900,12 +900,12 @@
 	static char buf1[64];
 	static char buf2[64];
 
-	if (!IsValidStationID(st1)) {
-		if (!IsValidStationID(st2)) {
+	if (!Station::IsValidID(st1)) {
+		if (!Station::IsValidID(st2)) {
 			return st1 < st2;
 		}
 		else return order == SO_ASCENDING;
-	} else if (!IsValidStationID(st2)) {
+	} else if (!Station::IsValidID(st2)) {
 		return order == SO_DESCENDING;
 	}
 
@@ -979,7 +979,6 @@
 	StationViewWindow(const WindowDesc *desc, WindowNumber window_number) :
 		Window(desc, window_number), grouping_index(0)
 	{
-<<<<<<< HEAD
 		this->groupings[0] = CARGO;
 		this->sortings[0] = GROUPING;
 		SelectGroupBy(_settings_client.gui.station_gui_group_order);
@@ -990,10 +989,7 @@
 			ToggleSortOrder();
 		} while (sort_orders[1] != last_order);
 
-		Owner owner = GetStation(window_number)->owner;
-=======
 		Owner owner = Station::Get(window_number)->owner;
->>>>>>> f5a3a168
 		if (owner != OWNER_NONE) this->owner = owner;
 		this->vscroll.cap = 4;
 		this->resize.step_height = 10;
@@ -1012,7 +1008,6 @@
 		DeleteWindowById(WC_AIRCRAFT_LIST, wno | (VEH_AIRCRAFT << 11), false);
 	}
 
-<<<<<<< HEAD
 	void ShowCargo(CargoDataEntry * data, CargoID cargo, StationID source, StationID next, StationID dest, uint count) {
 		const CargoDataEntry * expand = &expanded_rows;
 		for (int i = 0; i < _num_columns && expand != NULL; ++i) {
@@ -1037,22 +1032,12 @@
 			}
 		}
 	}
-=======
-	virtual void OnPaint()
-	{
-		StationID station_id = this->window_number;
-		const Station *st = Station::Get(station_id);
-		CargoDataList cargolist;
-		uint32 transfers = 0;
->>>>>>> f5a3a168
-
-
 
 	void EstimateDestinations(CargoID cargo, StationID source, StationID next, uint count, DestinationMap & dest, bool sent) {
-		if (IsValidStationID(next) && IsValidStationID(source)) {
+		if (Station::IsValidID(next) && Station::IsValidID(source)) {
 			DestinationMap tmp;
 			uint sum_flows = 0;
-			FlowStatMap & flowmap = GetStation(next)->goods[cargo].flows;
+			FlowStatMap & flowmap = Station::Get(next)->goods[cargo].flows;
 			FlowStatMap::iterator map_it = flowmap.find(source);
 			if (map_it != flowmap.end()) {
 				FlowStatSet & flows = map_it->second;
@@ -1243,7 +1228,7 @@
 	virtual void OnPaint()
 	{
 		StationID station_id = this->window_number;
-		const Station *st = GetStation(station_id);
+		const Station *st = Station::Get(station_id);
 		CargoDataEntry cargo;
 		BuildCargoList(&cargo, st);
 
