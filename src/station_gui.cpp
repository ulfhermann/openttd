--- conflicted
+++ resolved
@@ -652,41 +652,24 @@
 }
 
 static const Widget _station_view_widgets[] = {
-<<<<<<< HEAD
-{   WWT_CLOSEBOX,   RESIZE_NONE,  COLOUR_GREY,     0,    10,     0,    13, STR_00C5,          STR_018B_CLOSE_WINDOW},                // SVW_CLOSEBOX
-{    WWT_CAPTION,  RESIZE_RIGHT,  COLOUR_GREY,    11,   236,     0,    13, STR_300A_0,        STR_018C_WINDOW_TITLE_DRAG_THIS},
-{  WWT_STICKYBOX,     RESIZE_LR,  COLOUR_GREY,   237,   248,     0,    13, 0x0,               STR_STICKY_BUTTON},
-{    WWT_TEXTBTN,   RESIZE_NONE,  COLOUR_GREY,     0,    10,    14,    25, STR_EMPTY,         STR_SORT_ORDER_TIP},               // SLW_SORTBY
-{   WWT_DROPDOWN,   RESIZE_NONE,  COLOUR_GREY,    11,    70,    14,    25, 0x0,               STR_SORT_CRITERIA_TIP},            // SLW_SORTDROPBTN
-{   WWT_DROPDOWN,  RESIZE_RIGHT,  COLOUR_GREY,    71,   248,    14,    25, 0x0,               STR_GROUP_TIP},
-{      WWT_PANEL,     RESIZE_RB,  COLOUR_GREY,     0,   236,    26,    75, 0x0,               STR_NULL},                             // SVW_WAITING
-{  WWT_SCROLLBAR,    RESIZE_LRB,  COLOUR_GREY,   237,   248,    26,    75, 0x0,               STR_0190_SCROLL_BAR_SCROLLS_LIST},
-{      WWT_PANEL,    RESIZE_RTB,  COLOUR_GREY,     0,   248,    76,    97, 0x0,               STR_NULL},                             // SVW_ACCEPTLIST / SVW_RATINGLIST
-{ WWT_PUSHTXTBTN,     RESIZE_TB,  COLOUR_GREY,     0,    44,    98,   109, STR_00E4_LOCATION, STR_3053_CENTER_MAIN_VIEW_ON_STATION}, // SVW_LOCATION
-{ WWT_PUSHTXTBTN,     RESIZE_TB,  COLOUR_GREY,    45,    89,    98,   109, STR_3032_RATINGS,  STR_3054_SHOW_STATION_RATINGS},        // SVW_RATINGS / SVW_ACCEPTS
-{ WWT_PUSHTXTBTN,     RESIZE_TB,  COLOUR_GREY,    90,   134,    98,   109, STR_BUTTON_PLANNED,STR_TOGGLE_CARGO_VIEW},
-{ WWT_PUSHTXTBTN,    RESIZE_RTB,  COLOUR_GREY,   135,   180,    98,   109, STR_0130_RENAME,   STR_3055_CHANGE_NAME_OF_STATION},      // SVW_RENAME
-{ WWT_PUSHTXTBTN,   RESIZE_LRTB,  COLOUR_GREY,   181,   194,    98,   109, STR_TRAIN,         STR_SCHEDULED_TRAINS_TIP },            // SVW_TRAINS
-{ WWT_PUSHTXTBTN,   RESIZE_LRTB,  COLOUR_GREY,   195,   208,    98,   109, STR_LORRY,         STR_SCHEDULED_ROAD_VEHICLES_TIP },     // SVW_ROADVEHS
-{ WWT_PUSHTXTBTN,   RESIZE_LRTB,  COLOUR_GREY,   209,   222,    98,   109, STR_PLANE,         STR_SCHEDULED_AIRCRAFT_TIP },          // SVW_PLANES
-{ WWT_PUSHTXTBTN,   RESIZE_LRTB,  COLOUR_GREY,   223,   236,    98,   109, STR_SHIP,          STR_SCHEDULED_SHIPS_TIP },             // SVW_SHIPS
-{  WWT_RESIZEBOX,   RESIZE_LRTB,  COLOUR_GREY,   237,   248,    98,   109, 0x0,               STR_RESIZE_BUTTON},
-=======
 {   WWT_CLOSEBOX,   RESIZE_NONE,  COLOUR_GREY,     0,    10,     0,    13, STR_BLACK_CROSS,                 STR_TOOLTIP_CLOSE_WINDOW},             // SVW_CLOSEBOX
 {    WWT_CAPTION,  RESIZE_RIGHT,  COLOUR_GREY,    11,   236,     0,    13, STR_STATION_VIEW_CAPTION,        STR_TOOLTIP_WINDOW_TITLE_DRAG_THIS},
 {  WWT_STICKYBOX,     RESIZE_LR,  COLOUR_GREY,   237,   248,     0,    13, 0x0,                             STR_STICKY_BUTTON},
-{      WWT_PANEL,     RESIZE_RB,  COLOUR_GREY,     0,   236,    14,    65, 0x0,                             STR_NULL},                             // SVW_WAITING
-{  WWT_SCROLLBAR,    RESIZE_LRB,  COLOUR_GREY,   237,   248,    14,    65, 0x0,                             STR_TOOLTIP_VSCROLL_BAR_SCROLLS_LIST},
-{      WWT_PANEL,    RESIZE_RTB,  COLOUR_GREY,     0,   248,    66,    97, 0x0,                             STR_NULL},                             // SVW_ACCEPTLIST / SVW_RATINGLIST
-{ WWT_PUSHTXTBTN,     RESIZE_TB,  COLOUR_GREY,     0,    59,    98,   109, STR_BUTTON_LOCATION,             STR_STATION_VIEW_CENTER_TOOLTIP},      // SVW_LOCATION
-{ WWT_PUSHTXTBTN,     RESIZE_TB,  COLOUR_GREY,    60,   120,    98,   109, STR_STATION_VIEW_RATINGS_BUTTON, STR_STATION_VIEW_RATINGS_TOOLTIP},     // SVW_RATINGS / SVW_ACCEPTS
-{ WWT_PUSHTXTBTN,    RESIZE_RTB,  COLOUR_GREY,   121,   180,    98,   109, STR_QUERY_RENAME,                STR_STATION_VIEW_RENAME_TOOLTIP},      // SVW_RENAME
+{    WWT_TEXTBTN,   RESIZE_NONE,  COLOUR_GREY,     0,    10,    14,    25, STR_EMPTY,                       STR_SORT_ORDER_TIP},                   // SLW_SORTBY
+{   WWT_DROPDOWN,   RESIZE_NONE,  COLOUR_GREY,    11,    70,    14,    25, 0x0,                             STR_SORT_CRITERIA_TIP},                // SLW_SORTDROPBTN
+{   WWT_DROPDOWN,  RESIZE_RIGHT,  COLOUR_GREY,    71,   248,    14,    25, 0x0,                             STR_GROUP_TIP},
+{      WWT_PANEL,     RESIZE_RB,  COLOUR_GREY,     0,   236,    26,    75, 0x0,                             STR_NULL},                             // SVW_WAITING
+{  WWT_SCROLLBAR,    RESIZE_LRB,  COLOUR_GREY,   237,   248,    26,    75, 0x0,                             STR_TOOLTIP_VSCROLL_BAR_SCROLLS_LIST},
+{      WWT_PANEL,    RESIZE_RTB,  COLOUR_GREY,     0,   248,    76,    97, 0x0,                             STR_NULL},                             // SVW_ACCEPTLIST / SVW_RATINGLIST
+{ WWT_PUSHTXTBTN,     RESIZE_TB,  COLOUR_GREY,     0,    44,    98,   109, STR_BUTTON_LOCATION,             STR_STATION_VIEW_CENTER_TOOLTIP},      // SVW_LOCATION
+{ WWT_PUSHTXTBTN,     RESIZE_TB,  COLOUR_GREY,    45,    89,    98,   109, STR_STATION_VIEW_RATINGS_BUTTON, STR_STATION_VIEW_RATINGS_TOOLTIP},     // SVW_RATINGS / SVW_ACCEPTS
+{ WWT_PUSHTXTBTN,     RESIZE_TB,  COLOUR_GREY,    90,   134,    98,   109, STR_BUTTON_PLANNED,              STR_TOGGLE_CARGO_VIEW},
+{ WWT_PUSHTXTBTN,    RESIZE_RTB,  COLOUR_GREY,   135,   180,    98,   109, STR_QUERY_RENAME,                STR_STATION_VIEW_RENAME_TOOLTIP},      // SVW_RENAME
 { WWT_PUSHTXTBTN,   RESIZE_LRTB,  COLOUR_GREY,   181,   194,    98,   109, STR_TRAIN,                       STR_SCHEDULED_TRAINS_TIP },            // SVW_TRAINS
 { WWT_PUSHTXTBTN,   RESIZE_LRTB,  COLOUR_GREY,   195,   208,    98,   109, STR_LORRY,                       STR_SCHEDULED_ROAD_VEHICLES_TIP },     // SVW_ROADVEHS
 { WWT_PUSHTXTBTN,   RESIZE_LRTB,  COLOUR_GREY,   209,   222,    98,   109, STR_PLANE,                       STR_SCHEDULED_AIRCRAFT_TIP },          // SVW_PLANES
 { WWT_PUSHTXTBTN,   RESIZE_LRTB,  COLOUR_GREY,   223,   236,    98,   109, STR_SHIP,                        STR_SCHEDULED_SHIPS_TIP },             // SVW_SHIPS
 {  WWT_RESIZEBOX,   RESIZE_LRTB,  COLOUR_GREY,   237,   248,    98,   109, 0x0,                             STR_RESIZE_BUTTON},
->>>>>>> 9e5b6fbf
 {   WIDGETS_END},
 };
 
@@ -1135,7 +1118,7 @@
 
 				switch(groupings[column]) {
 				case CARGO:
-					str = STR_STATION_CARGO;
+					str = STR_STATION_VIEW_WAITING_CARGO;
 					SetDParam(0, cd->GetCargo());
 					SetDParam(1, cd->GetCount());
 					DrawCargoIcons(
@@ -1210,56 +1193,20 @@
 
 		int maxrows = this->vscroll.cap;
 
-
-<<<<<<< HEAD
-
 		displayed_rows.clear();
 		if (--pos < 0) {
-			StringID str_nothing = STR_00D0_NOTHING;
+			StringID str_nothing = STR_JUST_NOTHING;
 			for (CargoID i = CT_BEGIN; i != CT_END; ++i) {
 				if (this->widget[SVW_FLOWS].data == _show_waiting) {
 					if (!st->goods[i].cargo.Empty()) str_nothing = STR_EMPTY;
 				} else {
 					if (!st->goods[i].flows.empty()) str_nothing = STR_EMPTY;
-=======
-		if (--pos < 0) {
-			str = STR_JUST_NOTHING;
-			for (CargoID i = 0; i < NUM_CARGO; i++) {
-				if (!st->goods[i].cargo.Empty()) str = STR_EMPTY;
-			}
-			SetDParam(0, str);
-			DrawString(x, this->widget[SVW_WAITING].right - 2, y, STR_STATION_VIEW_WAITING_TITLE, TC_FROMSTRING);
-			y += 10;
-		}
-
-		for (CargoDataList::const_iterator it = cargolist.begin(); it != cargolist.end() && pos > -maxrows; ++it) {
-			if (--pos < 0) {
-				const CargoData *cd = &(*it);
-				if (cd->source == INVALID_STATION) {
-					/* Heading */
-					DrawCargoIcons(cd->cargo, cd->count, x, y, width);
-					SetDParam(0, cd->cargo);
-					SetDParam(1, cd->count);
-					if (HasBit(transfers, cd->cargo)) {
-						/* This cargo has transfers waiting so show the expand or shrink 'button' */
-						const char *sym = HasBit(this->cargo, cd->cargo) ? "-" : "+";
-						DrawString(this->widget[SVW_WAITING].left, this->widget[SVW_WAITING].right - 12, y, STR_STATION_VIEW_WAITING_CARGO, TC_FROMSTRING, SA_RIGHT);
-						DrawString(this->widget[SVW_WAITING].right - 10, this->widget[SVW_WAITING].right, y, sym, TC_YELLOW);
-					} else {
-						DrawString(this->widget[SVW_WAITING].left, this->widget[SVW_WAITING].right - 4, y, STR_STATION_VIEW_WAITING_CARGO, TC_FROMSTRING, SA_RIGHT);
-					}
-				} else {
-					SetDParam(0, cd->cargo);
-					SetDParam(1, cd->count);
-					SetDParam(2, cd->source);
-					DrawString(x, x + width, y, STR_STATION_VIEW_EN_ROUTE_FROM, TC_FROMSTRING, SA_RIGHT);
->>>>>>> 9e5b6fbf
 				}
 			}
 			StringID str_caption;
 			switch (this->widget[SVW_FLOWS].data) {
 			case _show_waiting:
-				str_caption = STR_0008_WAITING;
+				str_caption = STR_STATION_VIEW_WAITING_TITLE;
 				break;
 			case _show_planned:
 				str_caption = STR_PLANNED;
@@ -1279,13 +1226,9 @@
 			displayed_rows.push_back(RowDisplay(&expanded_rows, (CargoID)CT_INVALID));
 		}
 
-<<<<<<< HEAD
 		DrawEntries(&cargo, pos, maxrows, 0);
 
-		if (this->widget[SVW_ACCEPTS].data == STR_3032_RATINGS) { // small window with list of accepted cargo
-=======
 		if (this->widget[SVW_ACCEPTS].data == STR_STATION_VIEW_RATINGS_BUTTON) { // small window with list of accepted cargo
->>>>>>> 9e5b6fbf
 			char string[512];
 			char *b = string;
 			bool first = true;
