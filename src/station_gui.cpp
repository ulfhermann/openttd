--- conflicted
+++ resolved
@@ -860,11 +860,7 @@
 
 	SpriteID sprite = CargoSpec::Get(i)->GetCargoIcon();
 
-<<<<<<< HEAD
-	int x = _dynlang.text_dir == TD_RTL ? left : right - num * 10;
-=======
-	int x = _current_text_dir == TD_RTL ? right - num * 10 : left;
->>>>>>> 4c462273
+	int x = _current_text_dir == TD_RTL ? left : right - num * 10;
 	do {
 		DrawSprite(sprite, PAL_NONE, x, y);
 		x += 10;
@@ -1368,7 +1364,6 @@
 		}
 	}
 
-<<<<<<< HEAD
 	void BuildCargoList(CargoDataEntry * cargo, const Station * st) {
 		for (CargoID i = 0; i < NUM_CARGO; i++) {
 
@@ -1469,32 +1464,6 @@
 				if (groupings[column] == GR_CARGO) {
 					str = STR_STATION_VIEW_WAITING_CARGO;
 					DrawCargoIcons(cd->GetCargo(), cd->GetCount(), r.left + WD_FRAMERECT_LEFT + this->expand_shrink_width, r.right - WD_FRAMERECT_RIGHT - this->expand_shrink_width, y);
-=======
-		bool rtl = _current_text_dir == TD_RTL;
-		int text_left    = rtl ? r.left + this->expand_shrink_width : r.left + WD_FRAMERECT_LEFT;
-		int text_right   = rtl ? r.right - WD_FRAMERECT_LEFT : r.right - this->expand_shrink_width;
-		int shrink_left  = rtl ? r.left + WD_FRAMERECT_LEFT : r.right - this->expand_shrink_width + WD_FRAMERECT_LEFT;
-		int shrink_right = rtl ? r.left + this->expand_shrink_width - WD_FRAMERECT_RIGHT : r.right - WD_FRAMERECT_RIGHT;
-
-
-		int maxrows = this->vscroll->GetCapacity();
-		for (CargoDataList::const_iterator it = cargolist.begin(); it != cargolist.end() && pos > -maxrows; ++it) {
-			if (--pos < 0) {
-				const CargoData *cd = &(*it);
-				if (cd->source == INVALID_STATION) {
-					/* Heading */
-					DrawCargoIcons(cd->cargo, cd->count, r.left + WD_FRAMERECT_LEFT, r.right - WD_FRAMERECT_RIGHT, y);
-					SetDParam(0, cd->cargo);
-					SetDParam(1, cd->count);
-					if (HasBit(transfers, cd->cargo)) {
-						/* This cargo has transfers waiting so show the expand or shrink 'button' */
-						const char *sym = HasBit(this->cargo, cd->cargo) ? "-" : "+";
-						DrawString(text_left, text_right, y, STR_STATION_VIEW_WAITING_CARGO, TC_FROMSTRING, SA_RIGHT);
-						DrawString(shrink_left, shrink_right, y, sym, TC_YELLOW, SA_RIGHT);
-					} else {
-						DrawString(r.left + WD_FRAMERECT_LEFT, r.right - WD_FRAMERECT_RIGHT, y, STR_STATION_VIEW_WAITING_CARGO, TC_FROMSTRING, SA_RIGHT);
-					}
->>>>>>> 4c462273
 				} else {
 					StationID station = cd->GetStation();
 
@@ -1519,7 +1488,7 @@
 					}
 				}
 				
-				bool rtl = _dynlang.text_dir == TD_RTL;
+				bool rtl = _current_text_dir == TD_RTL;
 				int text_left    = rtl ? r.left + this->expand_shrink_width : r.left + WD_FRAMERECT_LEFT + column * this->expand_shrink_width;
 				int text_right   = rtl ? r.right - WD_FRAMERECT_LEFT - column * this->expand_shrink_width : r.right - this->expand_shrink_width;
 				int shrink_left  = rtl ? r.left + WD_FRAMERECT_LEFT : r.right - this->expand_shrink_width + WD_FRAMERECT_LEFT;
