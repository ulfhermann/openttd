/* $Id$ */

/*
 * This file is part of OpenTTD.
 * OpenTTD is free software; you can redistribute it and/or modify it under the terms of the GNU General Public License as published by the Free Software Foundation, version 2.
 * OpenTTD is distributed in the hope that it will be useful, but WITHOUT ANY WARRANTY; without even the implied warranty of MERCHANTABILITY or FITNESS FOR A PARTICULAR PURPOSE.
 * See the GNU General Public License for more details. You should have received a copy of the GNU General Public License along with OpenTTD. If not, see <http://www.gnu.org/licenses/>.
 */

/** @file station_gui.cpp The GUI for stations. */

#include "stdafx.h"
#include "openttd.h"
#include "debug.h"
#include "gui.h"
#include "window_gui.h"
#include "textbuf_gui.h"
#include "company_func.h"
#include "command_func.h"
#include "vehicle_gui.h"
#include "cargotype.h"
#include "station_gui.h"
#include "strings_func.h"
#include "window_func.h"
#include "viewport_func.h"
#include "gfx_func.h"
#include "widgets/dropdown_func.h"
#include "newgrf_cargo.h"
#include "station_base.h"
#include "waypoint_base.h"
#include "tilehighlight_func.h"
#include "company_base.h"
#include "sortlist_type.h"

#include "table/strings.h"
#include "table/sprites.h"

#include <vector>

/**
 * Draw small boxes of cargo amount and ratings data at the given
 * coordinates. If amount exceeds 576 units, it is shown 'full', same
 * goes for the rating: at above 90% orso (224) it is also 'full'
 *
 * @param left   left most coordinate to draw the box at
 * @param right  right most coordinate to draw the box at
 * @param y      coordinate to draw the box at
 * @param type   Cargo type
 * @param amount Cargo amount
 * @param rating ratings data for that particular cargo
 *
 * @note Each cargo-bar is 16 pixels wide and 6 pixels high
 * @note Each rating 14 pixels wide and 1 pixel high and is 1 pixel below the cargo-bar
 */
static void StationsWndShowStationRating(int left, int right, int y, CargoID type, uint amount, byte rating)
{
	static const uint units_full  = 576; ///< number of units to show station as 'full'
	static const uint rating_full = 224; ///< rating needed so it is shown as 'full'

	const CargoSpec *cs = CargoSpec::Get(type);
	if (!cs->IsValid()) return;

	int colour = cs->rating_colour;
	uint w = (minu(amount, units_full) + 5) / 36;

	int height = GetCharacterHeight(FS_SMALL);

	/* Draw total cargo (limited) on station (fits into 16 pixels) */
	if (w != 0) GfxFillRect(left, y, left + w - 1, y + height, colour);

	/* Draw a one pixel-wide bar of additional cargo meter, useful
	 * for stations with only a small amount (<=30) */
	if (w == 0) {
		uint rest = amount / 5;
		if (rest != 0) {
			w += left;
			GfxFillRect(w, y + height - rest, w, y + height, colour);
		}
	}

	DrawString(left + 1, right, y, cs->abbrev, TC_BLACK);

	/* Draw green/red ratings bar (fits into 14 pixels) */
	y += height + 2;
	GfxFillRect(left + 1, y, left + 14, y, 0xB8);
	rating = minu(rating, rating_full) / 16;
	if (rating != 0) GfxFillRect(left + 1, y, left + rating, y, 0xD0);
}

typedef GUIList<const Station*> GUIStationList;

/** Enum for CompanyStations, referring to _company_stations_widgets */
enum StationListWidgets {
	SLW_CLOSEBOX =  0,  ///< Close window button
	SLW_CAPTION,        ///< Window caption
	SLW_STICKY,         ///< Sticky button
	SLW_LIST,           ///< The main panel, list of stations
	SLW_SCROLLBAR,      ///< Scrollbar next to the main panel
	SLW_RESIZE,         ///< Resize button

	SLW_TRAIN,          ///< 'TRAIN' button - list only facilities where is a railroad station
	SLW_TRUCK,          ///< 'TRUCK' button - list only facilities where is a truck stop
	SLW_BUS,            ///< 'BUS' button - list only facilities where is a bus stop
	SLW_AIRPLANE,       ///< 'AIRPLANE' button - list only facilities where is an airport
	SLW_SHIP,           ///< 'SHIP' button - list only facilities where is a dock
	SLW_FACILALL,       ///< 'ALL' button - list all facilities

	SLW_PAN_BETWEEN,    ///< Small panel between list of types of ficilities and list of cargo types
	SLW_NOCARGOWAITING, ///< 'NO' button - list stations where no cargo is waiting
	SLW_CARGOALL,       ///< 'ALL' button - list all stations
	SLW_PAN_RIGHT,      ///< Panel right of list of cargo types

	SLW_SORTBY,         ///< 'Sort by' button - reverse sort direction
	SLW_SORTDROPBTN,    ///< Dropdown button
	SLW_PAN_SORT_RIGHT, ///< Panel right of sorting options

	SLW_CARGOSTART,     ///< Widget numbers used for list of cargo types (not present in _company_stations_widgets)
};

/**
 * The list of stations per company.
 */
class CompanyStationsWindow : public Window
{
protected:
	/* Runtime saved values */
	static Listing last_sorting;
	static byte facilities;               // types of stations of interest
	static bool include_empty;            // whether we should include stations without waiting cargo
	static const uint32 cargo_filter_max;
	static uint32 cargo_filter;           // bitmap of cargo types to include
	static const Station *last_station;

	/* Constants for sorting stations */
	static const StringID sorter_names[];
	static GUIStationList::SortFunction * const sorter_funcs[];

	GUIStationList stations;


	/**
	 * (Re)Build station list
	 *
	 * @param owner company whose stations are to be in list
	 */
	void BuildStationsList(const Owner owner)
	{
		if (!this->stations.NeedRebuild()) return;

		DEBUG(misc, 3, "Building station list for company %d", owner);

		this->stations.Clear();

		const Station *st;
		FOR_ALL_STATIONS(st) {
			if (st->owner == owner || (st->owner == OWNER_NONE && HasStationInUse(st->index, owner))) {
				if (this->facilities & st->facilities) { // only stations with selected facilities
					int num_waiting_cargo = 0;
					for (CargoID j = 0; j < NUM_CARGO; j++) {
						if (!st->goods[j].cargo.Empty()) {
							num_waiting_cargo++; // count number of waiting cargo
							if (HasBit(this->cargo_filter, j)) {
								*this->stations.Append() = st;
								break;
							}
						}
					}
					/* stations without waiting cargo */
					if (num_waiting_cargo == 0 && this->include_empty) {
						*this->stations.Append() = st;
					}
				}
			}
		}

		this->stations.Compact();
		this->stations.RebuildDone();

		this->vscroll.SetCount(this->stations.Length()); // Update the scrollbar
	}

	/** Sort stations by their name */
	static int CDECL StationNameSorter(const Station * const *a, const Station * const *b)
	{
		static char buf_cache[64];
		char buf[64];

		SetDParam(0, (*a)->index);
		GetString(buf, STR_STATION_NAME, lastof(buf));

		if (*b != last_station) {
			last_station = *b;
			SetDParam(0, (*b)->index);
			GetString(buf_cache, STR_STATION_NAME, lastof(buf_cache));
		}

		return strcmp(buf, buf_cache);
	}

	/** Sort stations by their type */
	static int CDECL StationTypeSorter(const Station * const *a, const Station * const *b)
	{
		return (*a)->facilities - (*b)->facilities;
	}

	/** Sort stations by their waiting cargo */
	static int CDECL StationWaitingSorter(const Station * const *a, const Station * const *b)
	{
		Money diff = 0;

		for (CargoID j = 0; j < NUM_CARGO; j++) {
			if (!HasBit(cargo_filter, j)) continue;
			if (!(*a)->goods[j].cargo.Empty()) diff += GetTransportedGoodsIncome((*a)->goods[j].cargo.Count(), 20, 50, j);
			if (!(*b)->goods[j].cargo.Empty()) diff -= GetTransportedGoodsIncome((*b)->goods[j].cargo.Count(), 20, 50, j);
		}

		return ClampToI32(diff);
	}

	/** Sort stations by their rating */
	static int CDECL StationRatingMaxSorter(const Station * const *a, const Station * const *b)
	{
		byte maxr1 = 0;
		byte maxr2 = 0;

		for (CargoID j = 0; j < NUM_CARGO; j++) {
			if (!HasBit(cargo_filter, j)) continue;
			if (HasBit((*a)->goods[j].acceptance_pickup, GoodsEntry::PICKUP)) maxr1 = max(maxr1, (*a)->goods[j].rating);
			if (HasBit((*b)->goods[j].acceptance_pickup, GoodsEntry::PICKUP)) maxr2 = max(maxr2, (*b)->goods[j].rating);
		}

		return maxr1 - maxr2;
	}

	/** Sort stations by their rating */
	static int CDECL StationRatingMinSorter(const Station * const *a, const Station * const *b)
	{
		byte minr1 = 255;
		byte minr2 = 255;

		for (CargoID j = 0; j < NUM_CARGO; j++) {
			if (!HasBit(cargo_filter, j)) continue;
			if (HasBit((*a)->goods[j].acceptance_pickup, GoodsEntry::PICKUP)) minr1 = min(minr1, (*a)->goods[j].rating);
			if (HasBit((*b)->goods[j].acceptance_pickup, GoodsEntry::PICKUP)) minr2 = min(minr2, (*b)->goods[j].rating);
		}

		return -(minr1 - minr2);
	}

	/** Sort the stations list */
	void SortStationsList()
	{
		if (!this->stations.Sort()) return;

		/* Reset name sorter sort cache */
		this->last_station = NULL;

		/* Set the modified widget dirty */
		this->SetWidgetDirty(SLW_LIST);
	}

public:
	CompanyStationsWindow(const WindowDesc *desc, WindowNumber window_number) : Window()
	{
		this->stations.SetListing(this->last_sorting);
		this->stations.SetSortFuncs(this->sorter_funcs);
		this->stations.ForceRebuild();
		this->stations.NeedResort();
		this->SortStationsList();

		this->InitNested(desc, window_number);
		this->owner = (Owner)this->window_number;

		for (uint i = 0; i < NUM_CARGO; i++) {
			const CargoSpec *cs = CargoSpec::Get(i);
			if (cs->IsValid() && HasBit(this->cargo_filter, i)) this->LowerWidget(SLW_CARGOSTART + i);
		}

		if (this->cargo_filter == this->cargo_filter_max) this->cargo_filter = _cargo_mask;

		for (uint i = 0; i < 5; i++) {
			if (HasBit(this->facilities, i)) this->LowerWidget(i + SLW_TRAIN);
		}
		this->SetWidgetLoweredState(SLW_FACILALL, this->facilities == (FACIL_TRAIN | FACIL_TRUCK_STOP | FACIL_BUS_STOP | FACIL_AIRPORT | FACIL_DOCK));
		this->SetWidgetLoweredState(SLW_CARGOALL, this->cargo_filter == _cargo_mask && this->include_empty);
		this->SetWidgetLoweredState(SLW_NOCARGOWAITING, this->include_empty);

		this->GetWidget<NWidgetCore>(SLW_SORTDROPBTN)->widget_data = this->sorter_names[this->stations.SortType()];
	}

	~CompanyStationsWindow()
	{
		this->last_sorting = this->stations.GetListing();
	}

	virtual void UpdateWidgetSize(int widget, Dimension *size, const Dimension &padding, Dimension *resize)
	{
		switch (widget) {
			case SLW_SORTDROPBTN: {
				Dimension d = {0, 0};
				for (int i = 0; this->sorter_names[i] != INVALID_STRING_ID; i++) {
					d = maxdim(d, GetStringBoundingBox(this->sorter_names[i]));
				}
				d.width += padding.width;
				d.height += padding.height;
				*size = maxdim(*size, d);
				break;
			}

			case SLW_LIST:
				resize->height = FONT_HEIGHT_NORMAL;
				size->height = WD_FRAMERECT_TOP + 5 * resize->height + WD_FRAMERECT_BOTTOM;
				break;
		}
	}

	virtual void OnPaint()
	{
		this->BuildStationsList((Owner)this->window_number);
		this->SortStationsList();

		this->DrawWidgets();
	}

	virtual void DrawWidget(const Rect &r, int widget) const
	{
		switch (widget) {
			case SLW_SORTBY:
				/* draw arrow pointing up/down for ascending/descending sorting */
				this->DrawSortButtonState(SLW_SORTBY, this->stations.IsDescSortOrder() ? SBS_DOWN : SBS_UP);
				break;

			case SLW_LIST: {
				bool rtl = _dynlang.text_dir == TD_RTL;
				int max = min(this->vscroll.GetPosition() + this->vscroll.GetCapacity(), this->stations.Length());
				int y = r.top + WD_FRAMERECT_TOP;
				for (int i = this->vscroll.GetPosition(); i < max; ++i) { // do until max number of stations of owner
					const Station *st = this->stations[i];
					assert(st->xy != INVALID_TILE);

					/* Do not do the complex check HasStationInUse here, it may be even false
					 * when the order had been removed and the station list hasn't been removed yet */
					assert(st->owner == owner || st->owner == OWNER_NONE);

					SetDParam(0, st->index);
					SetDParam(1, st->facilities);
					int x = DrawString(r.left + WD_FRAMERECT_LEFT, r.right - WD_FRAMERECT_RIGHT, y, STR_STATION_LIST_STATION);
					x += rtl ? -5 : 5;

					/* show cargo waiting and station ratings */
					for (CargoID j = 0; j < NUM_CARGO; j++) {
						if (!st->goods[j].cargo.Empty()) {
							/* For RTL we work in exactly the opposite direction. So
							 * decrement the space needed first, then draw to the left
							 * instead of drawing to the left and then incrementing
							 * the space. */
							if (rtl) {
								x -= 20;
								if (x < r.left + WD_FRAMERECT_LEFT) break;
							}
							StationsWndShowStationRating(x, x + 16, y, j, st->goods[j].cargo.Count(), st->goods[j].rating);
							if (!rtl) {
								x += 20;
								if (x > r.right - WD_FRAMERECT_RIGHT) break;
							}
						}
					}
					y += FONT_HEIGHT_NORMAL;
				}

				if (this->vscroll.GetCount() == 0) { // company has no stations
					DrawString(r.left + WD_FRAMERECT_LEFT, r.right - WD_FRAMERECT_RIGHT, y, STR_STATION_LIST_NONE);
					return;
				}
				break;
			}

			case SLW_NOCARGOWAITING: {
				int cg_ofst = this->IsWidgetLowered(widget) ? 2 : 1;
				DrawString(r.left + cg_ofst, r.right + cg_ofst, r.top + cg_ofst, STR_ABBREV_NONE, TC_BLACK, SA_CENTER);
				break;
			}

			case SLW_CARGOALL: {
				int cg_ofst = this->IsWidgetLowered(widget) ? 2 : 1;
				DrawString(r.left + cg_ofst, r.right + cg_ofst, r.top + cg_ofst, STR_ABBREV_ALL, TC_BLACK, SA_CENTER);
				break;
			}

			case SLW_FACILALL: {
				int cg_ofst = this->IsWidgetLowered(widget) ? 2 : 1;
				DrawString(r.left + cg_ofst, r.right + cg_ofst, r.top + cg_ofst, STR_ABBREV_ALL, TC_BLACK);
				break;
			}

			default:
				if (widget >= SLW_CARGOSTART) {
					const CargoSpec *cs = CargoSpec::Get(widget - SLW_CARGOSTART);
					if (cs->IsValid()) {
						int cg_ofst = HasBit(this->cargo_filter, cs->Index()) ? 2 : 1;
						GfxFillRect(r.left + cg_ofst, r.top + cg_ofst, r.left + cg_ofst + 10, r.top + cg_ofst + 7, cs->rating_colour);
						DrawString(r.left + cg_ofst, r.left + 12 + cg_ofst, r.top + cg_ofst, cs->abbrev, TC_BLACK, SA_CENTER);
					}
				}
				break;
		}
	}

	virtual void SetStringParameters(int widget) const
	{
		if (widget == SLW_CAPTION) {
			SetDParam(0, this->window_number);
			SetDParam(1, this->vscroll.GetCount());
		}
	}

	virtual void OnClick(Point pt, int widget)
	{
		switch (widget) {
			case SLW_LIST: {
				uint32 id_v = (pt.y - this->GetWidget<NWidgetBase>(SLW_LIST)->pos_y - WD_FRAMERECT_TOP) / FONT_HEIGHT_NORMAL;

				if (id_v >= this->vscroll.GetCapacity()) return; // click out of bounds

				id_v += this->vscroll.GetPosition();

				if (id_v >= this->stations.Length()) return; // click out of list bound

				const Station *st = this->stations[id_v];
				/* do not check HasStationInUse - it is slow and may be invalid */
				assert(st->owner == (Owner)this->window_number || st->owner == OWNER_NONE);

				if (_ctrl_pressed) {
					ShowExtraViewPortWindow(st->xy);
				} else {
					ScrollMainWindowToTile(st->xy);
				}
				break;
			}

			case SLW_TRAIN:
			case SLW_TRUCK:
			case SLW_BUS:
			case SLW_AIRPLANE:
			case SLW_SHIP:
				if (_ctrl_pressed) {
					ToggleBit(this->facilities, widget - SLW_TRAIN);
					this->ToggleWidgetLoweredState(widget);
				} else {
					uint i;
					FOR_EACH_SET_BIT(i, this->facilities) {
						this->RaiseWidget(i + SLW_TRAIN);
					}
					SetBit(this->facilities, widget - SLW_TRAIN);
					this->LowerWidget(widget);
				}
				this->SetWidgetLoweredState(SLW_FACILALL, this->facilities == (FACIL_TRAIN | FACIL_TRUCK_STOP | FACIL_BUS_STOP | FACIL_AIRPORT | FACIL_DOCK));
				this->stations.ForceRebuild();
				this->SetDirty();
				break;

			case SLW_FACILALL:
				for (uint i = 0; i < 5; i++) {
					this->LowerWidget(i + SLW_TRAIN);
				}
				this->LowerWidget(SLW_FACILALL);

				this->facilities = FACIL_TRAIN | FACIL_TRUCK_STOP | FACIL_BUS_STOP | FACIL_AIRPORT | FACIL_DOCK;
				this->stations.ForceRebuild();
				this->SetDirty();
				break;

			case SLW_CARGOALL: {
				for (uint i = 0; i < NUM_CARGO; i++) {
					const CargoSpec *cs = CargoSpec::Get(i);
					if (cs->IsValid()) this->LowerWidget(SLW_CARGOSTART + i);
				}
				this->LowerWidget(SLW_NOCARGOWAITING);
				this->LowerWidget(SLW_CARGOALL);

				this->cargo_filter = _cargo_mask;
				this->include_empty = true;
				this->stations.ForceRebuild();
				this->SetDirty();
				break;
			}

			case SLW_SORTBY: // flip sorting method asc/desc
				this->stations.ToggleSortOrder();
				this->flags4 |= WF_TIMEOUT_BEGIN;
				this->LowerWidget(SLW_SORTBY);
				this->SetDirty();
				break;

			case SLW_SORTDROPBTN: // select sorting criteria dropdown menu
				ShowDropDownMenu(this, this->sorter_names, this->stations.SortType(), SLW_SORTDROPBTN, 0, 0);
				break;

			case SLW_NOCARGOWAITING:
				if (_ctrl_pressed) {
					this->include_empty = !this->include_empty;
					this->ToggleWidgetLoweredState(SLW_NOCARGOWAITING);
				} else {
					for (uint i = 0; i < NUM_CARGO; i++) {
						const CargoSpec *cs = CargoSpec::Get(i);
						if (cs->IsValid()) this->RaiseWidget(SLW_CARGOSTART + i);
					}

					this->cargo_filter = 0;
					this->include_empty = true;

					this->LowerWidget(SLW_NOCARGOWAITING);
				}
				this->SetWidgetLoweredState(SLW_CARGOALL, this->cargo_filter == _cargo_mask && this->include_empty);
				this->stations.ForceRebuild();
				this->SetDirty();
				break;

			default:
				if (widget >= SLW_CARGOSTART) { // change cargo_filter
					/* Determine the selected cargo type */
					const CargoSpec *cs = CargoSpec::Get(widget - SLW_CARGOSTART);
					if (!cs->IsValid()) break;

					if (_ctrl_pressed) {
						ToggleBit(this->cargo_filter, cs->Index());
						this->ToggleWidgetLoweredState(widget);
					} else {
						for (uint i = 0; i < NUM_CARGO; i++) {
							const CargoSpec *cs = CargoSpec::Get(i);
							if (cs->IsValid()) this->RaiseWidget(SLW_CARGOSTART + i);
						}
						this->RaiseWidget(SLW_NOCARGOWAITING);

						this->cargo_filter = 0;
						this->include_empty = false;

						SetBit(this->cargo_filter, cs->Index());
						this->LowerWidget(widget);
					}
					this->SetWidgetLoweredState(SLW_CARGOALL, this->cargo_filter == _cargo_mask && this->include_empty);
					this->stations.ForceRebuild();
					this->SetDirty();
				}
				break;
		}
	}

	virtual void OnDropdownSelect(int widget, int index)
	{
		if (this->stations.SortType() != index) {
			this->stations.SetSortType(index);

			/* Display the current sort variant */
			this->GetWidget<NWidgetCore>(SLW_SORTDROPBTN)->widget_data = this->sorter_names[this->stations.SortType()];

			this->SetDirty();
		}
	}

	virtual void OnTick()
	{
		if (_pause_mode != PM_UNPAUSED) return;
		if (this->stations.NeedResort()) {
			DEBUG(misc, 3, "Periodic rebuild station list company %d", this->window_number);
			this->SetDirty();
		}
	}

	virtual void OnTimeout()
	{
		this->RaiseWidget(SLW_SORTBY);
		this->SetDirty();
	}

	virtual void OnResize()
	{
		this->vscroll.SetCapacity((this->GetWidget<NWidgetBase>(SLW_LIST)->current_y - WD_FRAMERECT_TOP - WD_FRAMERECT_BOTTOM) / FONT_HEIGHT_NORMAL);
	}

	virtual void OnInvalidateData(int data)
	{
		if (data == 0) {
			this->stations.ForceRebuild();
		} else {
			this->stations.ForceResort();
		}
	}
};

Listing CompanyStationsWindow::last_sorting = {false, 0};
byte CompanyStationsWindow::facilities = FACIL_TRAIN | FACIL_TRUCK_STOP | FACIL_BUS_STOP | FACIL_AIRPORT | FACIL_DOCK;
bool CompanyStationsWindow::include_empty = true;
const uint32 CompanyStationsWindow::cargo_filter_max = UINT32_MAX;
uint32 CompanyStationsWindow::cargo_filter = UINT32_MAX;
const Station *CompanyStationsWindow::last_station = NULL;

/* Availible station sorting functions */
GUIStationList::SortFunction * const CompanyStationsWindow::sorter_funcs[] = {
	&StationNameSorter,
	&StationTypeSorter,
	&StationWaitingSorter,
	&StationRatingMaxSorter,
	&StationRatingMinSorter
};

/* Names of the sorting functions */
const StringID CompanyStationsWindow::sorter_names[] = {
	STR_SORT_BY_NAME,
	STR_SORT_BY_FACILITY,
	STR_SORT_BY_WAITING,
	STR_SORT_BY_RATING_MAX,
	STR_SORT_BY_RATING_MIN,
	INVALID_STRING_ID
};

/** Make a horizontal row of cargo buttons, starting at widget #SLW_CARGOSTART.
 * @param biggest_index Pointer to store biggest used widget number of the buttons.
 * @return Horizontal row.
 */
static NWidgetBase *CargoWidgets(int *biggest_index)
{
	NWidgetHorizontal *container = new NWidgetHorizontal();

	for (uint i = 0; i < NUM_CARGO; i++) {
		const CargoSpec *cs = CargoSpec::Get(i);
		if (cs->IsValid()) {
			NWidgetBackground *panel = new NWidgetBackground(WWT_PANEL, COLOUR_GREY, SLW_CARGOSTART + i);
			panel->SetMinimalSize(14, 11);
			panel->SetResize(0, 0);
			panel->SetFill(false, true);
			panel->SetDataTip(0, STR_STATION_LIST_USE_CTRL_TO_SELECT_MORE);
			container->Add(panel);
		} else {
			NWidgetLeaf *nwi = new NWidgetLeaf(WWT_EMPTY, COLOUR_GREY, SLW_CARGOSTART + i, 0x0, STR_NULL);
			nwi->SetMinimalSize(0, 11);
			nwi->SetResize(0, 0);
			nwi->SetFill(false, true);
			container->Add(nwi);
		}
	}
	*biggest_index = SLW_CARGOSTART + NUM_CARGO;
	return container;
}

static const NWidgetPart _nested_company_stations_widgets[] = {
	NWidget(NWID_HORIZONTAL),
		NWidget(WWT_CLOSEBOX, COLOUR_GREY, SLW_CLOSEBOX),
		NWidget(WWT_CAPTION, COLOUR_GREY, SLW_CAPTION), SetDataTip(STR_STATION_LIST_CAPTION, STR_TOOLTIP_WINDOW_TITLE_DRAG_THIS),
		NWidget(WWT_STICKYBOX, COLOUR_GREY, SLW_STICKY),
	EndContainer(),
	NWidget(NWID_HORIZONTAL),
		NWidget(WWT_TEXTBTN, COLOUR_GREY, SLW_TRAIN), SetMinimalSize(14, 11), SetDataTip(STR_TRAIN, STR_STATION_LIST_USE_CTRL_TO_SELECT_MORE), SetFill(false, true),
		NWidget(WWT_TEXTBTN, COLOUR_GREY, SLW_TRUCK), SetMinimalSize(14, 11), SetDataTip(STR_LORRY, STR_STATION_LIST_USE_CTRL_TO_SELECT_MORE), SetFill(false, true),
		NWidget(WWT_TEXTBTN, COLOUR_GREY, SLW_BUS), SetMinimalSize(14, 11), SetDataTip(STR_BUS, STR_STATION_LIST_USE_CTRL_TO_SELECT_MORE), SetFill(false, true),
		NWidget(WWT_TEXTBTN, COLOUR_GREY, SLW_AIRPLANE), SetMinimalSize(14, 11), SetDataTip(STR_PLANE, STR_STATION_LIST_USE_CTRL_TO_SELECT_MORE), SetFill(false, true),
		NWidget(WWT_TEXTBTN, COLOUR_GREY, SLW_SHIP), SetMinimalSize(14, 11), SetDataTip(STR_SHIP, STR_STATION_LIST_USE_CTRL_TO_SELECT_MORE), SetFill(false, true),
		NWidget(WWT_PANEL, COLOUR_GREY, SLW_FACILALL), SetMinimalSize(14, 11), SetDataTip(0x0, STR_STATION_LIST_SELECT_ALL_FACILITIES), SetFill(false, true), EndContainer(),
		NWidget(WWT_PANEL, COLOUR_GREY, SLW_PAN_BETWEEN), SetMinimalSize(5, 11), SetDataTip(0x0, STR_NULL), SetFill(false, true), EndContainer(),
		NWidgetFunction(CargoWidgets),
		NWidget(WWT_PANEL, COLOUR_GREY, SLW_NOCARGOWAITING), SetMinimalSize(14, 11), SetDataTip(0x0, STR_STATION_LIST_NO_WAITING_CARGO), SetFill(false, true), EndContainer(),
		NWidget(WWT_PANEL, COLOUR_GREY, SLW_CARGOALL), SetMinimalSize(14, 11), SetDataTip(0x0, STR_STATION_LIST_SELECT_ALL_TYPES), SetFill(false, true), EndContainer(),
		NWidget(WWT_PANEL, COLOUR_GREY, SLW_PAN_RIGHT), SetDataTip(0x0, STR_NULL), SetResize(1, 0), SetFill(true, true), EndContainer(),
	EndContainer(),
	NWidget(NWID_HORIZONTAL),
		NWidget(WWT_TEXTBTN, COLOUR_GREY, SLW_SORTBY), SetMinimalSize(81, 12), SetDataTip(STR_BUTTON_SORT_BY, STR_TOOLTIP_SORT_ORDER),
		NWidget(WWT_DROPDOWN, COLOUR_GREY, SLW_SORTDROPBTN), SetMinimalSize(163, 12), SetDataTip(STR_SORT_BY_NAME, STR_TOOLTIP_SORT_CRITERIAP), // widget_data gets overwritten.
		NWidget(WWT_PANEL, COLOUR_GREY, SLW_PAN_SORT_RIGHT), SetDataTip(0x0, STR_NULL), SetResize(1, 0), SetFill(true, true), EndContainer(),
	EndContainer(),
	NWidget(NWID_HORIZONTAL),
		NWidget(WWT_PANEL, COLOUR_GREY, SLW_LIST), SetMinimalSize(346, 125), SetResize(1, 10), SetDataTip(0x0, STR_STATION_LIST_TOOLTIP), EndContainer(),
		NWidget(NWID_VERTICAL),
			NWidget(WWT_SCROLLBAR, COLOUR_GREY, SLW_SCROLLBAR),
			NWidget(WWT_RESIZEBOX, COLOUR_GREY, SLW_RESIZE),
		EndContainer(),
	EndContainer(),
};

static const WindowDesc _company_stations_desc(
	WDP_AUTO, WDP_AUTO, 358, 162,
	WC_STATION_LIST, WC_NONE,
	WDF_STD_TOOLTIPS | WDF_STD_BTN | WDF_DEF_WIDGET | WDF_STICKY_BUTTON | WDF_RESIZABLE,
	_nested_company_stations_widgets, lengthof(_nested_company_stations_widgets)
);

/**
 * Opens window with list of company's stations
 *
 * @param company whose stations' list show
 */
void ShowCompanyStations(CompanyID company)
{
	if (!Company::IsValidID(company)) return;

	AllocateWindowDescFront<CompanyStationsWindow>(&_company_stations_desc, company);
}

static const NWidgetPart _nested_station_view_widgets[] = {
	NWidget(NWID_HORIZONTAL),
		NWidget(WWT_CLOSEBOX, COLOUR_GREY, SVW_CLOSEBOX),
		NWidget(WWT_CAPTION, COLOUR_GREY, SVW_CAPTION), SetDataTip(STR_STATION_VIEW_CAPTION, STR_TOOLTIP_WINDOW_TITLE_DRAG_THIS),
		NWidget(WWT_STICKYBOX, COLOUR_GREY, SVW_STICKYBOX),
	EndContainer(),
	NWidget(NWID_HORIZONTAL),
		NWidget(WWT_PUSHTXTBTN, COLOUR_GREY, SVW_SORT_ORDER), SetMinimalSize(81, 12), SetFill(true, true), SetDataTip(STR_BUTTON_SORT_BY, STR_TOOLTIP_SORT_ORDER),
		NWidget(WWT_PUSHTXTBTN, COLOUR_GREY, SVW_SORT_BY), SetMinimalSize(168, 12), SetResize(1, 0), SetFill(false, true), SetDataTip(0x0, STR_TOOLTIP_SORT_CRITERIAP),
	EndContainer(),
	NWidget(NWID_HORIZONTAL),
		NWidget(WWT_DROPDOWN, COLOUR_GREY, SVW_MODE), SetMinimalSize(81, 12), SetFill(true, true), SetDataTip(STR_STATION_VIEW_WAITING, STR_STATION_VIEW_TOGGLE_CARGO_VIEW),
		NWidget(WWT_DROPDOWN, COLOUR_GREY, SVW_GROUP_BY), SetMinimalSize(168, 12), SetResize(1, 0), SetFill(false, true), SetDataTip(0x0, STR_TOOLTIP_GROUP_ORDER),
	EndContainer(),
	NWidget(NWID_HORIZONTAL),
		NWidget(WWT_PANEL, COLOUR_GREY, SVW_WAITING), SetMinimalSize(237, 44), SetResize(1, 10), EndContainer(),
		NWidget(WWT_SCROLLBAR, COLOUR_GREY, SVW_SCROLLBAR),
	EndContainer(),
	NWidget(WWT_PANEL, COLOUR_GREY, SVW_ACCEPTLIST), SetMinimalSize(249, 23), SetResize(1, 0), EndContainer(),
	NWidget(NWID_HORIZONTAL, NC_EQUALSIZE),
		NWidget(WWT_PUSHTXTBTN, COLOUR_GREY, SVW_LOCATION), SetMinimalSize(60, 12), SetResize(1, 0), SetFill(true, true),
				SetDataTip(STR_BUTTON_LOCATION, STR_STATION_VIEW_CENTER_TOOLTIP),
		NWidget(WWT_PUSHTXTBTN, COLOUR_GREY, SVW_ACCEPTS), SetMinimalSize(61, 12), SetResize(1, 0), SetFill(true, true),
				SetDataTip(STR_STATION_VIEW_RATINGS_BUTTON, STR_STATION_VIEW_RATINGS_TOOLTIP),
		NWidget(WWT_PUSHTXTBTN, COLOUR_GREY, SVW_RENAME), SetMinimalSize(60, 12), SetResize(1, 0), SetFill(true, true),
				SetDataTip(STR_BUTTON_RENAME, STR_STATION_VIEW_RENAME_TOOLTIP),
		NWidget(WWT_PUSHTXTBTN, COLOUR_GREY, SVW_TRAINS), SetMinimalSize(14, 12), SetFill(false, true), SetDataTip(STR_TRAIN, STR_STATION_VIEW_SCHEDULED_TRAINS_TOOLTIP),
		NWidget(WWT_PUSHTXTBTN, COLOUR_GREY, SVW_ROADVEHS), SetMinimalSize(14, 12), SetFill(false, true), SetDataTip(STR_LORRY, STR_STATION_VIEW_SCHEDULED_ROAD_VEHICLES_TOOLTIP),
		NWidget(WWT_PUSHTXTBTN, COLOUR_GREY, SVW_PLANES),  SetMinimalSize(14, 12), SetFill(false, true), SetDataTip(STR_PLANE, STR_STATION_VIEW_SCHEDULED_AIRCRAFT_TOOLTIP),
		NWidget(WWT_PUSHTXTBTN, COLOUR_GREY, SVW_SHIPS), SetMinimalSize(14, 12), SetFill(false, true), SetDataTip(STR_SHIP, STR_STATION_VIEW_SCHEDULED_SHIPS_TOOLTIP),
		NWidget(WWT_RESIZEBOX, COLOUR_GREY, SVW_RESIZE), SetFill(false, true),
	EndContainer(),
};

SpriteID GetCargoSprite(CargoID i)
{
	const CargoSpec *cs = CargoSpec::Get(i);
	SpriteID sprite;

	if (cs->sprite == 0xFFFF) {
		/* A value of 0xFFFF indicates we should draw a custom icon */
		sprite = GetCustomCargoSprite(cs);
	} else {
		sprite = cs->sprite;
	}

	if (sprite == 0) sprite = SPR_CARGO_GOODS;

	return sprite;
}

/**
 * Draws icons of waiting cargo in the StationView window
 *
 * @param i type of cargo
 * @param waiting number of waiting units
 * @param x x on-screen coordinate where to start with drawing icons
 * @param y y coordinate
 * @param width the width of the view
 */
static void DrawCargoIcons(CargoID i, uint waiting, int x, int y, uint width)
{
	uint num = min((waiting + 5) / 10, width / 10); // maximum is width / 10 icons so it won't overflow
	if (num == 0) return;

	SpriteID sprite = GetCargoSprite(i);

	do {
		DrawSprite(sprite, PAL_NONE, x, y);
		x += 10;
	} while (--num);
}

CargoDataEntry::CargoDataEntry() :
	parent(NULL),
	station(INVALID_STATION),
	size(0),
	count(0),
	subentries(new CargoDataSet(CargoSorter(ST_CARGO_ID)))
{}

CargoDataEntry::CargoDataEntry(CargoID car, uint c, CargoDataEntry * p) :
	parent(p),
	cargo(car),
	size(0),
	count(c),
	subentries(new CargoDataSet)
{}

CargoDataEntry::CargoDataEntry(StationID st, uint c, CargoDataEntry * p) :
	parent(p),
	station(st),
	size(0),
	count(c),
	subentries(new CargoDataSet)
{}

CargoDataEntry::CargoDataEntry(StationID st) :
	parent(NULL),
	station(st),
	size(0),
	count(0),
	subentries(NULL)
{}

CargoDataEntry::CargoDataEntry(CargoID ca) :
	parent(NULL),
	cargo(ca),
	size(0),
	count(0),
	subentries(NULL)
{}

CargoDataEntry::~CargoDataEntry() {
	this->Clear();
	delete subentries;
}

void CargoDataEntry::Clear() {
	if (subentries != NULL) {
		for (CargoDataSet::iterator i = subentries->begin(); i != subentries->end(); ++i) {
			assert(*i != this);
			delete *i;
		}
		subentries->clear();
	}
	if (parent != NULL) {
		parent->count -= this->count;
	}
	this->count = 0;
	this->size = 0;
}

void CargoDataEntry::Remove(CargoDataEntry * comp) {
	CargoDataSet::iterator i = subentries->find(comp);
	if (i != subentries->end()) {
		delete(*i);
		subentries->erase(i);
	}
}

template<class ID>
CargoDataEntry * CargoDataEntry::InsertOrRetrieve(ID s) {
	CargoDataEntry tmp(s);
	CargoDataSet::iterator i = subentries->find(&tmp);
	if (i == subentries->end()) {
		IncrementSize();
		return *(subentries->insert(new CargoDataEntry(s, 0, this)).first);
	} else {
		CargoDataEntry * ret = *i;
		assert(subentries->value_comp().GetSortType() != ST_COUNT);
		return ret;
	}
}

void CargoDataEntry::Update(uint count) {
	this->count += count;
	if (parent != NULL) {
		parent->Update(count);
	}
}

void CargoDataEntry::IncrementSize() {
	 ++size;
	 if (parent != NULL) parent->IncrementSize();
}

void CargoDataEntry::Resort(CargoSortType type, SortOrder order) {
	CargoDataSet * new_subs = new CargoDataSet(subentries->begin(), subentries->end(), CargoSorter(type, order));
	delete subentries;
	subentries = new_subs;
}

CargoDataEntry * CargoDataEntry::Retrieve(CargoDataSet::iterator i) const {
	if (i == subentries->end()) {
		return NULL;
	} else {
		assert(subentries->value_comp().GetSortType() != ST_COUNT);
		return *i;
	}
}

bool CargoSorter::operator()(const CargoDataEntry * cd1, const CargoDataEntry * cd2) const {
	switch (type) {
	case ST_STATION_ID:
		return SortId<StationID>(cd1->GetStation(), cd2->GetStation());
		break;
	case ST_CARGO_ID:
		return SortId<CargoID>(cd1->GetCargo(), cd2->GetCargo());
		break;
	case ST_COUNT:
		return SortCount(cd1, cd2);
		break;
	case ST_STATION_STRING:
		return SortStation(cd1->GetStation(), cd2->GetStation());
		break;
	default:
		NOT_REACHED();
	}
	return false;
}

template<class ID>
bool CargoSorter::SortId(ID st1, ID st2) const {
	if (order == SO_ASCENDING) {
		return st1 < st2;
	} else {
		return st2 < st1;
	}
}

bool CargoSorter::SortCount(const CargoDataEntry *cd1, const CargoDataEntry *cd2) const {
	uint c1 = cd1->GetCount();
	uint c2 = cd2->GetCount();
	if (c1 == c2) {
		return SortStation(cd1->GetStation(), cd2->GetStation());
	} else if (order == SO_ASCENDING) {
		return c1 < c2;
	} else {
		return c2 < c1;
	}
}

bool CargoSorter::SortStation(StationID st1, StationID st2) const {
	static char buf1[64];
	static char buf2[64];

	if (!Station::IsValidID(st1)) {
		if (!Station::IsValidID(st2)) {
			return SortId(st1, st2);
		} else {
			return order == SO_ASCENDING;
		}
	} else if (!Station::IsValidID(st2)) {
		return order == SO_DESCENDING;
	}

	SetDParam(0, st1);
	GetString(buf1, STR_STATION_NAME, lastof(buf1));
	SetDParam(0, st2);
	GetString(buf2, STR_STATION_NAME, lastof(buf2));

	int res = strcmp(buf1, buf2);
	if (res == 0) {
		return SortId(st1, st2);
	} else if (res < 0) {
		return order == SO_ASCENDING;
	} else {
		return order == SO_DESCENDING;
	}
}

/**
 * The StationView window
 */
struct StationViewWindow : public Window {
	struct RowDisplay {
		RowDisplay(CargoDataEntry * f, StationID n) : filter(f), next_station(n) {}
		RowDisplay(CargoDataEntry * f, CargoID n) : filter(f), next_cargo(n) {}
		CargoDataEntry * filter;
		union {
			StationID next_station;
			CargoID next_cargo;
		};
	};

	typedef std::vector<RowDisplay> CargoDataVector;

	static const int _spacing_symbol = 10;
	static const int _spacing_column = 10;
	static const int _num_columns = 4;

	enum Invalidation {
		INV_FLOWS = 0x100,
		INV_CARGO = 0x200
	};

	enum Grouping {
		GR_SOURCE,
		GR_NEXT,
		GR_DESTINATION,
		GR_CARGO,
	};

	enum Mode {
		WAITING,
		PLANNED,
		SENT
	};

	/** Height of the #SVW_ACCEPTLIST widget for different views. */
	enum AcceptListHeight {
		ALH_RATING  = 13, ///< Height of the cargo ratings view.
		ALH_ACCEPTS = 3,  ///< Height of the accepted cargo view.
	};

	static const StringID _sort_names[];
	static const StringID _group_names[];
	static const StringID _mode_names[];

	CargoSortType sortings[_num_columns];
	SortOrder sort_orders[_num_columns];

	int scroll_to_row;
	int grouping_index;
	Mode current_mode;
	Grouping groupings[_num_columns];

	CargoDataEntry expanded_rows;
	CargoDataEntry cached_destinations;
	CargoDataVector displayed_rows;

	StationViewWindow(const WindowDesc *desc, WindowNumber window_number) : Window(),
		scroll_to_row(INT_MAX), grouping_index(0)
	{
		this->CreateNestedTree(desc);
		/* Nested widget tree creation is done in two steps to ensure that this->GetWidget<NWidgetCore>(SVW_ACCEPTS) exists in UpdateWidgetSize(). */
		this->FinishInitNested(desc, window_number);

		this->groupings[0] = GR_CARGO;
		this->sortings[0] = ST_AS_GROUPING;
		this->SelectGroupBy(_settings_client.gui.station_gui_group_order);
		this->SelectSortBy((CargoSortType)_settings_client.gui.station_gui_sort_by);
		this->sort_orders[0] = SO_ASCENDING;
		this->SelectSortOrder((SortOrder)_settings_client.gui.station_gui_sort_order);
		this->SelectMode(WAITING);
		Owner owner = Station::Get(window_number)->owner;
		if (owner != OWNER_NONE) this->owner = owner;
	}

	~StationViewWindow()
	{
		WindowNumber wno = (this->window_number << 16) | VLW_STATION_LIST | Station::Get(this->window_number)->owner;

		DeleteWindowById(WC_TRAINS_LIST, wno | (VEH_TRAIN << 11), false);
		DeleteWindowById(WC_ROADVEH_LIST, wno | (VEH_ROAD << 11), false);
		DeleteWindowById(WC_SHIPS_LIST, wno | (VEH_SHIP << 11), false);
		DeleteWindowById(WC_AIRCRAFT_LIST, wno | (VEH_AIRCRAFT << 11), false);
	}

	void ShowCargo(CargoDataEntry * data, CargoID cargo, StationID source, StationID next, StationID dest, uint count) {
		if (count == 0) return;
		const CargoDataEntry * expand = &expanded_rows;
		for (int i = 0; i < _num_columns && expand != NULL; ++i) {
			switch (groupings[i]) {
			case GR_CARGO:
				assert(i == 0);
				data = data->InsertOrRetrieve(cargo);
				expand = expand->Retrieve(cargo);
				break;
			case GR_SOURCE:
				data = data->InsertOrRetrieve(source);
				expand = expand->Retrieve(source);
				break;
			case GR_NEXT:
				data = data->InsertOrRetrieve(next);
				expand = expand->Retrieve(next);
				break;
			case GR_DESTINATION:
				data = data->InsertOrRetrieve(dest);
				expand = expand->Retrieve(dest);
				break;
			}
		}
		data->Update(count);
	}

	virtual void UpdateWidgetSize(int widget, Dimension *size, const Dimension &padding, Dimension *resize)
	{
		switch (widget) {
			case SVW_WAITING:
				resize->height = FONT_HEIGHT_NORMAL;
				size->height = WD_FRAMERECT_TOP + 4 * resize->height + WD_FRAMERECT_BOTTOM;
				break;

			case SVW_ACCEPTLIST:
				size->height = WD_FRAMERECT_TOP + ((this->GetWidget<NWidgetCore>(SVW_ACCEPTS)->widget_data == STR_STATION_VIEW_RATINGS_BUTTON) ? ALH_ACCEPTS : ALH_RATING) * FONT_HEIGHT_NORMAL + WD_FRAMERECT_BOTTOM;
				break;
		}
	}

	virtual void OnPaint()
	{
		const Station *st = Station::Get(this->window_number);
		CargoDataEntry cargo;
		BuildCargoList(&cargo, st);

		this->vscroll.SetCount(cargo.Size()); // update scrollbar

		/* disable some buttons */
		this->SetWidgetDisabledState(SVW_RENAME,   st->owner != _local_company);
		this->SetWidgetDisabledState(SVW_TRAINS,   !(st->facilities & FACIL_TRAIN));
		this->SetWidgetDisabledState(SVW_ROADVEHS, !(st->facilities & FACIL_TRUCK_STOP) && !(st->facilities & FACIL_BUS_STOP));
		this->SetWidgetDisabledState(SVW_PLANES,   !(st->facilities & FACIL_AIRPORT));
		this->SetWidgetDisabledState(SVW_SHIPS,    !(st->facilities & FACIL_DOCK));

		SetDParam(0, st->index);
		SetDParam(1, st->facilities);
		this->DrawWidgets();

		/* draw arrow pointing up/down for ascending/descending sorting */
		this->DrawSortButtonState(SVW_SORT_ORDER, sort_orders[1] == SO_ASCENDING ? SBS_UP : SBS_DOWN);

		int pos = this->vscroll.GetPosition(); ///< = this->vscroll.pos

		int maxrows = this->vscroll.GetCapacity();

		displayed_rows.clear();

		NWidgetBase *nwi = this->GetWidget<NWidgetBase>(SVW_WAITING);
		Rect waiting_rect = {nwi->pos_x, nwi->pos_y, nwi->pos_x + nwi->current_x - 1, nwi->pos_y + nwi->current_y - 1};
		this->DrawEntries(&cargo, waiting_rect, pos, maxrows, 0);
		scroll_to_row = INT_MAX;
	}

	virtual void DrawWidget(const Rect &r, int widget) const
	{
		if (widget != SVW_ACCEPTLIST) return;

		if (this->GetWidget<NWidgetCore>(SVW_ACCEPTS)->widget_data == STR_STATION_VIEW_RATINGS_BUTTON) {
			this->DrawAcceptedCargo(r);
		} else {
			this->DrawCargoRatings(r);
		}
	}

	virtual void SetStringParameters(int widget) const
	{
		if (widget == SVW_CAPTION) {
			const Station *st = Station::Get(this->window_number);
			SetDParam(0, st->index);
			SetDParam(1, st->facilities);
		}
	}

	void RecalcDestinations(CargoID i) {
		const Station *st = Station::Get(this->window_number);
		CargoDataEntry *cargo_entry = cached_destinations.InsertOrRetrieve(i);
		cargo_entry->Clear();

		const FlowStatMap & flows = st->goods[i].flows;
		for (FlowStatMap::const_iterator it = flows.begin(); it != flows.end(); ++it) {
			StationID from = it->first;
			CargoDataEntry *source_entry = cargo_entry->InsertOrRetrieve(from);
			const FlowStatSet & flow_set = it->second;
			for (FlowStatSet::const_iterator flow_it = flow_set.begin(); flow_it != flow_set.end(); ++flow_it) {
				const FlowStat & stat = *flow_it;
				CargoDataEntry * via_entry = source_entry->InsertOrRetrieve(stat.via);
				if (stat.via == this->window_number) {
					via_entry->InsertOrRetrieve(stat.via)->Update(stat.planned);
				} else {
					EstimateDestinations(i, from, stat.via, stat.planned, via_entry);
				}
			}
		}
	}

	void EstimateDestinations(CargoID cargo, StationID source, StationID next, uint count, CargoDataEntry *dest) {
		if (Station::IsValidID(next) && Station::IsValidID(source)) {
			CargoDataEntry tmp;
			FlowStatMap & flowmap = Station::Get(next)->goods[cargo].flows;
			FlowStatMap::iterator map_it = flowmap.find(source);
			if (map_it != flowmap.end()) {
				FlowStatSet & flows = map_it->second;
				for (FlowStatSet::iterator i = flows.begin(); i != flows.end(); ++i) {
					tmp.InsertOrRetrieve(i->via)->Update(i->planned);
				}
			}

			if (tmp.GetCount() == 0) {
				dest->InsertOrRetrieve(INVALID_STATION)->Update(count);
			} else {
				uint sum_estimated = 0;
				while(sum_estimated < count) {
					for(CargoDataSet::iterator i = tmp.Begin(); i != tmp.End() && sum_estimated < count; ++i) {
						CargoDataEntry *child = *i;
						uint estimate = DivideApprox(child->GetCount() * count, tmp.GetCount());
						if (estimate == 0) estimate = 1;

						sum_estimated += estimate;
						if (sum_estimated > count) {
							estimate -= sum_estimated - count;
							sum_estimated = count;
						}

						if (estimate > 0) {
							if (child->GetStation() == next) {
								dest->InsertOrRetrieve(next)->Update(estimate);
							} else {
								EstimateDestinations(cargo, source, child->GetStation(), estimate, dest);
							}
						}
					}

				}
			}
		} else {
			dest->InsertOrRetrieve(INVALID_STATION)->Update(count);
		}
	}

	void BuildFlowList(CargoID i, const FlowStatMap & flows, CargoDataEntry * cargo) {
		uint scale = _settings_game.economy.moving_average_length * _settings_game.economy.moving_average_unit;
		const CargoDataEntry *source_dest = cached_destinations.Retrieve(i);
		for (FlowStatMap::const_iterator it = flows.begin(); it != flows.end(); ++it) {
			StationID from = it->first;
			const CargoDataEntry *source_entry = source_dest->Retrieve(from);
			const FlowStatSet & flow_set = it->second;
			for (FlowStatSet::const_iterator flow_it = flow_set.begin(); flow_it != flow_set.end(); ++flow_it) {
				const FlowStat & stat = *flow_it;
				const CargoDataEntry *via_entry = source_entry->Retrieve(stat.via);
				for (CargoDataSet::iterator dest_it = via_entry->Begin(); dest_it != via_entry->End(); ++dest_it) {
					CargoDataEntry *dest_entry = *dest_it;
					uint val = dest_entry->GetCount() * 30;
					if (this->current_mode == SENT) {
						val *= stat.sent;
						val = DivideApprox(val, via_entry->GetCount());
					}
					val = DivideApprox(val, scale);
					ShowCargo(cargo, i, from, stat.via, dest_entry->GetStation(), val);
				}
			}
		}
	}

	void BuildCargoList(CargoID i, const StationCargoList &packets, CargoDataEntry *cargo) {
		const CargoDataEntry *source_dest = cached_destinations.Retrieve(i);
		for (StationCargoList::ConstIterator it = packets.Packets()->begin(); it != packets.Packets()->end(); it++) {
			const CargoPacket *cp = *it;
			StationID next = it.GetKey();

			const CargoDataEntry *source_entry = source_dest->Retrieve(cp->SourceStation());
			if (source_entry == NULL) {
				ShowCargo(cargo, i, cp->SourceStation(), next, INVALID_STATION, cp->Count());
				continue;
			}

			const CargoDataEntry *via_entry = source_entry->Retrieve(next);
			if (via_entry == NULL) {
				ShowCargo(cargo, i, cp->SourceStation(), next, INVALID_STATION, cp->Count());
				continue;
			}

			for (CargoDataSet::iterator dest_it = via_entry->Begin(); dest_it != via_entry->End(); ++dest_it) {
				CargoDataEntry * dest_entry = *dest_it;
				uint val = DivideApprox(cp->Count() * dest_entry->GetCount(), via_entry->GetCount());
				ShowCargo(cargo, i, cp->SourceStation(), next, dest_entry->GetStation(), val);
			}
		}
	}

	void BuildCargoList(CargoDataEntry * cargo, const Station * st) {
		for (CargoID i = 0; i < NUM_CARGO; i++) {

			if (this->cached_destinations.Retrieve(i) == NULL) {
				this->RecalcDestinations(i);
			}

			if (this->current_mode == WAITING) {
				BuildCargoList(i, st->goods[i].cargo, cargo);
			} else {
				BuildFlowList(i, st->goods[i].flows, cargo);
			}
		}
	}

	void SetDisplayedRow(const CargoDataEntry * data) {
		std::list<StationID> stations;
		const CargoDataEntry * parent = data->GetParent();
		if (parent->GetParent() == NULL) {
			displayed_rows.push_back(RowDisplay(&expanded_rows, data->GetCargo()));
			return;
		}

		StationID next = data->GetStation();
		while(parent->GetParent()->GetParent() != NULL) {
			stations.push_back(parent->GetStation());
			parent = parent->GetParent();
		}

		CargoID cargo = parent->GetCargo();
		CargoDataEntry * filter = expanded_rows.Retrieve(cargo);
		while(!stations.empty()) {
			filter = filter->Retrieve(stations.back());
			stations.pop_back();
		}

		displayed_rows.push_back(RowDisplay(filter, next));
	}

	StringID GetEntryString(StationID station, StringID here, StringID other_station, StringID any) {
		if (station == this->window_number) {
			return here;
		} else if (station != INVALID_STATION) {
			SetDParam(2, station);
			return other_station;
		} else {
			return any;
		}
	}

	StringID SearchNonStop(CargoDataEntry * cd, StationID station, int column) {
		CargoDataEntry * parent = cd->GetParent();
		for (int i = column - 1; i > 0; --i) {
			if (groupings[i] == GR_DESTINATION) {
				if (parent->GetStation() == station) {
					return STR_STATION_VIEW_NONSTOP;
				} else {
					return STR_STATION_VIEW_VIA;
				}
			}
			parent = parent->GetParent();
		}

		if (groupings[column + 1] == GR_DESTINATION) {
			CargoDataSet::iterator begin = cd->Begin();
			CargoDataSet::iterator end = cd->End();
			if (begin != end && ++(cd->Begin()) == end && (*(begin))->GetStation() == station) {
				return STR_STATION_VIEW_NONSTOP;
			} else {
				return STR_STATION_VIEW_VIA;
			}
		}

		return STR_STATION_VIEW_VIA;
	}

	int DrawEntries(CargoDataEntry * entry, Rect &r, int pos, int maxrows, int column, CargoID cargo = CT_INVALID) {
		if (sortings[column] == ST_AS_GROUPING) {
			if (groupings[column] != GR_CARGO) {
				entry->Resort(ST_STATION_STRING, sort_orders[column]);
			}
		} else {
			entry->Resort(ST_COUNT, sort_orders[column]);
		}
		for (CargoDataSet::iterator i = entry->Begin(); i != entry->End(); ++i) {
			CargoDataEntry *cd = *i;

			if (groupings[column] == GR_CARGO) {
				cargo = cd->GetCargo();
			}

			if (pos > -maxrows && pos <= 0) {
				StringID str = STR_EMPTY;
				int y = r.top + WD_FRAMERECT_TOP - pos * FONT_HEIGHT_NORMAL;
				SetDParam(0, cargo);
				SetDParam(1, cd->GetCount());

				if (groupings[column] == GR_CARGO) {
					str = STR_STATION_VIEW_WAITING_CARGO;
					DrawCargoIcons(
							cd->GetCargo(),
							cd->GetCount(),
							r.left + WD_FRAMERECT_LEFT + column * _spacing_column,
							y,
							r.right - r.left - WD_FRAMERECT_LEFT - WD_FRAMERECT_RIGHT
					);
				} else {
					StationID station = cd->GetStation();

					switch(groupings[column]) {
					case GR_SOURCE:
						str = GetEntryString(station, STR_STATION_VIEW_FROM_HERE, STR_STATION_VIEW_FROM, STR_STATION_VIEW_FROM_ANY);
						break;
					case GR_NEXT:
						str = GetEntryString(station, STR_STATION_VIEW_VIA_HERE, STR_STATION_VIEW_VIA, STR_STATION_VIEW_VIA_ANY);
						if (str == STR_STATION_VIEW_VIA) {
							str = SearchNonStop(cd, station, column);
						}
						break;
					case GR_DESTINATION:
						str = GetEntryString(station, STR_STATION_VIEW_TO_HERE, STR_STATION_VIEW_TO, STR_STATION_VIEW_TO_ANY);
						break;
					default:
						NOT_REACHED();
					}
					if (pos == -scroll_to_row && Station::IsValidID(station)) {
						ScrollMainWindowToTile(Station::Get(station)->xy);
					}
				}
				DrawString(
						r.left + WD_FRAMERECT_LEFT + column * _spacing_column,
						r.right - WD_FRAMERECT_RIGHT - _spacing_symbol,
						y,
						str,
						TC_FROMSTRING
				);

				if (column < _num_columns - 1) {
					const char *sym = cd->Size() > 0 ? "-" : "+";
					DrawString(
							r.right - _spacing_symbol,
							r.right,
							y,
							sym,
							TC_YELLOW
					);
				}
				SetDisplayedRow(cd);
			}
			pos = DrawEntries(cd, r, --pos, maxrows, column + 1, cargo);
		}
		return pos;
	}

	virtual void OnInvalidateData(int cargo) {
		this->cached_destinations.Remove((CargoID)cargo);
		this->SetDirty();
	}

	/** Draw accepted cargo in the #SVW_ACCEPTLIST widget.
	 * @param r Rectangle of the widget.
	 */
	void DrawAcceptedCargo(const Rect &r) const
	{
		char string[512];
		char *b = string;
		bool first = true;

		b = InlineString(b, STR_STATION_VIEW_ACCEPTS_CARGO);

		const Station *st = Station::Get(this->window_number);
		for (CargoID i = 0; i < NUM_CARGO; i++) {
			if (b >= lastof(string) - (1 + 2 * 4)) break; // ',' or ' ' and two calls to Utf8Encode()
			if (HasBit(st->goods[i].acceptance_pickup, GoodsEntry::ACCEPTANCE)) {
				if (first) {
					first = false;
				} else {
					/* Add a comma if this is not the first item */
					*b++ = ',';
					*b++ = ' ';
				}
				b = InlineString(b, CargoSpec::Get(i)->name);
			}
		}

		/* If first is still true then no cargo is accepted */
		if (first) b = InlineString(b, STR_JUST_NOTHING);

		*b = '\0';

		/* Make sure we detect any buffer overflow */
		assert(b < endof(string));

		SetDParamStr(0, string);
		DrawStringMultiLine(r.left + WD_FRAMERECT_LEFT, r.right - WD_FRAMERECT_RIGHT, r.top + WD_FRAMERECT_TOP, r.bottom - WD_FRAMERECT_BOTTOM, STR_JUST_RAW_STRING);
	}

	/** Draw cargo ratings in the #SVW_ACCEPTLIST widget.
	 * @param r Rectangle of the widget.
	 */
	void DrawCargoRatings(const Rect &r) const
	{
		const Station *st = Station::Get(this->window_number);
		int y = r.top + WD_FRAMERECT_TOP;

		DrawString(r.left + WD_FRAMERECT_LEFT, r.right - WD_FRAMERECT_RIGHT, y, STR_STATION_VIEW_CARGO_RATINGS_TITLE);
		y += FONT_HEIGHT_NORMAL;

		uint scale = _settings_game.economy.moving_average_length * _settings_game.economy.moving_average_unit;
		const CargoSpec *cs;
		FOR_ALL_CARGOSPECS(cs) {
			const GoodsEntry *ge = &st->goods[cs->Index()];
			if (!HasBit(ge->acceptance_pickup, GoodsEntry::PICKUP)) continue;

			SetDParam(0, cs->name);
			SetDParam(1, DivideApprox(ge->supply * 30, scale));
			SetDParam(3, ToPercent8(ge->rating));
			SetDParam(2, STR_CARGO_RATING_APPALLING + (ge->rating >> 5));
			DrawString(r.left + WD_FRAMERECT_LEFT + 6, r.right - WD_FRAMERECT_RIGHT, y, STR_STATION_VIEW_CARGO_SUPPLY_RATING);
			y += FONT_HEIGHT_NORMAL;
		}
	}

	template<class ID>
	void HandleCargoWaitingClick(CargoDataEntry * filter, ID next) {
		if (filter->Retrieve(next) != NULL) {
			filter->Remove(next);
		} else {
			filter->InsertOrRetrieve(next);
		}
	}

	void HandleCargoWaitingClick(int row)
	{
		if (row < 0 || (uint)row >= displayed_rows.size()) return;
		if (_ctrl_pressed) {
			scroll_to_row = row;
		} else {
			RowDisplay & display = displayed_rows[row];
			if (display.filter == &expanded_rows) {
				HandleCargoWaitingClick<CargoID>(display.filter, display.next_cargo);
			} else {
				HandleCargoWaitingClick<StationID>(display.filter, display.next_station);
			}
		}
		this->SetWidgetDirty(SVW_WAITING);
	}

	virtual void OnClick(Point pt, int widget)
	{
		switch (widget) {
			case SVW_WAITING:
				this->HandleCargoWaitingClick((pt.y - this->GetWidget<NWidgetBase>(SVW_WAITING)->pos_y - WD_FRAMERECT_TOP) / FONT_HEIGHT_NORMAL);
				break;

			case SVW_LOCATION:
				if (_ctrl_pressed) {
					ShowExtraViewPortWindow(Station::Get(this->window_number)->xy);
				} else {
					ScrollMainWindowToTile(Station::Get(this->window_number)->xy);
				}
				break;

			case SVW_RATINGS: {
				/* Swap between 'accepts' and 'ratings' view. */
				int height_change;
				NWidgetCore *nwi = this->GetWidget<NWidgetCore>(SVW_RATINGS);
				if (this->GetWidget<NWidgetCore>(SVW_RATINGS)->widget_data == STR_STATION_VIEW_RATINGS_BUTTON) {
					nwi->SetDataTip(STR_STATION_VIEW_ACCEPTS_BUTTON, STR_STATION_VIEW_ACCEPTS_TOOLTIP); // Switch to accepts view.
					height_change = ALH_RATING - ALH_ACCEPTS;
				} else {
					nwi->SetDataTip(STR_STATION_VIEW_RATINGS_BUTTON, STR_STATION_VIEW_RATINGS_TOOLTIP); // Switch to ratings view.
					height_change = ALH_ACCEPTS - ALH_RATING;
				}
				this->ReInit(0, height_change);
				break;
			}

			case SVW_RENAME:
				SetDParam(0, this->window_number);
				ShowQueryString(STR_STATION_NAME, STR_STATION_VIEW_RENAME_STATION_CAPTION, MAX_LENGTH_STATION_NAME_BYTES, MAX_LENGTH_STATION_NAME_PIXELS,
						this, CS_ALPHANUMERAL, QSF_ENABLE_DEFAULT);
				break;

			case SVW_TRAINS: { // Show a list of scheduled trains to this station
				const Station *st = Station::Get(this->window_number);
				ShowVehicleListWindow(st->owner, VEH_TRAIN, (StationID)this->window_number);
				break;
			}

			case SVW_ROADVEHS: { // Show a list of scheduled road-vehicles to this station
				const Station *st = Station::Get(this->window_number);
				ShowVehicleListWindow(st->owner, VEH_ROAD, (StationID)this->window_number);
				break;
			}

			case SVW_PLANES: { // Show a list of scheduled aircraft to this station
				const Station *st = Station::Get(this->window_number);
				/* Since oilrigs have no owners, show the scheduled aircraft of local company */
				Owner owner = (st->owner == OWNER_NONE) ? _local_company : st->owner;
				ShowVehicleListWindow(owner, VEH_AIRCRAFT, (StationID)this->window_number);
				break;
			}

			case SVW_SHIPS: { // Show a list of scheduled ships to this station
				const Station *st = Station::Get(this->window_number);
				/* Since oilrigs/bouys have no owners, show the scheduled ships of local company */
				Owner owner = (st->owner == OWNER_NONE) ? _local_company : st->owner;
				ShowVehicleListWindow(owner, VEH_SHIP, (StationID)this->window_number);
				break;
			}

			case SVW_MODE: {
				ShowDropDownMenu(this, _mode_names, this->current_mode, SVW_MODE, 0, 0);
				break;
			}

			case SVW_SORT_BY: {
				CargoSortType sorting = (sortings[1] == ST_AS_GROUPING ? ST_COUNT : ST_AS_GROUPING);
				SelectSortBy(sorting);
				this->flags4 |= WF_TIMEOUT_BEGIN;
				this->LowerWidget(SVW_SORT_BY);
				break;
			}

			case SVW_GROUP_BY: {
				ShowDropDownMenu(this, _group_names, this->grouping_index, SVW_GROUP_BY, 0, 0);
				break;
			}

			case SVW_SORT_ORDER: { // flip sorting method asc/desc
				SortOrder order = (sort_orders[1] == SO_ASCENDING ? SO_DESCENDING : SO_ASCENDING);
				SelectSortOrder(order);
				this->flags4 |= WF_TIMEOUT_BEGIN;
				this->LowerWidget(SVW_SORT_ORDER);
				break;
			}
		}
	}

	void SelectSortBy(CargoSortType sorting) {
		_settings_client.gui.station_gui_sort_by = sorting;
		sortings[1] = sortings[2] = sortings[3] = sorting;
		/* Display the current sort variant */
		this->GetWidget<NWidgetCore>(SVW_SORT_BY)->widget_data = this->_sort_names[sorting];
		this->SetDirty();
	}

	void SelectSortOrder(SortOrder order) {
		sort_orders[1] = sort_orders[2] = sort_orders[3] = order;
		_settings_client.gui.station_gui_sort_order = sort_orders[1];
		this->SetDirty();
	}

	void SelectMode(int index) {
		this->current_mode = (Mode)index;
		this->GetWidget<NWidgetCore>(SVW_MODE)->widget_data = _mode_names[index];
		this->SetDirty();
	}

	void SelectGroupBy(int index) {
		this->grouping_index = index;
		_settings_client.gui.station_gui_group_order = index;
		this->GetWidget<NWidgetCore>(SVW_GROUP_BY)->widget_data = _group_names[index];
		switch(_group_names[index]) {
		case STR_STATION_VIEW_GROUP_S_V_D:
			groupings[1] = GR_SOURCE;
			groupings[2] = GR_NEXT;
			groupings[3] = GR_DESTINATION;
			break;
		case STR_STATION_VIEW_GROUP_S_D_V:
			groupings[1] = GR_SOURCE;
			groupings[2] = GR_DESTINATION;
			groupings[3] = GR_NEXT;
			break;
		case STR_STATION_VIEW_GROUP_V_S_D:
			groupings[1] = GR_NEXT;
			groupings[2] = GR_SOURCE;
			groupings[3] = GR_DESTINATION;
			break;
		case STR_STATION_VIEW_GROUP_V_D_S:
			groupings[1] = GR_NEXT;
			groupings[2] = GR_DESTINATION;
			groupings[3] = GR_SOURCE;
			break;
		case STR_STATION_VIEW_GROUP_D_S_V:
			groupings[1] = GR_DESTINATION;
			groupings[2] = GR_SOURCE;
			groupings[3] = GR_NEXT;
			break;
		case STR_STATION_VIEW_GROUP_D_V_S:
			groupings[1] = GR_DESTINATION;
			groupings[2] = GR_NEXT;
			groupings[3] = GR_SOURCE;
			break;
		}
		this->SetDirty();
	}

	virtual void OnDropdownSelect(int widget, int index)
	{
		if (widget == SVW_MODE) {
			SelectMode(index);
		} else {
			SelectGroupBy(index);
		}
	}

	virtual void OnQueryTextFinished(char *str)
	{
		if (str == NULL) return;

		DoCommandP(0, this->window_number, 0, CMD_RENAME_STATION | CMD_MSG(STR_ERROR_CAN_T_RENAME_STATION), NULL, str);
	}

	virtual void OnResize()
	{
		this->vscroll.SetCapacity((this->GetWidget<NWidgetBase>(SVW_WAITING)->current_y - WD_FRAMERECT_TOP - WD_FRAMERECT_BOTTOM) / this->resize.step_height);
	}
};


const StringID StationViewWindow::_sort_names[] = {
	STR_SORT_BY_STATION,
	STR_SORT_BY_AMOUNT,
	INVALID_STRING_ID
};

const StringID StationViewWindow::_mode_names[] = {
	STR_STATION_VIEW_WAITING,
	STR_STATION_VIEW_PLANNED,
	STR_STATION_VIEW_SENT,
	INVALID_STRING_ID
};

const StringID StationViewWindow::_group_names[] = {
	STR_STATION_VIEW_GROUP_S_V_D,
	STR_STATION_VIEW_GROUP_S_D_V,
	STR_STATION_VIEW_GROUP_V_S_D,
	STR_STATION_VIEW_GROUP_V_D_S,
	STR_STATION_VIEW_GROUP_D_S_V,
	STR_STATION_VIEW_GROUP_D_V_S,
	INVALID_STRING_ID
};

static const WindowDesc _station_view_desc(
<<<<<<< HEAD
	WDP_AUTO, WDP_AUTO, 249, 117, 249, 117,
=======
	WDP_AUTO, WDP_AUTO, 249, 110,
>>>>>>> 87c032d6
	WC_STATION_VIEW, WC_NONE,
	WDF_STD_TOOLTIPS | WDF_STD_BTN | WDF_DEF_WIDGET | WDF_UNCLICK_BUTTONS | WDF_STICKY_BUTTON | WDF_RESIZABLE,
	_nested_station_view_widgets, lengthof(_nested_station_view_widgets)
);

/**
 * Opens StationViewWindow for given station
 *
 * @param station station which window should be opened
 */
void ShowStationViewWindow(StationID station)
{
	AllocateWindowDescFront<StationViewWindow>(&_station_view_desc, station);
}

/** Struct containing TileIndex and StationID */
struct TileAndStation {
	TileIndex tile;    ///< TileIndex
	StationID station; ///< StationID
};

static SmallVector<TileAndStation, 8> _deleted_stations_nearby;
static SmallVector<StationID, 8> _stations_nearby_list;

/**
 * Add station on this tile to _stations_nearby_list if it's fully within the
 * station spread.
 * @param tile Tile just being checked
 * @param user_data Pointer to TileArea context
 * @tparam T the type of station to look for
 */
template <class T>
static bool AddNearbyStation(TileIndex tile, void *user_data)
{
	TileArea *ctx = (TileArea *)user_data;

	/* First check if there were deleted stations here */
	for (uint i = 0; i < _deleted_stations_nearby.Length(); i++) {
		TileAndStation *ts = _deleted_stations_nearby.Get(i);
		if (ts->tile == tile) {
			*_stations_nearby_list.Append() = _deleted_stations_nearby[i].station;
			_deleted_stations_nearby.Erase(ts);
			i--;
		}
	}

	/* Check if own station and if we stay within station spread */
	if (!IsTileType(tile, MP_STATION)) return false;

	StationID sid = GetStationIndex(tile);

	/* This station is (likely) a waypoint */
	if (!T::IsValidID(sid)) return false;

	T *st = T::Get(sid);
	if (st->owner != _local_company || _stations_nearby_list.Contains(sid)) return false;

	if (st->rect.BeforeAddRect(ctx->tile, ctx->w, ctx->h, StationRect::ADD_TEST)) {
		*_stations_nearby_list.Append() = sid;
	}

	return false; // We want to include *all* nearby stations
}

/**
 * Circulate around the to-be-built station to find stations we could join.
 * Make sure that only stations are returned where joining wouldn't exceed
 * station spread and are our own station.
 * @param ta Base tile area of the to-be-built station
 * @param distant_join Search for adjacent stations (false) or stations fully
 *                     within station spread
 * @tparam T the type of station to look for
 **/
template <class T>
static const T *FindStationsNearby(TileArea ta, bool distant_join)
{
	TileArea ctx = ta;

	_stations_nearby_list.Clear();
	_deleted_stations_nearby.Clear();

	/* Check the inside, to return, if we sit on another station */
	TILE_LOOP(t, ta.w, ta.h, ta.tile) {
		if (t < MapSize() && IsTileType(t, MP_STATION) && T::IsValidID(GetStationIndex(t))) return T::GetByTile(t);
	}

	/* Look for deleted stations */
	const BaseStation *st;
	FOR_ALL_BASE_STATIONS(st) {
		if (T::IsExpected(st) && !st->IsInUse() && st->owner == _local_company) {
			/* Include only within station spread (yes, it is strictly less than) */
			if (max(DistanceMax(ta.tile, st->xy), DistanceMax(TILE_ADDXY(ta.tile, ta.w - 1, ta.h - 1), st->xy)) < _settings_game.station.station_spread) {
				TileAndStation *ts = _deleted_stations_nearby.Append();
				ts->tile = st->xy;
				ts->station = st->index;

				/* Add the station when it's within where we're going to build */
				if (IsInsideBS(TileX(st->xy), TileX(ctx.tile), ctx.w) &&
						IsInsideBS(TileY(st->xy), TileY(ctx.tile), ctx.h)) {
					AddNearbyStation<T>(st->xy, &ctx);
				}
			}
		}
	}

	/* Only search tiles where we have a chance to stay within the station spread.
	 * The complete check needs to be done in the callback as we don't know the
	 * extent of the found station, yet. */
	if (distant_join && min(ta.w, ta.h) >= _settings_game.station.station_spread) return NULL;
	uint max_dist = distant_join ? _settings_game.station.station_spread - min(ta.w, ta.h) : 1;

	TileIndex tile = TILE_ADD(ctx.tile, TileOffsByDir(DIR_N));
	CircularTileSearch(&tile, max_dist, ta.w, ta.h, AddNearbyStation<T>, &ctx);

	return NULL;
}

enum JoinStationWidgets {
	JSW_WIDGET_CLOSEBOX = 0,
	JSW_WIDGET_CAPTION,
	JSW_PANEL,
	JSW_SCROLLBAR,
	JSW_RESIZEBOX,
};

static const NWidgetPart _nested_select_station_widgets[] = {
	NWidget(NWID_HORIZONTAL),
		NWidget(WWT_CLOSEBOX, COLOUR_DARK_GREEN, JSW_WIDGET_CLOSEBOX),
		NWidget(WWT_CAPTION, COLOUR_DARK_GREEN, JSW_WIDGET_CAPTION), SetDataTip(STR_JOIN_STATION_CAPTION, STR_TOOLTIP_WINDOW_TITLE_DRAG_THIS),
	EndContainer(),
	NWidget(NWID_HORIZONTAL),
		NWidget(WWT_PANEL, COLOUR_DARK_GREEN, JSW_PANEL), SetMinimalSize(188, 66), SetResize(1, 10), EndContainer(),
		NWidget(NWID_VERTICAL),
			NWidget(WWT_SCROLLBAR, COLOUR_DARK_GREEN, JSW_SCROLLBAR),
			NWidget(WWT_RESIZEBOX, COLOUR_DARK_GREEN, JSW_RESIZEBOX),
		EndContainer(),
	EndContainer(),
};

/**
 * Window for selecting stations/waypoints to (distant) join to.
 * @tparam T The type of station to join with
 */
template <class T>
struct SelectStationWindow : Window {
	CommandContainer select_station_cmd; ///< Command to build new station
	TileArea area; ///< Location of new station

	SelectStationWindow(const WindowDesc *desc, CommandContainer cmd, TileArea ta) :
		Window(),
		select_station_cmd(cmd),
		area(ta)
	{
		this->CreateNestedTree(desc);
		this->GetWidget<NWidgetCore>(JSW_WIDGET_CAPTION)->widget_data = T::EXPECTED_FACIL == FACIL_WAYPOINT ? STR_JOIN_WAYPOINT_CAPTION : STR_JOIN_STATION_CAPTION;
		this->FinishInitNested(desc, 0);
		this->OnInvalidateData(0);
	}

	virtual void UpdateWidgetSize(int widget, Dimension *size, const Dimension &padding, Dimension *resize)
	{
		if (widget != JSW_PANEL) return;

		/* Determine the widest string */
		Dimension d = GetStringBoundingBox(T::EXPECTED_FACIL == FACIL_WAYPOINT ? STR_JOIN_WAYPOINT_CREATE_SPLITTED_WAYPOINT : STR_JOIN_STATION_CREATE_SPLITTED_STATION);
		for (uint i = 0; i < _stations_nearby_list.Length(); i++) {
			const T *st = T::Get(_stations_nearby_list[i]);
			SetDParam(0, st->index);
			SetDParam(1, st->facilities);
			d = maxdim(d, GetStringBoundingBox(T::EXPECTED_FACIL == FACIL_WAYPOINT ? STR_STATION_LIST_WAYPOINT : STR_STATION_LIST_STATION));
		}

		resize->height = d.height;
		d.width += WD_FRAMERECT_RIGHT + WD_FRAMERECT_LEFT;
		d.height += WD_FRAMERECT_TOP + WD_FRAMERECT_BOTTOM;
		*size = maxdim(*size, d);
	}

	virtual void OnPaint()
	{
		this->DrawWidgets();
	}

	virtual void DrawWidget(const Rect &r, int widget) const
	{
		if (widget != JSW_PANEL) return;

		uint y = r.top + WD_FRAMERECT_TOP;
		if (this->vscroll.GetPosition() == 0) {
			DrawString(r.left + WD_FRAMERECT_LEFT, r.right - WD_FRAMERECT_RIGHT, y, T::EXPECTED_FACIL == FACIL_WAYPOINT ? STR_JOIN_WAYPOINT_CREATE_SPLITTED_WAYPOINT : STR_JOIN_STATION_CREATE_SPLITTED_STATION);
			y += this->resize.step_height;
		}

		for (uint i = max<uint>(1, this->vscroll.GetPosition()); i <= _stations_nearby_list.Length(); ++i, y += this->resize.step_height) {
			/* Don't draw anything if it extends past the end of the window. */
			if (i - this->vscroll.GetPosition() >= this->vscroll.GetCapacity()) break;

			const T *st = T::Get(_stations_nearby_list[i - 1]);
			SetDParam(0, st->index);
			SetDParam(1, st->facilities);
			DrawString(r.left + WD_FRAMERECT_LEFT, r.right - WD_FRAMERECT_RIGHT, y, T::EXPECTED_FACIL == FACIL_WAYPOINT ? STR_STATION_LIST_WAYPOINT : STR_STATION_LIST_STATION);
		}
	}

	virtual void OnClick(Point pt, int widget)
	{
		if (widget != JSW_PANEL) return;

		uint32 st_index = (pt.y - this->GetWidget<NWidgetBase>(JSW_PANEL)->pos_y - WD_FRAMERECT_TOP) / this->resize.step_height;
		bool distant_join = (st_index > 0);
		if (distant_join) st_index--;

		if (distant_join && st_index >= _stations_nearby_list.Length()) return;

		/* Insert station to be joined into stored command */
		SB(this->select_station_cmd.p2, 16, 16,
		   (distant_join ? _stations_nearby_list[st_index] : NEW_STATION));

		/* Execute stored Command */
		DoCommandP(&this->select_station_cmd);

		/* Close Window; this might cause double frees! */
		DeleteWindowById(WC_SELECT_STATION, 0);
	}

	virtual void OnTick()
	{
		if (_thd.dirty & 2) {
			_thd.dirty &= ~2;
			this->SetDirty();
		}
	}

	virtual void OnResize()
	{
		this->vscroll.SetCapacity((this->GetWidget<NWidgetBase>(JSW_PANEL)->current_y - WD_FRAMERECT_TOP - WD_FRAMERECT_BOTTOM) / this->resize.step_height);
	}

	virtual void OnInvalidateData(int data)
	{
		FindStationsNearby<T>(this->area, true);
		this->vscroll.SetCount(_stations_nearby_list.Length() + 1);
		this->SetDirty();
	}
};

static const WindowDesc _select_station_desc(
	WDP_AUTO, WDP_AUTO, 200, 180,
	WC_SELECT_STATION, WC_NONE,
	WDF_STD_TOOLTIPS | WDF_STD_BTN | WDF_DEF_WIDGET | WDF_RESIZABLE | WDF_CONSTRUCTION,
	_nested_select_station_widgets, lengthof(_nested_select_station_widgets)
);


/**
 * Check whether we need to show the station selection window.
 * @param cmd Command to build the station.
 * @param ta Tile area of the to-be-built station
 * @tparam T the type of station
 * @return whether we need to show the station selection window.
 */
template <class T>
static bool StationJoinerNeeded(CommandContainer cmd, TileArea ta)
{
	/* Only show selection if distant join is enabled in the settings */
	if (!_settings_game.station.distant_join_stations) return false;

	/* If a window is already opened and we didn't ctrl-click,
	 * return true (i.e. just flash the old window) */
	Window *selection_window = FindWindowById(WC_SELECT_STATION, 0);
	if (selection_window != NULL) {
		if (!_ctrl_pressed) return true;

		/* Abort current distant-join and start new one */
		delete selection_window;
		UpdateTileSelection();
	}

	/* only show the popup, if we press ctrl */
	if (!_ctrl_pressed) return false;

	/* Now check if we could build there */
	if (CmdFailed(DoCommand(&cmd, CommandFlagsToDCFlags(GetCommandFlags(cmd.cmd))))) return false;

	/* Test for adjacent station or station below selection.
	 * If adjacent-stations is disabled and we are building next to a station, do not show the selection window.
	 * but join the other station immediatelly. */
	const T *st = FindStationsNearby<T>(ta, false);
	return st == NULL && (_settings_game.station.adjacent_stations || _stations_nearby_list.Length() == 0);
}

/**
 * Show the station selection window when needed. If not, build the station.
 * @param cmd Command to build the station.
 * @param ta Area to build the station in
 * @tparam the class to find stations for
 */
template <class T>
void ShowSelectBaseStationIfNeeded(CommandContainer cmd, TileArea ta)
{
	if (StationJoinerNeeded<T>(cmd, ta)) {
		if (!_settings_client.gui.persistent_buildingtools) ResetObjectToPlace();
		if (BringWindowToFrontById(WC_SELECT_STATION, 0)) return;
		new SelectStationWindow<T>(&_select_station_desc, cmd, ta);
	} else {
		DoCommandP(&cmd);
	}
}

/**
 * Show the station selection window when needed. If not, build the station.
 * @param cmd Command to build the station.
 * @param ta Area to build the station in
 */
void ShowSelectStationIfNeeded(CommandContainer cmd, TileArea ta)
{
	ShowSelectBaseStationIfNeeded<Station>(cmd, ta);
}

/**
 * Show the waypoint selection window when needed. If not, build the waypoint.
 * @param cmd Command to build the waypoint.
 * @param ta Area to build the waypoint in
 */
void ShowSelectWaypointIfNeeded(CommandContainer cmd, TileArea ta)
{
	ShowSelectBaseStationIfNeeded<Waypoint>(cmd, ta);
}<|MERGE_RESOLUTION|>--- conflicted
+++ resolved
@@ -1692,11 +1692,7 @@
 };
 
 static const WindowDesc _station_view_desc(
-<<<<<<< HEAD
-	WDP_AUTO, WDP_AUTO, 249, 117, 249, 117,
-=======
-	WDP_AUTO, WDP_AUTO, 249, 110,
->>>>>>> 87c032d6
+	WDP_AUTO, WDP_AUTO, 249, 117,
 	WC_STATION_VIEW, WC_NONE,
 	WDF_STD_TOOLTIPS | WDF_STD_BTN | WDF_DEF_WIDGET | WDF_UNCLICK_BUTTONS | WDF_STICKY_BUTTON | WDF_RESIZABLE,
 	_nested_station_view_widgets, lengthof(_nested_station_view_widgets)
