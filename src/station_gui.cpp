--- conflicted
+++ resolved
@@ -824,13 +824,8 @@
 				this->cargo_rows[i] = (uint16)cargolist.size();
 
 				/* Add an entry for each distinct cargo source. */
-<<<<<<< HEAD
-				const CargoPacketList *packets = st->goods[i].cargo.Packets();
-				for (StationCargoList::ConstIterator it = packets->begin(); it != packets->end(); it++) {
-=======
 				const StationCargoList::List *packets = st->goods[i].cargo.Packets();
 				for (StationCargoList::ConstIterator it(packets->begin()); it != packets->end(); it++) {
->>>>>>> 5f3cdf15
 					const CargoPacket *cp = *it;
 					if (cp->SourceStation() != station_id) {
 						bool added = false;
