/* $Id$ */

/** @file station_gui.cpp The GUI for stations. */

#include "stdafx.h"
#include "openttd.h"
#include "debug.h"
#include "gui.h"
#include "window_gui.h"
#include "textbuf_gui.h"
#include "company_func.h"
#include "command_func.h"
#include "vehicle_gui.h"
#include "cargotype.h"
#include "station_gui.h"
#include "strings_func.h"
#include "window_func.h"
#include "viewport_func.h"
#include "gfx_func.h"
#include "widgets/dropdown_func.h"
#include "newgrf_cargo.h"
#include "station_map.h"
#include "tilehighlight_func.h"
#include "core/smallmap_type.hpp"
#include "company_base.h"
#include "sortlist_type.h"
#include "settings_type.h"

#include "table/strings.h"
#include "table/sprites.h"

#include <vector>

/**
 * Draw small boxes of cargo amount and ratings data at the given
 * coordinates. If amount exceeds 576 units, it is shown 'full', same
 * goes for the rating: at above 90% orso (224) it is also 'full'
 *
 * @param left   left most coordinate to draw the box at
 * @param right  right most coordinate to draw the box at
 * @param y      coordinate to draw the box at
 * @param type   Cargo type
 * @param amount Cargo amount
 * @param rating ratings data for that particular cargo
 *
 * @note Each cargo-bar is 16 pixels wide and 6 pixels high
 * @note Each rating 14 pixels wide and 1 pixel high and is 1 pixel below the cargo-bar
 */
static void StationsWndShowStationRating(int left, int right, int y, CargoID type, uint amount, byte rating)
{
	static const uint units_full  = 576; ///< number of units to show station as 'full'
	static const uint rating_full = 224; ///< rating needed so it is shown as 'full'

	const CargoSpec *cs = GetCargo(type);
	if (!cs->IsValid()) return;

	int colour = cs->rating_colour;
	uint w = (minu(amount, units_full) + 5) / 36;

	/* Draw total cargo (limited) on station (fits into 16 pixels) */
	if (w != 0) GfxFillRect(left, y, left + w - 1, y + 6, colour);

	/* Draw a one pixel-wide bar of additional cargo meter, useful
	 * for stations with only a small amount (<=30) */
	if (w == 0) {
		uint rest = amount / 5;
		if (rest != 0) {
			w += left;
			GfxFillRect(w, y + 6 - rest, w, y + 6, colour);
		}
	}

	DrawString(left + 1, right, y, cs->abbrev, TC_BLACK);

	/* Draw green/red ratings bar (fits into 14 pixels) */
	y += 8;
	GfxFillRect(left + 1, y, left + 14, y, 0xB8);
	rating = minu(rating, rating_full) / 16;
	if (rating != 0) GfxFillRect(left + 1, y, left + rating, y, 0xD0);
}

typedef GUIList<const Station*> GUIStationList;

/** Enum for CompanyStations, referring to _company_stations_widgets */
enum StationListWidgets {
	SLW_CLOSEBOX =  0,  ///< Close window button
	SLW_CAPTION,        ///< Window caption
	SLW_STICKY,         ///< Sticky button
	SLW_LIST,           ///< The main panel, list of stations
	SLW_SCROLLBAR,      ///< Scrollbar next to the main panel
	SLW_RESIZE,         ///< Resize button

	SLW_TRAIN,          ///< 'TRAIN' button - list only facilities where is a railroad station
	SLW_TRUCK,          ///< 'TRUCK' button - list only facilities where is a truck stop
	SLW_BUS,            ///< 'BUS' button - list only facilities where is a bus stop
	SLW_AIRPLANE,       ///< 'AIRPLANE' button - list only facilities where is an airport
	SLW_SHIP,           ///< 'SHIP' button - list only facilities where is a dock
	SLW_FACILALL,       ///< 'ALL' button - list all facilities

	SLW_PAN_BETWEEN,    ///< Small panel between list of types of ficilities and list of cargo types
	SLW_NOCARGOWAITING, ///< 'NO' button - list stations where no cargo is waiting
	SLW_CARGOALL,       ///< 'ALL' button - list all stations
	SLW_PAN_RIGHT,      ///< Panel right of list of cargo types

	SLW_SORTBY,         ///< 'Sort by' button - reverse sort direction
	SLW_SORTDROPBTN,    ///< Dropdown button
	SLW_PAN_SORT_RIGHT, ///< Panel right of sorting options

	SLW_CARGOSTART,     ///< Widget numbers used for list of cargo types (not present in _company_stations_widgets)
};

/**
 * The list of stations per company.
 */
class CompanyStationsWindow : public Window
{
protected:
	/* Runtime saved values */
	static Listing last_sorting;
	static byte facilities;               // types of stations of interest
	static bool include_empty;            // whether we should include stations without waiting cargo
	static const uint32 cargo_filter_max;
	static uint32 cargo_filter;           // bitmap of cargo types to include
	static const Station *last_station;

	/* Constants for sorting stations */
	static const StringID sorter_names[];
	static GUIStationList::SortFunction * const sorter_funcs[];

	GUIStationList stations;


	/**
	 * (Re)Build station list
	 *
	 * @param owner company whose stations are to be in list
	 */
	void BuildStationsList(const Owner owner)
	{
		if (!this->stations.NeedRebuild()) return;

		DEBUG(misc, 3, "Building station list for company %d", owner);

		this->stations.Clear();

		const Station *st;
		FOR_ALL_STATIONS(st) {
			if (st->owner == owner || (st->owner == OWNER_NONE && !st->IsBuoy() && HasStationInUse(st->index, owner))) {
				if (this->facilities & st->facilities) { // only stations with selected facilities
					int num_waiting_cargo = 0;
					for (CargoID j = 0; j < NUM_CARGO; j++) {
						if (!st->goods[j].cargo.Empty()) {
							num_waiting_cargo++; // count number of waiting cargo
							if (HasBit(this->cargo_filter, j)) {
								*this->stations.Append() = st;
								break;
							}
						}
					}
					/* stations without waiting cargo */
					if (num_waiting_cargo == 0 && this->include_empty) {
						*this->stations.Append() = st;
					}
				}
			}
		}

		this->stations.Compact();
		this->stations.RebuildDone();
	}

	/** Sort stations by their name */
	static int CDECL StationNameSorter(const Station * const *a, const Station * const *b)
	{
		static char buf_cache[64];
		char buf[64];

		SetDParam(0, (*a)->index);
		GetString(buf, STR_STATION, lastof(buf));

		if (*b != last_station) {
			last_station = *b;
			SetDParam(0, (*b)->index);
			GetString(buf_cache, STR_STATION, lastof(buf_cache));
		}

		return strcmp(buf, buf_cache);
	}

	/** Sort stations by their type */
	static int CDECL StationTypeSorter(const Station * const *a, const Station * const *b)
	{
		return (*a)->facilities - (*b)->facilities;
	}

	/** Sort stations by their waiting cargo */
	static int CDECL StationWaitingSorter(const Station * const *a, const Station * const *b)
	{
		Money diff = 0;

		for (CargoID j = 0; j < NUM_CARGO; j++) {
			if (!HasBit(cargo_filter, j)) continue;
			if (!(*a)->goods[j].cargo.Empty()) diff += GetTransportedGoodsIncome((*a)->goods[j].cargo.Count(), 20, 50, j);
			if (!(*b)->goods[j].cargo.Empty()) diff -= GetTransportedGoodsIncome((*b)->goods[j].cargo.Count(), 20, 50, j);
		}

		return ClampToI32(diff);
	}

	/** Sort stations by their rating */
	static int CDECL StationRatingMaxSorter(const Station * const *a, const Station * const *b)
	{
		byte maxr1 = 0;
		byte maxr2 = 0;

		for (CargoID j = 0; j < NUM_CARGO; j++) {
			if (!HasBit(cargo_filter, j)) continue;
			if (HasBit((*a)->goods[j].acceptance_pickup, GoodsEntry::PICKUP)) maxr1 = max(maxr1, (*a)->goods[j].rating);
			if (HasBit((*b)->goods[j].acceptance_pickup, GoodsEntry::PICKUP)) maxr2 = max(maxr2, (*b)->goods[j].rating);
		}

		return maxr1 - maxr2;
	}

	/** Sort stations by their rating */
	static int CDECL StationRatingMinSorter(const Station * const *a, const Station * const *b)
	{
		byte minr1 = 255;
		byte minr2 = 255;

		for (CargoID j = 0; j < NUM_CARGO; j++) {
			if (!HasBit(cargo_filter, j)) continue;
			if (HasBit((*a)->goods[j].acceptance_pickup, GoodsEntry::PICKUP)) minr1 = min(minr1, (*a)->goods[j].rating);
			if (HasBit((*b)->goods[j].acceptance_pickup, GoodsEntry::PICKUP)) minr2 = min(minr2, (*b)->goods[j].rating);
		}

		return -(minr1 - minr2);
	}

	/** Sort the stations list */
	void SortStationsList()
	{
		if (!this->stations.Sort()) return;

		/* Reset name sorter sort cache */
		this->last_station = NULL;

		/* Set the modified widget dirty */
		this->InvalidateWidget(SLW_LIST);
	}

public:
	CompanyStationsWindow(const WindowDesc *desc, WindowNumber window_number) : Window(desc, window_number)
	{
		this->owner = (Owner)this->window_number;
		this->vscroll.cap = 12;
		this->resize.step_height = 10;
		this->resize.height = this->height - 10 * 7; // minimum if 5 in the list

		/* Add cargo filter buttons */
		uint num_active = 0;
		for (CargoID c = 0; c < NUM_CARGO; c++) {
			if (GetCargo(c)->IsValid()) num_active++;
		}

		this->widget_count += num_active;
		this->widget = ReallocT(this->widget, this->widget_count + 1);
		this->widget[this->widget_count].type = WWT_LAST;

		uint i = 0;
		for (CargoID c = 0; c < NUM_CARGO; c++) {
			if (!GetCargo(c)->IsValid()) continue;

			Widget *wi = &this->widget[SLW_CARGOSTART + i];
			wi->type     = WWT_PANEL;
			wi->display_flags = RESIZE_NONE;
			wi->colour   = COLOUR_GREY;
			wi->left     = 89 + i * 14;
			wi->right    = wi->left + 13;
			wi->top      = 14;
			wi->bottom   = 24;
			wi->data     = 0;
			wi->tooltips = STR_USE_CTRL_TO_SELECT_MORE;

			if (HasBit(this->cargo_filter, c)) this->LowerWidget(SLW_CARGOSTART + i);
			i++;
		}

		this->widget[SLW_NOCARGOWAITING].left += num_active * 14;
		this->widget[SLW_NOCARGOWAITING].right += num_active * 14;
		this->widget[SLW_CARGOALL].left += num_active * 14;
		this->widget[SLW_CARGOALL].right += num_active * 14;
		this->widget[SLW_PAN_RIGHT].left += num_active * 14;

		if (num_active > 15) {
			/* Resize and fix the minimum width, if necessary */
			ResizeWindow(this, (num_active - 15) * 14, 0);
			this->resize.width = this->width;
		}

		if (this->cargo_filter == this->cargo_filter_max) this->cargo_filter = _cargo_mask;

		for (uint i = 0; i < 5; i++) {
			if (HasBit(this->facilities, i)) this->LowerWidget(i + SLW_TRAIN);
		}
		this->SetWidgetLoweredState(SLW_FACILALL, this->facilities == (FACIL_TRAIN | FACIL_TRUCK_STOP | FACIL_BUS_STOP | FACIL_AIRPORT | FACIL_DOCK));
		this->SetWidgetLoweredState(SLW_CARGOALL, this->cargo_filter == _cargo_mask && this->include_empty);
		this->SetWidgetLoweredState(SLW_NOCARGOWAITING, this->include_empty);

		this->stations.SetListing(this->last_sorting);
		this->stations.SetSortFuncs(this->sorter_funcs);
		this->stations.ForceRebuild();
		this->stations.NeedResort();
		this->SortStationsList();

		this->widget[SLW_SORTDROPBTN].data = this->sorter_names[this->stations.SortType()];

		this->FindWindowPlacementAndResize(desc);
	}

	~CompanyStationsWindow()
	{
		this->last_sorting = this->stations.GetListing();
	}

	virtual void OnPaint()
	{
		const Owner owner = (Owner)this->window_number;

		this->BuildStationsList(owner);
		this->SortStationsList();

		SetVScrollCount(this, this->stations.Length());

		/* draw widgets, with company's name in the caption */
		SetDParam(0, owner);
		SetDParam(1, this->vscroll.count);

		this->DrawWidgets();

		/* draw arrow pointing up/down for ascending/descending sorting */
		this->DrawSortButtonState(SLW_SORTBY, this->stations.IsDescSortOrder() ? SBS_DOWN : SBS_UP);

		int cg_ofst;
		int x = 89;
		int y = 14;
		int xb = 2; ///< offset from left of widget

		uint i = 0;
		for (CargoID c = 0; c < NUM_CARGO; c++) {
			const CargoSpec *cs = GetCargo(c);
			if (!cs->IsValid()) continue;

			cg_ofst = HasBit(this->cargo_filter, c) ? 2 : 1;
			GfxFillRect(x + cg_ofst, y + cg_ofst, x + cg_ofst + 10 , y + cg_ofst + 7, cs->rating_colour);
			DrawString(x + cg_ofst, x + 12 + cg_ofst, y + cg_ofst, cs->abbrev, TC_BLACK, SA_CENTER);
			x += 14;
			i++;
		}

		cg_ofst = this->IsWidgetLowered(SLW_NOCARGOWAITING) ? 2 : 1;
		DrawString(x + cg_ofst, x + cg_ofst + 12, y + cg_ofst, STR_ABBREV_NONE, TC_BLACK, SA_CENTER);
		x += 14;
		cg_ofst = this->IsWidgetLowered(SLW_CARGOALL) ? 2 : 1;
		DrawString(x + cg_ofst, x + cg_ofst + 12, y + cg_ofst, STR_ABBREV_ALL, TC_BLACK, SA_CENTER);

		cg_ofst = this->IsWidgetLowered(SLW_FACILALL) ? 2 : 1;
		DrawString(71 + cg_ofst, 71 + cg_ofst + 12, y + cg_ofst, STR_ABBREV_ALL, TC_BLACK);

		if (this->vscroll.count == 0) { // company has no stations
			DrawString(xb, this->width, 40, STR_STATION_LIST_NONE);
			return;
		}

		int max = min(this->vscroll.pos + this->vscroll.cap, this->stations.Length());
		y = 40; // start of the list-widget

		for (int i = this->vscroll.pos; i < max; ++i) { // do until max number of stations of owner
			const Station *st = this->stations[i];
			int x;

			assert(st->xy != INVALID_TILE);

			/* Do not do the complex check HasStationInUse here, it may be even false
			 * when the order had been removed and the station list hasn't been removed yet */
			assert(st->owner == owner || (st->owner == OWNER_NONE && !st->IsBuoy()));

			SetDParam(0, st->index);
			SetDParam(1, st->facilities);
			x = DrawString(xb, this->widget[SLW_LIST].right, y, STR_STATION_LIST_STATION) + 5;

			/* show cargo waiting and station ratings */
			for (CargoID j = 0; j < NUM_CARGO; j++) {
				if (!st->goods[j].cargo.Empty()) {
					StationsWndShowStationRating(x, this->widget[SLW_LIST].right, y, j, st->goods[j].cargo.Count(), st->goods[j].rating);
					x += 20;
				}
			}
			y += 10;
		}
	}

	virtual void OnClick(Point pt, int widget)
	{
		switch (widget) {
			case SLW_LIST: {
				uint32 id_v = (pt.y - 41) / 10;

				if (id_v >= this->vscroll.cap) return; // click out of bounds

				id_v += this->vscroll.pos;

				if (id_v >= this->stations.Length()) return; // click out of list bound

				const Station *st = this->stations[id_v];
				/* do not check HasStationInUse - it is slow and may be invalid */
				assert(st->owner == (Owner)this->window_number || (st->owner == OWNER_NONE && !st->IsBuoy()));

				if (_ctrl_pressed) {
					ShowExtraViewPortWindow(st->xy);
				} else {
					ScrollMainWindowToTile(st->xy);
				}
				break;
			}

			case SLW_TRAIN:
			case SLW_TRUCK:
			case SLW_BUS:
			case SLW_AIRPLANE:
			case SLW_SHIP:
				if (_ctrl_pressed) {
					ToggleBit(this->facilities, widget - SLW_TRAIN);
					this->ToggleWidgetLoweredState(widget);
				} else {
					uint i;
					FOR_EACH_SET_BIT(i, this->facilities) {
						this->RaiseWidget(i + SLW_TRAIN);
					}
					SetBit(this->facilities, widget - SLW_TRAIN);
					this->LowerWidget(widget);
				}
				this->SetWidgetLoweredState(SLW_FACILALL, this->facilities == (FACIL_TRAIN | FACIL_TRUCK_STOP | FACIL_BUS_STOP | FACIL_AIRPORT | FACIL_DOCK));
				this->stations.ForceRebuild();
				this->SetDirty();
				break;

			case SLW_FACILALL:
				for (uint i = 0; i < 5; i++) {
					this->LowerWidget(i + SLW_TRAIN);
				}
				this->LowerWidget(SLW_FACILALL);

				this->facilities = FACIL_TRAIN | FACIL_TRUCK_STOP | FACIL_BUS_STOP | FACIL_AIRPORT | FACIL_DOCK;
				this->stations.ForceRebuild();
				this->SetDirty();
				break;

			case SLW_CARGOALL: {
				uint i = 0;
				for (CargoID c = 0; c < NUM_CARGO; c++) {
					if (!GetCargo(c)->IsValid()) continue;
					this->LowerWidget(i + SLW_CARGOSTART);
					i++;
				}
				this->LowerWidget(SLW_NOCARGOWAITING);
				this->LowerWidget(SLW_CARGOALL);

				this->cargo_filter = _cargo_mask;
				this->include_empty = true;
				this->stations.ForceRebuild();
				this->SetDirty();
				break;
			}

			case SLW_SORTBY: // flip sorting method asc/desc
				this->stations.ToggleSortOrder();
				this->flags4 |= WF_TIMEOUT_BEGIN;
				this->LowerWidget(SLW_SORTBY);
				this->SetDirty();
				break;

			case SLW_SORTDROPBTN: // select sorting criteria dropdown menu
				ShowDropDownMenu(this, this->sorter_names, this->stations.SortType(), SLW_SORTDROPBTN, 0, 0);
				break;

			case SLW_NOCARGOWAITING:
				if (_ctrl_pressed) {
					this->include_empty = !this->include_empty;
					this->ToggleWidgetLoweredState(SLW_NOCARGOWAITING);
				} else {
					for (uint i = SLW_CARGOSTART; i < this->widget_count; i++) {
						this->RaiseWidget(i);
					}

					this->cargo_filter = 0;
					this->include_empty = true;

					this->LowerWidget(SLW_NOCARGOWAITING);
				}
				this->SetWidgetLoweredState(SLW_CARGOALL, this->cargo_filter == _cargo_mask && this->include_empty);
				this->stations.ForceRebuild();
				this->SetDirty();
				break;

			default:
				if (widget >= SLW_CARGOSTART) { // change cargo_filter
					/* Determine the selected cargo type */
					CargoID c;
					int i = 0;
					for (c = 0; c < NUM_CARGO; c++) {
						if (!GetCargo(c)->IsValid()) continue;
						if (widget - SLW_CARGOSTART == i) break;
						i++;
					}

					if (_ctrl_pressed) {
						ToggleBit(this->cargo_filter, c);
						this->ToggleWidgetLoweredState(widget);
					} else {
						for (uint i = SLW_CARGOSTART; i < this->widget_count; i++) {
							this->RaiseWidget(i);
						}
						this->RaiseWidget(SLW_NOCARGOWAITING);

						this->cargo_filter = 0;
						this->include_empty = false;

						SetBit(this->cargo_filter, c);
						this->LowerWidget(widget);
					}
					this->SetWidgetLoweredState(SLW_CARGOALL, this->cargo_filter == _cargo_mask && this->include_empty);
					this->stations.ForceRebuild();
					this->SetDirty();
				}
				break;
		}
	}

	virtual void OnDropdownSelect(int widget, int index)
	{
		if (this->stations.SortType() != index) {
			this->stations.SetSortType(index);

			/* Display the current sort variant */
			this->widget[SLW_SORTDROPBTN].data = this->sorter_names[this->stations.SortType()];

			this->SetDirty();
		}
	}

	virtual void OnTick()
	{
		if (_pause_mode != PM_UNPAUSED) return;
		if (this->stations.NeedResort()) {
			DEBUG(misc, 3, "Periodic rebuild station list company %d", this->window_number);
			this->SetDirty();
		}
	}

	virtual void OnTimeout()
	{
		this->RaiseWidget(SLW_SORTBY);
		this->SetDirty();
	}

	virtual void OnResize(Point delta)
	{
		this->vscroll.cap += delta.y / 10;
	}

	virtual void OnInvalidateData(int data)
	{
		if (data == 0) {
			this->stations.ForceRebuild();
		} else {
			this->stations.ForceResort();
		}
	}
};

Listing CompanyStationsWindow::last_sorting = {false, 0};
byte CompanyStationsWindow::facilities = FACIL_TRAIN | FACIL_TRUCK_STOP | FACIL_BUS_STOP | FACIL_AIRPORT | FACIL_DOCK;
bool CompanyStationsWindow::include_empty = true;
const uint32 CompanyStationsWindow::cargo_filter_max = UINT32_MAX;
uint32 CompanyStationsWindow::cargo_filter = UINT32_MAX;
const Station *CompanyStationsWindow::last_station = NULL;

/* Availible station sorting functions */
GUIStationList::SortFunction * const CompanyStationsWindow::sorter_funcs[] = {
	&StationNameSorter,
	&StationTypeSorter,
	&StationWaitingSorter,
	&StationRatingMaxSorter,
	&StationRatingMinSorter
};

/* Names of the sorting functions */
const StringID CompanyStationsWindow::sorter_names[] = {
	STR_SORT_BY_DROPDOWN_NAME,
	STR_SORT_BY_FACILITY,
	STR_SORT_BY_WAITING,
	STR_SORT_BY_RATING_MAX,
	STR_SORT_BY_RATING_MIN,
	INVALID_STRING_ID
};


static const Widget _company_stations_widgets[] = {
{   WWT_CLOSEBOX,   RESIZE_NONE,  COLOUR_GREY,     0,    10,     0,    13, STR_BLACK_CROSS,   STR_TOOLTIP_CLOSE_WINDOW},         // SLW_CLOSEBOX
{    WWT_CAPTION,  RESIZE_RIGHT,  COLOUR_GREY,    11,   345,     0,    13, STR_STATION_LIST_CAPTION, STR_TOOLTIP_WINDOW_TITLE_DRAG_THIS},  // SLW_CAPTION
{  WWT_STICKYBOX,     RESIZE_LR,  COLOUR_GREY,   346,   357,     0,    13, 0x0,               STR_STICKY_BUTTON},                // SLW_STICKY
{      WWT_PANEL,     RESIZE_RB,  COLOUR_GREY,     0,   345,    37,   161, 0x0,               STR_STATION_LIST_TOOLTIP},         // SLW_LIST
{  WWT_SCROLLBAR,    RESIZE_LRB,  COLOUR_GREY,   346,   357,    37,   149, 0x0,               STR_TOOLTIP_VSCROLL_BAR_SCROLLS_LIST}, // SLW_SCROLLBAR
{  WWT_RESIZEBOX,   RESIZE_LRTB,  COLOUR_GREY,   346,   357,   150,   161, 0x0,               STR_RESIZE_BUTTON},                // SLW_RESIZE

{    WWT_TEXTBTN,   RESIZE_NONE,  COLOUR_GREY,     0,    13,    14,    24, STR_TRAIN,         STR_USE_CTRL_TO_SELECT_MORE},      // SLW_TRAIN
{    WWT_TEXTBTN,   RESIZE_NONE,  COLOUR_GREY,    14,    27,    14,    24, STR_LORRY,         STR_USE_CTRL_TO_SELECT_MORE},      // SLW_TRUCK
{    WWT_TEXTBTN,   RESIZE_NONE,  COLOUR_GREY,    28,    41,    14,    24, STR_BUS,           STR_USE_CTRL_TO_SELECT_MORE},      // SLW_BUS
{    WWT_TEXTBTN,   RESIZE_NONE,  COLOUR_GREY,    42,    55,    14,    24, STR_PLANE,         STR_USE_CTRL_TO_SELECT_MORE},      // SLW_AIRPLANE
{    WWT_TEXTBTN,   RESIZE_NONE,  COLOUR_GREY,    56,    69,    14,    24, STR_SHIP,          STR_USE_CTRL_TO_SELECT_MORE},      // SLW_SHIP
{      WWT_PANEL,   RESIZE_NONE,  COLOUR_GREY,    70,    83,    14,    24, 0x0,               STR_SELECT_ALL_FACILITIES},        // SLW_FACILALL

{      WWT_PANEL,   RESIZE_NONE,  COLOUR_GREY,    84,    88,    14,    24, 0x0,               STR_NULL},                         // SLW_PAN_BETWEEN
{      WWT_PANEL,   RESIZE_NONE,  COLOUR_GREY,    89,   102,    14,    24, 0x0,               STR_NO_WAITING_CARGO},             // SLW_NOCARGOWAITING
{      WWT_PANEL,   RESIZE_NONE,  COLOUR_GREY,   103,   116,    14,    24, 0x0,               STR_SELECT_ALL_TYPES},             // SLW_CARGOALL
{      WWT_PANEL,  RESIZE_RIGHT,  COLOUR_GREY,   117,   357,    14,    24, 0x0,               STR_NULL},                         // SLW_PAN_RIGHT

{    WWT_TEXTBTN,   RESIZE_NONE,  COLOUR_GREY,     0,    80,    25,    36, STR_SORT_BY,       STR_SORT_ORDER_TIP},               // SLW_SORTBY
{   WWT_DROPDOWN,   RESIZE_NONE,  COLOUR_GREY,    81,   243,    25,    36, 0x0,               STR_SORT_CRITERIA_TIP},            // SLW_SORTDROPBTN
{      WWT_PANEL,  RESIZE_RIGHT,  COLOUR_GREY,   244,   357,    25,    36, 0x0,               STR_NULL},                         // SLW_PAN_SORT_RIGHT
{   WIDGETS_END},
};

static const NWidgetPart _nested_company_stations_widgets[] = {
	NWidget(NWID_HORIZONTAL),
		NWidget(WWT_CLOSEBOX, COLOUR_GREY, SLW_CLOSEBOX),
		NWidget(WWT_CAPTION, COLOUR_GREY, SLW_CAPTION), SetDataTip(STR_STATION_LIST_CAPTION, STR_TOOLTIP_WINDOW_TITLE_DRAG_THIS),
		NWidget(WWT_STICKYBOX, COLOUR_GREY, SLW_STICKY),
	EndContainer(),
	NWidget(NWID_HORIZONTAL),
		NWidget(WWT_TEXTBTN, COLOUR_GREY, SLW_TRAIN), SetMinimalSize(14, 11), SetDataTip(STR_TRAIN, STR_USE_CTRL_TO_SELECT_MORE),
		NWidget(WWT_TEXTBTN, COLOUR_GREY, SLW_TRUCK), SetMinimalSize(14, 11), SetDataTip(STR_LORRY, STR_USE_CTRL_TO_SELECT_MORE),
		NWidget(WWT_TEXTBTN, COLOUR_GREY, SLW_BUS), SetMinimalSize(14, 11), SetDataTip(STR_BUS, STR_USE_CTRL_TO_SELECT_MORE),
		NWidget(WWT_TEXTBTN, COLOUR_GREY, SLW_AIRPLANE), SetMinimalSize(14, 11), SetDataTip(STR_PLANE, STR_USE_CTRL_TO_SELECT_MORE),
		NWidget(WWT_TEXTBTN, COLOUR_GREY, SLW_SHIP), SetMinimalSize(14, 11), SetDataTip(STR_SHIP, STR_USE_CTRL_TO_SELECT_MORE),
		NWidget(WWT_PANEL, COLOUR_GREY, SLW_FACILALL), SetMinimalSize(14, 11), SetDataTip(0x0, STR_SELECT_ALL_FACILITIES), SetFill(false, false), EndContainer(),
		NWidget(WWT_PANEL, COLOUR_GREY, SLW_PAN_BETWEEN), SetMinimalSize(5, 11), SetDataTip(0x0, STR_NULL), SetFill(false, false), EndContainer(),
		NWidget(WWT_PANEL, COLOUR_GREY, SLW_NOCARGOWAITING), SetMinimalSize(14, 11), SetDataTip(0x0, STR_NO_WAITING_CARGO), SetFill(false, false), EndContainer(),
		NWidget(WWT_PANEL, COLOUR_GREY, SLW_CARGOALL), SetMinimalSize(14, 11), SetDataTip(0x0, STR_SELECT_ALL_TYPES), SetFill(false, false), EndContainer(),
		NWidget(WWT_PANEL, COLOUR_GREY, SLW_PAN_RIGHT), SetDataTip(0x0, STR_NULL), SetResize(1, 0), SetFill(true, true), EndContainer(),
	EndContainer(),
	NWidget(NWID_HORIZONTAL),
		NWidget(WWT_TEXTBTN, COLOUR_GREY, SLW_SORTBY), SetMinimalSize(81, 12), SetDataTip(STR_SORT_BY, STR_SORT_ORDER_TIP),
		NWidget(WWT_DROPDOWN, COLOUR_GREY, SLW_SORTDROPBTN), SetMinimalSize(163, 12), SetDataTip(0x0, STR_SORT_CRITERIA_TIP),
		NWidget(WWT_PANEL, COLOUR_GREY, SLW_PAN_SORT_RIGHT), SetDataTip(0x0, STR_NULL), SetResize(1, 0), SetFill(true, true), EndContainer(),
	EndContainer(),
	NWidget(NWID_HORIZONTAL),
		NWidget(WWT_PANEL, COLOUR_GREY, SLW_LIST), SetMinimalSize(346, 125), SetResize(1, 10), SetDataTip(0x0, STR_STATION_LIST_TOOLTIP), EndContainer(),
		NWidget(NWID_VERTICAL),
			NWidget(WWT_SCROLLBAR, COLOUR_GREY, SLW_SCROLLBAR),
			NWidget(WWT_RESIZEBOX, COLOUR_GREY, SLW_RESIZE),
		EndContainer(),
	EndContainer(),
};

static const WindowDesc _company_stations_desc(
	WDP_AUTO, WDP_AUTO, 358, 162, 358, 162,
	WC_STATION_LIST, WC_NONE,
	WDF_STD_TOOLTIPS | WDF_STD_BTN | WDF_DEF_WIDGET | WDF_STICKY_BUTTON | WDF_RESIZABLE,
	_company_stations_widgets, _nested_company_stations_widgets, lengthof(_nested_company_stations_widgets)
);

/**
 * Opens window with list of company's stations
 *
 * @param company whose stations' list show
 */
void ShowCompanyStations(CompanyID company)
{
	if (!IsValidCompanyID(company)) return;

	AllocateWindowDescFront<CompanyStationsWindow>(&_company_stations_desc, company);
}

static const Widget _station_view_widgets[] = {
{   WWT_CLOSEBOX,   RESIZE_NONE,  COLOUR_GREY,     0,    10,     0,    13, STR_BLACK_CROSS,                 STR_TOOLTIP_CLOSE_WINDOW},             // SVW_CLOSEBOX
{    WWT_CAPTION,  RESIZE_RIGHT,  COLOUR_GREY,    11,   236,     0,    13, STR_STATION_VIEW_CAPTION,        STR_TOOLTIP_WINDOW_TITLE_DRAG_THIS},
{  WWT_STICKYBOX,     RESIZE_LR,  COLOUR_GREY,   237,   248,     0,    13, 0x0,                             STR_STICKY_BUTTON},
{    WWT_TEXTBTN,   RESIZE_NONE,  COLOUR_GREY,     0,    10,    14,    25, STR_EMPTY,                       STR_SORT_ORDER_TIP},                   // SLW_SORTBY
{   WWT_DROPDOWN,   RESIZE_NONE,  COLOUR_GREY,    11,    70,    14,    25, 0x0,                             STR_SORT_CRITERIA_TIP},                // SLW_SORTDROPBTN
{   WWT_DROPDOWN,  RESIZE_RIGHT,  COLOUR_GREY,    71,   248,    14,    25, 0x0,                             STR_GROUP_TIP},
{      WWT_PANEL,     RESIZE_RB,  COLOUR_GREY,     0,   236,    26,    75, 0x0,                             STR_NULL},                             // SVW_WAITING
{  WWT_SCROLLBAR,    RESIZE_LRB,  COLOUR_GREY,   237,   248,    26,    75, 0x0,                             STR_TOOLTIP_VSCROLL_BAR_SCROLLS_LIST},
{      WWT_PANEL,    RESIZE_RTB,  COLOUR_GREY,     0,   248,    76,    97, 0x0,                             STR_NULL},                             // SVW_ACCEPTLIST / SVW_RATINGLIST
{ WWT_PUSHTXTBTN,     RESIZE_TB,  COLOUR_GREY,     0,    44,    98,   109, STR_BUTTON_LOCATION,             STR_STATION_VIEW_CENTER_TOOLTIP},      // SVW_LOCATION
{ WWT_PUSHTXTBTN,     RESIZE_TB,  COLOUR_GREY,    45,    89,    98,   109, STR_STATION_VIEW_RATINGS_BUTTON, STR_STATION_VIEW_RATINGS_TOOLTIP},     // SVW_RATINGS / SVW_ACCEPTS
{ WWT_PUSHTXTBTN,     RESIZE_TB,  COLOUR_GREY,    90,   134,    98,   109, STR_BUTTON_PLANNED,              STR_TOGGLE_CARGO_VIEW},
{ WWT_PUSHTXTBTN,    RESIZE_RTB,  COLOUR_GREY,   135,   180,    98,   109, STR_QUERY_RENAME,                STR_STATION_VIEW_RENAME_TOOLTIP},      // SVW_RENAME
{ WWT_PUSHTXTBTN,   RESIZE_LRTB,  COLOUR_GREY,   181,   194,    98,   109, STR_TRAIN,                       STR_SCHEDULED_TRAINS_TIP },            // SVW_TRAINS
{ WWT_PUSHTXTBTN,   RESIZE_LRTB,  COLOUR_GREY,   195,   208,    98,   109, STR_LORRY,                       STR_SCHEDULED_ROAD_VEHICLES_TIP },     // SVW_ROADVEHS
{ WWT_PUSHTXTBTN,   RESIZE_LRTB,  COLOUR_GREY,   209,   222,    98,   109, STR_PLANE,                       STR_SCHEDULED_AIRCRAFT_TIP },          // SVW_PLANES
{ WWT_PUSHTXTBTN,   RESIZE_LRTB,  COLOUR_GREY,   223,   236,    98,   109, STR_SHIP,                        STR_SCHEDULED_SHIPS_TIP },             // SVW_SHIPS
{  WWT_RESIZEBOX,   RESIZE_LRTB,  COLOUR_GREY,   237,   248,    98,   109, 0x0,                             STR_RESIZE_BUTTON},
{   WIDGETS_END},
};

static const NWidgetPart _nested_station_view_widgets[] = {
	NWidget(NWID_HORIZONTAL),
		NWidget(WWT_CLOSEBOX, COLOUR_GREY, SVW_CLOSEBOX),
		NWidget(WWT_CAPTION, COLOUR_GREY, SVW_CAPTION), SetDataTip(STR_STATION_VIEW_CAPTION, STR_TOOLTIP_WINDOW_TITLE_DRAG_THIS),
		NWidget(WWT_STICKYBOX, COLOUR_GREY, SVW_STICKYBOX),
	EndContainer(),
	NWidget(NWID_HORIZONTAL),
		NWidget(WWT_PANEL, COLOUR_GREY, SVW_WAITING), SetMinimalSize(237, 52), SetResize(1, 10), EndContainer(),
		NWidget(WWT_SCROLLBAR, COLOUR_GREY, SVW_SCROLLBAR),
	EndContainer(),
	NWidget(WWT_PANEL, COLOUR_GREY, SVW_ACCEPTLIST), SetMinimalSize(249, 32), SetResize(1, 0), EndContainer(),
	NWidget(NWID_HORIZONTAL),
		NWidget(WWT_PUSHTXTBTN, COLOUR_GREY, SVW_LOCATION), SetMinimalSize(60, 12), SetDataTip(STR_BUTTON_LOCATION, STR_STATION_VIEW_CENTER_TOOLTIP),
		NWidget(WWT_PUSHTXTBTN, COLOUR_GREY, SVW_ACCEPTS), SetMinimalSize(61, 12), SetDataTip(STR_STATION_VIEW_RATINGS_BUTTON, STR_STATION_VIEW_RATINGS_TOOLTIP),
		NWidget(WWT_PUSHTXTBTN, COLOUR_GREY, SVW_RENAME), SetMinimalSize(60, 12), SetResize(1, 0), SetDataTip(STR_QUERY_RENAME, STR_STATION_VIEW_RENAME_TOOLTIP),
		NWidget(WWT_PUSHTXTBTN, COLOUR_GREY, SVW_TRAINS), SetMinimalSize(14, 12), SetDataTip(STR_TRAIN, STR_SCHEDULED_TRAINS_TIP),
		NWidget(WWT_PUSHTXTBTN, COLOUR_GREY, SVW_ROADVEHS), SetMinimalSize(14, 12), SetDataTip(STR_LORRY, STR_SCHEDULED_ROAD_VEHICLES_TIP),
		NWidget(WWT_PUSHTXTBTN, COLOUR_GREY, SVW_PLANES),  SetMinimalSize(14, 12), SetDataTip(STR_PLANE, STR_SCHEDULED_AIRCRAFT_TIP),
		NWidget(WWT_PUSHTXTBTN, COLOUR_GREY, SVW_SHIPS), SetMinimalSize(14, 12), SetDataTip(STR_SHIP, STR_SCHEDULED_SHIPS_TIP),
		NWidget(WWT_RESIZEBOX, COLOUR_GREY, SVW_RESIZE),
	EndContainer(),
};

SpriteID GetCargoSprite(CargoID i)
{
	const CargoSpec *cs = GetCargo(i);
	SpriteID sprite;

	if (cs->sprite == 0xFFFF) {
		/* A value of 0xFFFF indicates we should draw a custom icon */
		sprite = GetCustomCargoSprite(cs);
	} else {
		sprite = cs->sprite;
	}

	if (sprite == 0) sprite = SPR_CARGO_GOODS;

	return sprite;
}

/**
 * Draws icons of waiting cargo in the StationView window
 *
 * @param i type of cargo
 * @param waiting number of waiting units
 * @param x x on-screen coordinate where to start with drawing icons
 * @param y y coordinate
 */
static void DrawCargoIcons(CargoID i, uint waiting, int x, int y, uint width)
{
	uint num = min((waiting + 5) / 10, width / 10); // maximum is width / 10 icons so it won't overflow
	if (num == 0) return;

	SpriteID sprite = GetCargoSprite(i);

	do {
		DrawSprite(sprite, PAL_NONE, x, y);
		x += 10;
	} while (--num);
}

CargoDataEntry::CargoDataEntry() :
	parent(NULL),
	station(INVALID_STATION),
	size(0),
	count(0),
	subentries(new CargoDataSet(CargoSorter(ST_CARGO_ID)))
{}

CargoDataEntry::CargoDataEntry(CargoID car, uint c, CargoDataEntry * p) :
	parent(p),
	cargo(car),
	size(0),
	count(c),
	subentries(new CargoDataSet)
{}

CargoDataEntry::CargoDataEntry(StationID st, uint c, CargoDataEntry * p) :
	parent(p),
	station(st),
	size(0),
	count(c),
	subentries(new CargoDataSet)
{}

CargoDataEntry::CargoDataEntry(StationID st) :
	parent(NULL),
	station(st),
	size(0),
	count(0),
	subentries(NULL)
{}

CargoDataEntry::CargoDataEntry(CargoID ca) :
	parent(NULL),
	cargo(ca),
	size(0),
	count(0),
	subentries(NULL)
{}

CargoDataEntry::~CargoDataEntry() {
	if (subentries != NULL) {
		for (CargoDataSet::iterator i = subentries->begin(); i != subentries->end(); ++i) {
			delete *i;
		}
		delete subentries;
	}
}

template<class ID>
CargoDataEntry * CargoDataEntry::Update(ID s, uint c) {
	CargoDataEntry tmp(s);
	CargoDataSet::iterator i = subentries->find(&tmp);
	if (i == subentries->end()) {
		IncrementSize();
		return *(subentries->insert(new CargoDataEntry(s, c, this)).first);
	} else {
		CargoDataEntry * ret = *i;
		assert(subentries->value_comp().GetSortType() != ST_COUNT);
		ret->count += c;
		return ret;
	}
}

void CargoDataEntry::IncrementSize() {
	 ++size;
	 if (parent != NULL) parent->IncrementSize();
}

void CargoDataEntry::Resort(SortType type, SortOrder order) {
	CargoDataSet * new_subs = new CargoDataSet(subentries->begin(), subentries->end(), CargoSorter(type, order));
	delete subentries;
	subentries = new_subs;
}

CargoDataEntry * CargoDataEntry::Retrieve(CargoDataSet::iterator i) const {
	if (i == subentries->end()) {
		return NULL;
	} else {
		assert(subentries->value_comp().GetSortType() != ST_COUNT);
		return *i;
	}
}

bool CargoSorter::operator()(const CargoDataEntry * cd1, const CargoDataEntry * cd2) const {
	switch (type) {
	case ST_STATION_ID:
		return SortId<StationID>(cd1->GetStation(), cd2->GetStation());
		break;
	case ST_CARGO_ID:
		return SortId<CargoID>(cd1->GetCargo(), cd2->GetCargo());
		break;
	case ST_COUNT:
		return SortCount(cd1, cd2);
		break;
	case ST_STATION:
		return SortStation(cd1->GetStation(), cd2->GetStation());
		break;
	}
	NOT_REACHED();
	return false;
}

template<class ID>
bool CargoSorter::SortId(ID st1, ID st2) const {
	if (order == SO_ASCENDING) {
		return st1 < st2;
	} else {
		return st2 < st1;
	}
}

bool CargoSorter::SortCount(const CargoDataEntry *cd1, const CargoDataEntry *cd2) const {
	uint c1 = cd1->GetCount();
	uint c2 = cd2->GetCount();
	if (c1 == c2) {
		return cd1 < cd2;
	} else if (order == SO_ASCENDING) {
		return c1 < c2;
	} else {
		return c2 < c1;
	}
}

bool CargoSorter::SortStation(StationID st1, StationID st2) const {
	static char buf1[64];
	static char buf2[64];

	if (!IsValidStationID(st1)) {
		if (!IsValidStationID(st2)) {
			return st1 < st2;
		}
		else return order == SO_ASCENDING;
	} else if (!IsValidStationID(st2)) {
		return order == SO_DESCENDING;
	}

	SetDParam(0, st1);
	GetString(buf1, STR_STATION, lastof(buf1));
	SetDParam(0, st2);
	GetString(buf2, STR_STATION, lastof(buf2));

	int res = strcmp(buf1, buf2);
	if (res == 0) {
		return false;
	} else if (res < 0) {
		return order == SO_ASCENDING;
	} else {
		return order == SO_DESCENDING;
	}
}

/**
 * The StationView window
 */
struct StationViewWindow : public Window {
	struct RowDisplay {
		RowDisplay(CargoDataEntry * f, StationID n) : filter(f), next_station(n) {}
		RowDisplay(CargoDataEntry * f, CargoID n) : filter(f), next_cargo(n) {}
		CargoDataEntry * filter;
		union {
			StationID next_station;
			CargoID next_cargo;
		};
	};
	typedef std::vector<RowDisplay> CargoDataVector;
	typedef std::map<StationID, uint> DestinationMap;

	static const int _spacing_side = 2;
	static const int _spacing_symbol = 10;
	static const int _spacing_column = 10;
	static const int _spacing_row = 10;
	static const int _spacing_icons = 4;
	static const int _spacing_top = 20;
	static const int _num_columns = 4;

	static const StringID _show_waiting = STR_BUTTON_PLANNED;
	static const StringID _show_planned = STR_BUTTON_SENT;
	static const StringID _show_sent = STR_BUTTON_WAITING;

	enum Grouping {
		SOURCE,
		NEXT,
		DESTINATION,
		CARGO,
	};

	enum Sorting {
		GROUPING = 0,
		COUNT = 1
	};

	static const StringID _sort_names[];
	static const StringID _group_names[];

	Sorting sortings[_num_columns];
	SortOrder sort_orders[_num_columns];

	int grouping_index;
	Grouping groupings[_num_columns];

	CargoDataEntry expanded_rows;
	CargoDataVector displayed_rows;

	StationViewWindow(const WindowDesc *desc, WindowNumber window_number) :
		Window(desc, window_number), grouping_index(0)
	{
		this->groupings[0] = CARGO;
		this->sortings[0] = GROUPING;
		SelectGroupBy(_settings_client.gui.station_gui_group_order);
		SelectSortBy((Sorting)_settings_client.gui.station_gui_sort_by);
		SortOrder last_order = (SortOrder)_settings_client.gui.station_gui_sort_order;
		sort_orders[0] = SO_ASCENDING;
		do {
			ToggleSortOrder();
		} while (sort_orders[1] != last_order);

		Owner owner = GetStation(window_number)->owner;
		if (owner != OWNER_NONE) this->owner = owner;
		this->vscroll.cap = 4;
		this->resize.step_height = 10;

		this->FindWindowPlacementAndResize(desc);
	}

	~StationViewWindow()
	{
		WindowNumber wno =
			(this->window_number << 16) | VLW_STATION_LIST | GetStation(this->window_number)->owner;

		DeleteWindowById(WC_TRAINS_LIST, wno | (VEH_TRAIN << 11), false);
		DeleteWindowById(WC_ROADVEH_LIST, wno | (VEH_ROAD << 11), false);
		DeleteWindowById(WC_SHIPS_LIST, wno | (VEH_SHIP << 11), false);
		DeleteWindowById(WC_AIRCRAFT_LIST, wno | (VEH_AIRCRAFT << 11), false);
	}

	void ShowCargo(CargoDataEntry * data, CargoID cargo, StationID source, StationID next, StationID dest, uint count) {
		const CargoDataEntry * expand = &expanded_rows;
		for (int i = 0; i < _num_columns && expand != NULL; ++i) {
			switch (groupings[i]) {
			case CARGO:
				assert(i == 0);
				data = data->Update(cargo, count);
				expand = expand->Retrieve(cargo);
				break;
			case SOURCE:
				data = data->Update(source, count);
				expand = expand->Retrieve(source);
				break;
			case NEXT:
				data = data->Update(next, count);
				expand = expand->Retrieve(next);
				break;
			case DESTINATION:
				data = data->Update(dest, count);
				expand = expand->Retrieve(dest);
				break;
			}
		}
	}



	void EstimateDestinations(CargoID cargo, StationID source, StationID next, uint count, DestinationMap & dest, bool sent) {
		if (IsValidStationID(next) && IsValidStationID(source)) {
			DestinationMap tmp;
			uint sum_flows = 0;
			FlowStatMap & flowmap = GetStation(next)->goods[cargo].flows;
			FlowStatMap::iterator map_it = flowmap.find(source);
			if (map_it != flowmap.end()) {
				FlowStatSet & flows = map_it->second;
				for (FlowStatSet::iterator i = flows.begin(); i != flows.end(); ++i) {
					uint flow = 0;
					if (sent) {
						flow =  i->sent;
					} else {
						flow =  i->planned;
					}
					sum_flows += flow;
					tmp[i->via] = flow;
				}
			}

			if (sum_flows == 0) {
				dest[INVALID_STATION] += count;
			} else {
				uint sum_estimated = 0;
				while(sum_estimated < count) {
					for(DestinationMap::iterator i = tmp.begin(); i != tmp.end() && sum_estimated < count; ++i) {
						uint estimate = DivideApprox(i->second * count, sum_flows);
						sum_estimated += estimate;
						if (sum_estimated > count) {
							sum_estimated = count;
						}

						if (estimate > 0) {
							if (i->first == next) {
								dest[next] += estimate;
							} else {
								EstimateDestinations(cargo, source, i->first, estimate, dest, sent);
							}
						}
					}
					if (sum_flows > 1) {
						sum_flows--;
					}
				}
			}
		} else {
			dest[INVALID_STATION] += count;
		}
	}

	void BuildFlowList(CargoID i, const FlowStatMap & flows, CargoDataEntry * cargo) {
		uint scale = _settings_game.economy.moving_average_length * _settings_game.economy.moving_average_unit;
		for (FlowStatMap::const_iterator it = flows.begin(); it != flows.end(); ++it) {
			StationID from = it->first;
			const FlowStatSet & flow_set = it->second;
			for (FlowStatSet::const_iterator flow_it = flow_set.begin(); flow_it != flow_set.end(); ++flow_it) {
				const FlowStat & stat = *flow_it;
				uint val = 0;
				DestinationMap dest;
				if (this->widget[SVW_FLOWS].data == _show_planned) {
					val = DivideApprox(stat.planned * 30, scale);
				} else {
					val = DivideApprox(stat.sent * 30, scale);
				}

				if (stat.via == this->window_number) {
					dest[this->window_number] = val;
				} else {
					EstimateDestinations(i, from, stat.via, val, dest, this->widget[SVW_FLOWS].data == _show_sent);
				}

				for (DestinationMap::iterator dest_it = dest.begin(); dest_it != dest.end(); ++dest_it) {
					if (dest_it->second > 0) {
						ShowCargo(cargo, i, from, stat.via, dest_it->first, dest_it->second);
					}
				}
			}
		}
	}

	void BuildCargoList(CargoID i, const CargoList & packets, CargoDataEntry * cargo) {
		for (CargoList::List::const_iterator it = packets.Packets()->begin(); it != packets.Packets()->end(); it++) {
			const CargoPacket *cp = *it;
			DestinationMap dest;
			EstimateDestinations(i, cp->source, cp->next, cp->count, dest, false);
			for (DestinationMap::iterator dest_it = dest.begin(); dest_it != dest.end(); ++dest_it) {
				if (dest_it->second > 0) {
					ShowCargo(cargo, i, cp->source, cp->next, dest_it->first, dest_it->second);
				}
			}
		}
	}

	void BuildCargoList(CargoDataEntry * cargo, const Station * st) {
		for (CargoID i = 0; i < NUM_CARGO; i++) {
			if (this->widget[SVW_FLOWS].data == _show_waiting) {
				BuildCargoList(i, st->goods[i].cargo, cargo);
			} else {
				BuildFlowList(i, st->goods[i].flows, cargo);
			}
		}
	}

	void SetDisplayedRow(const CargoDataEntry * data) {
		std::list<StationID> stations;
		const CargoDataEntry * parent = data->GetParent();
		if (parent->GetParent() == NULL) {
			displayed_rows.push_back(RowDisplay(&expanded_rows, data->GetCargo()));
			return;
		}

		StationID next = data->GetStation();
		while(parent->GetParent()->GetParent() != NULL) {
			stations.push_back(parent->GetStation());
			parent = parent->GetParent();
		}

		CargoID cargo = parent->GetCargo();
		CargoDataEntry * filter = expanded_rows.Retrieve(cargo);
		while(!stations.empty()) {
			filter = filter->Retrieve(stations.back());
			stations.pop_back();
		}

		displayed_rows.push_back(RowDisplay(filter, next));
	}

	int DrawEntries(CargoDataEntry * entry, int pos, int maxrows, int column) {
		if (sortings[column] == GROUPING) {
			if (groupings[column] != CARGO) {
				entry->Resort(ST_STATION, sort_orders[column]);
			}
		} else {
			entry->Resort(ST_COUNT, sort_orders[column]);
		}
		for (CargoDataSet::iterator i = entry->Begin(); i != entry->End(); ++i) {
			CargoDataEntry *cd = *i;
			if (pos > -maxrows && --pos < 0) {
				StringID str = STR_EMPTY;
				SetDParam(0, cd->GetCount());
				SetDParam(1, cd->GetStation());

				switch(groupings[column]) {
				case CARGO:
					str = STR_STATION_VIEW_WAITING_CARGO;
					SetDParam(0, cd->GetCargo());
					SetDParam(1, cd->GetCount());
					DrawCargoIcons(
							cd->GetCargo(),
							cd->GetCount(),
							_spacing_side + column * _spacing_column,
							_spacing_top - pos * _spacing_row,
							this->widget[SVW_WAITING].right - this->widget[SVW_WAITING].left - _spacing_icons
					);
					break;
				case SOURCE:
					str = STR_STATION_SOURCE;
					break;
				case NEXT:
					str = STR_STATION_NEXT;
					break;
				case DESTINATION:
					str = STR_STATION_DESTINATION;
					break;
				}

				DrawString(
						this->widget[SVW_WAITING].left + _spacing_side + column * _spacing_column,
						this->widget[SVW_WAITING].right - _spacing_side - _spacing_symbol,
						_spacing_top - pos * _spacing_row,
						str,
						TC_FROMSTRING
				);

				if (column < _num_columns - 1) {
					const char *sym = cd->Size() > 0 ? "-" : "+";
					DrawString(
							this->widget[SVW_WAITING].right - _spacing_symbol,
							this->widget[SVW_WAITING].right,
							_spacing_top - pos * _spacing_row,
							sym,
							TC_YELLOW
					);
				}
				SetDisplayedRow(cd);
			}
			pos = DrawEntries(cd, pos, maxrows, column + 1);

		}
		return pos;
	}

	virtual void OnPaint()
	{
		StationID station_id = this->window_number;
		const Station *st = GetStation(station_id);
		CargoDataEntry cargo;
		BuildCargoList(&cargo, st);

		SetVScrollCount(this, cargo.Size() + 1); // update scrollbar

		/* disable some buttons */
		this->SetWidgetDisabledState(SVW_RENAME,   st->owner != _local_company);
		this->SetWidgetDisabledState(SVW_TRAINS,   !(st->facilities & FACIL_TRAIN));
		this->SetWidgetDisabledState(SVW_ROADVEHS, !(st->facilities & FACIL_TRUCK_STOP) && !(st->facilities & FACIL_BUS_STOP));
		this->SetWidgetDisabledState(SVW_PLANES,   !(st->facilities & FACIL_AIRPORT));
		this->SetWidgetDisabledState(SVW_SHIPS,    !(st->facilities & FACIL_DOCK));

		SetDParam(0, st->index);
		SetDParam(1, st->facilities);
		this->DrawWidgets();

		/* draw arrow pointing up/down for ascending/descending sorting */
		this->DrawSortButtonState(SVW_SORT_ORDER, sort_orders[1] == SO_ASCENDING ? SBS_DOWN : SBS_UP);

		int pos = this->vscroll.pos; ///< = this->vscroll.pos

		int maxrows = this->vscroll.cap;

		displayed_rows.clear();
		if (--pos < 0) {
<<<<<<< HEAD
			StringID str_nothing = STR_JUST_NOTHING;
			for (CargoID i = CT_BEGIN; i != CT_END; ++i) {
				if (this->widget[SVW_FLOWS].data == _show_waiting) {
					if (!st->goods[i].cargo.Empty()) str_nothing = STR_EMPTY;
=======
			str = STR_JUST_NOTHING;
			for (CargoID i = 0; i < NUM_CARGO; i++) {
				if (!st->goods[i].cargo.Empty()) str = STR_EMPTY;
			}
			SetDParam(0, str);
			DrawString(x, this->widget[SVW_WAITING].right - 2, y, STR_STATION_VIEW_WAITING_TITLE);
			y += 10;
		}

		for (CargoDataList::const_iterator it = cargolist.begin(); it != cargolist.end() && pos > -maxrows; ++it) {
			if (--pos < 0) {
				const CargoData *cd = &(*it);
				if (cd->source == INVALID_STATION) {
					/* Heading */
					DrawCargoIcons(cd->cargo, cd->count, x, y, width);
					SetDParam(0, cd->cargo);
					SetDParam(1, cd->count);
					if (HasBit(transfers, cd->cargo)) {
						/* This cargo has transfers waiting so show the expand or shrink 'button' */
						const char *sym = HasBit(this->cargo, cd->cargo) ? "-" : "+";
						DrawString(this->widget[SVW_WAITING].left, this->widget[SVW_WAITING].right - 12, y, STR_STATION_VIEW_WAITING_CARGO, TC_FROMSTRING, SA_RIGHT);
						DrawString(this->widget[SVW_WAITING].right - 10, this->widget[SVW_WAITING].right, y, sym, TC_YELLOW);
					} else {
						DrawString(this->widget[SVW_WAITING].left, this->widget[SVW_WAITING].right - 4, y, STR_STATION_VIEW_WAITING_CARGO, TC_FROMSTRING, SA_RIGHT);
					}
>>>>>>> 5de8d108
				} else {
					if (!st->goods[i].flows.empty()) str_nothing = STR_EMPTY;
				}
			}
			StringID str_caption = STR_EMPTY;
			switch (this->widget[SVW_FLOWS].data) {
			case _show_waiting:
				str_caption = STR_STATION_VIEW_WAITING_TITLE;
				break;
			case _show_planned:
				str_caption = STR_PLANNED;
				break;
			case _show_sent:
				str_caption = STR_SENT;
				break;
			}
			SetDParam(0, str_nothing);
			DrawString(
					_spacing_side,
					this->widget[SVW_WAITING].right - _spacing_side,
					_spacing_top + _spacing_row,
					str_caption,
					TC_FROMSTRING
			);
			displayed_rows.push_back(RowDisplay(&expanded_rows, (CargoID)CT_INVALID));
		}

		DrawEntries(&cargo, pos, maxrows, 0);

		if (this->widget[SVW_ACCEPTS].data == STR_STATION_VIEW_RATINGS_BUTTON) { // small window with list of accepted cargo
			char string[512];
			char *b = string;
			bool first = true;

			b = InlineString(b, STR_STATION_VIEW_ACCEPTS_CARGO);

			for (CargoID i = 0; i < NUM_CARGO; i++) {
				if (b >= lastof(string) - (1 + 2 * 4)) break; // ',' or ' ' and two calls to Utf8Encode()
				if (HasBit(st->goods[i].acceptance_pickup, GoodsEntry::ACCEPTANCE)) {
					if (first) {
						first = false;
					} else {
						/* Add a comma if this is not the first item */
						*b++ = ',';
						*b++ = ' ';
					}
					b = InlineString(b, GetCargo(i)->name);
				}
			}

			/* If first is still true then no cargo is accepted */
			if (first) b = InlineString(b, STR_JUST_NOTHING);

			*b = '\0';

			/* Make sure we detect any buffer overflow */
			assert(b < endof(string));

			SetDParamStr(0, string);
			DrawStringMultiLine(this->widget[SVW_ACCEPTLIST].left + 2, this->widget[SVW_ACCEPTLIST].right - 2, this->widget[SVW_ACCEPTLIST].top + 1, this->widget[SVW_ACCEPTLIST].bottom - 1, STR_JUST_RAW_STRING);
		} else { // extended window with list of cargo ratings
			int y = this->widget[SVW_RATINGLIST].top + 1;

			DrawString(this->widget[SVW_ACCEPTLIST].left + 2, this->widget[SVW_ACCEPTLIST].right - 2, y, STR_STATION_VIEW_CARGO_RATINGS_TITLE);
			y += 10;

			for (CargoID i = 0; i < NUM_CARGO; i++) {
				const CargoSpec *cs = GetCargo(i);
				if (!cs->IsValid()) continue;

				const GoodsEntry *ge = &st->goods[i];
				if (!HasBit(ge->acceptance_pickup, GoodsEntry::PICKUP)) continue;

				SetDParam(0, cs->name);
				SetDParam(2, ge->rating * 101 >> 8);
				SetDParam(1, STR_CARGO_RATING_APPALLING + (ge->rating >> 5));
				DrawString(this->widget[SVW_ACCEPTLIST].left + 8, this->widget[SVW_ACCEPTLIST].right - 2, y, STR_STATION_VIEW_CARGO_RATING);
				y += 10;
			}
		}
	}

	template<class ID>
	void HandleCargoWaitingClick(CargoDataEntry * filter, ID next) {
		if (filter->Retrieve(next) != NULL) {
			filter->Remove(next);
		} else {
			filter->Update(next);
		}
	}

	void HandleCargoWaitingClick(int row)
	{
		if (row < 0 || (uint)row >= displayed_rows.size()) return;
		RowDisplay & display = displayed_rows[row];

		if (display.filter == &expanded_rows) {
			HandleCargoWaitingClick<CargoID>(display.filter, display.next_cargo);
		} else {
			HandleCargoWaitingClick<StationID>(display.filter, display.next_station);
		}
		this->InvalidateWidget(SVW_WAITING);
	}

	virtual void OnClick(Point pt, int widget)
	{
		switch (widget) {
			case SVW_WAITING:
				this->HandleCargoWaitingClick((pt.y - this->widget[SVW_WAITING].top - 5) / 10);
				break;

			case SVW_LOCATION:
				if (_ctrl_pressed) {
					ShowExtraViewPortWindow(GetStation(this->window_number)->xy);
				} else {
					ScrollMainWindowToTile(GetStation(this->window_number)->xy);
				}
				break;

			case SVW_RATINGS:
				this->SetDirty();

				if (this->widget[SVW_RATINGS].data == STR_STATION_VIEW_RATINGS_BUTTON) {
					/* Switch to ratings view */
					this->widget[SVW_RATINGS].data = STR_STATION_VIEW_ACCEPTS_BUTTON;
					this->widget[SVW_RATINGS].tooltips = STR_STATION_VIEW_ACCEPTS_TOOLTIP;
					ResizeWindowForWidget(this, SVW_ACCEPTLIST, 0, 100);
				} else {
					/* Switch to accepts view */
					this->widget[SVW_RATINGS].data = STR_STATION_VIEW_RATINGS_BUTTON;
					this->widget[SVW_RATINGS].tooltips = STR_STATION_VIEW_RATINGS_TOOLTIP;
					ResizeWindowForWidget(this, SVW_ACCEPTLIST, 0, -100);
				}

				this->SetDirty();
				break;

			case SVW_RENAME:
				SetDParam(0, this->window_number);
				ShowQueryString(STR_STATION, STR_QUERY_RENAME_STATION_CAPTION, MAX_LENGTH_STATION_NAME_BYTES, MAX_LENGTH_STATION_NAME_PIXELS, this, CS_ALPHANUMERAL, QSF_ENABLE_DEFAULT);
				break;

			case SVW_TRAINS: { // Show a list of scheduled trains to this station
				const Station *st = GetStation(this->window_number);
				ShowVehicleListWindow(st->owner, VEH_TRAIN, (StationID)this->window_number);
				break;
			}

			case SVW_ROADVEHS: { // Show a list of scheduled road-vehicles to this station
				const Station *st = GetStation(this->window_number);
				ShowVehicleListWindow(st->owner, VEH_ROAD, (StationID)this->window_number);
				break;
			}

			case SVW_PLANES: { // Show a list of scheduled aircraft to this station
				const Station *st = GetStation(this->window_number);
				/* Since oilrigs have no owners, show the scheduled aircraft of local company */
				Owner owner = (st->owner == OWNER_NONE) ? _local_company : st->owner;
				ShowVehicleListWindow(owner, VEH_AIRCRAFT, (StationID)this->window_number);
				break;
			}

			case SVW_SHIPS: { // Show a list of scheduled ships to this station
				const Station *st = GetStation(this->window_number);
				/* Since oilrigs/bouys have no owners, show the scheduled ships of local company */
				Owner owner = (st->owner == OWNER_NONE) ? _local_company : st->owner;
				ShowVehicleListWindow(owner, VEH_SHIP, (StationID)this->window_number);
				break;
			}

			case SVW_FLOWS: {
				this->SetDirty();
				if (this->widget[SVW_FLOWS].data == STR_BUTTON_PLANNED) {
					this->widget[SVW_FLOWS].data = _show_planned;
				} else if (this->widget[SVW_FLOWS].data == STR_BUTTON_SENT) {
					this->widget[SVW_FLOWS].data = _show_sent;
				} else {
					this->widget[SVW_FLOWS].data = _show_waiting;
				}
				this->SetDirty();
				break;
			}

			case SVW_SORT_BY: {
				ShowDropDownMenu(this, _sort_names, sortings[1], SVW_SORT_BY, 0, 0);
				break;
			}

			case SVW_GROUP_BY: {
				ShowDropDownMenu(this, _group_names, grouping_index, SVW_GROUP_BY, 0, 0);
				break;
			}

			case SVW_SORT_ORDER: { // flip sorting method asc/desc
				ToggleSortOrder();
				break;
			}
		}
	}

	void ToggleSortOrder() {
		if (sort_orders[1] == SO_ASCENDING) {
			sort_orders[1] = sort_orders[2] = sort_orders[3] = SO_DESCENDING;
		} else {
			sort_orders[1] = sort_orders[2] = sort_orders[3] = SO_ASCENDING;
		}
		_settings_client.gui.station_gui_sort_order = sort_orders[1];
		this->flags4 |= WF_TIMEOUT_BEGIN;
		this->LowerWidget(SVW_SORT_ORDER);
		this->SetDirty();
	}

	void SelectSortBy(Sorting index) {
		_settings_client.gui.station_gui_sort_by = index;
		sortings[1] = sortings[2] = sortings[3] = index;
		/* Display the current sort variant */
		this->widget[SVW_SORT_BY].data = this->_sort_names[index];
		this->SetDirty();
	}

	void SelectGroupBy(int index) {
		this->grouping_index = index;
		_settings_client.gui.station_gui_group_order = index;
		this->widget[SVW_GROUP_BY].data = _group_names[index];
		switch(_group_names[index]) {
		case STR_GROUP_S_V_D:
			groupings[1] = SOURCE;
			groupings[2] = NEXT;
			groupings[3] = DESTINATION;
			break;
		case STR_GROUP_S_D_V:
			groupings[1] = SOURCE;
			groupings[2] = DESTINATION;
			groupings[3] = NEXT;
			break;
		case STR_GROUP_V_S_D:
			groupings[1] = NEXT;
			groupings[2] = SOURCE;
			groupings[3] = DESTINATION;
			break;
		case STR_GROUP_V_D_S:
			groupings[1] = NEXT;
			groupings[2] = DESTINATION;
			groupings[3] = SOURCE;
			break;
		case STR_GROUP_D_S_V:
			groupings[1] = DESTINATION;
			groupings[2] = SOURCE;
			groupings[3] = NEXT;
			break;
		case STR_GROUP_D_V_S:
			groupings[1] = DESTINATION;
			groupings[2] = NEXT;
			groupings[3] = SOURCE;
			break;
		}
		this->SetDirty();
	}

	virtual void OnDropdownSelect(int widget, int index)
	{
		if (widget == SVW_SORT_BY) {
			SelectSortBy((Sorting)index);
		} else {
			SelectGroupBy(index);
		}
	}

	virtual void OnQueryTextFinished(char *str)
	{
		if (str == NULL) return;

		DoCommandP(0, this->window_number, 0, CMD_RENAME_STATION | CMD_MSG(STR_ERROR_CAN_T_RENAME_STATION), NULL, str);
	}

	virtual void OnResize(Point delta)
	{
		if (delta.x != 0) ResizeButtons(this, SVW_LOCATION, SVW_RENAME);
		this->vscroll.cap += delta.y / (int)this->resize.step_height;
	}
};


const StringID StationViewWindow::_sort_names[] = {
	STR_SORT_BY_STATION,
	STR_SORT_BY_AMOUNT,
	INVALID_STRING_ID
};

const StringID StationViewWindow::_group_names[] = {
	STR_GROUP_S_V_D,
	STR_GROUP_S_D_V,
	STR_GROUP_V_S_D,
	STR_GROUP_V_D_S,
	STR_GROUP_D_S_V,
	STR_GROUP_D_V_S,
	INVALID_STRING_ID
};

static const WindowDesc _station_view_desc(
	WDP_AUTO, WDP_AUTO, 249, 110, 249, 110,
	WC_STATION_VIEW, WC_NONE,
	WDF_STD_TOOLTIPS | WDF_STD_BTN | WDF_DEF_WIDGET | WDF_UNCLICK_BUTTONS | WDF_STICKY_BUTTON | WDF_RESIZABLE,
	_station_view_widgets, _nested_station_view_widgets, lengthof(_nested_station_view_widgets)
);

/**
 * Opens StationViewWindow for given station
 *
 * @param station station which window should be opened
 */
void ShowStationViewWindow(StationID station)
{
	AllocateWindowDescFront<StationViewWindow>(&_station_view_desc, station);
}

static SmallVector<StationID, 8> _stations_nearby_list;
static SmallMap<TileIndex, StationID, 8> _deleted_stations_nearby;

/** Context for FindStationsNearby */
struct FindNearbyStationContext {
	TileIndex tile; ///< Base tile of station to be built
	uint      w;    ///< Width of station to be built
	uint      h;    ///< Height of station to be built
};

/**
 * Add station on this tile to _stations_nearby_list if it's fully within the
 * station spread.
 * @param tile Tile just being checked
 * @param user_data Pointer to FindNearbyStationContext context
 */
static bool AddNearbyStation(TileIndex tile, void *user_data)
{
	FindNearbyStationContext *ctx = (FindNearbyStationContext *)user_data;

	/* First check if there was a deleted station here */
	SmallPair<TileIndex, StationID> *dst = _deleted_stations_nearby.Find(tile);
	if (dst != _deleted_stations_nearby.End()) {
		_stations_nearby_list.Include(dst->second);
		return false;
	}

	/* Check if own station and if we stay within station spread */
	if (!IsTileType(tile, MP_STATION)) return false;

	StationID sid = GetStationIndex(tile);
	Station *st = GetStation(sid);
	if (st->owner != _local_company || _stations_nearby_list.Contains(sid)) return false;

	if (st->rect.BeforeAddRect(ctx->tile, ctx->w, ctx->h, StationRect::ADD_TEST)) {
		*_stations_nearby_list.Append() = sid;
	}

	return false; // We want to include *all* nearby stations
}

/**
 * Circulate around the to-be-built station to find stations we could join.
 * Make sure that only stations are returned where joining wouldn't exceed
 * station spread and are our own station.
 * @param tile Base tile of the to-be-built station
 * @param w Width of the to-be-built station
 * @param h Height of the to-be-built station
 * @param distant_join Search for adjacent stations (false) or stations fully
 *                     within station spread
 **/
static const Station *FindStationsNearby(TileIndex tile, int w, int h, bool distant_join)
{
	FindNearbyStationContext ctx;
	ctx.tile = tile;
	ctx.w = w;
	ctx.h = h;

	_stations_nearby_list.Clear();
	_deleted_stations_nearby.Clear();

	/* Check the inside, to return, if we sit on another station */
	BEGIN_TILE_LOOP(t, w, h, tile)
		if (t < MapSize() && IsTileType(t, MP_STATION)) return GetStationByTile(t);
	END_TILE_LOOP(t, w, h, tile)

	/* Look for deleted stations */
	const Station *st;
	FOR_ALL_STATIONS(st) {
		if (st->facilities == 0 && st->owner == _local_company) {
			/* Include only within station spread (yes, it is strictly less than) */
			if (max(DistanceMax(tile, st->xy), DistanceMax(TILE_ADDXY(tile, w - 1, h - 1), st->xy)) < _settings_game.station.station_spread) {
				_deleted_stations_nearby.Insert(st->xy, st->index);

				/* Add the station when it's within where we're going to build */
				if (IsInsideBS(TileX(st->xy), TileX(ctx.tile), ctx.w) &&
						IsInsideBS(TileY(st->xy), TileY(ctx.tile), ctx.h)) {
					AddNearbyStation(st->xy, &ctx);
				}
			}
		}
	}

	/* Only search tiles where we have a chance to stay within the station spread.
	 * The complete check needs to be done in the callback as we don't know the
	 * extent of the found station, yet. */
	if (distant_join && min(w, h) >= _settings_game.station.station_spread) return NULL;
	uint max_dist = distant_join ? _settings_game.station.station_spread - min(w, h) : 1;

	tile = TILE_ADD(ctx.tile, TileOffsByDir(DIR_N));
	CircularTileSearch(&tile, max_dist, w, h, AddNearbyStation, &ctx);

	return NULL;
}

enum JoinStationWidgets {
	JSW_WIDGET_CLOSEBOX = 0,
	JSW_WIDGET_CAPTION,
	JSW_PANEL,
	JSW_SCROLLBAR,
	JSW_RESIZEBOX,
};

static const Widget _select_station_widgets[] = {
{   WWT_CLOSEBOX,   RESIZE_NONE, COLOUR_DARK_GREEN,     0,    10,     0,    13, STR_BLACK_CROSS,                 STR_TOOLTIP_CLOSE_WINDOW},
{    WWT_CAPTION,  RESIZE_RIGHT, COLOUR_DARK_GREEN,    11,   199,     0,    13, STR_SELECT_STATION_TO_JOIN,      STR_TOOLTIP_WINDOW_TITLE_DRAG_THIS},
{      WWT_PANEL,     RESIZE_RB, COLOUR_DARK_GREEN,     0,   187,    14,    79, 0x0,                             STR_NULL},
{  WWT_SCROLLBAR,    RESIZE_LRB, COLOUR_DARK_GREEN,   188,   199,    14,    67, 0x0,                             STR_TOOLTIP_VSCROLL_BAR_SCROLLS_LIST},
{  WWT_RESIZEBOX,   RESIZE_LRTB, COLOUR_DARK_GREEN,   188,   199,    68,    79, 0x0,                             STR_RESIZE_BUTTON},
{   WIDGETS_END},
};

static const NWidgetPart _nested_select_station_widgets[] = {
	NWidget(NWID_HORIZONTAL),
		NWidget(WWT_CLOSEBOX, COLOUR_DARK_GREEN, JSW_WIDGET_CLOSEBOX),
		NWidget(WWT_CAPTION, COLOUR_DARK_GREEN, JSW_WIDGET_CAPTION), SetDataTip(STR_SELECT_STATION_TO_JOIN, STR_TOOLTIP_WINDOW_TITLE_DRAG_THIS),
	EndContainer(),
	NWidget(NWID_HORIZONTAL),
		NWidget(WWT_PANEL, COLOUR_DARK_GREEN, JSW_PANEL), SetMinimalSize(188, 66), SetResize(1, 10), EndContainer(),
		NWidget(NWID_VERTICAL),
			NWidget(WWT_SCROLLBAR, COLOUR_DARK_GREEN, JSW_SCROLLBAR),
			NWidget(WWT_RESIZEBOX, COLOUR_DARK_GREEN, JSW_RESIZEBOX),
		EndContainer(),
	EndContainer(),
};

struct SelectStationWindow : Window {
	CommandContainer select_station_cmd; ///< Command to build new station
	TileIndex tile; ///< Base tile of new station
	int size_x;     ///< Size in x direction of new station
	int size_y;     ///< Size in y direction of new station

	SelectStationWindow(const WindowDesc *desc, CommandContainer cmd, int w, int h) :
		Window(desc, 0),
		select_station_cmd(cmd),
		tile(cmd.tile),
		size_x(w),
		size_y(h)
	{
		this->vscroll.cap = 6;
		this->resize.step_height = 10;

		FindStationsNearby(this->tile, this->size_x, this->size_y, true);

		this->FindWindowPlacementAndResize(desc);
	}

	virtual void OnPaint()
	{
		SetVScrollCount(this, _stations_nearby_list.Length() + 1);

		this->DrawWidgets();

		uint y = 17;
		if (this->vscroll.pos == 0) {
			DrawString(3, this->widget[JSW_PANEL].right - 2, y, STR_CREATE_SPLITTED_STATION);
			y += 10;
		}

		for (uint i = max<uint>(1, this->vscroll.pos); i <= _stations_nearby_list.Length(); ++i, y += 10) {
			/* Don't draw anything if it extends past the end of the window. */
			if (i - this->vscroll.pos >= this->vscroll.cap) break;

			const Station *st = GetStation(_stations_nearby_list[i - 1]);
			SetDParam(0, st->index);
			SetDParam(1, st->facilities);
			DrawString(3, this->widget[JSW_PANEL].right - 2, y, STR_STATION_LIST_STATION);
		}
	}

	virtual void OnClick(Point pt, int widget)
	{
		if (widget != JSW_PANEL) return;

		uint32 st_index = (pt.y - 16) / 10 + this->vscroll.pos;
		bool distant_join = (st_index > 0);
		if (distant_join) st_index--;

		if (distant_join && st_index >= _stations_nearby_list.Length()) return;

		/* Insert station to be joined into stored command */
		SB(this->select_station_cmd.p2, 16, 16,
		   (distant_join ? _stations_nearby_list[st_index] : NEW_STATION));

		/* Execute stored Command */
		DoCommandP(&this->select_station_cmd);

		/* Close Window; this might cause double frees! */
		DeleteWindowById(WC_SELECT_STATION, 0);
	}

	virtual void OnTick()
	{
		if (_thd.dirty & 2) {
			_thd.dirty &= ~2;
			this->SetDirty();
		}
	}

	virtual void OnResize(Point delta)
	{
		this->vscroll.cap = (this->widget[JSW_PANEL].bottom - this->widget[JSW_PANEL].top) / 10;
	}

	virtual void OnInvalidateData(int data)
	{
		FindStationsNearby(this->tile, this->size_x, this->size_y, true);
		this->SetDirty();
	}
};

static const WindowDesc _select_station_desc(
	WDP_AUTO, WDP_AUTO, 200, 80, 200, 180,
	WC_SELECT_STATION, WC_NONE,
	WDF_STD_TOOLTIPS | WDF_STD_BTN | WDF_DEF_WIDGET | WDF_RESIZABLE | WDF_CONSTRUCTION,
	_select_station_widgets, _nested_select_station_widgets, lengthof(_nested_select_station_widgets)
);


/**
 * Check whether we need to show the station selection window.
 * @param cmd Command to build the station.
 * @param w Width of the to-be-built station
 * @param h Height of the to-be-built station
 * @return whether we need to show the station selection window.
 */
static bool StationJoinerNeeded(CommandContainer cmd, int w, int h)
{
	/* Only show selection if distant join is enabled in the settings */
	if (!_settings_game.station.distant_join_stations) return false;

	/* If a window is already opened and we didn't ctrl-click,
	 * return true (i.e. just flash the old window) */
	Window *selection_window = FindWindowById(WC_SELECT_STATION, 0);
	if (selection_window != NULL) {
		if (!_ctrl_pressed) return true;

		/* Abort current distant-join and start new one */
		delete selection_window;
		UpdateTileSelection();
	}

	/* only show the popup, if we press ctrl */
	if (!_ctrl_pressed) return false;

	/* Now check if we could build there */
	if (CmdFailed(DoCommand(&cmd, CommandFlagsToDCFlags(GetCommandFlags(cmd.cmd))))) return false;

	/* Test for adjacent station or station below selection.
	 * If adjacent-stations is disabled and we are building next to a station, do not show the selection window.
	 * but join the other station immediatelly. */
	const Station *st = FindStationsNearby(cmd.tile, w, h, false);
	return st == NULL && (_settings_game.station.adjacent_stations || _stations_nearby_list.Length() == 0);
}

/**
 * Show the station selection window when needed. If not, build the station.
 * @param cmd Command to build the station.
 * @param w Width of the to-be-built station
 * @param h Height of the to-be-built station
 */
void ShowSelectStationIfNeeded(CommandContainer cmd, int w, int h)
{
	if (StationJoinerNeeded(cmd, w, h)) {
		if (!_settings_client.gui.persistent_buildingtools) ResetObjectToPlace();
		if (BringWindowToFrontById(WC_SELECT_STATION, 0)) return;
		new SelectStationWindow(&_select_station_desc, cmd, w, h);
	} else {
		DoCommandP(&cmd);
	}
}<|MERGE_RESOLUTION|>--- conflicted
+++ resolved
@@ -1250,38 +1250,10 @@
 
 		displayed_rows.clear();
 		if (--pos < 0) {
-<<<<<<< HEAD
 			StringID str_nothing = STR_JUST_NOTHING;
 			for (CargoID i = CT_BEGIN; i != CT_END; ++i) {
 				if (this->widget[SVW_FLOWS].data == _show_waiting) {
 					if (!st->goods[i].cargo.Empty()) str_nothing = STR_EMPTY;
-=======
-			str = STR_JUST_NOTHING;
-			for (CargoID i = 0; i < NUM_CARGO; i++) {
-				if (!st->goods[i].cargo.Empty()) str = STR_EMPTY;
-			}
-			SetDParam(0, str);
-			DrawString(x, this->widget[SVW_WAITING].right - 2, y, STR_STATION_VIEW_WAITING_TITLE);
-			y += 10;
-		}
-
-		for (CargoDataList::const_iterator it = cargolist.begin(); it != cargolist.end() && pos > -maxrows; ++it) {
-			if (--pos < 0) {
-				const CargoData *cd = &(*it);
-				if (cd->source == INVALID_STATION) {
-					/* Heading */
-					DrawCargoIcons(cd->cargo, cd->count, x, y, width);
-					SetDParam(0, cd->cargo);
-					SetDParam(1, cd->count);
-					if (HasBit(transfers, cd->cargo)) {
-						/* This cargo has transfers waiting so show the expand or shrink 'button' */
-						const char *sym = HasBit(this->cargo, cd->cargo) ? "-" : "+";
-						DrawString(this->widget[SVW_WAITING].left, this->widget[SVW_WAITING].right - 12, y, STR_STATION_VIEW_WAITING_CARGO, TC_FROMSTRING, SA_RIGHT);
-						DrawString(this->widget[SVW_WAITING].right - 10, this->widget[SVW_WAITING].right, y, sym, TC_YELLOW);
-					} else {
-						DrawString(this->widget[SVW_WAITING].left, this->widget[SVW_WAITING].right - 4, y, STR_STATION_VIEW_WAITING_CARGO, TC_FROMSTRING, SA_RIGHT);
-					}
->>>>>>> 5de8d108
 				} else {
 					if (!st->goods[i].flows.empty()) str_nothing = STR_EMPTY;
 				}
