--- conflicted
+++ resolved
@@ -1228,8 +1228,6 @@
 				}
 			}
 
-<<<<<<< HEAD
-		if (!this->IsShaded()) {
 			/* draw arrow pointing up/down for ascending/descending sorting */
 			this->DrawSortButtonState(SVW_SORT_ORDER, sort_orders[1] == SO_ASCENDING ? SBS_UP : SBS_DOWN);
 
@@ -1239,9 +1237,7 @@
 
 			displayed_rows.clear();
 
-=======
 			/* Draw waiting cargo. */
->>>>>>> f9787df5
 			NWidgetBase *nwi = this->GetWidget<NWidgetBase>(SVW_WAITING);
 			Rect waiting_rect = {nwi->pos_x, nwi->pos_y, nwi->pos_x + nwi->current_x - 1, nwi->pos_y + nwi->current_y - 1};
 			this->DrawEntries(&cargo, waiting_rect, pos, maxrows, 0);
