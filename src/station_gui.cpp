--- conflicted
+++ resolved
@@ -816,7 +816,6 @@
 		NWidget(WWT_STICKYBOX, COLOUR_GREY),
 	EndContainer(),
 	NWidget(NWID_HORIZONTAL),
-<<<<<<< HEAD
 		NWidget(WWT_PUSHTXTBTN, COLOUR_GREY, SVW_SORT_ORDER), SetMinimalSize(81, 12), SetFill(1, 1), SetDataTip(STR_BUTTON_SORT_BY, STR_TOOLTIP_SORT_ORDER),
 		NWidget(WWT_PUSHTXTBTN, COLOUR_GREY, SVW_SORT_BY), SetMinimalSize(168, 12), SetResize(1, 0), SetFill(0, 1), SetDataTip(0x0, STR_TOOLTIP_SORT_CRITERIA),
 	EndContainer(),
@@ -825,12 +824,8 @@
 		NWidget(WWT_DROPDOWN, COLOUR_GREY, SVW_GROUP_BY), SetMinimalSize(168, 12), SetResize(1, 0), SetFill(0, 1), SetDataTip(0x0, STR_TOOLTIP_GROUP_ORDER),
 	EndContainer(),
 	NWidget(NWID_HORIZONTAL),
-		NWidget(WWT_PANEL, COLOUR_GREY, SVW_WAITING), SetMinimalSize(237, 44), SetResize(1, 10), EndContainer(),
-		NWidget(WWT_SCROLLBAR, COLOUR_GREY, SVW_SCROLLBAR),
-=======
-		NWidget(WWT_PANEL, COLOUR_GREY, SVW_WAITING), SetMinimalSize(237, 52), SetResize(1, 10), SetScrollbar(SVW_SCROLLBAR), EndContainer(),
+		NWidget(WWT_PANEL, COLOUR_GREY, SVW_WAITING), SetMinimalSize(237, 44), SetResize(1, 10), SetScrollbar(SVW_SCROLLBAR), EndContainer(),
 		NWidget(NWID_VSCROLLBAR, COLOUR_GREY, SVW_SCROLLBAR),
->>>>>>> 29b65f11
 	EndContainer(),
 	NWidget(WWT_PANEL, COLOUR_GREY, SVW_ACCEPTLIST), SetMinimalSize(249, 23), SetResize(1, 0), EndContainer(),
 	NWidget(NWID_HORIZONTAL, NC_EQUALSIZE),
@@ -1194,11 +1189,7 @@
 		CargoDataEntry cargo;
 		BuildCargoList(&cargo, st);
 
-<<<<<<< HEAD
-		this->vscroll.SetCount(cargo.Size()); // update scrollbar
-=======
-		this->vscroll->SetCount((int)cargolist.size() + 1); // update scrollbar
->>>>>>> 29b65f11
+		this->vscroll->SetCount(cargo.Size()); // update scrollbar
 
 		/* disable some buttons */
 		this->SetWidgetDisabledState(SVW_RENAME,   st->owner != _local_company);
@@ -1234,9 +1225,9 @@
 			/* draw arrow pointing up/down for ascending/descending sorting */
 			this->DrawSortButtonState(SVW_SORT_ORDER, sort_orders[1] == SO_ASCENDING ? SBS_UP : SBS_DOWN);
 
-			int pos = this->vscroll.GetPosition(); ///< = this->vscroll.pos
-
-			int maxrows = this->vscroll.GetCapacity();
+			int pos = this->vscroll->GetPosition();
+
+			int maxrows = this->vscroll->GetCapacity();
 
 			displayed_rows.clear();
 
@@ -1346,24 +1337,11 @@
 		}
 	}
 
-<<<<<<< HEAD
 	void BuildCargoList(CargoID i, const StationCargoList &packets, CargoDataEntry *cargo) {
 		const CargoDataEntry *source_dest = this->cached_destinations.Retrieve(i);
 		for (StationCargoList::ConstIterator it = packets.Packets()->begin(); it != packets.Packets()->end(); it++) {
 			const CargoPacket *cp = *it;
 			StationID next = it.GetKey();
-=======
-	/**
-	 * Draw waiting cargo.
-	 * @param r Rectangle of the widget.
-	 * @param cargolist Cargo, ordered by type and destination.
-	 * @param transfers Bitmask for cargoes that are transfered.
-	 */
-	void DrawWaitingCargo(const Rect &r, const CargoDataList &cargolist, uint32 transfers) const
-	{
-		int y = r.top + WD_FRAMERECT_TOP;
-		int pos = this->vscroll->GetPosition();
->>>>>>> 29b65f11
 
 			const CargoDataEntry *source_entry = source_dest->Retrieve(cp->SourceStation());
 			if (source_entry == NULL) {
@@ -1385,7 +1363,6 @@
 		}
 	}
 
-<<<<<<< HEAD
 	void BuildCargoList(CargoDataEntry * cargo, const Station * st) {
 		for (CargoID i = 0; i < NUM_CARGO; i++) {
 
@@ -1486,32 +1463,6 @@
 				if (groupings[column] == GR_CARGO) {
 					str = STR_STATION_VIEW_WAITING_CARGO;
 					DrawCargoIcons(cd->GetCargo(), cd->GetCount(), r.left + WD_FRAMERECT_LEFT + this->expand_shrink_width, r.right - WD_FRAMERECT_RIGHT - this->expand_shrink_width, y);
-=======
-		bool rtl = _dynlang.text_dir == TD_RTL;
-		int text_left    = rtl ? r.left + this->expand_shrink_width : r.left + WD_FRAMERECT_LEFT;
-		int text_right   = rtl ? r.right - WD_FRAMERECT_LEFT : r.right - this->expand_shrink_width;
-		int shrink_left  = rtl ? r.left + WD_FRAMERECT_LEFT : r.right - this->expand_shrink_width + WD_FRAMERECT_LEFT;
-		int shrink_right = rtl ? r.left + this->expand_shrink_width - WD_FRAMERECT_RIGHT : r.right - WD_FRAMERECT_RIGHT;
-
-
-		int maxrows = this->vscroll->GetCapacity();
-		for (CargoDataList::const_iterator it = cargolist.begin(); it != cargolist.end() && pos > -maxrows; ++it) {
-			if (--pos < 0) {
-				const CargoData *cd = &(*it);
-				if (cd->source == INVALID_STATION) {
-					/* Heading */
-					DrawCargoIcons(cd->cargo, cd->count, r.left + WD_FRAMERECT_LEFT, r.right - WD_FRAMERECT_RIGHT, y);
-					SetDParam(0, cd->cargo);
-					SetDParam(1, cd->count);
-					if (HasBit(transfers, cd->cargo)) {
-						/* This cargo has transfers waiting so show the expand or shrink 'button' */
-						const char *sym = HasBit(this->cargo, cd->cargo) ? "-" : "+";
-						DrawString(text_left, text_right, y, STR_STATION_VIEW_WAITING_CARGO, TC_FROMSTRING, SA_RIGHT);
-						DrawString(shrink_left, shrink_right, y, sym, TC_YELLOW, SA_RIGHT);
-					} else {
-						DrawString(r.left + WD_FRAMERECT_LEFT, r.right - WD_FRAMERECT_RIGHT, y, STR_STATION_VIEW_WAITING_CARGO, TC_FROMSTRING, SA_RIGHT);
-					}
->>>>>>> 29b65f11
 				} else {
 					StationID station = cd->GetStation();
 
@@ -1635,11 +1586,7 @@
 	{
 		switch (widget) {
 			case SVW_WAITING:
-<<<<<<< HEAD
-				this->HandleCargoWaitingClick(this->vscroll.GetScrolledRowFromWidget(pt.y, this, SVW_WAITING, WD_FRAMERECT_TOP, FONT_HEIGHT_NORMAL) - this->vscroll.GetPosition());
-=======
-				this->HandleCargoWaitingClick(this->vscroll->GetScrolledRowFromWidget(pt.y, this, SVW_WAITING, WD_FRAMERECT_TOP, FONT_HEIGHT_NORMAL));
->>>>>>> 29b65f11
+				this->HandleCargoWaitingClick(this->vscroll->GetScrolledRowFromWidget(pt.y, this, SVW_WAITING, WD_FRAMERECT_TOP, FONT_HEIGHT_NORMAL) - this->vscroll->GetPosition());
 				break;
 
 			case SVW_LOCATION:
