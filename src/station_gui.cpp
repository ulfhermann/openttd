/* $Id$ */

/*
 * This file is part of OpenTTD.
 * OpenTTD is free software; you can redistribute it and/or modify it under the terms of the GNU General Public License as published by the Free Software Foundation, version 2.
 * OpenTTD is distributed in the hope that it will be useful, but WITHOUT ANY WARRANTY; without even the implied warranty of MERCHANTABILITY or FITNESS FOR A PARTICULAR PURPOSE.
 * See the GNU General Public License for more details. You should have received a copy of the GNU General Public License along with OpenTTD. If not, see <http://www.gnu.org/licenses/>.
 */

/** @file station_gui.cpp The GUI for stations. */

#include "stdafx.h"
#include "openttd.h"
#include "debug.h"
#include "gui.h"
#include "window_gui.h"
#include "textbuf_gui.h"
#include "company_func.h"
#include "command_func.h"
#include "vehicle_gui.h"
#include "cargotype.h"
#include "station_gui.h"
#include "strings_func.h"
#include "window_func.h"
#include "viewport_func.h"
#include "gfx_func.h"
#include "widgets/dropdown_func.h"
#include "newgrf_cargo.h"
#include "station_base.h"
#include "waypoint_base.h"
#include "tilehighlight_func.h"
#include "company_base.h"
#include "sortlist_type.h"

#include "table/strings.h"
#include "table/sprites.h"

#include <vector>

/**
 * Draw small boxes of cargo amount and ratings data at the given
 * coordinates. If amount exceeds 576 units, it is shown 'full', same
 * goes for the rating: at above 90% orso (224) it is also 'full'
 *
 * @param left   left most coordinate to draw the box at
 * @param right  right most coordinate to draw the box at
 * @param y      coordinate to draw the box at
 * @param type   Cargo type
 * @param amount Cargo amount
 * @param rating ratings data for that particular cargo
 *
 * @note Each cargo-bar is 16 pixels wide and 6 pixels high
 * @note Each rating 14 pixels wide and 1 pixel high and is 1 pixel below the cargo-bar
 */
static void StationsWndShowStationRating(int left, int right, int y, CargoID type, uint amount, byte rating)
{
	static const uint units_full  = 576; ///< number of units to show station as 'full'
	static const uint rating_full = 224; ///< rating needed so it is shown as 'full'

	const CargoSpec *cs = CargoSpec::Get(type);
	if (!cs->IsValid()) return;

	int colour = cs->rating_colour;
	uint w = (minu(amount, units_full) + 5) / 36;

	int height = GetCharacterHeight(FS_SMALL);

	/* Draw total cargo (limited) on station (fits into 16 pixels) */
	if (w != 0) GfxFillRect(left, y, left + w - 1, y + height, colour);

	/* Draw a one pixel-wide bar of additional cargo meter, useful
	 * for stations with only a small amount (<=30) */
	if (w == 0) {
		uint rest = amount / 5;
		if (rest != 0) {
			w += left;
			GfxFillRect(w, y + height - rest, w, y + height, colour);
		}
	}

	DrawString(left + 1, right, y, cs->abbrev, TC_BLACK);

	/* Draw green/red ratings bar (fits into 14 pixels) */
	y += height + 2;
	GfxFillRect(left + 1, y, left + 14, y, 0xB8);
	rating = minu(rating, rating_full) / 16;
	if (rating != 0) GfxFillRect(left + 1, y, left + rating, y, 0xD0);
}

typedef GUIList<const Station*> GUIStationList;

/** Enum for CompanyStations, referring to _company_stations_widgets */
enum StationListWidgets {
	SLW_CLOSEBOX =  0,  ///< Close window button
	SLW_CAPTION,        ///< Window caption
	SLW_STICKY,         ///< Sticky button
	SLW_LIST,           ///< The main panel, list of stations
	SLW_SCROLLBAR,      ///< Scrollbar next to the main panel
	SLW_RESIZE,         ///< Resize button

	SLW_TRAIN,          ///< 'TRAIN' button - list only facilities where is a railroad station
	SLW_TRUCK,          ///< 'TRUCK' button - list only facilities where is a truck stop
	SLW_BUS,            ///< 'BUS' button - list only facilities where is a bus stop
	SLW_AIRPLANE,       ///< 'AIRPLANE' button - list only facilities where is an airport
	SLW_SHIP,           ///< 'SHIP' button - list only facilities where is a dock
	SLW_FACILALL,       ///< 'ALL' button - list all facilities

	SLW_PAN_BETWEEN,    ///< Small panel between list of types of ficilities and list of cargo types
	SLW_NOCARGOWAITING, ///< 'NO' button - list stations where no cargo is waiting
	SLW_CARGOALL,       ///< 'ALL' button - list all stations
	SLW_PAN_RIGHT,      ///< Panel right of list of cargo types

	SLW_SORTBY,         ///< 'Sort by' button - reverse sort direction
	SLW_SORTDROPBTN,    ///< Dropdown button
	SLW_PAN_SORT_RIGHT, ///< Panel right of sorting options

	SLW_CARGOSTART,     ///< Widget numbers used for list of cargo types (not present in _company_stations_widgets)
};

/**
 * The list of stations per company.
 */
class CompanyStationsWindow : public Window
{
protected:
	/* Runtime saved values */
	static Listing last_sorting;
	static byte facilities;               // types of stations of interest
	static bool include_empty;            // whether we should include stations without waiting cargo
	static const uint32 cargo_filter_max;
	static uint32 cargo_filter;           // bitmap of cargo types to include
	static const Station *last_station;

	/* Constants for sorting stations */
	static const StringID sorter_names[];
	static GUIStationList::SortFunction * const sorter_funcs[];

	GUIStationList stations;


	/**
	 * (Re)Build station list
	 *
	 * @param owner company whose stations are to be in list
	 */
	void BuildStationsList(const Owner owner)
	{
		if (!this->stations.NeedRebuild()) return;

		DEBUG(misc, 3, "Building station list for company %d", owner);

		this->stations.Clear();

		const Station *st;
		FOR_ALL_STATIONS(st) {
			if (st->owner == owner || (st->owner == OWNER_NONE && HasStationInUse(st->index, owner))) {
				if (this->facilities & st->facilities) { // only stations with selected facilities
					int num_waiting_cargo = 0;
					for (CargoID j = 0; j < NUM_CARGO; j++) {
						if (!st->goods[j].cargo.Empty()) {
							num_waiting_cargo++; // count number of waiting cargo
							if (HasBit(this->cargo_filter, j)) {
								*this->stations.Append() = st;
								break;
							}
						}
					}
					/* stations without waiting cargo */
					if (num_waiting_cargo == 0 && this->include_empty) {
						*this->stations.Append() = st;
					}
				}
			}
		}

		this->stations.Compact();
		this->stations.RebuildDone();

		this->vscroll.SetCount(this->stations.Length()); // Update the scrollbar
	}

	/** Sort stations by their name */
	static int CDECL StationNameSorter(const Station * const *a, const Station * const *b)
	{
		static char buf_cache[64];
		char buf[64];

		SetDParam(0, (*a)->index);
		GetString(buf, STR_STATION_NAME, lastof(buf));

		if (*b != last_station) {
			last_station = *b;
			SetDParam(0, (*b)->index);
			GetString(buf_cache, STR_STATION_NAME, lastof(buf_cache));
		}

		return strcmp(buf, buf_cache);
	}

	/** Sort stations by their type */
	static int CDECL StationTypeSorter(const Station * const *a, const Station * const *b)
	{
		return (*a)->facilities - (*b)->facilities;
	}

	/** Sort stations by their waiting cargo */
	static int CDECL StationWaitingSorter(const Station * const *a, const Station * const *b)
	{
		Money diff = 0;

		for (CargoID j = 0; j < NUM_CARGO; j++) {
			if (!HasBit(cargo_filter, j)) continue;
			if (!(*a)->goods[j].cargo.Empty()) diff += GetTransportedGoodsIncome((*a)->goods[j].cargo.Count(), 20, 50, j);
			if (!(*b)->goods[j].cargo.Empty()) diff -= GetTransportedGoodsIncome((*b)->goods[j].cargo.Count(), 20, 50, j);
		}

		return ClampToI32(diff);
	}

	/** Sort stations by their rating */
	static int CDECL StationRatingMaxSorter(const Station * const *a, const Station * const *b)
	{
		byte maxr1 = 0;
		byte maxr2 = 0;

		for (CargoID j = 0; j < NUM_CARGO; j++) {
			if (!HasBit(cargo_filter, j)) continue;
			if (HasBit((*a)->goods[j].acceptance_pickup, GoodsEntry::PICKUP)) maxr1 = max(maxr1, (*a)->goods[j].rating);
			if (HasBit((*b)->goods[j].acceptance_pickup, GoodsEntry::PICKUP)) maxr2 = max(maxr2, (*b)->goods[j].rating);
		}

		return maxr1 - maxr2;
	}

	/** Sort stations by their rating */
	static int CDECL StationRatingMinSorter(const Station * const *a, const Station * const *b)
	{
		byte minr1 = 255;
		byte minr2 = 255;

		for (CargoID j = 0; j < NUM_CARGO; j++) {
			if (!HasBit(cargo_filter, j)) continue;
			if (HasBit((*a)->goods[j].acceptance_pickup, GoodsEntry::PICKUP)) minr1 = min(minr1, (*a)->goods[j].rating);
			if (HasBit((*b)->goods[j].acceptance_pickup, GoodsEntry::PICKUP)) minr2 = min(minr2, (*b)->goods[j].rating);
		}

		return -(minr1 - minr2);
	}

	/** Sort the stations list */
	void SortStationsList()
	{
		if (!this->stations.Sort()) return;

		/* Reset name sorter sort cache */
		this->last_station = NULL;

		/* Set the modified widget dirty */
		this->SetWidgetDirty(SLW_LIST);
	}

public:
	CompanyStationsWindow(const WindowDesc *desc, WindowNumber window_number) : Window()
	{
		this->stations.SetListing(this->last_sorting);
		this->stations.SetSortFuncs(this->sorter_funcs);
		this->stations.ForceRebuild();
		this->stations.NeedResort();
		this->SortStationsList();

		this->InitNested(desc, window_number);
		this->owner = (Owner)this->window_number;

		for (uint i = 0; i < NUM_CARGO; i++) {
			const CargoSpec *cs = CargoSpec::Get(i);
			if (cs->IsValid() && HasBit(this->cargo_filter, i)) this->LowerWidget(SLW_CARGOSTART + i);
		}

		if (this->cargo_filter == this->cargo_filter_max) this->cargo_filter = _cargo_mask;

		for (uint i = 0; i < 5; i++) {
			if (HasBit(this->facilities, i)) this->LowerWidget(i + SLW_TRAIN);
		}
		this->SetWidgetLoweredState(SLW_FACILALL, this->facilities == (FACIL_TRAIN | FACIL_TRUCK_STOP | FACIL_BUS_STOP | FACIL_AIRPORT | FACIL_DOCK));
		this->SetWidgetLoweredState(SLW_CARGOALL, this->cargo_filter == _cargo_mask && this->include_empty);
		this->SetWidgetLoweredState(SLW_NOCARGOWAITING, this->include_empty);

		this->GetWidget<NWidgetCore>(SLW_SORTDROPBTN)->widget_data = this->sorter_names[this->stations.SortType()];
	}

	~CompanyStationsWindow()
	{
		this->last_sorting = this->stations.GetListing();
	}

	virtual void UpdateWidgetSize(int widget, Dimension *size, const Dimension &padding, Dimension *resize)
	{
		switch (widget) {
			case SLW_SORTDROPBTN: {
				Dimension d = {0, 0};
				for (int i = 0; this->sorter_names[i] != INVALID_STRING_ID; i++) {
					d = maxdim(d, GetStringBoundingBox(this->sorter_names[i]));
				}
				d.width += padding.width;
				d.height += padding.height;
				*size = maxdim(*size, d);
				break;
			}

			case SLW_LIST:
				resize->height = FONT_HEIGHT_NORMAL;
				size->height = WD_FRAMERECT_TOP + 5 * resize->height + WD_FRAMERECT_BOTTOM;
				break;
		}
	}

	virtual void OnPaint()
	{
		this->BuildStationsList((Owner)this->window_number);
		this->SortStationsList();

		this->DrawWidgets();
	}

	virtual void DrawWidget(const Rect &r, int widget) const
	{
		switch (widget) {
			case SLW_SORTBY:
				/* draw arrow pointing up/down for ascending/descending sorting */
				this->DrawSortButtonState(SLW_SORTBY, this->stations.IsDescSortOrder() ? SBS_DOWN : SBS_UP);
				break;

			case SLW_LIST: {
				bool rtl = _dynlang.text_dir == TD_RTL;
				int max = min(this->vscroll.GetPosition() + this->vscroll.GetCapacity(), this->stations.Length());
				int y = r.top + WD_FRAMERECT_TOP;
				for (int i = this->vscroll.GetPosition(); i < max; ++i) { // do until max number of stations of owner
					const Station *st = this->stations[i];
					assert(st->xy != INVALID_TILE);

					/* Do not do the complex check HasStationInUse here, it may be even false
					 * when the order had been removed and the station list hasn't been removed yet */
					assert(st->owner == owner || st->owner == OWNER_NONE);

					SetDParam(0, st->index);
					SetDParam(1, st->facilities);
					int x = DrawString(r.left + WD_FRAMERECT_LEFT, r.right - WD_FRAMERECT_RIGHT, y, STR_STATION_LIST_STATION);
					x += rtl ? -5 : 5;

					/* show cargo waiting and station ratings */
					for (CargoID j = 0; j < NUM_CARGO; j++) {
						if (!st->goods[j].cargo.Empty()) {
							/* For RTL we work in exactly the opposite direction. So
							 * decrement the space needed first, then draw to the left
							 * instead of drawing to the left and then incrementing
							 * the space. */
							if (rtl) {
								x -= 20;
								if (x < r.left + WD_FRAMERECT_LEFT) break;
							}
							StationsWndShowStationRating(x, x + 16, y, j, st->goods[j].cargo.Count(), st->goods[j].rating);
							if (!rtl) {
								x += 20;
								if (x > r.right - WD_FRAMERECT_RIGHT) break;
							}
						}
					}
					y += FONT_HEIGHT_NORMAL;
				}

				if (this->vscroll.GetCount() == 0) { // company has no stations
					DrawString(r.left + WD_FRAMERECT_LEFT, r.right - WD_FRAMERECT_RIGHT, y, STR_STATION_LIST_NONE);
					return;
				}
				break;
			}

			case SLW_NOCARGOWAITING: {
				int cg_ofst = this->IsWidgetLowered(widget) ? 2 : 1;
				DrawString(r.left + cg_ofst, r.right + cg_ofst, r.top + cg_ofst, STR_ABBREV_NONE, TC_BLACK, SA_CENTER);
				break;
			}

			case SLW_CARGOALL: {
				int cg_ofst = this->IsWidgetLowered(widget) ? 2 : 1;
				DrawString(r.left + cg_ofst, r.right + cg_ofst, r.top + cg_ofst, STR_ABBREV_ALL, TC_BLACK, SA_CENTER);
				break;
			}

			case SLW_FACILALL: {
				int cg_ofst = this->IsWidgetLowered(widget) ? 2 : 1;
				DrawString(r.left + cg_ofst, r.right + cg_ofst, r.top + cg_ofst, STR_ABBREV_ALL, TC_BLACK);
				break;
			}

			default:
				if (widget >= SLW_CARGOSTART) {
					const CargoSpec *cs = CargoSpec::Get(widget - SLW_CARGOSTART);
					if (cs->IsValid()) {
						int cg_ofst = HasBit(this->cargo_filter, cs->Index()) ? 2 : 1;
						GfxFillRect(r.left + cg_ofst, r.top + cg_ofst, r.left + cg_ofst + 10, r.top + cg_ofst + 7, cs->rating_colour);
						DrawString(r.left + cg_ofst, r.left + 12 + cg_ofst, r.top + cg_ofst, cs->abbrev, TC_BLACK, SA_CENTER);
					}
				}
				break;
		}
	}

	virtual void SetStringParameters(int widget) const
	{
		if (widget == SLW_CAPTION) {
			SetDParam(0, this->window_number);
			SetDParam(1, this->vscroll.GetCount());
		}
	}

	virtual void OnClick(Point pt, int widget)
	{
		switch (widget) {
			case SLW_LIST: {
				uint32 id_v = (pt.y - this->GetWidget<NWidgetBase>(SLW_LIST)->pos_y - WD_FRAMERECT_TOP) / FONT_HEIGHT_NORMAL;

				if (id_v >= this->vscroll.GetCapacity()) return; // click out of bounds

				id_v += this->vscroll.GetPosition();

				if (id_v >= this->stations.Length()) return; // click out of list bound

				const Station *st = this->stations[id_v];
				/* do not check HasStationInUse - it is slow and may be invalid */
				assert(st->owner == (Owner)this->window_number || st->owner == OWNER_NONE);

				if (_ctrl_pressed) {
					ShowExtraViewPortWindow(st->xy);
				} else {
					ScrollMainWindowToTile(st->xy);
				}
				break;
			}

			case SLW_TRAIN:
			case SLW_TRUCK:
			case SLW_BUS:
			case SLW_AIRPLANE:
			case SLW_SHIP:
				if (_ctrl_pressed) {
					ToggleBit(this->facilities, widget - SLW_TRAIN);
					this->ToggleWidgetLoweredState(widget);
				} else {
					uint i;
					FOR_EACH_SET_BIT(i, this->facilities) {
						this->RaiseWidget(i + SLW_TRAIN);
					}
					SetBit(this->facilities, widget - SLW_TRAIN);
					this->LowerWidget(widget);
				}
				this->SetWidgetLoweredState(SLW_FACILALL, this->facilities == (FACIL_TRAIN | FACIL_TRUCK_STOP | FACIL_BUS_STOP | FACIL_AIRPORT | FACIL_DOCK));
				this->stations.ForceRebuild();
				this->SetDirty();
				break;

			case SLW_FACILALL:
				for (uint i = 0; i < 5; i++) {
					this->LowerWidget(i + SLW_TRAIN);
				}
				this->LowerWidget(SLW_FACILALL);

				this->facilities = FACIL_TRAIN | FACIL_TRUCK_STOP | FACIL_BUS_STOP | FACIL_AIRPORT | FACIL_DOCK;
				this->stations.ForceRebuild();
				this->SetDirty();
				break;

			case SLW_CARGOALL: {
				for (uint i = 0; i < NUM_CARGO; i++) {
					const CargoSpec *cs = CargoSpec::Get(i);
					if (cs->IsValid()) this->LowerWidget(SLW_CARGOSTART + i);
				}
				this->LowerWidget(SLW_NOCARGOWAITING);
				this->LowerWidget(SLW_CARGOALL);

				this->cargo_filter = _cargo_mask;
				this->include_empty = true;
				this->stations.ForceRebuild();
				this->SetDirty();
				break;
			}

			case SLW_SORTBY: // flip sorting method asc/desc
				this->stations.ToggleSortOrder();
				this->flags4 |= WF_TIMEOUT_BEGIN;
				this->LowerWidget(SLW_SORTBY);
				this->SetDirty();
				break;

			case SLW_SORTDROPBTN: // select sorting criteria dropdown menu
				ShowDropDownMenu(this, this->sorter_names, this->stations.SortType(), SLW_SORTDROPBTN, 0, 0);
				break;

			case SLW_NOCARGOWAITING:
				if (_ctrl_pressed) {
					this->include_empty = !this->include_empty;
					this->ToggleWidgetLoweredState(SLW_NOCARGOWAITING);
				} else {
					for (uint i = 0; i < NUM_CARGO; i++) {
						const CargoSpec *cs = CargoSpec::Get(i);
						if (cs->IsValid()) this->RaiseWidget(SLW_CARGOSTART + i);
					}

					this->cargo_filter = 0;
					this->include_empty = true;

					this->LowerWidget(SLW_NOCARGOWAITING);
				}
				this->SetWidgetLoweredState(SLW_CARGOALL, this->cargo_filter == _cargo_mask && this->include_empty);
				this->stations.ForceRebuild();
				this->SetDirty();
				break;

			default:
				if (widget >= SLW_CARGOSTART) { // change cargo_filter
					/* Determine the selected cargo type */
					const CargoSpec *cs = CargoSpec::Get(widget - SLW_CARGOSTART);
					if (!cs->IsValid()) break;

					if (_ctrl_pressed) {
						ToggleBit(this->cargo_filter, cs->Index());
						this->ToggleWidgetLoweredState(widget);
					} else {
						for (uint i = 0; i < NUM_CARGO; i++) {
							const CargoSpec *cs = CargoSpec::Get(i);
							if (cs->IsValid()) this->RaiseWidget(SLW_CARGOSTART + i);
						}
						this->RaiseWidget(SLW_NOCARGOWAITING);

						this->cargo_filter = 0;
						this->include_empty = false;

						SetBit(this->cargo_filter, cs->Index());
						this->LowerWidget(widget);
					}
					this->SetWidgetLoweredState(SLW_CARGOALL, this->cargo_filter == _cargo_mask && this->include_empty);
					this->stations.ForceRebuild();
					this->SetDirty();
				}
				break;
		}
	}

	virtual void OnDropdownSelect(int widget, int index)
	{
		if (this->stations.SortType() != index) {
			this->stations.SetSortType(index);

			/* Display the current sort variant */
			this->GetWidget<NWidgetCore>(SLW_SORTDROPBTN)->widget_data = this->sorter_names[this->stations.SortType()];

			this->SetDirty();
		}
	}

	virtual void OnTick()
	{
		if (_pause_mode != PM_UNPAUSED) return;
		if (this->stations.NeedResort()) {
			DEBUG(misc, 3, "Periodic rebuild station list company %d", this->window_number);
			this->SetDirty();
		}
	}

	virtual void OnTimeout()
	{
		this->RaiseWidget(SLW_SORTBY);
		this->SetDirty();
	}

	virtual void OnResize()
	{
		this->vscroll.SetCapacity((this->GetWidget<NWidgetBase>(SLW_LIST)->current_y - WD_FRAMERECT_TOP - WD_FRAMERECT_BOTTOM) / FONT_HEIGHT_NORMAL);
	}

	virtual void OnInvalidateData(int data)
	{
		if (data == 0) {
			this->stations.ForceRebuild();
		} else {
			this->stations.ForceResort();
		}
	}
};

Listing CompanyStationsWindow::last_sorting = {false, 0};
byte CompanyStationsWindow::facilities = FACIL_TRAIN | FACIL_TRUCK_STOP | FACIL_BUS_STOP | FACIL_AIRPORT | FACIL_DOCK;
bool CompanyStationsWindow::include_empty = true;
const uint32 CompanyStationsWindow::cargo_filter_max = UINT32_MAX;
uint32 CompanyStationsWindow::cargo_filter = UINT32_MAX;
const Station *CompanyStationsWindow::last_station = NULL;

/* Availible station sorting functions */
GUIStationList::SortFunction * const CompanyStationsWindow::sorter_funcs[] = {
	&StationNameSorter,
	&StationTypeSorter,
	&StationWaitingSorter,
	&StationRatingMaxSorter,
	&StationRatingMinSorter
};

/* Names of the sorting functions */
const StringID CompanyStationsWindow::sorter_names[] = {
	STR_SORT_BY_NAME,
	STR_SORT_BY_FACILITY,
	STR_SORT_BY_WAITING,
	STR_SORT_BY_RATING_MAX,
	STR_SORT_BY_RATING_MIN,
	INVALID_STRING_ID
};

/** Make a horizontal row of cargo buttons, starting at widget #SLW_CARGOSTART.
 * @param biggest_index Pointer to store biggest used widget number of the buttons.
 * @return Horizontal row.
 */
static NWidgetBase *CargoWidgets(int *biggest_index)
{
	NWidgetHorizontal *container = new NWidgetHorizontal();

	for (uint i = 0; i < NUM_CARGO; i++) {
		const CargoSpec *cs = CargoSpec::Get(i);
		if (cs->IsValid()) {
			NWidgetBackground *panel = new NWidgetBackground(WWT_PANEL, COLOUR_GREY, SLW_CARGOSTART + i);
			panel->SetMinimalSize(14, 11);
			panel->SetResize(0, 0);
			panel->SetFill(false, true);
			panel->SetDataTip(0, STR_STATION_LIST_USE_CTRL_TO_SELECT_MORE);
			container->Add(panel);
		} else {
			NWidgetLeaf *nwi = new NWidgetLeaf(WWT_EMPTY, COLOUR_GREY, SLW_CARGOSTART + i, 0x0, STR_NULL);
			nwi->SetMinimalSize(0, 11);
			nwi->SetResize(0, 0);
			nwi->SetFill(false, true);
			container->Add(nwi);
		}
	}
	*biggest_index = SLW_CARGOSTART + NUM_CARGO;
	return container;
}

static const NWidgetPart _nested_company_stations_widgets[] = {
	NWidget(NWID_HORIZONTAL),
		NWidget(WWT_CLOSEBOX, COLOUR_GREY, SLW_CLOSEBOX),
		NWidget(WWT_CAPTION, COLOUR_GREY, SLW_CAPTION), SetDataTip(STR_STATION_LIST_CAPTION, STR_TOOLTIP_WINDOW_TITLE_DRAG_THIS),
		NWidget(WWT_STICKYBOX, COLOUR_GREY, SLW_STICKY),
	EndContainer(),
	NWidget(NWID_HORIZONTAL),
		NWidget(WWT_TEXTBTN, COLOUR_GREY, SLW_TRAIN), SetMinimalSize(14, 11), SetDataTip(STR_TRAIN, STR_STATION_LIST_USE_CTRL_TO_SELECT_MORE), SetFill(false, true),
		NWidget(WWT_TEXTBTN, COLOUR_GREY, SLW_TRUCK), SetMinimalSize(14, 11), SetDataTip(STR_LORRY, STR_STATION_LIST_USE_CTRL_TO_SELECT_MORE), SetFill(false, true),
		NWidget(WWT_TEXTBTN, COLOUR_GREY, SLW_BUS), SetMinimalSize(14, 11), SetDataTip(STR_BUS, STR_STATION_LIST_USE_CTRL_TO_SELECT_MORE), SetFill(false, true),
		NWidget(WWT_TEXTBTN, COLOUR_GREY, SLW_AIRPLANE), SetMinimalSize(14, 11), SetDataTip(STR_PLANE, STR_STATION_LIST_USE_CTRL_TO_SELECT_MORE), SetFill(false, true),
		NWidget(WWT_TEXTBTN, COLOUR_GREY, SLW_SHIP), SetMinimalSize(14, 11), SetDataTip(STR_SHIP, STR_STATION_LIST_USE_CTRL_TO_SELECT_MORE), SetFill(false, true),
		NWidget(WWT_PANEL, COLOUR_GREY, SLW_FACILALL), SetMinimalSize(14, 11), SetDataTip(0x0, STR_STATION_LIST_SELECT_ALL_FACILITIES), SetFill(false, true), EndContainer(),
		NWidget(WWT_PANEL, COLOUR_GREY, SLW_PAN_BETWEEN), SetMinimalSize(5, 11), SetDataTip(0x0, STR_NULL), SetFill(false, true), EndContainer(),
		NWidgetFunction(CargoWidgets),
		NWidget(WWT_PANEL, COLOUR_GREY, SLW_NOCARGOWAITING), SetMinimalSize(14, 11), SetDataTip(0x0, STR_STATION_LIST_NO_WAITING_CARGO), SetFill(false, true), EndContainer(),
		NWidget(WWT_PANEL, COLOUR_GREY, SLW_CARGOALL), SetMinimalSize(14, 11), SetDataTip(0x0, STR_STATION_LIST_SELECT_ALL_TYPES), SetFill(false, true), EndContainer(),
		NWidget(WWT_PANEL, COLOUR_GREY, SLW_PAN_RIGHT), SetDataTip(0x0, STR_NULL), SetResize(1, 0), SetFill(true, true), EndContainer(),
	EndContainer(),
	NWidget(NWID_HORIZONTAL),
		NWidget(WWT_TEXTBTN, COLOUR_GREY, SLW_SORTBY), SetMinimalSize(81, 12), SetDataTip(STR_BUTTON_SORT_BY, STR_TOOLTIP_SORT_ORDER),
		NWidget(WWT_DROPDOWN, COLOUR_GREY, SLW_SORTDROPBTN), SetMinimalSize(163, 12), SetDataTip(STR_SORT_BY_NAME, STR_TOOLTIP_SORT_CRITERIAP), // widget_data gets overwritten.
		NWidget(WWT_PANEL, COLOUR_GREY, SLW_PAN_SORT_RIGHT), SetDataTip(0x0, STR_NULL), SetResize(1, 0), SetFill(true, true), EndContainer(),
	EndContainer(),
	NWidget(NWID_HORIZONTAL),
		NWidget(WWT_PANEL, COLOUR_GREY, SLW_LIST), SetMinimalSize(346, 125), SetResize(1, 10), SetDataTip(0x0, STR_STATION_LIST_TOOLTIP), EndContainer(),
		NWidget(NWID_VERTICAL),
			NWidget(WWT_SCROLLBAR, COLOUR_GREY, SLW_SCROLLBAR),
			NWidget(WWT_RESIZEBOX, COLOUR_GREY, SLW_RESIZE),
		EndContainer(),
	EndContainer(),
};

static const WindowDesc _company_stations_desc(
	WDP_AUTO, WDP_AUTO, 358, 162,
	WC_STATION_LIST, WC_NONE,
	WDF_STD_TOOLTIPS | WDF_STD_BTN | WDF_DEF_WIDGET | WDF_STICKY_BUTTON | WDF_RESIZABLE,
	_nested_company_stations_widgets, lengthof(_nested_company_stations_widgets)
);

/**
 * Opens window with list of company's stations
 *
 * @param company whose stations' list show
 */
void ShowCompanyStations(CompanyID company)
{
	if (!Company::IsValidID(company)) return;

	AllocateWindowDescFront<CompanyStationsWindow>(&_company_stations_desc, company);
}

static const NWidgetPart _nested_station_view_widgets[] = {
	NWidget(NWID_HORIZONTAL),
		NWidget(WWT_CLOSEBOX, COLOUR_GREY, SVW_CLOSEBOX),
		NWidget(WWT_CAPTION, COLOUR_GREY, SVW_CAPTION), SetDataTip(STR_STATION_VIEW_CAPTION, STR_TOOLTIP_WINDOW_TITLE_DRAG_THIS),
		NWidget(WWT_STICKYBOX, COLOUR_GREY, SVW_STICKYBOX),
	EndContainer(),
	NWidget(NWID_HORIZONTAL),
		NWidget(WWT_PUSHTXTBTN, COLOUR_GREY, SVW_SORT_ORDER), SetMinimalSize(81, 12), SetFill(true, true), SetDataTip(STR_BUTTON_SORT_BY, STR_TOOLTIP_SORT_ORDER),
		NWidget(WWT_PUSHTXTBTN, COLOUR_GREY, SVW_SORT_BY), SetMinimalSize(168, 12), SetResize(1, 0), SetFill(false, true), SetDataTip(0x0, STR_TOOLTIP_SORT_CRITERIAP),
	EndContainer(),
	NWidget(NWID_HORIZONTAL),
		NWidget(WWT_DROPDOWN, COLOUR_GREY, SVW_MODE), SetMinimalSize(81, 12), SetFill(true, true), SetDataTip(STR_STATION_VIEW_WAITING, STR_STATION_VIEW_TOGGLE_CARGO_VIEW),
		NWidget(WWT_DROPDOWN, COLOUR_GREY, SVW_GROUP_BY), SetMinimalSize(168, 12), SetResize(1, 0), SetFill(false, true), SetDataTip(0x0, STR_TOOLTIP_GROUP_ORDER),
	EndContainer(),
	NWidget(NWID_HORIZONTAL),
		NWidget(WWT_PANEL, COLOUR_GREY, SVW_WAITING), SetMinimalSize(237, 44), SetResize(1, 10), EndContainer(),
		NWidget(WWT_SCROLLBAR, COLOUR_GREY, SVW_SCROLLBAR),
	EndContainer(),
	NWidget(WWT_PANEL, COLOUR_GREY, SVW_ACCEPTLIST), SetMinimalSize(249, 23), SetResize(1, 0), EndContainer(),
	NWidget(NWID_HORIZONTAL, NC_EQUALSIZE),
		NWidget(WWT_PUSHTXTBTN, COLOUR_GREY, SVW_LOCATION), SetMinimalSize(60, 12), SetResize(1, 0), SetFill(true, true),
				SetDataTip(STR_BUTTON_LOCATION, STR_STATION_VIEW_CENTER_TOOLTIP),
		NWidget(WWT_PUSHTXTBTN, COLOUR_GREY, SVW_ACCEPTS), SetMinimalSize(61, 12), SetResize(1, 0), SetFill(true, true),
				SetDataTip(STR_STATION_VIEW_RATINGS_BUTTON, STR_STATION_VIEW_RATINGS_TOOLTIP),
		NWidget(WWT_PUSHTXTBTN, COLOUR_GREY, SVW_RENAME), SetMinimalSize(60, 12), SetResize(1, 0), SetFill(true, true),
				SetDataTip(STR_BUTTON_RENAME, STR_STATION_VIEW_RENAME_TOOLTIP),
		NWidget(WWT_PUSHTXTBTN, COLOUR_GREY, SVW_TRAINS), SetMinimalSize(14, 12), SetFill(false, true), SetDataTip(STR_TRAIN, STR_STATION_VIEW_SCHEDULED_TRAINS_TOOLTIP),
		NWidget(WWT_PUSHTXTBTN, COLOUR_GREY, SVW_ROADVEHS), SetMinimalSize(14, 12), SetFill(false, true), SetDataTip(STR_LORRY, STR_STATION_VIEW_SCHEDULED_ROAD_VEHICLES_TOOLTIP),
		NWidget(WWT_PUSHTXTBTN, COLOUR_GREY, SVW_PLANES),  SetMinimalSize(14, 12), SetFill(false, true), SetDataTip(STR_PLANE, STR_STATION_VIEW_SCHEDULED_AIRCRAFT_TOOLTIP),
		NWidget(WWT_PUSHTXTBTN, COLOUR_GREY, SVW_SHIPS), SetMinimalSize(14, 12), SetFill(false, true), SetDataTip(STR_SHIP, STR_STATION_VIEW_SCHEDULED_SHIPS_TOOLTIP),
		NWidget(WWT_RESIZEBOX, COLOUR_GREY, SVW_RESIZE), SetFill(false, true),
	EndContainer(),
};

SpriteID GetCargoSprite(CargoID i)
{
	const CargoSpec *cs = CargoSpec::Get(i);
	SpriteID sprite;

	if (cs->sprite == 0xFFFF) {
		/* A value of 0xFFFF indicates we should draw a custom icon */
		sprite = GetCustomCargoSprite(cs);
	} else {
		sprite = cs->sprite;
	}

	if (sprite == 0) sprite = SPR_CARGO_GOODS;

	return sprite;
}

/**
 * Draws icons of waiting cargo in the StationView window
 *
 * @param i type of cargo
 * @param waiting number of waiting units
 * @param left  left most coordinate to draw on
 * @param right right most coordinate to draw on
 * @param y y coordinate
 * @param width the width of the view
 */
static void DrawCargoIcons(CargoID i, uint waiting, int left, int right, int y)
{
	uint num = min((waiting + 5) / 10, (right - left) / 10); // maximum is width / 10 icons so it won't overflow
	if (num == 0) return;

	SpriteID sprite = GetCargoSprite(i);

	int x = _dynlang.text_dir == TD_RTL ? right - num * 10 : left;
	do {
		DrawSprite(sprite, PAL_NONE, x, y);
		x += 10;
	} while (--num);
}

CargoDataEntry::CargoDataEntry() :
	parent(NULL),
	station(INVALID_STATION),
	size(0),
	count(0),
	subentries(new CargoDataSet(CargoSorter(ST_CARGO_ID)))
{}

CargoDataEntry::CargoDataEntry(CargoID car, uint c, CargoDataEntry * p) :
	parent(p),
	cargo(car),
	size(0),
	count(c),
	subentries(new CargoDataSet)
{}

CargoDataEntry::CargoDataEntry(StationID st, uint c, CargoDataEntry * p) :
	parent(p),
	station(st),
	size(0),
	count(c),
	subentries(new CargoDataSet)
{}

CargoDataEntry::CargoDataEntry(StationID st) :
	parent(NULL),
	station(st),
	size(0),
	count(0),
	subentries(NULL)
{}

CargoDataEntry::CargoDataEntry(CargoID ca) :
	parent(NULL),
	cargo(ca),
	size(0),
	count(0),
	subentries(NULL)
{}

CargoDataEntry::~CargoDataEntry() {
	this->Clear();
	delete subentries;
}

void CargoDataEntry::Clear() {
	if (subentries != NULL) {
		for (CargoDataSet::iterator i = subentries->begin(); i != subentries->end(); ++i) {
			assert(*i != this);
			delete *i;
		}
		subentries->clear();
	}
	if (parent != NULL) {
		parent->count -= this->count;
	}
	this->count = 0;
	this->size = 0;
}

void CargoDataEntry::Remove(CargoDataEntry * comp) {
	CargoDataSet::iterator i = subentries->find(comp);
	if (i != subentries->end()) {
		delete(*i);
		subentries->erase(i);
	}
}

template<class ID>
CargoDataEntry * CargoDataEntry::InsertOrRetrieve(ID s) {
	CargoDataEntry tmp(s);
	CargoDataSet::iterator i = subentries->find(&tmp);
	if (i == subentries->end()) {
		IncrementSize();
		return *(subentries->insert(new CargoDataEntry(s, 0, this)).first);
	} else {
		CargoDataEntry * ret = *i;
		assert(subentries->value_comp().GetSortType() != ST_COUNT);
		return ret;
	}
}

void CargoDataEntry::Update(uint count) {
	this->count += count;
	if (parent != NULL) {
		parent->Update(count);
	}
}

void CargoDataEntry::IncrementSize() {
	 ++size;
	 if (parent != NULL) parent->IncrementSize();
}

void CargoDataEntry::Resort(CargoSortType type, SortOrder order) {
	CargoDataSet * new_subs = new CargoDataSet(subentries->begin(), subentries->end(), CargoSorter(type, order));
	delete subentries;
	subentries = new_subs;
}

CargoDataEntry * CargoDataEntry::Retrieve(CargoDataSet::iterator i) const {
	if (i == subentries->end()) {
		return NULL;
	} else {
		assert(subentries->value_comp().GetSortType() != ST_COUNT);
		return *i;
	}
}

bool CargoSorter::operator()(const CargoDataEntry * cd1, const CargoDataEntry * cd2) const {
	switch (type) {
	case ST_STATION_ID:
		return SortId<StationID>(cd1->GetStation(), cd2->GetStation());
		break;
	case ST_CARGO_ID:
		return SortId<CargoID>(cd1->GetCargo(), cd2->GetCargo());
		break;
	case ST_COUNT:
		return SortCount(cd1, cd2);
		break;
	case ST_STATION_STRING:
		return SortStation(cd1->GetStation(), cd2->GetStation());
		break;
	default:
		NOT_REACHED();
	}
	return false;
}

template<class ID>
bool CargoSorter::SortId(ID st1, ID st2) const {
	if (order == SO_ASCENDING) {
		return st1 < st2;
	} else {
		return st2 < st1;
	}
}

bool CargoSorter::SortCount(const CargoDataEntry *cd1, const CargoDataEntry *cd2) const {
	uint c1 = cd1->GetCount();
	uint c2 = cd2->GetCount();
	if (c1 == c2) {
		return SortStation(cd1->GetStation(), cd2->GetStation());
	} else if (order == SO_ASCENDING) {
		return c1 < c2;
	} else {
		return c2 < c1;
	}
}

bool CargoSorter::SortStation(StationID st1, StationID st2) const {
	static char buf1[64];
	static char buf2[64];

	if (!Station::IsValidID(st1)) {
		if (!Station::IsValidID(st2)) {
			return SortId(st1, st2);
		} else {
			return order == SO_ASCENDING;
		}
	} else if (!Station::IsValidID(st2)) {
		return order == SO_DESCENDING;
	}

	SetDParam(0, st1);
	GetString(buf1, STR_STATION_NAME, lastof(buf1));
	SetDParam(0, st2);
	GetString(buf2, STR_STATION_NAME, lastof(buf2));

	int res = strcmp(buf1, buf2);
	if (res == 0) {
		return SortId(st1, st2);
	} else if (res < 0) {
		return order == SO_ASCENDING;
	} else {
		return order == SO_DESCENDING;
	}
}

/**
 * The StationView window
 */
struct StationViewWindow : public Window {
<<<<<<< HEAD
	struct RowDisplay {
		RowDisplay(CargoDataEntry * f, StationID n) : filter(f), next_station(n) {}
		RowDisplay(CargoDataEntry * f, CargoID n) : filter(f), next_cargo(n) {}
		CargoDataEntry * filter;
		union {
			StationID next_station;
			CargoID next_cargo;
		};
	};

	typedef std::vector<RowDisplay> CargoDataVector;

	static const int _spacing_symbol = 10;
	static const int _spacing_column = 10;
	static const int _num_columns = 4;

	enum Invalidation {
		INV_FLOWS = 0x100,
		INV_CARGO = 0x200
	};

	enum Grouping {
		GR_SOURCE,
		GR_NEXT,
		GR_DESTINATION,
		GR_CARGO,
	};

	enum Mode {
		WAITING,
		PLANNED,
		SENT
	};
=======
	uint32 cargo;                 ///< Bitmask of cargo types to expand
	uint16 cargo_rows[NUM_CARGO]; ///< Header row for each cargo type
	uint expand_shrink_width;     ///< The width allocated to the expand/shrink 'button'
>>>>>>> 6bbfa714

	/** Height of the #SVW_ACCEPTLIST widget for different views. */
	enum AcceptListHeight {
		ALH_RATING  = 13, ///< Height of the cargo ratings view.
		ALH_ACCEPTS = 3,  ///< Height of the accepted cargo view.
	};

	static const StringID _sort_names[];
	static const StringID _group_names[];
	static const StringID _mode_names[];

	CargoSortType sortings[_num_columns];
	SortOrder sort_orders[_num_columns];

	int scroll_to_row;
	int grouping_index;
	Mode current_mode;
	Grouping groupings[_num_columns];

	CargoDataEntry expanded_rows;
	CargoDataEntry cached_destinations;
	CargoDataVector displayed_rows;

	StationViewWindow(const WindowDesc *desc, WindowNumber window_number) : Window(),
		scroll_to_row(INT_MAX), grouping_index(0)
	{
		this->CreateNestedTree(desc);
		/* Nested widget tree creation is done in two steps to ensure that this->GetWidget<NWidgetCore>(SVW_ACCEPTS) exists in UpdateWidgetSize(). */
		this->FinishInitNested(desc, window_number);

		this->groupings[0] = GR_CARGO;
		this->sortings[0] = ST_AS_GROUPING;
		this->SelectGroupBy(_settings_client.gui.station_gui_group_order);
		this->SelectSortBy((CargoSortType)_settings_client.gui.station_gui_sort_by);
		this->sort_orders[0] = SO_ASCENDING;
		this->SelectSortOrder((SortOrder)_settings_client.gui.station_gui_sort_order);
		this->SelectMode(WAITING);
		Owner owner = Station::Get(window_number)->owner;
		if (owner != OWNER_NONE) this->owner = owner;
	}

	~StationViewWindow()
	{
		WindowNumber wno = (this->window_number << 16) | VLW_STATION_LIST | Station::Get(this->window_number)->owner;

		DeleteWindowById(WC_TRAINS_LIST, wno | (VEH_TRAIN << 11), false);
		DeleteWindowById(WC_ROADVEH_LIST, wno | (VEH_ROAD << 11), false);
		DeleteWindowById(WC_SHIPS_LIST, wno | (VEH_SHIP << 11), false);
		DeleteWindowById(WC_AIRCRAFT_LIST, wno | (VEH_AIRCRAFT << 11), false);
	}

	void ShowCargo(CargoDataEntry * data, CargoID cargo, StationID source, StationID next, StationID dest, uint count) {
		if (count == 0) return;
		const CargoDataEntry * expand = &expanded_rows;
		for (int i = 0; i < _num_columns && expand != NULL; ++i) {
			switch (groupings[i]) {
			case GR_CARGO:
				assert(i == 0);
				data = data->InsertOrRetrieve(cargo);
				expand = expand->Retrieve(cargo);
				break;
			case GR_SOURCE:
				data = data->InsertOrRetrieve(source);
				expand = expand->Retrieve(source);
				break;
			case GR_NEXT:
				data = data->InsertOrRetrieve(next);
				expand = expand->Retrieve(next);
				break;
			case GR_DESTINATION:
				data = data->InsertOrRetrieve(dest);
				expand = expand->Retrieve(dest);
				break;
			}
		}
		data->Update(count);
	}

	virtual void UpdateWidgetSize(int widget, Dimension *size, const Dimension &padding, Dimension *resize)
	{
		switch (widget) {
			case SVW_WAITING:
				resize->height = FONT_HEIGHT_NORMAL;
<<<<<<< HEAD
				size->height = WD_FRAMERECT_TOP + 4 * resize->height + WD_FRAMERECT_BOTTOM;
=======
				size->height = WD_FRAMERECT_TOP + 5 * resize->height + WD_FRAMERECT_BOTTOM;
				this->expand_shrink_width = max(GetStringBoundingBox("-").width, GetStringBoundingBox("+").width) + WD_FRAMERECT_LEFT + WD_FRAMERECT_RIGHT;
>>>>>>> 6bbfa714
				break;

			case SVW_ACCEPTLIST:
				size->height = WD_FRAMERECT_TOP + ((this->GetWidget<NWidgetCore>(SVW_ACCEPTS)->widget_data == STR_STATION_VIEW_RATINGS_BUTTON) ? ALH_ACCEPTS : ALH_RATING) * FONT_HEIGHT_NORMAL + WD_FRAMERECT_BOTTOM;
				break;
		}
	}

	virtual void OnPaint()
	{
		const Station *st = Station::Get(this->window_number);
		CargoDataEntry cargo;
		BuildCargoList(&cargo, st);

		this->vscroll.SetCount(cargo.Size()); // update scrollbar

		/* disable some buttons */
		this->SetWidgetDisabledState(SVW_RENAME,   st->owner != _local_company);
		this->SetWidgetDisabledState(SVW_TRAINS,   !(st->facilities & FACIL_TRAIN));
		this->SetWidgetDisabledState(SVW_ROADVEHS, !(st->facilities & FACIL_TRUCK_STOP) && !(st->facilities & FACIL_BUS_STOP));
		this->SetWidgetDisabledState(SVW_PLANES,   !(st->facilities & FACIL_AIRPORT));
		this->SetWidgetDisabledState(SVW_SHIPS,    !(st->facilities & FACIL_DOCK));

		SetDParam(0, st->index);
		SetDParam(1, st->facilities);
		this->DrawWidgets();

		/* draw arrow pointing up/down for ascending/descending sorting */
		this->DrawSortButtonState(SVW_SORT_ORDER, sort_orders[1] == SO_ASCENDING ? SBS_UP : SBS_DOWN);

		int pos = this->vscroll.GetPosition(); ///< = this->vscroll.pos

		int maxrows = this->vscroll.GetCapacity();

		displayed_rows.clear();

		NWidgetBase *nwi = this->GetWidget<NWidgetBase>(SVW_WAITING);
		Rect waiting_rect = {nwi->pos_x, nwi->pos_y, nwi->pos_x + nwi->current_x - 1, nwi->pos_y + nwi->current_y - 1};
		this->DrawEntries(&cargo, waiting_rect, pos, maxrows, 0);
		scroll_to_row = INT_MAX;
	}

	virtual void DrawWidget(const Rect &r, int widget) const
	{
		if (widget != SVW_ACCEPTLIST) return;

		if (this->GetWidget<NWidgetCore>(SVW_ACCEPTS)->widget_data == STR_STATION_VIEW_RATINGS_BUTTON) {
			this->DrawAcceptedCargo(r);
		} else {
			this->DrawCargoRatings(r);
		}
	}

	virtual void SetStringParameters(int widget) const
	{
		if (widget == SVW_CAPTION) {
			const Station *st = Station::Get(this->window_number);
			SetDParam(0, st->index);
			SetDParam(1, st->facilities);
		}
	}

	void RecalcDestinations(CargoID i) {
		const Station *st = Station::Get(this->window_number);
		CargoDataEntry *cargo_entry = cached_destinations.InsertOrRetrieve(i);
		cargo_entry->Clear();

		const FlowStatMap & flows = st->goods[i].flows;
		for (FlowStatMap::const_iterator it = flows.begin(); it != flows.end(); ++it) {
			StationID from = it->first;
			CargoDataEntry *source_entry = cargo_entry->InsertOrRetrieve(from);
			const FlowStatSet & flow_set = it->second;
			for (FlowStatSet::const_iterator flow_it = flow_set.begin(); flow_it != flow_set.end(); ++flow_it) {
				const FlowStat & stat = *flow_it;
				CargoDataEntry * via_entry = source_entry->InsertOrRetrieve(stat.via);
				if (stat.via == this->window_number) {
					via_entry->InsertOrRetrieve(stat.via)->Update(stat.planned);
				} else {
					EstimateDestinations(i, from, stat.via, stat.planned, via_entry);
				}
			}
		}
	}

	void EstimateDestinations(CargoID cargo, StationID source, StationID next, uint count, CargoDataEntry *dest) {
		if (Station::IsValidID(next) && Station::IsValidID(source)) {
			CargoDataEntry tmp;
			FlowStatMap & flowmap = Station::Get(next)->goods[cargo].flows;
			FlowStatMap::iterator map_it = flowmap.find(source);
			if (map_it != flowmap.end()) {
				FlowStatSet & flows = map_it->second;
				for (FlowStatSet::iterator i = flows.begin(); i != flows.end(); ++i) {
					tmp.InsertOrRetrieve(i->via)->Update(i->planned);
				}
			}

			if (tmp.GetCount() == 0) {
				dest->InsertOrRetrieve(INVALID_STATION)->Update(count);
			} else {
				uint sum_estimated = 0;
				while(sum_estimated < count) {
					for(CargoDataSet::iterator i = tmp.Begin(); i != tmp.End() && sum_estimated < count; ++i) {
						CargoDataEntry *child = *i;
						uint estimate = DivideApprox(child->GetCount() * count, tmp.GetCount());
						if (estimate == 0) estimate = 1;

						sum_estimated += estimate;
						if (sum_estimated > count) {
							estimate -= sum_estimated - count;
							sum_estimated = count;
						}

						if (estimate > 0) {
							if (child->GetStation() == next) {
								dest->InsertOrRetrieve(next)->Update(estimate);
							} else {
								EstimateDestinations(cargo, source, child->GetStation(), estimate, dest);
							}
						}
					}

				}
			}
		} else {
			dest->InsertOrRetrieve(INVALID_STATION)->Update(count);
		}
	}

	void BuildFlowList(CargoID i, const FlowStatMap & flows, CargoDataEntry * cargo) {
		uint scale = _settings_game.economy.moving_average_length * _settings_game.economy.moving_average_unit;
		const CargoDataEntry *source_dest = cached_destinations.Retrieve(i);
		for (FlowStatMap::const_iterator it = flows.begin(); it != flows.end(); ++it) {
			StationID from = it->first;
			const CargoDataEntry *source_entry = source_dest->Retrieve(from);
			const FlowStatSet & flow_set = it->second;
			for (FlowStatSet::const_iterator flow_it = flow_set.begin(); flow_it != flow_set.end(); ++flow_it) {
				const FlowStat & stat = *flow_it;
				const CargoDataEntry *via_entry = source_entry->Retrieve(stat.via);
				for (CargoDataSet::iterator dest_it = via_entry->Begin(); dest_it != via_entry->End(); ++dest_it) {
					CargoDataEntry *dest_entry = *dest_it;
					uint val = dest_entry->GetCount() * 30;
					if (this->current_mode == SENT) {
						val *= stat.sent;
						val = DivideApprox(val, via_entry->GetCount());
					}
					val = DivideApprox(val, scale);
					ShowCargo(cargo, i, from, stat.via, dest_entry->GetStation(), val);
				}
			}
		}
	}

	void BuildCargoList(CargoID i, const StationCargoList &packets, CargoDataEntry *cargo) {
		const CargoDataEntry *source_dest = cached_destinations.Retrieve(i);
		for (StationCargoList::ConstIterator it = packets.Packets()->begin(); it != packets.Packets()->end(); it++) {
			const CargoPacket *cp = *it;
			StationID next = it.GetKey();

			const CargoDataEntry *source_entry = source_dest->Retrieve(cp->SourceStation());
			if (source_entry == NULL) {
				ShowCargo(cargo, i, cp->SourceStation(), next, INVALID_STATION, cp->Count());
				continue;
			}

			const CargoDataEntry *via_entry = source_entry->Retrieve(next);
			if (via_entry == NULL) {
				ShowCargo(cargo, i, cp->SourceStation(), next, INVALID_STATION, cp->Count());
				continue;
			}

			for (CargoDataSet::iterator dest_it = via_entry->Begin(); dest_it != via_entry->End(); ++dest_it) {
				CargoDataEntry * dest_entry = *dest_it;
				uint val = DivideApprox(cp->Count() * dest_entry->GetCount(), via_entry->GetCount());
				ShowCargo(cargo, i, cp->SourceStation(), next, dest_entry->GetStation(), val);
			}
		}
	}

<<<<<<< HEAD
	void BuildCargoList(CargoDataEntry * cargo, const Station * st) {
		for (CargoID i = 0; i < NUM_CARGO; i++) {

			if (this->cached_destinations.Retrieve(i) == NULL) {
				this->RecalcDestinations(i);
			}

			if (this->current_mode == WAITING) {
				BuildCargoList(i, st->goods[i].cargo, cargo);
			} else {
				BuildFlowList(i, st->goods[i].flows, cargo);
			}
		}
	}

	void SetDisplayedRow(const CargoDataEntry * data) {
		std::list<StationID> stations;
		const CargoDataEntry * parent = data->GetParent();
		if (parent->GetParent() == NULL) {
			displayed_rows.push_back(RowDisplay(&expanded_rows, data->GetCargo()));
			return;
		}

		StationID next = data->GetStation();
		while(parent->GetParent()->GetParent() != NULL) {
			stations.push_back(parent->GetStation());
			parent = parent->GetParent();
		}

		CargoID cargo = parent->GetCargo();
		CargoDataEntry * filter = expanded_rows.Retrieve(cargo);
		while(!stations.empty()) {
			filter = filter->Retrieve(stations.back());
			stations.pop_back();
		}

		displayed_rows.push_back(RowDisplay(filter, next));
	}

	StringID GetEntryString(StationID station, StringID here, StringID other_station, StringID any) {
		if (station == this->window_number) {
			return here;
		} else if (station != INVALID_STATION) {
			SetDParam(2, station);
			return other_station;
		} else {
			return any;
		}
	}

	StringID SearchNonStop(CargoDataEntry * cd, StationID station, int column) {
		CargoDataEntry * parent = cd->GetParent();
		for (int i = column - 1; i > 0; --i) {
			if (groupings[i] == GR_DESTINATION) {
				if (parent->GetStation() == station) {
					return STR_STATION_VIEW_NONSTOP;
=======
		bool rtl = _dynlang.text_dir == TD_RTL;
		int text_left    = rtl ? r.left + this->expand_shrink_width : r.left + WD_FRAMERECT_LEFT;
		int text_right   = rtl ? r.right - WD_FRAMERECT_LEFT : r.right - this->expand_shrink_width;
		int shrink_left  = rtl ? r.left + WD_FRAMERECT_LEFT : r.right - this->expand_shrink_width + WD_FRAMERECT_LEFT;
		int shrink_right = rtl ? r.left + this->expand_shrink_width - WD_FRAMERECT_RIGHT : r.right - WD_FRAMERECT_RIGHT;


		int maxrows = this->vscroll.GetCapacity();
		for (CargoDataList::const_iterator it = cargolist.begin(); it != cargolist.end() && pos > -maxrows; ++it) {
			if (--pos < 0) {
				const CargoData *cd = &(*it);
				if (cd->source == INVALID_STATION) {
					/* Heading */
					DrawCargoIcons(cd->cargo, cd->count, r.left + WD_FRAMERECT_LEFT, r.right - WD_FRAMERECT_RIGHT, y);
					SetDParam(0, cd->cargo);
					SetDParam(1, cd->count);
					if (HasBit(transfers, cd->cargo)) {
						/* This cargo has transfers waiting so show the expand or shrink 'button' */
						const char *sym = HasBit(this->cargo, cd->cargo) ? "-" : "+";
						DrawString(text_left, text_right, y, STR_STATION_VIEW_WAITING_CARGO, TC_FROMSTRING, SA_RIGHT);
						DrawString(shrink_left, shrink_right, y, sym, TC_YELLOW, SA_RIGHT);
					} else {
						DrawString(r.left + WD_FRAMERECT_LEFT, r.right - WD_FRAMERECT_RIGHT, y, STR_STATION_VIEW_WAITING_CARGO, TC_FROMSTRING, SA_RIGHT);
					}
>>>>>>> 6bbfa714
				} else {
					return STR_STATION_VIEW_VIA;
				}
			}
			parent = parent->GetParent();
		}

		if (groupings[column + 1] == GR_DESTINATION) {
			CargoDataSet::iterator begin = cd->Begin();
			CargoDataSet::iterator end = cd->End();
			if (begin != end && ++(cd->Begin()) == end && (*(begin))->GetStation() == station) {
				return STR_STATION_VIEW_NONSTOP;
			} else {
				return STR_STATION_VIEW_VIA;
			}
		}

		return STR_STATION_VIEW_VIA;
	}

	int DrawEntries(CargoDataEntry * entry, Rect &r, int pos, int maxrows, int column, CargoID cargo = CT_INVALID) {
		if (sortings[column] == ST_AS_GROUPING) {
			if (groupings[column] != GR_CARGO) {
				entry->Resort(ST_STATION_STRING, sort_orders[column]);
			}
		} else {
			entry->Resort(ST_COUNT, sort_orders[column]);
		}
		for (CargoDataSet::iterator i = entry->Begin(); i != entry->End(); ++i) {
			CargoDataEntry *cd = *i;

			if (groupings[column] == GR_CARGO) {
				cargo = cd->GetCargo();
			}

			if (pos > -maxrows && pos <= 0) {
				StringID str = STR_EMPTY;
				int y = r.top + WD_FRAMERECT_TOP - pos * FONT_HEIGHT_NORMAL;
				SetDParam(0, cargo);
				SetDParam(1, cd->GetCount());

				if (groupings[column] == GR_CARGO) {
					str = STR_STATION_VIEW_WAITING_CARGO;
					DrawCargoIcons(
							cd->GetCargo(),
							cd->GetCount(),
							r.left + WD_FRAMERECT_LEFT + column * _spacing_column,
							y,
							r.right - r.left - WD_FRAMERECT_LEFT - WD_FRAMERECT_RIGHT
					);
				} else {
					StationID station = cd->GetStation();

					switch(groupings[column]) {
					case GR_SOURCE:
						str = GetEntryString(station, STR_STATION_VIEW_FROM_HERE, STR_STATION_VIEW_FROM, STR_STATION_VIEW_FROM_ANY);
						break;
					case GR_NEXT:
						str = GetEntryString(station, STR_STATION_VIEW_VIA_HERE, STR_STATION_VIEW_VIA, STR_STATION_VIEW_VIA_ANY);
						if (str == STR_STATION_VIEW_VIA) {
							str = SearchNonStop(cd, station, column);
						}
						break;
					case GR_DESTINATION:
						str = GetEntryString(station, STR_STATION_VIEW_TO_HERE, STR_STATION_VIEW_TO, STR_STATION_VIEW_TO_ANY);
						break;
					default:
						NOT_REACHED();
					}
					if (pos == -scroll_to_row && Station::IsValidID(station)) {
						ScrollMainWindowToTile(Station::Get(station)->xy);
					}
				}
				DrawString(
						r.left + WD_FRAMERECT_LEFT + column * _spacing_column,
						r.right - WD_FRAMERECT_RIGHT - _spacing_symbol,
						y,
						str,
						TC_FROMSTRING
				);

				if (column < _num_columns - 1) {
					const char *sym = cd->Size() > 0 ? "-" : "+";
					DrawString(
							r.right - _spacing_symbol,
							r.right,
							y,
							sym,
							TC_YELLOW
					);
				}
				SetDisplayedRow(cd);
			}
			pos = DrawEntries(cd, r, --pos, maxrows, column + 1, cargo);
		}
		return pos;
	}

	virtual void OnInvalidateData(int cargo) {
		this->cached_destinations.Remove((CargoID)cargo);
		this->SetDirty();
	}

	/** Draw accepted cargo in the #SVW_ACCEPTLIST widget.
	 * @param r Rectangle of the widget.
	 */
	void DrawAcceptedCargo(const Rect &r) const
	{
		char string[512];
		char *b = string;
		bool first = true;

		b = InlineString(b, STR_STATION_VIEW_ACCEPTS_CARGO);

		const Station *st = Station::Get(this->window_number);
		for (CargoID i = 0; i < NUM_CARGO; i++) {
			if (b >= lastof(string) - (1 + 2 * 4)) break; // ',' or ' ' and two calls to Utf8Encode()
			if (HasBit(st->goods[i].acceptance_pickup, GoodsEntry::ACCEPTANCE)) {
				if (first) {
					first = false;
				} else {
					/* Add a comma if this is not the first item */
					*b++ = ',';
					*b++ = ' ';
				}
				b = InlineString(b, CargoSpec::Get(i)->name);
			}
		}

		/* If first is still true then no cargo is accepted */
		if (first) b = InlineString(b, STR_JUST_NOTHING);

		*b = '\0';

		/* Make sure we detect any buffer overflow */
		assert(b < endof(string));

		SetDParamStr(0, string);
		DrawStringMultiLine(r.left + WD_FRAMERECT_LEFT, r.right - WD_FRAMERECT_RIGHT, r.top + WD_FRAMERECT_TOP, r.bottom - WD_FRAMERECT_BOTTOM, STR_JUST_RAW_STRING);
	}

	/** Draw cargo ratings in the #SVW_ACCEPTLIST widget.
	 * @param r Rectangle of the widget.
	 */
	void DrawCargoRatings(const Rect &r) const
	{
		const Station *st = Station::Get(this->window_number);
		int y = r.top + WD_FRAMERECT_TOP;

		DrawString(r.left + WD_FRAMERECT_LEFT, r.right - WD_FRAMERECT_RIGHT, y, STR_STATION_VIEW_CARGO_RATINGS_TITLE);
		y += FONT_HEIGHT_NORMAL;

		uint scale = _settings_game.economy.moving_average_length * _settings_game.economy.moving_average_unit;
		const CargoSpec *cs;
		FOR_ALL_CARGOSPECS(cs) {
			const GoodsEntry *ge = &st->goods[cs->Index()];
			if (!HasBit(ge->acceptance_pickup, GoodsEntry::PICKUP)) continue;

			SetDParam(0, cs->name);
<<<<<<< HEAD
			SetDParam(1, DivideApprox(ge->supply * 30, scale));
			SetDParam(3, ToPercent8(ge->rating));
			SetDParam(2, STR_CARGO_RATING_APPALLING + (ge->rating >> 5));
			DrawString(r.left + WD_FRAMERECT_LEFT + 6, r.right - WD_FRAMERECT_RIGHT, y, STR_STATION_VIEW_CARGO_SUPPLY_RATING);
=======
			SetDParam(2, ToPercent8(ge->rating));
			SetDParam(1, STR_CARGO_RATING_APPALLING + (ge->rating >> 5));
			DrawString(r.left + WD_FRAMERECT_LEFT + 6, r.right - WD_FRAMERECT_RIGHT - 6, y, STR_STATION_VIEW_CARGO_RATING);
>>>>>>> 6bbfa714
			y += FONT_HEIGHT_NORMAL;
		}
	}

	template<class ID>
	void HandleCargoWaitingClick(CargoDataEntry * filter, ID next) {
		if (filter->Retrieve(next) != NULL) {
			filter->Remove(next);
		} else {
			filter->InsertOrRetrieve(next);
		}
	}

	void HandleCargoWaitingClick(int row)
	{
		if (row < 0 || (uint)row >= displayed_rows.size()) return;
		if (_ctrl_pressed) {
			scroll_to_row = row;
		} else {
			RowDisplay & display = displayed_rows[row];
			if (display.filter == &expanded_rows) {
				HandleCargoWaitingClick<CargoID>(display.filter, display.next_cargo);
			} else {
				HandleCargoWaitingClick<StationID>(display.filter, display.next_station);
			}
		}
		this->SetWidgetDirty(SVW_WAITING);
	}

	virtual void OnClick(Point pt, int widget)
	{
		switch (widget) {
			case SVW_WAITING:
				this->HandleCargoWaitingClick((pt.y - this->GetWidget<NWidgetBase>(SVW_WAITING)->pos_y - WD_FRAMERECT_TOP) / FONT_HEIGHT_NORMAL);
				break;

			case SVW_LOCATION:
				if (_ctrl_pressed) {
					ShowExtraViewPortWindow(Station::Get(this->window_number)->xy);
				} else {
					ScrollMainWindowToTile(Station::Get(this->window_number)->xy);
				}
				break;

			case SVW_RATINGS: {
				/* Swap between 'accepts' and 'ratings' view. */
				int height_change;
				NWidgetCore *nwi = this->GetWidget<NWidgetCore>(SVW_RATINGS);
				if (this->GetWidget<NWidgetCore>(SVW_RATINGS)->widget_data == STR_STATION_VIEW_RATINGS_BUTTON) {
					nwi->SetDataTip(STR_STATION_VIEW_ACCEPTS_BUTTON, STR_STATION_VIEW_ACCEPTS_TOOLTIP); // Switch to accepts view.
					height_change = ALH_RATING - ALH_ACCEPTS;
				} else {
					nwi->SetDataTip(STR_STATION_VIEW_RATINGS_BUTTON, STR_STATION_VIEW_RATINGS_TOOLTIP); // Switch to ratings view.
					height_change = ALH_ACCEPTS - ALH_RATING;
				}
				this->ReInit(0, height_change);
				break;
			}

			case SVW_RENAME:
				SetDParam(0, this->window_number);
				ShowQueryString(STR_STATION_NAME, STR_STATION_VIEW_RENAME_STATION_CAPTION, MAX_LENGTH_STATION_NAME_BYTES, MAX_LENGTH_STATION_NAME_PIXELS,
						this, CS_ALPHANUMERAL, QSF_ENABLE_DEFAULT);
				break;

			case SVW_TRAINS: { // Show a list of scheduled trains to this station
				const Station *st = Station::Get(this->window_number);
				ShowVehicleListWindow(st->owner, VEH_TRAIN, (StationID)this->window_number);
				break;
			}

			case SVW_ROADVEHS: { // Show a list of scheduled road-vehicles to this station
				const Station *st = Station::Get(this->window_number);
				ShowVehicleListWindow(st->owner, VEH_ROAD, (StationID)this->window_number);
				break;
			}

			case SVW_PLANES: { // Show a list of scheduled aircraft to this station
				const Station *st = Station::Get(this->window_number);
				/* Since oilrigs have no owners, show the scheduled aircraft of local company */
				Owner owner = (st->owner == OWNER_NONE) ? _local_company : st->owner;
				ShowVehicleListWindow(owner, VEH_AIRCRAFT, (StationID)this->window_number);
				break;
			}

			case SVW_SHIPS: { // Show a list of scheduled ships to this station
				const Station *st = Station::Get(this->window_number);
				/* Since oilrigs/bouys have no owners, show the scheduled ships of local company */
				Owner owner = (st->owner == OWNER_NONE) ? _local_company : st->owner;
				ShowVehicleListWindow(owner, VEH_SHIP, (StationID)this->window_number);
				break;
			}

			case SVW_MODE: {
				ShowDropDownMenu(this, _mode_names, this->current_mode, SVW_MODE, 0, 0);
				break;
			}

			case SVW_SORT_BY: {
				CargoSortType sorting = (sortings[1] == ST_AS_GROUPING ? ST_COUNT : ST_AS_GROUPING);
				SelectSortBy(sorting);
				this->flags4 |= WF_TIMEOUT_BEGIN;
				this->LowerWidget(SVW_SORT_BY);
				break;
			}

			case SVW_GROUP_BY: {
				ShowDropDownMenu(this, _group_names, this->grouping_index, SVW_GROUP_BY, 0, 0);
				break;
			}

			case SVW_SORT_ORDER: { // flip sorting method asc/desc
				SortOrder order = (sort_orders[1] == SO_ASCENDING ? SO_DESCENDING : SO_ASCENDING);
				SelectSortOrder(order);
				this->flags4 |= WF_TIMEOUT_BEGIN;
				this->LowerWidget(SVW_SORT_ORDER);
				break;
			}
		}
	}

	void SelectSortBy(CargoSortType sorting) {
		_settings_client.gui.station_gui_sort_by = sorting;
		sortings[1] = sortings[2] = sortings[3] = sorting;
		/* Display the current sort variant */
		this->GetWidget<NWidgetCore>(SVW_SORT_BY)->widget_data = this->_sort_names[sorting];
		this->SetDirty();
	}

	void SelectSortOrder(SortOrder order) {
		sort_orders[1] = sort_orders[2] = sort_orders[3] = order;
		_settings_client.gui.station_gui_sort_order = sort_orders[1];
		this->SetDirty();
	}

	void SelectMode(int index) {
		this->current_mode = (Mode)index;
		this->GetWidget<NWidgetCore>(SVW_MODE)->widget_data = _mode_names[index];
		this->SetDirty();
	}

	void SelectGroupBy(int index) {
		this->grouping_index = index;
		_settings_client.gui.station_gui_group_order = index;
		this->GetWidget<NWidgetCore>(SVW_GROUP_BY)->widget_data = _group_names[index];
		switch(_group_names[index]) {
		case STR_STATION_VIEW_GROUP_S_V_D:
			groupings[1] = GR_SOURCE;
			groupings[2] = GR_NEXT;
			groupings[3] = GR_DESTINATION;
			break;
		case STR_STATION_VIEW_GROUP_S_D_V:
			groupings[1] = GR_SOURCE;
			groupings[2] = GR_DESTINATION;
			groupings[3] = GR_NEXT;
			break;
		case STR_STATION_VIEW_GROUP_V_S_D:
			groupings[1] = GR_NEXT;
			groupings[2] = GR_SOURCE;
			groupings[3] = GR_DESTINATION;
			break;
		case STR_STATION_VIEW_GROUP_V_D_S:
			groupings[1] = GR_NEXT;
			groupings[2] = GR_DESTINATION;
			groupings[3] = GR_SOURCE;
			break;
		case STR_STATION_VIEW_GROUP_D_S_V:
			groupings[1] = GR_DESTINATION;
			groupings[2] = GR_SOURCE;
			groupings[3] = GR_NEXT;
			break;
		case STR_STATION_VIEW_GROUP_D_V_S:
			groupings[1] = GR_DESTINATION;
			groupings[2] = GR_NEXT;
			groupings[3] = GR_SOURCE;
			break;
		}
		this->SetDirty();
	}

	virtual void OnDropdownSelect(int widget, int index)
	{
		if (widget == SVW_MODE) {
			SelectMode(index);
		} else {
			SelectGroupBy(index);
		}
	}

	virtual void OnQueryTextFinished(char *str)
	{
		if (str == NULL) return;

		DoCommandP(0, this->window_number, 0, CMD_RENAME_STATION | CMD_MSG(STR_ERROR_CAN_T_RENAME_STATION), NULL, str);
	}

	virtual void OnResize()
	{
		this->vscroll.SetCapacity((this->GetWidget<NWidgetBase>(SVW_WAITING)->current_y - WD_FRAMERECT_TOP - WD_FRAMERECT_BOTTOM) / this->resize.step_height);
	}
};


const StringID StationViewWindow::_sort_names[] = {
	STR_SORT_BY_STATION,
	STR_SORT_BY_AMOUNT,
	INVALID_STRING_ID
};

const StringID StationViewWindow::_mode_names[] = {
	STR_STATION_VIEW_WAITING,
	STR_STATION_VIEW_PLANNED,
	STR_STATION_VIEW_SENT,
	INVALID_STRING_ID
};

const StringID StationViewWindow::_group_names[] = {
	STR_STATION_VIEW_GROUP_S_V_D,
	STR_STATION_VIEW_GROUP_S_D_V,
	STR_STATION_VIEW_GROUP_V_S_D,
	STR_STATION_VIEW_GROUP_V_D_S,
	STR_STATION_VIEW_GROUP_D_S_V,
	STR_STATION_VIEW_GROUP_D_V_S,
	INVALID_STRING_ID
};

static const WindowDesc _station_view_desc(
	WDP_AUTO, WDP_AUTO, 249, 117,
	WC_STATION_VIEW, WC_NONE,
	WDF_STD_TOOLTIPS | WDF_STD_BTN | WDF_DEF_WIDGET | WDF_UNCLICK_BUTTONS | WDF_STICKY_BUTTON | WDF_RESIZABLE,
	_nested_station_view_widgets, lengthof(_nested_station_view_widgets)
);

/**
 * Opens StationViewWindow for given station
 *
 * @param station station which window should be opened
 */
void ShowStationViewWindow(StationID station)
{
	AllocateWindowDescFront<StationViewWindow>(&_station_view_desc, station);
}

/** Struct containing TileIndex and StationID */
struct TileAndStation {
	TileIndex tile;    ///< TileIndex
	StationID station; ///< StationID
};

static SmallVector<TileAndStation, 8> _deleted_stations_nearby;
static SmallVector<StationID, 8> _stations_nearby_list;

/**
 * Add station on this tile to _stations_nearby_list if it's fully within the
 * station spread.
 * @param tile Tile just being checked
 * @param user_data Pointer to TileArea context
 * @tparam T the type of station to look for
 */
template <class T>
static bool AddNearbyStation(TileIndex tile, void *user_data)
{
	TileArea *ctx = (TileArea *)user_data;

	/* First check if there were deleted stations here */
	for (uint i = 0; i < _deleted_stations_nearby.Length(); i++) {
		TileAndStation *ts = _deleted_stations_nearby.Get(i);
		if (ts->tile == tile) {
			*_stations_nearby_list.Append() = _deleted_stations_nearby[i].station;
			_deleted_stations_nearby.Erase(ts);
			i--;
		}
	}

	/* Check if own station and if we stay within station spread */
	if (!IsTileType(tile, MP_STATION)) return false;

	StationID sid = GetStationIndex(tile);

	/* This station is (likely) a waypoint */
	if (!T::IsValidID(sid)) return false;

	T *st = T::Get(sid);
	if (st->owner != _local_company || _stations_nearby_list.Contains(sid)) return false;

	if (st->rect.BeforeAddRect(ctx->tile, ctx->w, ctx->h, StationRect::ADD_TEST)) {
		*_stations_nearby_list.Append() = sid;
	}

	return false; // We want to include *all* nearby stations
}

/**
 * Circulate around the to-be-built station to find stations we could join.
 * Make sure that only stations are returned where joining wouldn't exceed
 * station spread and are our own station.
 * @param ta Base tile area of the to-be-built station
 * @param distant_join Search for adjacent stations (false) or stations fully
 *                     within station spread
 * @tparam T the type of station to look for
 **/
template <class T>
static const T *FindStationsNearby(TileArea ta, bool distant_join)
{
	TileArea ctx = ta;

	_stations_nearby_list.Clear();
	_deleted_stations_nearby.Clear();

	/* Check the inside, to return, if we sit on another station */
	TILE_LOOP(t, ta.w, ta.h, ta.tile) {
		if (t < MapSize() && IsTileType(t, MP_STATION) && T::IsValidID(GetStationIndex(t))) return T::GetByTile(t);
	}

	/* Look for deleted stations */
	const BaseStation *st;
	FOR_ALL_BASE_STATIONS(st) {
		if (T::IsExpected(st) && !st->IsInUse() && st->owner == _local_company) {
			/* Include only within station spread (yes, it is strictly less than) */
			if (max(DistanceMax(ta.tile, st->xy), DistanceMax(TILE_ADDXY(ta.tile, ta.w - 1, ta.h - 1), st->xy)) < _settings_game.station.station_spread) {
				TileAndStation *ts = _deleted_stations_nearby.Append();
				ts->tile = st->xy;
				ts->station = st->index;

				/* Add the station when it's within where we're going to build */
				if (IsInsideBS(TileX(st->xy), TileX(ctx.tile), ctx.w) &&
						IsInsideBS(TileY(st->xy), TileY(ctx.tile), ctx.h)) {
					AddNearbyStation<T>(st->xy, &ctx);
				}
			}
		}
	}

	/* Only search tiles where we have a chance to stay within the station spread.
	 * The complete check needs to be done in the callback as we don't know the
	 * extent of the found station, yet. */
	if (distant_join && min(ta.w, ta.h) >= _settings_game.station.station_spread) return NULL;
	uint max_dist = distant_join ? _settings_game.station.station_spread - min(ta.w, ta.h) : 1;

	TileIndex tile = TILE_ADD(ctx.tile, TileOffsByDir(DIR_N));
	CircularTileSearch(&tile, max_dist, ta.w, ta.h, AddNearbyStation<T>, &ctx);

	return NULL;
}

enum JoinStationWidgets {
	JSW_WIDGET_CLOSEBOX = 0,
	JSW_WIDGET_CAPTION,
	JSW_PANEL,
	JSW_SCROLLBAR,
	JSW_RESIZEBOX,
};

static const NWidgetPart _nested_select_station_widgets[] = {
	NWidget(NWID_HORIZONTAL),
		NWidget(WWT_CLOSEBOX, COLOUR_DARK_GREEN, JSW_WIDGET_CLOSEBOX),
		NWidget(WWT_CAPTION, COLOUR_DARK_GREEN, JSW_WIDGET_CAPTION), SetDataTip(STR_JOIN_STATION_CAPTION, STR_TOOLTIP_WINDOW_TITLE_DRAG_THIS),
	EndContainer(),
	NWidget(NWID_HORIZONTAL),
		NWidget(WWT_PANEL, COLOUR_DARK_GREEN, JSW_PANEL), SetMinimalSize(188, 66), SetResize(1, 10), EndContainer(),
		NWidget(NWID_VERTICAL),
			NWidget(WWT_SCROLLBAR, COLOUR_DARK_GREEN, JSW_SCROLLBAR),
			NWidget(WWT_RESIZEBOX, COLOUR_DARK_GREEN, JSW_RESIZEBOX),
		EndContainer(),
	EndContainer(),
};

/**
 * Window for selecting stations/waypoints to (distant) join to.
 * @tparam T The type of station to join with
 */
template <class T>
struct SelectStationWindow : Window {
	CommandContainer select_station_cmd; ///< Command to build new station
	TileArea area; ///< Location of new station

	SelectStationWindow(const WindowDesc *desc, CommandContainer cmd, TileArea ta) :
		Window(),
		select_station_cmd(cmd),
		area(ta)
	{
		this->CreateNestedTree(desc);
		this->GetWidget<NWidgetCore>(JSW_WIDGET_CAPTION)->widget_data = T::EXPECTED_FACIL == FACIL_WAYPOINT ? STR_JOIN_WAYPOINT_CAPTION : STR_JOIN_STATION_CAPTION;
		this->FinishInitNested(desc, 0);
		this->OnInvalidateData(0);
	}

	virtual void UpdateWidgetSize(int widget, Dimension *size, const Dimension &padding, Dimension *resize)
	{
		if (widget != JSW_PANEL) return;

		/* Determine the widest string */
		Dimension d = GetStringBoundingBox(T::EXPECTED_FACIL == FACIL_WAYPOINT ? STR_JOIN_WAYPOINT_CREATE_SPLITTED_WAYPOINT : STR_JOIN_STATION_CREATE_SPLITTED_STATION);
		for (uint i = 0; i < _stations_nearby_list.Length(); i++) {
			const T *st = T::Get(_stations_nearby_list[i]);
			SetDParam(0, st->index);
			SetDParam(1, st->facilities);
			d = maxdim(d, GetStringBoundingBox(T::EXPECTED_FACIL == FACIL_WAYPOINT ? STR_STATION_LIST_WAYPOINT : STR_STATION_LIST_STATION));
		}

		resize->height = d.height;
		d.width += WD_FRAMERECT_RIGHT + WD_FRAMERECT_LEFT;
		d.height += WD_FRAMERECT_TOP + WD_FRAMERECT_BOTTOM;
		*size = maxdim(*size, d);
	}

	virtual void OnPaint()
	{
		this->DrawWidgets();
	}

	virtual void DrawWidget(const Rect &r, int widget) const
	{
		if (widget != JSW_PANEL) return;

		uint y = r.top + WD_FRAMERECT_TOP;
		if (this->vscroll.GetPosition() == 0) {
			DrawString(r.left + WD_FRAMERECT_LEFT, r.right - WD_FRAMERECT_RIGHT, y, T::EXPECTED_FACIL == FACIL_WAYPOINT ? STR_JOIN_WAYPOINT_CREATE_SPLITTED_WAYPOINT : STR_JOIN_STATION_CREATE_SPLITTED_STATION);
			y += this->resize.step_height;
		}

		for (uint i = max<uint>(1, this->vscroll.GetPosition()); i <= _stations_nearby_list.Length(); ++i, y += this->resize.step_height) {
			/* Don't draw anything if it extends past the end of the window. */
			if (i - this->vscroll.GetPosition() >= this->vscroll.GetCapacity()) break;

			const T *st = T::Get(_stations_nearby_list[i - 1]);
			SetDParam(0, st->index);
			SetDParam(1, st->facilities);
			DrawString(r.left + WD_FRAMERECT_LEFT, r.right - WD_FRAMERECT_RIGHT, y, T::EXPECTED_FACIL == FACIL_WAYPOINT ? STR_STATION_LIST_WAYPOINT : STR_STATION_LIST_STATION);
		}
	}

	virtual void OnClick(Point pt, int widget)
	{
		if (widget != JSW_PANEL) return;

		uint32 st_index = (pt.y - this->GetWidget<NWidgetBase>(JSW_PANEL)->pos_y - WD_FRAMERECT_TOP) / this->resize.step_height;
		bool distant_join = (st_index > 0);
		if (distant_join) st_index--;

		if (distant_join && st_index >= _stations_nearby_list.Length()) return;

		/* Insert station to be joined into stored command */
		SB(this->select_station_cmd.p2, 16, 16,
		   (distant_join ? _stations_nearby_list[st_index] : NEW_STATION));

		/* Execute stored Command */
		DoCommandP(&this->select_station_cmd);

		/* Close Window; this might cause double frees! */
		DeleteWindowById(WC_SELECT_STATION, 0);
	}

	virtual void OnTick()
	{
		if (_thd.dirty & 2) {
			_thd.dirty &= ~2;
			this->SetDirty();
		}
	}

	virtual void OnResize()
	{
		this->vscroll.SetCapacity((this->GetWidget<NWidgetBase>(JSW_PANEL)->current_y - WD_FRAMERECT_TOP - WD_FRAMERECT_BOTTOM) / this->resize.step_height);
	}

	virtual void OnInvalidateData(int data)
	{
		FindStationsNearby<T>(this->area, true);
		this->vscroll.SetCount(_stations_nearby_list.Length() + 1);
		this->SetDirty();
	}
};

static const WindowDesc _select_station_desc(
	WDP_AUTO, WDP_AUTO, 200, 180,
	WC_SELECT_STATION, WC_NONE,
	WDF_STD_TOOLTIPS | WDF_STD_BTN | WDF_DEF_WIDGET | WDF_RESIZABLE | WDF_CONSTRUCTION,
	_nested_select_station_widgets, lengthof(_nested_select_station_widgets)
);


/**
 * Check whether we need to show the station selection window.
 * @param cmd Command to build the station.
 * @param ta Tile area of the to-be-built station
 * @tparam T the type of station
 * @return whether we need to show the station selection window.
 */
template <class T>
static bool StationJoinerNeeded(CommandContainer cmd, TileArea ta)
{
	/* Only show selection if distant join is enabled in the settings */
	if (!_settings_game.station.distant_join_stations) return false;

	/* If a window is already opened and we didn't ctrl-click,
	 * return true (i.e. just flash the old window) */
	Window *selection_window = FindWindowById(WC_SELECT_STATION, 0);
	if (selection_window != NULL) {
		if (!_ctrl_pressed) return true;

		/* Abort current distant-join and start new one */
		delete selection_window;
		UpdateTileSelection();
	}

	/* only show the popup, if we press ctrl */
	if (!_ctrl_pressed) return false;

	/* Now check if we could build there */
	if (CmdFailed(DoCommand(&cmd, CommandFlagsToDCFlags(GetCommandFlags(cmd.cmd))))) return false;

	/* Test for adjacent station or station below selection.
	 * If adjacent-stations is disabled and we are building next to a station, do not show the selection window.
	 * but join the other station immediatelly. */
	const T *st = FindStationsNearby<T>(ta, false);
	return st == NULL && (_settings_game.station.adjacent_stations || _stations_nearby_list.Length() == 0);
}

/**
 * Show the station selection window when needed. If not, build the station.
 * @param cmd Command to build the station.
 * @param ta Area to build the station in
 * @tparam the class to find stations for
 */
template <class T>
void ShowSelectBaseStationIfNeeded(CommandContainer cmd, TileArea ta)
{
	if (StationJoinerNeeded<T>(cmd, ta)) {
		if (!_settings_client.gui.persistent_buildingtools) ResetObjectToPlace();
		if (BringWindowToFrontById(WC_SELECT_STATION, 0)) return;
		new SelectStationWindow<T>(&_select_station_desc, cmd, ta);
	} else {
		DoCommandP(&cmd);
	}
}

/**
 * Show the station selection window when needed. If not, build the station.
 * @param cmd Command to build the station.
 * @param ta Area to build the station in
 */
void ShowSelectStationIfNeeded(CommandContainer cmd, TileArea ta)
{
	ShowSelectBaseStationIfNeeded<Station>(cmd, ta);
}

/**
 * Show the waypoint selection window when needed. If not, build the waypoint.
 * @param cmd Command to build the waypoint.
 * @param ta Area to build the waypoint in
 */
void ShowSelectWaypointIfNeeded(CommandContainer cmd, TileArea ta)
{
	ShowSelectBaseStationIfNeeded<Waypoint>(cmd, ta);
}<|MERGE_RESOLUTION|>--- conflicted
+++ resolved
@@ -953,7 +953,6 @@
  * The StationView window
  */
 struct StationViewWindow : public Window {
-<<<<<<< HEAD
 	struct RowDisplay {
 		RowDisplay(CargoDataEntry * f, StationID n) : filter(f), next_station(n) {}
 		RowDisplay(CargoDataEntry * f, CargoID n) : filter(f), next_cargo(n) {}
@@ -966,8 +965,6 @@
 
 	typedef std::vector<RowDisplay> CargoDataVector;
 
-	static const int _spacing_symbol = 10;
-	static const int _spacing_column = 10;
 	static const int _num_columns = 4;
 
 	enum Invalidation {
@@ -987,11 +984,8 @@
 		PLANNED,
 		SENT
 	};
-=======
-	uint32 cargo;                 ///< Bitmask of cargo types to expand
-	uint16 cargo_rows[NUM_CARGO]; ///< Header row for each cargo type
+	
 	uint expand_shrink_width;     ///< The width allocated to the expand/shrink 'button'
->>>>>>> 6bbfa714
 
 	/** Height of the #SVW_ACCEPTLIST widget for different views. */
 	enum AcceptListHeight {
@@ -1075,12 +1069,8 @@
 		switch (widget) {
 			case SVW_WAITING:
 				resize->height = FONT_HEIGHT_NORMAL;
-<<<<<<< HEAD
 				size->height = WD_FRAMERECT_TOP + 4 * resize->height + WD_FRAMERECT_BOTTOM;
-=======
-				size->height = WD_FRAMERECT_TOP + 5 * resize->height + WD_FRAMERECT_BOTTOM;
 				this->expand_shrink_width = max(GetStringBoundingBox("-").width, GetStringBoundingBox("+").width) + WD_FRAMERECT_LEFT + WD_FRAMERECT_RIGHT;
->>>>>>> 6bbfa714
 				break;
 
 			case SVW_ACCEPTLIST:
@@ -1259,7 +1249,6 @@
 		}
 	}
 
-<<<<<<< HEAD
 	void BuildCargoList(CargoDataEntry * cargo, const Station * st) {
 		for (CargoID i = 0; i < NUM_CARGO; i++) {
 
@@ -1316,32 +1305,6 @@
 			if (groupings[i] == GR_DESTINATION) {
 				if (parent->GetStation() == station) {
 					return STR_STATION_VIEW_NONSTOP;
-=======
-		bool rtl = _dynlang.text_dir == TD_RTL;
-		int text_left    = rtl ? r.left + this->expand_shrink_width : r.left + WD_FRAMERECT_LEFT;
-		int text_right   = rtl ? r.right - WD_FRAMERECT_LEFT : r.right - this->expand_shrink_width;
-		int shrink_left  = rtl ? r.left + WD_FRAMERECT_LEFT : r.right - this->expand_shrink_width + WD_FRAMERECT_LEFT;
-		int shrink_right = rtl ? r.left + this->expand_shrink_width - WD_FRAMERECT_RIGHT : r.right - WD_FRAMERECT_RIGHT;
-
-
-		int maxrows = this->vscroll.GetCapacity();
-		for (CargoDataList::const_iterator it = cargolist.begin(); it != cargolist.end() && pos > -maxrows; ++it) {
-			if (--pos < 0) {
-				const CargoData *cd = &(*it);
-				if (cd->source == INVALID_STATION) {
-					/* Heading */
-					DrawCargoIcons(cd->cargo, cd->count, r.left + WD_FRAMERECT_LEFT, r.right - WD_FRAMERECT_RIGHT, y);
-					SetDParam(0, cd->cargo);
-					SetDParam(1, cd->count);
-					if (HasBit(transfers, cd->cargo)) {
-						/* This cargo has transfers waiting so show the expand or shrink 'button' */
-						const char *sym = HasBit(this->cargo, cd->cargo) ? "-" : "+";
-						DrawString(text_left, text_right, y, STR_STATION_VIEW_WAITING_CARGO, TC_FROMSTRING, SA_RIGHT);
-						DrawString(shrink_left, shrink_right, y, sym, TC_YELLOW, SA_RIGHT);
-					} else {
-						DrawString(r.left + WD_FRAMERECT_LEFT, r.right - WD_FRAMERECT_RIGHT, y, STR_STATION_VIEW_WAITING_CARGO, TC_FROMSTRING, SA_RIGHT);
-					}
->>>>>>> 6bbfa714
 				} else {
 					return STR_STATION_VIEW_VIA;
 				}
@@ -1385,13 +1348,7 @@
 
 				if (groupings[column] == GR_CARGO) {
 					str = STR_STATION_VIEW_WAITING_CARGO;
-					DrawCargoIcons(
-							cd->GetCargo(),
-							cd->GetCount(),
-							r.left + WD_FRAMERECT_LEFT + column * _spacing_column,
-							y,
-							r.right - r.left - WD_FRAMERECT_LEFT - WD_FRAMERECT_RIGHT
-					);
+					DrawCargoIcons(cd->GetCargo(), cd->GetCount(), r.left + WD_FRAMERECT_LEFT, r.right - WD_FRAMERECT_RIGHT, y);
 				} else {
 					StationID station = cd->GetStation();
 
@@ -1415,23 +1372,18 @@
 						ScrollMainWindowToTile(Station::Get(station)->xy);
 					}
 				}
-				DrawString(
-						r.left + WD_FRAMERECT_LEFT + column * _spacing_column,
-						r.right - WD_FRAMERECT_RIGHT - _spacing_symbol,
-						y,
-						str,
-						TC_FROMSTRING
-				);
+				
+				bool rtl = _dynlang.text_dir == TD_RTL;
+				int text_left    = rtl ? r.left + this->expand_shrink_width : r.left + WD_FRAMERECT_LEFT;
+				int text_right   = rtl ? r.right - WD_FRAMERECT_LEFT : r.right - this->expand_shrink_width;
+				int shrink_left  = rtl ? r.left + WD_FRAMERECT_LEFT : r.right - this->expand_shrink_width + WD_FRAMERECT_LEFT;
+				int shrink_right = rtl ? r.left + this->expand_shrink_width - WD_FRAMERECT_RIGHT : r.right - WD_FRAMERECT_RIGHT;
+
+				DrawString(text_left + column * this->expand_shrink_width, text_right, y, str, TC_FROMSTRING);
 
 				if (column < _num_columns - 1) {
 					const char *sym = cd->Size() > 0 ? "-" : "+";
-					DrawString(
-							r.right - _spacing_symbol,
-							r.right,
-							y,
-							sym,
-							TC_YELLOW
-					);
+					DrawString(shrink_left, shrink_right, y, sym, TC_YELLOW);
 				}
 				SetDisplayedRow(cd);
 			}
@@ -1501,16 +1453,10 @@
 			if (!HasBit(ge->acceptance_pickup, GoodsEntry::PICKUP)) continue;
 
 			SetDParam(0, cs->name);
-<<<<<<< HEAD
 			SetDParam(1, DivideApprox(ge->supply * 30, scale));
 			SetDParam(3, ToPercent8(ge->rating));
 			SetDParam(2, STR_CARGO_RATING_APPALLING + (ge->rating >> 5));
-			DrawString(r.left + WD_FRAMERECT_LEFT + 6, r.right - WD_FRAMERECT_RIGHT, y, STR_STATION_VIEW_CARGO_SUPPLY_RATING);
-=======
-			SetDParam(2, ToPercent8(ge->rating));
-			SetDParam(1, STR_CARGO_RATING_APPALLING + (ge->rating >> 5));
-			DrawString(r.left + WD_FRAMERECT_LEFT + 6, r.right - WD_FRAMERECT_RIGHT - 6, y, STR_STATION_VIEW_CARGO_RATING);
->>>>>>> 6bbfa714
+			DrawString(r.left + WD_FRAMERECT_LEFT + 6, r.right - WD_FRAMERECT_RIGHT - 6, y, STR_STATION_VIEW_CARGO_SUPPLY_RATING);
 			y += FONT_HEIGHT_NORMAL;
 		}
 	}
