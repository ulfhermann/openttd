/* $Id$ */

/*
 * This file is part of OpenTTD.
 * OpenTTD is free software; you can redistribute it and/or modify it under the terms of the GNU General Public License as published by the Free Software Foundation, version 2.
 * OpenTTD is distributed in the hope that it will be useful, but WITHOUT ANY WARRANTY; without even the implied warranty of MERCHANTABILITY or FITNESS FOR A PARTICULAR PURPOSE.
 * See the GNU General Public License for more details. You should have received a copy of the GNU General Public License along with OpenTTD. If not, see <http://www.gnu.org/licenses/>.
 */

/** @file station_gui.cpp The GUI for stations. */

#include "stdafx.h"
#include "openttd.h"
#include "debug.h"
#include "gui.h"
#include "window_gui.h"
#include "textbuf_gui.h"
#include "company_func.h"
#include "command_func.h"
#include "vehicle_gui.h"
#include "cargotype.h"
#include "station_gui.h"
#include "strings_func.h"
#include "window_func.h"
#include "viewport_func.h"
#include "gfx_func.h"
#include "widgets/dropdown_func.h"
#include "newgrf_cargo.h"
#include "station_base.h"
#include "waypoint_base.h"
#include "tilehighlight_func.h"
#include "company_base.h"
#include "sortlist_type.h"

#include "table/strings.h"
#include "table/sprites.h"

#include <vector>

/**
 * Draw small boxes of cargo amount and ratings data at the given
 * coordinates. If amount exceeds 576 units, it is shown 'full', same
 * goes for the rating: at above 90% orso (224) it is also 'full'
 *
 * @param left   left most coordinate to draw the box at
 * @param right  right most coordinate to draw the box at
 * @param y      coordinate to draw the box at
 * @param type   Cargo type
 * @param amount Cargo amount
 * @param rating ratings data for that particular cargo
 *
 * @note Each cargo-bar is 16 pixels wide and 6 pixels high
 * @note Each rating 14 pixels wide and 1 pixel high and is 1 pixel below the cargo-bar
 */
static void StationsWndShowStationRating(int left, int right, int y, CargoID type, uint amount, byte rating)
{
	static const uint units_full  = 576; ///< number of units to show station as 'full'
	static const uint rating_full = 224; ///< rating needed so it is shown as 'full'

	const CargoSpec *cs = CargoSpec::Get(type);
	if (!cs->IsValid()) return;

	int colour = cs->rating_colour;
	uint w = (minu(amount, units_full) + 5) / 36;

	/* Draw total cargo (limited) on station (fits into 16 pixels) */
	if (w != 0) GfxFillRect(left, y, left + w - 1, y + 6, colour);

	/* Draw a one pixel-wide bar of additional cargo meter, useful
	 * for stations with only a small amount (<=30) */
	if (w == 0) {
		uint rest = amount / 5;
		if (rest != 0) {
			w += left;
			GfxFillRect(w, y + 6 - rest, w, y + 6, colour);
		}
	}

	DrawString(left + 1, right, y, cs->abbrev, TC_BLACK);

	/* Draw green/red ratings bar (fits into 14 pixels) */
	y += 8;
	GfxFillRect(left + 1, y, left + 14, y, 0xB8);
	rating = minu(rating, rating_full) / 16;
	if (rating != 0) GfxFillRect(left + 1, y, left + rating, y, 0xD0);
}

typedef GUIList<const Station*> GUIStationList;

/** Enum for CompanyStations, referring to _company_stations_widgets */
enum StationListWidgets {
	SLW_CLOSEBOX =  0,  ///< Close window button
	SLW_CAPTION,        ///< Window caption
	SLW_STICKY,         ///< Sticky button
	SLW_LIST,           ///< The main panel, list of stations
	SLW_SCROLLBAR,      ///< Scrollbar next to the main panel
	SLW_RESIZE,         ///< Resize button

	SLW_TRAIN,          ///< 'TRAIN' button - list only facilities where is a railroad station
	SLW_TRUCK,          ///< 'TRUCK' button - list only facilities where is a truck stop
	SLW_BUS,            ///< 'BUS' button - list only facilities where is a bus stop
	SLW_AIRPLANE,       ///< 'AIRPLANE' button - list only facilities where is an airport
	SLW_SHIP,           ///< 'SHIP' button - list only facilities where is a dock
	SLW_FACILALL,       ///< 'ALL' button - list all facilities

	SLW_PAN_BETWEEN,    ///< Small panel between list of types of ficilities and list of cargo types
	SLW_NOCARGOWAITING, ///< 'NO' button - list stations where no cargo is waiting
	SLW_CARGOALL,       ///< 'ALL' button - list all stations
	SLW_PAN_RIGHT,      ///< Panel right of list of cargo types

	SLW_SORTBY,         ///< 'Sort by' button - reverse sort direction
	SLW_SORTDROPBTN,    ///< Dropdown button
	SLW_PAN_SORT_RIGHT, ///< Panel right of sorting options

	SLW_CARGOSTART,     ///< Widget numbers used for list of cargo types (not present in _company_stations_widgets)
};

/**
 * The list of stations per company.
 */
class CompanyStationsWindow : public Window
{
protected:
	/* Runtime saved values */
	static Listing last_sorting;
	static byte facilities;               // types of stations of interest
	static bool include_empty;            // whether we should include stations without waiting cargo
	static const uint32 cargo_filter_max;
	static uint32 cargo_filter;           // bitmap of cargo types to include
	static const Station *last_station;

	/* Constants for sorting stations */
	static const StringID sorter_names[];
	static GUIStationList::SortFunction * const sorter_funcs[];

	GUIStationList stations;


	/**
	 * (Re)Build station list
	 *
	 * @param owner company whose stations are to be in list
	 */
	void BuildStationsList(const Owner owner)
	{
		if (!this->stations.NeedRebuild()) return;

		DEBUG(misc, 3, "Building station list for company %d", owner);

		this->stations.Clear();

		const Station *st;
		FOR_ALL_STATIONS(st) {
			if (st->owner == owner || (st->owner == OWNER_NONE && HasStationInUse(st->index, owner))) {
				if (this->facilities & st->facilities) { // only stations with selected facilities
					int num_waiting_cargo = 0;
					for (CargoID j = 0; j < NUM_CARGO; j++) {
						if (!st->goods[j].cargo.Empty()) {
							num_waiting_cargo++; // count number of waiting cargo
							if (HasBit(this->cargo_filter, j)) {
								*this->stations.Append() = st;
								break;
							}
						}
					}
					/* stations without waiting cargo */
					if (num_waiting_cargo == 0 && this->include_empty) {
						*this->stations.Append() = st;
					}
				}
			}
		}

		this->stations.Compact();
		this->stations.RebuildDone();

		this->vscroll.SetCount(this->stations.Length()); // Update the scrollbar
	}

	/** Sort stations by their name */
	static int CDECL StationNameSorter(const Station * const *a, const Station * const *b)
	{
		static char buf_cache[64];
		char buf[64];

		SetDParam(0, (*a)->index);
		GetString(buf, STR_STATION_NAME, lastof(buf));

		if (*b != last_station) {
			last_station = *b;
			SetDParam(0, (*b)->index);
			GetString(buf_cache, STR_STATION_NAME, lastof(buf_cache));
		}

		return strcmp(buf, buf_cache);
	}

	/** Sort stations by their type */
	static int CDECL StationTypeSorter(const Station * const *a, const Station * const *b)
	{
		return (*a)->facilities - (*b)->facilities;
	}

	/** Sort stations by their waiting cargo */
	static int CDECL StationWaitingSorter(const Station * const *a, const Station * const *b)
	{
		Money diff = 0;

		for (CargoID j = 0; j < NUM_CARGO; j++) {
			if (!HasBit(cargo_filter, j)) continue;
			if (!(*a)->goods[j].cargo.Empty()) diff += GetTransportedGoodsIncome((*a)->goods[j].cargo.Count(), 20, 50, j);
			if (!(*b)->goods[j].cargo.Empty()) diff -= GetTransportedGoodsIncome((*b)->goods[j].cargo.Count(), 20, 50, j);
		}

		return ClampToI32(diff);
	}

	/** Sort stations by their rating */
	static int CDECL StationRatingMaxSorter(const Station * const *a, const Station * const *b)
	{
		byte maxr1 = 0;
		byte maxr2 = 0;

		for (CargoID j = 0; j < NUM_CARGO; j++) {
			if (!HasBit(cargo_filter, j)) continue;
			if (HasBit((*a)->goods[j].acceptance_pickup, GoodsEntry::PICKUP)) maxr1 = max(maxr1, (*a)->goods[j].rating);
			if (HasBit((*b)->goods[j].acceptance_pickup, GoodsEntry::PICKUP)) maxr2 = max(maxr2, (*b)->goods[j].rating);
		}

		return maxr1 - maxr2;
	}

	/** Sort stations by their rating */
	static int CDECL StationRatingMinSorter(const Station * const *a, const Station * const *b)
	{
		byte minr1 = 255;
		byte minr2 = 255;

		for (CargoID j = 0; j < NUM_CARGO; j++) {
			if (!HasBit(cargo_filter, j)) continue;
			if (HasBit((*a)->goods[j].acceptance_pickup, GoodsEntry::PICKUP)) minr1 = min(minr1, (*a)->goods[j].rating);
			if (HasBit((*b)->goods[j].acceptance_pickup, GoodsEntry::PICKUP)) minr2 = min(minr2, (*b)->goods[j].rating);
		}

		return -(minr1 - minr2);
	}

	/** Sort the stations list */
	void SortStationsList()
	{
		if (!this->stations.Sort()) return;

		/* Reset name sorter sort cache */
		this->last_station = NULL;

		/* Set the modified widget dirty */
		this->SetWidgetDirty(SLW_LIST);
	}

public:
	CompanyStationsWindow(const WindowDesc *desc, WindowNumber window_number) : Window()
	{
		this->stations.SetListing(this->last_sorting);
		this->stations.SetSortFuncs(this->sorter_funcs);
		this->stations.ForceRebuild();
		this->stations.NeedResort();
		this->SortStationsList();

		this->InitNested(desc, window_number);
		this->owner = (Owner)this->window_number;
		this->vscroll.SetCapacity((this->GetWidget<NWidgetBase>(SLW_LIST)->current_y - WD_FRAMERECT_TOP - WD_FRAMERECT_BOTTOM) / FONT_HEIGHT_NORMAL);

		for (uint i = 0; i < NUM_CARGO; i++) {
			const CargoSpec *cs = CargoSpec::Get(i);
			if (cs->IsValid() && HasBit(this->cargo_filter, i)) this->LowerWidget(SLW_CARGOSTART + i);
		}

		if (this->cargo_filter == this->cargo_filter_max) this->cargo_filter = _cargo_mask;

		for (uint i = 0; i < 5; i++) {
			if (HasBit(this->facilities, i)) this->LowerWidget(i + SLW_TRAIN);
		}
		this->SetWidgetLoweredState(SLW_FACILALL, this->facilities == (FACIL_TRAIN | FACIL_TRUCK_STOP | FACIL_BUS_STOP | FACIL_AIRPORT | FACIL_DOCK));
		this->SetWidgetLoweredState(SLW_CARGOALL, this->cargo_filter == _cargo_mask && this->include_empty);
		this->SetWidgetLoweredState(SLW_NOCARGOWAITING, this->include_empty);

		this->GetWidget<NWidgetCore>(SLW_SORTDROPBTN)->widget_data = this->sorter_names[this->stations.SortType()];
	}

	~CompanyStationsWindow()
	{
		this->last_sorting = this->stations.GetListing();
	}

	virtual void UpdateWidgetSize(int widget, Dimension *size, const Dimension &padding, Dimension *resize)
	{
		switch (widget) {
			case SLW_SORTDROPBTN: {
				Dimension d = {0, 0};
				for (int i = 0; this->sorter_names[i] != INVALID_STRING_ID; i++) {
					d = maxdim(d, GetStringBoundingBox(this->sorter_names[i]));
				}
				d.width += padding.width;
				d.height += padding.height;
				*size = maxdim(*size, d);
				break;
			}

			case SLW_LIST:
				resize->height = FONT_HEIGHT_NORMAL;
				size->height = WD_FRAMERECT_TOP + 5 * resize->height + WD_FRAMERECT_BOTTOM;
				break;
		}
	}

	virtual void OnPaint()
	{
		this->BuildStationsList((Owner)this->window_number);
		this->SortStationsList();

		this->DrawWidgets();
	}

	virtual void DrawWidget(const Rect &r, int widget) const
	{
		switch (widget) {
			case SLW_SORTBY:
				/* draw arrow pointing up/down for ascending/descending sorting */
				this->DrawSortButtonState(SLW_SORTBY, this->stations.IsDescSortOrder() ? SBS_DOWN : SBS_UP);
				break;

			case SLW_LIST: {
				int max = min(this->vscroll.GetPosition() + this->vscroll.GetCapacity(), this->stations.Length());
				int y = r.top + WD_FRAMERECT_TOP;
				for (int i = this->vscroll.GetPosition(); i < max; ++i) { // do until max number of stations of owner
					const Station *st = this->stations[i];
					assert(st->xy != INVALID_TILE);

					/* Do not do the complex check HasStationInUse here, it may be even false
					 * when the order had been removed and the station list hasn't been removed yet */
					assert(st->owner == owner || st->owner == OWNER_NONE);

					SetDParam(0, st->index);
					SetDParam(1, st->facilities);
					int x = DrawString(r.left + WD_FRAMERECT_LEFT, r.right - WD_FRAMERECT_RIGHT, y, STR_STATION_LIST_STATION) + 5;

					/* show cargo waiting and station ratings */
					for (CargoID j = 0; j < NUM_CARGO; j++) {
						if (!st->goods[j].cargo.Empty()) {
							StationsWndShowStationRating(x, r.right - WD_FRAMERECT_RIGHT, y, j, st->goods[j].cargo.Count(), st->goods[j].rating);
							x += 20;
						}
					}
					y += FONT_HEIGHT_NORMAL;
				}

				if (this->vscroll.GetCount() == 0) { // company has no stations
					DrawString(r.left + WD_FRAMERECT_LEFT, r.right - WD_FRAMERECT_RIGHT, y, STR_STATION_LIST_NONE);
					return;
				}
				break;
			}

			case SLW_NOCARGOWAITING: {
				int cg_ofst = this->IsWidgetLowered(widget) ? 2 : 1;
				DrawString(r.left + cg_ofst, r.right + cg_ofst, r.top + cg_ofst, STR_ABBREV_NONE, TC_BLACK, SA_CENTER);
				break;
			}

			case SLW_CARGOALL: {
				int cg_ofst = this->IsWidgetLowered(widget) ? 2 : 1;
				DrawString(r.left + cg_ofst, r.right + cg_ofst, r.top + cg_ofst, STR_ABBREV_ALL, TC_BLACK, SA_CENTER);
				break;
			}

			case SLW_FACILALL: {
				int cg_ofst = this->IsWidgetLowered(widget) ? 2 : 1;
				DrawString(r.left + cg_ofst, r.right + cg_ofst, r.top + cg_ofst, STR_ABBREV_ALL, TC_BLACK);
				break;
			}

			default:
				if (widget >= SLW_CARGOSTART) {
					const CargoSpec *cs = CargoSpec::Get(widget - SLW_CARGOSTART);
					if (cs->IsValid()) {
						int cg_ofst = HasBit(this->cargo_filter, cs->Index()) ? 2 : 1;
						GfxFillRect(r.left + cg_ofst, r.top + cg_ofst, r.left + cg_ofst + 10, r.top + cg_ofst + 7, cs->rating_colour);
						DrawString(r.left + cg_ofst, r.left + 12 + cg_ofst, r.top + cg_ofst, cs->abbrev, TC_BLACK, SA_CENTER);
					}
				}
				break;
		}
	}

	virtual void SetStringParameters(int widget) const
	{
		if (widget == SLW_CAPTION) {
			SetDParam(0, this->window_number);
			SetDParam(1, this->vscroll.GetCount());
		}
	}

	virtual void OnClick(Point pt, int widget)
	{
		switch (widget) {
			case SLW_LIST: {
				uint32 id_v = (pt.y - this->GetWidget<NWidgetBase>(SLW_LIST)->pos_y - WD_FRAMERECT_TOP) / FONT_HEIGHT_NORMAL;

				if (id_v >= this->vscroll.GetCapacity()) return; // click out of bounds

				id_v += this->vscroll.GetPosition();

				if (id_v >= this->stations.Length()) return; // click out of list bound

				const Station *st = this->stations[id_v];
				/* do not check HasStationInUse - it is slow and may be invalid */
				assert(st->owner == (Owner)this->window_number || st->owner == OWNER_NONE);

				if (_ctrl_pressed) {
					ShowExtraViewPortWindow(st->xy);
				} else {
					ScrollMainWindowToTile(st->xy);
				}
				break;
			}

			case SLW_TRAIN:
			case SLW_TRUCK:
			case SLW_BUS:
			case SLW_AIRPLANE:
			case SLW_SHIP:
				if (_ctrl_pressed) {
					ToggleBit(this->facilities, widget - SLW_TRAIN);
					this->ToggleWidgetLoweredState(widget);
				} else {
					uint i;
					FOR_EACH_SET_BIT(i, this->facilities) {
						this->RaiseWidget(i + SLW_TRAIN);
					}
					SetBit(this->facilities, widget - SLW_TRAIN);
					this->LowerWidget(widget);
				}
				this->SetWidgetLoweredState(SLW_FACILALL, this->facilities == (FACIL_TRAIN | FACIL_TRUCK_STOP | FACIL_BUS_STOP | FACIL_AIRPORT | FACIL_DOCK));
				this->stations.ForceRebuild();
				this->SetDirty();
				break;

			case SLW_FACILALL:
				for (uint i = 0; i < 5; i++) {
					this->LowerWidget(i + SLW_TRAIN);
				}
				this->LowerWidget(SLW_FACILALL);

				this->facilities = FACIL_TRAIN | FACIL_TRUCK_STOP | FACIL_BUS_STOP | FACIL_AIRPORT | FACIL_DOCK;
				this->stations.ForceRebuild();
				this->SetDirty();
				break;

			case SLW_CARGOALL: {
				for (uint i = 0; i < NUM_CARGO; i++) {
					const CargoSpec *cs = CargoSpec::Get(i);
					if (cs->IsValid()) this->LowerWidget(SLW_CARGOSTART + i);
				}
				this->LowerWidget(SLW_NOCARGOWAITING);
				this->LowerWidget(SLW_CARGOALL);

				this->cargo_filter = _cargo_mask;
				this->include_empty = true;
				this->stations.ForceRebuild();
				this->SetDirty();
				break;
			}

			case SLW_SORTBY: // flip sorting method asc/desc
				this->stations.ToggleSortOrder();
				this->flags4 |= WF_TIMEOUT_BEGIN;
				this->LowerWidget(SLW_SORTBY);
				this->SetDirty();
				break;

			case SLW_SORTDROPBTN: // select sorting criteria dropdown menu
				ShowDropDownMenu(this, this->sorter_names, this->stations.SortType(), SLW_SORTDROPBTN, 0, 0);
				break;

			case SLW_NOCARGOWAITING:
				if (_ctrl_pressed) {
					this->include_empty = !this->include_empty;
					this->ToggleWidgetLoweredState(SLW_NOCARGOWAITING);
				} else {
					for (uint i = 0; i < NUM_CARGO; i++) {
						const CargoSpec *cs = CargoSpec::Get(i);
						if (cs->IsValid()) this->RaiseWidget(SLW_CARGOSTART + i);
					}

					this->cargo_filter = 0;
					this->include_empty = true;

					this->LowerWidget(SLW_NOCARGOWAITING);
				}
				this->SetWidgetLoweredState(SLW_CARGOALL, this->cargo_filter == _cargo_mask && this->include_empty);
				this->stations.ForceRebuild();
				this->SetDirty();
				break;

			default:
				if (widget >= SLW_CARGOSTART) { // change cargo_filter
					/* Determine the selected cargo type */
					const CargoSpec *cs = CargoSpec::Get(widget - SLW_CARGOSTART);
					if (!cs->IsValid()) break;

					if (_ctrl_pressed) {
						ToggleBit(this->cargo_filter, cs->Index());
						this->ToggleWidgetLoweredState(widget);
					} else {
						for (uint i = 0; i < NUM_CARGO; i++) {
							const CargoSpec *cs = CargoSpec::Get(i);
							if (cs->IsValid()) this->RaiseWidget(SLW_CARGOSTART + i);
						}
						this->RaiseWidget(SLW_NOCARGOWAITING);

						this->cargo_filter = 0;
						this->include_empty = false;

						SetBit(this->cargo_filter, cs->Index());
						this->LowerWidget(widget);
					}
					this->SetWidgetLoweredState(SLW_CARGOALL, this->cargo_filter == _cargo_mask && this->include_empty);
					this->stations.ForceRebuild();
					this->SetDirty();
				}
				break;
		}
	}

	virtual void OnDropdownSelect(int widget, int index)
	{
		if (this->stations.SortType() != index) {
			this->stations.SetSortType(index);

			/* Display the current sort variant */
			this->GetWidget<NWidgetCore>(SLW_SORTDROPBTN)->widget_data = this->sorter_names[this->stations.SortType()];

			this->SetDirty();
		}
	}

	virtual void OnTick()
	{
		if (_pause_mode != PM_UNPAUSED) return;
		if (this->stations.NeedResort()) {
			DEBUG(misc, 3, "Periodic rebuild station list company %d", this->window_number);
			this->SetDirty();
		}
	}

	virtual void OnTimeout()
	{
		this->RaiseWidget(SLW_SORTBY);
		this->SetDirty();
	}

	virtual void OnResize()
	{
		this->vscroll.SetCapacity((this->GetWidget<NWidgetBase>(SLW_LIST)->current_y - WD_FRAMERECT_TOP - WD_FRAMERECT_BOTTOM) / FONT_HEIGHT_NORMAL);
	}

	virtual void OnInvalidateData(int data)
	{
		if (data == 0) {
			this->stations.ForceRebuild();
		} else {
			this->stations.ForceResort();
		}
	}
};

Listing CompanyStationsWindow::last_sorting = {false, 0};
byte CompanyStationsWindow::facilities = FACIL_TRAIN | FACIL_TRUCK_STOP | FACIL_BUS_STOP | FACIL_AIRPORT | FACIL_DOCK;
bool CompanyStationsWindow::include_empty = true;
const uint32 CompanyStationsWindow::cargo_filter_max = UINT32_MAX;
uint32 CompanyStationsWindow::cargo_filter = UINT32_MAX;
const Station *CompanyStationsWindow::last_station = NULL;

/* Availible station sorting functions */
GUIStationList::SortFunction * const CompanyStationsWindow::sorter_funcs[] = {
	&StationNameSorter,
	&StationTypeSorter,
	&StationWaitingSorter,
	&StationRatingMaxSorter,
	&StationRatingMinSorter
};

/* Names of the sorting functions */
const StringID CompanyStationsWindow::sorter_names[] = {
	STR_SORT_BY_NAME,
	STR_SORT_BY_FACILITY,
	STR_SORT_BY_WAITING,
	STR_SORT_BY_RATING_MAX,
	STR_SORT_BY_RATING_MIN,
	INVALID_STRING_ID
};

/** Make a horizontal row of cargo buttons, starting at widget #SLW_CARGOSTART.
 * @param biggest_index Pointer to store biggest used widget number of the buttons.
 * @return Horizontal row.
 */
static NWidgetBase *CargoWidgets(int *biggest_index)
{
	NWidgetHorizontal *container = new NWidgetHorizontal();

	for (uint i = 0; i < NUM_CARGO; i++) {
		const CargoSpec *cs = CargoSpec::Get(i);
		if (cs->IsValid()) {
			NWidgetBackground *panel = new NWidgetBackground(WWT_PANEL, COLOUR_GREY, SLW_CARGOSTART + i);
			panel->SetMinimalSize(14, 11);
			panel->SetResize(0, 0);
			panel->SetFill(false, true);
			panel->SetDataTip(0, STR_STATION_LIST_USE_CTRL_TO_SELECT_MORE);
			container->Add(panel);
		} else {
			NWidgetLeaf *nwi = new NWidgetLeaf(WWT_EMPTY, COLOUR_GREY, SLW_CARGOSTART + i, 0x0, STR_NULL);
			nwi->SetMinimalSize(0, 11);
			nwi->SetResize(0, 0);
			nwi->SetFill(false, true);
			container->Add(nwi);
		}
	}
	*biggest_index = SLW_CARGOSTART + NUM_CARGO;
	return container;
}

static const NWidgetPart _nested_company_stations_widgets[] = {
	NWidget(NWID_HORIZONTAL),
		NWidget(WWT_CLOSEBOX, COLOUR_GREY, SLW_CLOSEBOX),
		NWidget(WWT_CAPTION, COLOUR_GREY, SLW_CAPTION), SetDataTip(STR_STATION_LIST_CAPTION, STR_TOOLTIP_WINDOW_TITLE_DRAG_THIS),
		NWidget(WWT_STICKYBOX, COLOUR_GREY, SLW_STICKY),
	EndContainer(),
	NWidget(NWID_HORIZONTAL),
		NWidget(WWT_TEXTBTN, COLOUR_GREY, SLW_TRAIN), SetMinimalSize(14, 11), SetDataTip(STR_TRAIN, STR_STATION_LIST_USE_CTRL_TO_SELECT_MORE), SetFill(false, true),
		NWidget(WWT_TEXTBTN, COLOUR_GREY, SLW_TRUCK), SetMinimalSize(14, 11), SetDataTip(STR_LORRY, STR_STATION_LIST_USE_CTRL_TO_SELECT_MORE), SetFill(false, true),
		NWidget(WWT_TEXTBTN, COLOUR_GREY, SLW_BUS), SetMinimalSize(14, 11), SetDataTip(STR_BUS, STR_STATION_LIST_USE_CTRL_TO_SELECT_MORE), SetFill(false, true),
		NWidget(WWT_TEXTBTN, COLOUR_GREY, SLW_AIRPLANE), SetMinimalSize(14, 11), SetDataTip(STR_PLANE, STR_STATION_LIST_USE_CTRL_TO_SELECT_MORE), SetFill(false, true),
		NWidget(WWT_TEXTBTN, COLOUR_GREY, SLW_SHIP), SetMinimalSize(14, 11), SetDataTip(STR_SHIP, STR_STATION_LIST_USE_CTRL_TO_SELECT_MORE), SetFill(false, true),
		NWidget(WWT_PANEL, COLOUR_GREY, SLW_FACILALL), SetMinimalSize(14, 11), SetDataTip(0x0, STR_STATION_LIST_SELECT_ALL_FACILITIES), SetFill(false, true), EndContainer(),
		NWidget(WWT_PANEL, COLOUR_GREY, SLW_PAN_BETWEEN), SetMinimalSize(5, 11), SetDataTip(0x0, STR_NULL), SetFill(false, true), EndContainer(),
		NWidgetFunction(CargoWidgets),
		NWidget(WWT_PANEL, COLOUR_GREY, SLW_NOCARGOWAITING), SetMinimalSize(14, 11), SetDataTip(0x0, STR_STATION_LIST_NO_WAITING_CARGO), SetFill(false, true), EndContainer(),
		NWidget(WWT_PANEL, COLOUR_GREY, SLW_CARGOALL), SetMinimalSize(14, 11), SetDataTip(0x0, STR_STATION_LIST_SELECT_ALL_TYPES), SetFill(false, true), EndContainer(),
		NWidget(WWT_PANEL, COLOUR_GREY, SLW_PAN_RIGHT), SetDataTip(0x0, STR_NULL), SetResize(1, 0), SetFill(true, true), EndContainer(),
	EndContainer(),
	NWidget(NWID_HORIZONTAL),
		NWidget(WWT_TEXTBTN, COLOUR_GREY, SLW_SORTBY), SetMinimalSize(81, 12), SetDataTip(STR_BUTTON_SORT_BY, STR_TOOLTIP_SORT_ORDER),
		NWidget(WWT_DROPDOWN, COLOUR_GREY, SLW_SORTDROPBTN), SetMinimalSize(163, 12), SetDataTip(STR_SORT_BY_NAME, STR_TOOLTIP_SORT_CRITERIAP), // widget_data gets overwritten.
		NWidget(WWT_PANEL, COLOUR_GREY, SLW_PAN_SORT_RIGHT), SetDataTip(0x0, STR_NULL), SetResize(1, 0), SetFill(true, true), EndContainer(),
	EndContainer(),
	NWidget(NWID_HORIZONTAL),
		NWidget(WWT_PANEL, COLOUR_GREY, SLW_LIST), SetMinimalSize(346, 125), SetResize(1, 10), SetDataTip(0x0, STR_STATION_LIST_TOOLTIP), EndContainer(),
		NWidget(NWID_VERTICAL),
			NWidget(WWT_SCROLLBAR, COLOUR_GREY, SLW_SCROLLBAR),
			NWidget(WWT_RESIZEBOX, COLOUR_GREY, SLW_RESIZE),
		EndContainer(),
	EndContainer(),
};

static const WindowDesc _company_stations_desc(
	WDP_AUTO, WDP_AUTO, 358, 162, 358, 162,
	WC_STATION_LIST, WC_NONE,
	WDF_STD_TOOLTIPS | WDF_STD_BTN | WDF_DEF_WIDGET | WDF_STICKY_BUTTON | WDF_RESIZABLE,
	NULL, _nested_company_stations_widgets, lengthof(_nested_company_stations_widgets)
);

/**
 * Opens window with list of company's stations
 *
 * @param company whose stations' list show
 */
void ShowCompanyStations(CompanyID company)
{
	if (!Company::IsValidID(company)) return;

	AllocateWindowDescFront<CompanyStationsWindow>(&_company_stations_desc, company);
}

<<<<<<< HEAD
static const Widget _station_view_widgets[] = {
{   WWT_CLOSEBOX,   RESIZE_NONE,  COLOUR_GREY,     0,    10,     0,    13, STR_BLACK_CROSS,                 STR_TOOLTIP_CLOSE_WINDOW},             // SVW_CLOSEBOX
{    WWT_CAPTION,  RESIZE_RIGHT,  COLOUR_GREY,    11,   236,     0,    13, STR_STATION_VIEW_CAPTION,        STR_TOOLTIP_WINDOW_TITLE_DRAG_THIS},
{  WWT_STICKYBOX,     RESIZE_LR,  COLOUR_GREY,   237,   248,     0,    13, 0x0,                             STR_TOOLTIP_STICKY},
{    WWT_TEXTBTN,   RESIZE_NONE,  COLOUR_GREY,     0,    80,    14,    25, STR_BUTTON_SORT_BY,              STR_TOOLTIP_SORT_ORDER},               // SVW_SORT_ORDER
{    WWT_TEXTBTN,  RESIZE_RIGHT,  COLOUR_GREY,    81,   248,    14,    25, 0x0,                             STR_TOOLTIP_SORT_CRITERIAP},           // SVW_SORT_BY
{   WWT_DROPDOWN,   RESIZE_NONE,  COLOUR_GREY,     0,    80,    26,    37, STR_STATION_VIEW_WAITING,        STR_STATION_VIEW_TOGGLE_CARGO_VIEW},   // SVW_MODE
{   WWT_DROPDOWN,  RESIZE_RIGHT,  COLOUR_GREY,    81,   248,    26,    37, 0x0,                             STR_TOOLTIP_GROUP_ORDER},              // SVW_GROUP_BY
{      WWT_PANEL,     RESIZE_RB,  COLOUR_GREY,     0,   236,    38,    81, 0x0,                             STR_NULL},                             // SVW_WAITING
{  WWT_SCROLLBAR,    RESIZE_LRB,  COLOUR_GREY,   237,   248,    38,    81, 0x0,                             STR_TOOLTIP_VSCROLL_BAR_SCROLLS_LIST},
{      WWT_PANEL,    RESIZE_RTB,  COLOUR_GREY,     0,   248,    82,   104, 0x0,                             STR_NULL},                             // SVW_ACCEPTLIST / SVW_RATINGLIST
{ WWT_PUSHTXTBTN,     RESIZE_TB,  COLOUR_GREY,     0,    59,   105,   116, STR_BUTTON_LOCATION,             STR_STATION_VIEW_CENTER_TOOLTIP},      // SVW_LOCATION
{ WWT_PUSHTXTBTN,     RESIZE_TB,  COLOUR_GREY,    60,   120,   105,   116, STR_STATION_VIEW_ACCEPTS_BUTTON, STR_STATION_VIEW_ACCEPTS_TOOLTIP},     // SVW_RATINGS / SVW_ACCEPTS
{ WWT_PUSHTXTBTN,    RESIZE_RTB,  COLOUR_GREY,   121,   180,   105,   116, STR_BUTTON_RENAME,               STR_STATION_VIEW_RENAME_TOOLTIP},      // SVW_RENAME
{ WWT_PUSHTXTBTN,   RESIZE_LRTB,  COLOUR_GREY,   181,   194,   105,   116, STR_TRAIN,                       STR_STATION_VIEW_SCHEDULED_TRAINS_TOOLTIP},            // SVW_TRAINS
{ WWT_PUSHTXTBTN,   RESIZE_LRTB,  COLOUR_GREY,   195,   208,   105,   116, STR_LORRY,                       STR_STATION_VIEW_SCHEDULED_ROAD_VEHICLES_TOOLTIP},     // SVW_ROADVEHS
{ WWT_PUSHTXTBTN,   RESIZE_LRTB,  COLOUR_GREY,   209,   222,   105,   116, STR_PLANE,                       STR_STATION_VIEW_SCHEDULED_AIRCRAFT_TOOLTIP},          // SVW_PLANES
{ WWT_PUSHTXTBTN,   RESIZE_LRTB,  COLOUR_GREY,   223,   236,   105,   116, STR_SHIP,                        STR_STATION_VIEW_SCHEDULED_SHIPS_TOOLTIP},             // SVW_SHIPS
{  WWT_RESIZEBOX,   RESIZE_LRTB,  COLOUR_GREY,   237,   248,   105,   116, 0x0,                             STR_TOOLTIP_RESIZE},
{   WIDGETS_END},
};

=======
>>>>>>> 515ad6f7
static const NWidgetPart _nested_station_view_widgets[] = {
	NWidget(NWID_HORIZONTAL),
		NWidget(WWT_CLOSEBOX, COLOUR_GREY, SVW_CLOSEBOX),
		NWidget(WWT_CAPTION, COLOUR_GREY, SVW_CAPTION), SetDataTip(STR_STATION_VIEW_CAPTION, STR_TOOLTIP_WINDOW_TITLE_DRAG_THIS),
		NWidget(WWT_STICKYBOX, COLOUR_GREY, SVW_STICKYBOX),
	EndContainer(),
	NWidget(NWID_HORIZONTAL),
		NWidget(WWT_TEXTBTN, COLOUR_GREY, SVW_SORT_ORDER), SetMinimalSize(81, 12), SetDataTip(STR_BUTTON_SORT_BY, STR_TOOLTIP_SORT_ORDER),
		NWidget(WWT_TEXTBTN, COLOUR_GREY, SVW_SORT_BY), SetMinimalSize(168, 12), SetResize(1, 0), SetDataTip(0x0, STR_TOOLTIP_SORT_CRITERIAP),
	EndContainer(),
	NWidget(NWID_HORIZONTAL),
		NWidget(WWT_DROPDOWN, COLOUR_GREY, SVW_MODE), SetMinimalSize(81, 12), SetDataTip(STR_STATION_VIEW_WAITING, STR_STATION_VIEW_TOGGLE_CARGO_VIEW),
		NWidget(WWT_DROPDOWN, COLOUR_GREY, SVW_GROUP_BY), SetMinimalSize(168, 12), SetResize(1, 0), SetDataTip(0x0, STR_TOOLTIP_GROUP_ORDER),
	EndContainer(),
	NWidget(NWID_HORIZONTAL),
		NWidget(WWT_PANEL, COLOUR_GREY, SVW_WAITING), SetMinimalSize(237, 44), SetResize(1, 10), EndContainer(),
		NWidget(WWT_SCROLLBAR, COLOUR_GREY, SVW_SCROLLBAR),
	EndContainer(),
<<<<<<< HEAD
	NWidget(WWT_PANEL, COLOUR_GREY, SVW_ACCEPTLIST), SetMinimalSize(249, 23), SetResize(1, 0), EndContainer(),
	NWidget(NWID_HORIZONTAL),
		NWidget(WWT_PUSHTXTBTN, COLOUR_GREY, SVW_LOCATION), SetMinimalSize(60, 12), SetDataTip(STR_BUTTON_LOCATION, STR_STATION_VIEW_CENTER_TOOLTIP),
		NWidget(WWT_PUSHTXTBTN, COLOUR_GREY, SVW_ACCEPTS), SetMinimalSize(61, 12), SetDataTip(STR_STATION_VIEW_ACCEPTS_BUTTON, STR_STATION_VIEW_ACCEPTS_TOOLTIP),
		NWidget(WWT_PUSHTXTBTN, COLOUR_GREY, SVW_RENAME), SetMinimalSize(60, 12), SetResize(1, 0), SetDataTip(STR_BUTTON_RENAME, STR_STATION_VIEW_RENAME_TOOLTIP),
		NWidget(WWT_PUSHTXTBTN, COLOUR_GREY, SVW_TRAINS), SetMinimalSize(14, 12), SetDataTip(STR_TRAIN, STR_STATION_VIEW_SCHEDULED_TRAINS_TOOLTIP),
		NWidget(WWT_PUSHTXTBTN, COLOUR_GREY, SVW_ROADVEHS), SetMinimalSize(14, 12), SetDataTip(STR_LORRY, STR_STATION_VIEW_SCHEDULED_ROAD_VEHICLES_TOOLTIP),
		NWidget(WWT_PUSHTXTBTN, COLOUR_GREY, SVW_PLANES),  SetMinimalSize(14, 12), SetDataTip(STR_PLANE, STR_STATION_VIEW_SCHEDULED_AIRCRAFT_TOOLTIP),
		NWidget(WWT_PUSHTXTBTN, COLOUR_GREY, SVW_SHIPS), SetMinimalSize(14, 12), SetDataTip(STR_SHIP, STR_STATION_VIEW_SCHEDULED_SHIPS_TOOLTIP),
		NWidget(WWT_RESIZEBOX, COLOUR_GREY, SVW_RESIZE),
=======
	NWidget(WWT_PANEL, COLOUR_GREY, SVW_ACCEPTLIST), SetMinimalSize(249, 32), SetResize(1, 0), EndContainer(),
	NWidget(NWID_HORIZONTAL, NC_EQUALSIZE),
		NWidget(WWT_PUSHTXTBTN, COLOUR_GREY, SVW_LOCATION), SetMinimalSize(60, 12), SetResize(1, 0), SetFill(true, true),
				SetDataTip(STR_BUTTON_LOCATION, STR_STATION_VIEW_CENTER_TOOLTIP),
		NWidget(WWT_PUSHTXTBTN, COLOUR_GREY, SVW_ACCEPTS), SetMinimalSize(61, 12), SetResize(1, 0), SetFill(true, true),
				SetDataTip(STR_STATION_VIEW_RATINGS_BUTTON, STR_STATION_VIEW_RATINGS_TOOLTIP),
		NWidget(WWT_PUSHTXTBTN, COLOUR_GREY, SVW_RENAME), SetMinimalSize(60, 12), SetResize(1, 0), SetFill(true, true),
				SetDataTip(STR_BUTTON_RENAME, STR_STATION_VIEW_RENAME_TOOLTIP),
		NWidget(WWT_PUSHTXTBTN, COLOUR_GREY, SVW_TRAINS), SetMinimalSize(14, 12), SetFill(false, true), SetDataTip(STR_TRAIN, STR_STATION_VIEW_SCHEDULED_TRAINS_TOOLTIP),
		NWidget(WWT_PUSHTXTBTN, COLOUR_GREY, SVW_ROADVEHS), SetMinimalSize(14, 12), SetFill(false, true), SetDataTip(STR_LORRY, STR_STATION_VIEW_SCHEDULED_ROAD_VEHICLES_TOOLTIP),
		NWidget(WWT_PUSHTXTBTN, COLOUR_GREY, SVW_PLANES),  SetMinimalSize(14, 12), SetFill(false, true), SetDataTip(STR_PLANE, STR_STATION_VIEW_SCHEDULED_AIRCRAFT_TOOLTIP),
		NWidget(WWT_PUSHTXTBTN, COLOUR_GREY, SVW_SHIPS), SetMinimalSize(14, 12), SetFill(false, true), SetDataTip(STR_SHIP, STR_STATION_VIEW_SCHEDULED_SHIPS_TOOLTIP),
		NWidget(WWT_RESIZEBOX, COLOUR_GREY, SVW_RESIZE), SetFill(false, true),
>>>>>>> 515ad6f7
	EndContainer(),
};

SpriteID GetCargoSprite(CargoID i)
{
	const CargoSpec *cs = CargoSpec::Get(i);
	SpriteID sprite;

	if (cs->sprite == 0xFFFF) {
		/* A value of 0xFFFF indicates we should draw a custom icon */
		sprite = GetCustomCargoSprite(cs);
	} else {
		sprite = cs->sprite;
	}

	if (sprite == 0) sprite = SPR_CARGO_GOODS;

	return sprite;
}

/**
 * Draws icons of waiting cargo in the StationView window
 *
 * @param i type of cargo
 * @param waiting number of waiting units
 * @param x x on-screen coordinate where to start with drawing icons
 * @param y y coordinate
 * @param width the width of the view
 */
static void DrawCargoIcons(CargoID i, uint waiting, int x, int y, uint width)
{
	uint num = min((waiting + 5) / 10, width / 10); // maximum is width / 10 icons so it won't overflow
	if (num == 0) return;

	SpriteID sprite = GetCargoSprite(i);

	do {
		DrawSprite(sprite, PAL_NONE, x, y);
		x += 10;
	} while (--num);
}

CargoDataEntry::CargoDataEntry() :
	parent(NULL),
	station(INVALID_STATION),
	size(0),
	count(0),
	subentries(new CargoDataSet(CargoSorter(ST_CARGO_ID)))
{}

CargoDataEntry::CargoDataEntry(CargoID car, uint c, CargoDataEntry * p) :
	parent(p),
	cargo(car),
	size(0),
	count(c),
	subentries(new CargoDataSet)
{}

CargoDataEntry::CargoDataEntry(StationID st, uint c, CargoDataEntry * p) :
	parent(p),
	station(st),
	size(0),
	count(c),
	subentries(new CargoDataSet)
{}

CargoDataEntry::CargoDataEntry(StationID st) :
	parent(NULL),
	station(st),
	size(0),
	count(0),
	subentries(NULL)
{}

CargoDataEntry::CargoDataEntry(CargoID ca) :
	parent(NULL),
	cargo(ca),
	size(0),
	count(0),
	subentries(NULL)
{}

CargoDataEntry::~CargoDataEntry() {
	this->Clear();
	delete subentries;
}

void CargoDataEntry::Clear() {
	if (subentries != NULL) {
		for (CargoDataSet::iterator i = subentries->begin(); i != subentries->end(); ++i) {
			assert(*i != this);
			delete *i;
		}
		subentries->clear();
	}
	if (parent != NULL) {
		parent->count -= this->count;
	}
	this->count = 0;
	this->size = 0;
}

void CargoDataEntry::Remove(CargoDataEntry * comp) {
	CargoDataSet::iterator i = subentries->find(comp);
	if (i != subentries->end()) {
		delete(*i);
		subentries->erase(i);
	}
}

template<class ID>
CargoDataEntry * CargoDataEntry::InsertOrRetrieve(ID s) {
	CargoDataEntry tmp(s);
	CargoDataSet::iterator i = subentries->find(&tmp);
	if (i == subentries->end()) {
		IncrementSize();
		return *(subentries->insert(new CargoDataEntry(s, 0, this)).first);
	} else {
		CargoDataEntry * ret = *i;
		assert(subentries->value_comp().GetSortType() != ST_COUNT);
		return ret;
	}
}

void CargoDataEntry::Update(uint count) {
	this->count += count;
	if (parent != NULL) {
		parent->Update(count);
	}
}

void CargoDataEntry::IncrementSize() {
	 ++size;
	 if (parent != NULL) parent->IncrementSize();
}

void CargoDataEntry::Resort(CargoSortType type, SortOrder order) {
	CargoDataSet * new_subs = new CargoDataSet(subentries->begin(), subentries->end(), CargoSorter(type, order));
	delete subentries;
	subentries = new_subs;
}

CargoDataEntry * CargoDataEntry::Retrieve(CargoDataSet::iterator i) const {
	if (i == subentries->end()) {
		return NULL;
	} else {
		assert(subentries->value_comp().GetSortType() != ST_COUNT);
		return *i;
	}
}

bool CargoSorter::operator()(const CargoDataEntry * cd1, const CargoDataEntry * cd2) const {
	switch (type) {
	case ST_STATION_ID:
		return SortId<StationID>(cd1->GetStation(), cd2->GetStation());
		break;
	case ST_CARGO_ID:
		return SortId<CargoID>(cd1->GetCargo(), cd2->GetCargo());
		break;
	case ST_COUNT:
		return SortCount(cd1, cd2);
		break;
	case ST_STATION_STRING:
		return SortStation(cd1->GetStation(), cd2->GetStation());
		break;
	default:
		NOT_REACHED();
	}
	return false;
}

template<class ID>
bool CargoSorter::SortId(ID st1, ID st2) const {
	if (order == SO_ASCENDING) {
		return st1 < st2;
	} else {
		return st2 < st1;
	}
}

bool CargoSorter::SortCount(const CargoDataEntry *cd1, const CargoDataEntry *cd2) const {
	uint c1 = cd1->GetCount();
	uint c2 = cd2->GetCount();
	if (c1 == c2) {
		return SortStation(cd1->GetStation(), cd2->GetStation());
	} else if (order == SO_ASCENDING) {
		return c1 < c2;
	} else {
		return c2 < c1;
	}
}

bool CargoSorter::SortStation(StationID st1, StationID st2) const {
	static char buf1[64];
	static char buf2[64];

	if (!Station::IsValidID(st1)) {
		if (!Station::IsValidID(st2)) {
			return SortId(st1, st2);
		} else {
			return order == SO_ASCENDING;
		}
	} else if (!Station::IsValidID(st2)) {
		return order == SO_DESCENDING;
	}

	SetDParam(0, st1);
	GetString(buf1, STR_STATION_NAME, lastof(buf1));
	SetDParam(0, st2);
	GetString(buf2, STR_STATION_NAME, lastof(buf2));

	int res = strcmp(buf1, buf2);
	if (res == 0) {
		return SortId(st1, st2);
	} else if (res < 0) {
		return order == SO_ASCENDING;
	} else {
		return order == SO_DESCENDING;
	}
}

/**
 * The StationView window
 */
struct StationViewWindow : public Window {
<<<<<<< HEAD
	struct RowDisplay {
		RowDisplay(CargoDataEntry * f, StationID n) : filter(f), next_station(n) {}
		RowDisplay(CargoDataEntry * f, CargoID n) : filter(f), next_cargo(n) {}
		CargoDataEntry * filter;
		union {
			StationID next_station;
			CargoID next_cargo;
		};
	};

	typedef std::vector<RowDisplay> CargoDataVector;

	static const int _spacing_side = 2;
	static const int _spacing_symbol = 10;
	static const int _spacing_column = 10;
	static const int _spacing_row = 10;
	static const int _spacing_icons = 4;
	static const int _spacing_top = 30;
	static const int _num_columns = 4;

	enum Invalidation {
		INV_FLOWS = 0x100,
		INV_CARGO = 0x200
	};

	enum Grouping {
		GR_SOURCE,
		GR_NEXT,
		GR_DESTINATION,
		GR_CARGO,
	};

	enum Mode {
		WAITING,
		PLANNED,
		SENT
	};

	static const StringID _sort_names[];
	static const StringID _group_names[];
	static const StringID _mode_names[];

	CargoSortType sortings[_num_columns];
	SortOrder sort_orders[_num_columns];

	int scroll_to_row;
	int grouping_index;
	Mode current_mode;
	Grouping groupings[_num_columns];

	CargoDataEntry expanded_rows;
	CargoDataEntry cached_destinations;
	CargoDataVector displayed_rows;

	StationViewWindow(const WindowDesc *desc, WindowNumber window_number) :
		Window(desc, window_number), scroll_to_row(INT_MAX), grouping_index(0), current_mode(WAITING)
	{
		this->groupings[0] = GR_CARGO;
		this->sortings[0] = ST_AS_GROUPING;
		SelectGroupBy(_settings_client.gui.station_gui_group_order);
		SelectSortBy((CargoSortType)_settings_client.gui.station_gui_sort_by);
		sort_orders[0] = SO_ASCENDING;
		SelectSortOrder((SortOrder)_settings_client.gui.station_gui_sort_order);
		SelectMode(WAITING);
		Owner owner = Station::Get(window_number)->owner;
		if (owner != OWNER_NONE) this->owner = owner;
		this->vscroll.SetCapacity(4);
		this->resize.step_height = 10;
		this->FindWindowPlacementAndResize(desc);
=======
	uint32 cargo;                 ///< Bitmask of cargo types to expand
	uint16 cargo_rows[NUM_CARGO]; ///< Header row for each cargo type

	/** Height of the #SVW_ACCEPTLIST widget for different views. */
	enum AcceptListHeight {
		ALH_RATING  = 130, ///< Height of the cargo ratings view.
		ALH_ACCEPTS = 30,  ///< Height of the accepted cargo view.
	};

	StationViewWindow(const WindowDesc *desc, WindowNumber window_number) : Window()
	{
		this->CreateNestedTree(desc);
		/* Nested widget tree creation is done in two steps to ensure that this->GetWidget<NWidgetCore>(SVW_ACCEPTS) exists in UpdateWidgetSize(). */
		this->FinishInitNested(desc, window_number);

		Owner owner = Station::Get(window_number)->owner;
		if (owner != OWNER_NONE) this->owner = owner;

		this->vscroll.SetCapacity((this->GetWidget<NWidgetBase>(SVW_WAITING)->current_y - WD_FRAMERECT_TOP - WD_FRAMERECT_BOTTOM) / this->resize.step_height);
>>>>>>> 515ad6f7
	}

	~StationViewWindow()
	{
		WindowNumber wno = (this->window_number << 16) | VLW_STATION_LIST | Station::Get(this->window_number)->owner;

		DeleteWindowById(WC_TRAINS_LIST, wno | (VEH_TRAIN << 11), false);
		DeleteWindowById(WC_ROADVEH_LIST, wno | (VEH_ROAD << 11), false);
		DeleteWindowById(WC_SHIPS_LIST, wno | (VEH_SHIP << 11), false);
		DeleteWindowById(WC_AIRCRAFT_LIST, wno | (VEH_AIRCRAFT << 11), false);
	}

<<<<<<< HEAD
	void ShowCargo(CargoDataEntry * data, CargoID cargo, StationID source, StationID next, StationID dest, uint count) {
		if (count == 0) return;
		const CargoDataEntry * expand = &expanded_rows;
		for (int i = 0; i < _num_columns && expand != NULL; ++i) {
			switch (groupings[i]) {
			case GR_CARGO:
				assert(i == 0);
				data = data->InsertOrRetrieve(cargo);
				expand = expand->Retrieve(cargo);
				break;
			case GR_SOURCE:
				data = data->InsertOrRetrieve(source);
				expand = expand->Retrieve(source);
				break;
			case GR_NEXT:
				data = data->InsertOrRetrieve(next);
				expand = expand->Retrieve(next);
				break;
			case GR_DESTINATION:
				data = data->InsertOrRetrieve(dest);
				expand = expand->Retrieve(dest);
				break;
			}
		}
		data->Update(count);
	}
=======
	virtual void UpdateWidgetSize(int widget, Dimension *size, const Dimension &padding, Dimension *resize)
	{
		switch (widget) {
			case SVW_WAITING:
				resize->height = FONT_HEIGHT_NORMAL;
				size->height = WD_FRAMERECT_TOP + 5 * resize->height + WD_FRAMERECT_BOTTOM;
				break;

			case SVW_ACCEPTLIST:
				size->height = WD_FRAMERECT_TOP + ((this->GetWidget<NWidgetCore>(SVW_ACCEPTS)->widget_data == STR_STATION_VIEW_RATINGS_BUTTON) ? ALH_ACCEPTS : ALH_RATING) + WD_FRAMERECT_TOP;
				break;
		}
	}

	virtual void OnPaint()
	{
		CargoDataList cargolist;
		uint32 transfers = 0;
		this->OrderWaitingCargo(&cargolist, &transfers);

		this->vscroll.SetCount((int)cargolist.size() + 1); // update scrollbar

		/* disable some buttons */
		const Station *st = Station::Get(this->window_number);
		this->SetWidgetDisabledState(SVW_RENAME,   st->owner != _local_company);
		this->SetWidgetDisabledState(SVW_TRAINS,   !(st->facilities & FACIL_TRAIN));
		this->SetWidgetDisabledState(SVW_ROADVEHS, !(st->facilities & FACIL_TRUCK_STOP) && !(st->facilities & FACIL_BUS_STOP));
		this->SetWidgetDisabledState(SVW_PLANES,   !(st->facilities & FACIL_AIRPORT));
		this->SetWidgetDisabledState(SVW_SHIPS,    !(st->facilities & FACIL_DOCK));

		this->DrawWidgets();

		NWidgetBase *nwi = this->GetWidget<NWidgetBase>(SVW_WAITING);
		Rect waiting_rect = {nwi->pos_x, nwi->pos_y, nwi->pos_x + nwi->current_x - 1, nwi->pos_y + nwi->current_y - 1};
		this->DrawWaitingCargo(waiting_rect, cargolist, transfers);
	}

	virtual void DrawWidget(const Rect &r, int widget) const
	{
		if (widget != SVW_ACCEPTLIST) return;

		if (this->GetWidget<NWidgetCore>(SVW_ACCEPTS)->widget_data == STR_STATION_VIEW_RATINGS_BUTTON) {
			this->DrawAcceptedCargo(r);
		} else {
			this->DrawCargoRatings(r);
		}
	}

	virtual void SetStringParameters(int widget) const
	{
		if (widget == SVW_CAPTION) {
			const Station *st = Station::Get(this->window_number);
			SetDParam(0, st->index);
			SetDParam(1, st->facilities);
		}
	}

	/** Order waiting cargo by type and destination.
	 * @param cargolist [out] Ordered cargo.
	 * @param transfers [out] Bitmask for cargoes being transfered.
	 * @pre \c *cargolist must be empty.
	 */
	void OrderWaitingCargo(CargoDataList *cargolist, uint32 *transfers)
	{
		assert(cargolist->size() == 0);
		*transfers = 0;

		StationID station_id = this->window_number;
		const Station *st = Station::Get(station_id);
>>>>>>> 515ad6f7

	void RecalcDestinations(CargoID i) {
		const Station *st = Station::Get(this->window_number);
		CargoDataEntry *cargo_entry = cached_destinations.InsertOrRetrieve(i);
		cargo_entry->Clear();

		const FlowStatMap & flows = st->goods[i].flows;
		for (FlowStatMap::const_iterator it = flows.begin(); it != flows.end(); ++it) {
			StationID from = it->first;
			CargoDataEntry *source_entry = cargo_entry->InsertOrRetrieve(from);
			const FlowStatSet & flow_set = it->second;
			for (FlowStatSet::const_iterator flow_it = flow_set.begin(); flow_it != flow_set.end(); ++flow_it) {
				const FlowStat & stat = *flow_it;
				CargoDataEntry * via_entry = source_entry->InsertOrRetrieve(stat.via);
				if (stat.via == this->window_number) {
					via_entry->InsertOrRetrieve(stat.via)->Update(stat.planned);
				} else {
					EstimateDestinations(i, from, stat.via, stat.planned, via_entry);
				}
			}
		}
	}

	void EstimateDestinations(CargoID cargo, StationID source, StationID next, uint count, CargoDataEntry *dest) {
		if (Station::IsValidID(next) && Station::IsValidID(source)) {
			CargoDataEntry tmp;
			FlowStatMap & flowmap = Station::Get(next)->goods[cargo].flows;
			FlowStatMap::iterator map_it = flowmap.find(source);
			if (map_it != flowmap.end()) {
				FlowStatSet & flows = map_it->second;
				for (FlowStatSet::iterator i = flows.begin(); i != flows.end(); ++i) {
					tmp.InsertOrRetrieve(i->via)->Update(i->planned);
				}
			}

			if (tmp.GetCount() == 0) {
				dest->InsertOrRetrieve(INVALID_STATION)->Update(count);
			} else {
<<<<<<< HEAD
				uint sum_estimated = 0;
				while(sum_estimated < count) {
					for(CargoDataSet::iterator i = tmp.Begin(); i != tmp.End() && sum_estimated < count; ++i) {
						CargoDataEntry *child = *i;
						uint estimate = DivideApprox(child->GetCount() * count, tmp.GetCount());
						if (estimate == 0) estimate = 1;

						sum_estimated += estimate;
						if (sum_estimated > count) {
							estimate -= sum_estimated - count;
							sum_estimated = count;
						}

						if (estimate > 0) {
							if (child->GetStation() == next) {
								dest->InsertOrRetrieve(next)->Update(estimate);
							} else {
								EstimateDestinations(cargo, source, child->GetStation(), estimate, dest);
=======
				/* Add an entry for total amount of cargo of this type waiting. */
				cargolist->push_back(CargoData(i, INVALID_STATION, st->goods[i].cargo.Count()));

				/* Set the row for this cargo entry for the expand/hide button */
				this->cargo_rows[i] = (uint16)cargolist->size();

				/* Add an entry for each distinct cargo source. */
				const StationCargoPacketMap *packets = st->goods[i].cargo.Packets();
				for (StationCargoList::ConstIterator it(packets->begin()); it != packets->end(); it++) {
					const CargoPacket *cp = *it;
					if (cp->SourceStation() != station_id) {
						bool added = false;

						/* Enable the expand/hide button for this cargo type */
						SetBit(*transfers, i);

						/* Don't add cargo lines if not expanded */
						if (!HasBit(this->cargo, i)) break;

						/* Check if we already have this source in the list */
						for (CargoDataList::iterator jt(cargolist->begin()); jt != cargolist->end(); jt++) {
							CargoData *cd = &(*jt);
							if (cd->cargo == i && cd->source == cp->SourceStation()) {
								cd->count += cp->Count();
								added = true;
								break;
>>>>>>> 515ad6f7
							}
						}
					}

				}
			}
		} else {
			dest->InsertOrRetrieve(INVALID_STATION)->Update(count);
		}
	}

	void BuildFlowList(CargoID i, const FlowStatMap & flows, CargoDataEntry * cargo) {
		uint scale = _settings_game.economy.moving_average_length * _settings_game.economy.moving_average_unit;
		const CargoDataEntry *source_dest = cached_destinations.Retrieve(i);
		for (FlowStatMap::const_iterator it = flows.begin(); it != flows.end(); ++it) {
			StationID from = it->first;
			const CargoDataEntry *source_entry = source_dest->Retrieve(from);
			const FlowStatSet & flow_set = it->second;
			for (FlowStatSet::const_iterator flow_it = flow_set.begin(); flow_it != flow_set.end(); ++flow_it) {
				const FlowStat & stat = *flow_it;
				const CargoDataEntry *via_entry = source_entry->Retrieve(stat.via);
				for (CargoDataSet::iterator dest_it = via_entry->Begin(); dest_it != via_entry->End(); ++dest_it) {
					CargoDataEntry *dest_entry = *dest_it;
					uint val = dest_entry->GetCount() * 30;
					if (this->current_mode == SENT) {
						val *= stat.sent;
						val = DivideApprox(val, via_entry->GetCount());
					}
					val = DivideApprox(val, scale);
					ShowCargo(cargo, i, from, stat.via, dest_entry->GetStation(), val);
				}
			}
		}
	}

	void BuildCargoList(CargoID i, const StationCargoList &packets, CargoDataEntry *cargo) {
		const CargoDataEntry *source_dest = cached_destinations.Retrieve(i);
		for (StationCargoList::ConstIterator it = packets.Packets()->begin(); it != packets.Packets()->end(); it++) {
			const CargoPacket *cp = *it;
			StationID next = it.GetKey();

			const CargoDataEntry *source_entry = source_dest->Retrieve(cp->SourceStation());
			if (source_entry == NULL) {
				ShowCargo(cargo, i, cp->SourceStation(), next, INVALID_STATION, cp->Count());
				continue;
			}

			const CargoDataEntry *via_entry = source_entry->Retrieve(next);
			if (via_entry == NULL) {
				ShowCargo(cargo, i, cp->SourceStation(), next, INVALID_STATION, cp->Count());
				continue;
			}

			for (CargoDataSet::iterator dest_it = via_entry->Begin(); dest_it != via_entry->End(); ++dest_it) {
				CargoDataEntry * dest_entry = *dest_it;
				uint val = DivideApprox(cp->Count() * dest_entry->GetCount(), via_entry->GetCount());
				ShowCargo(cargo, i, cp->SourceStation(), next, dest_entry->GetStation(), val);
			}
		}
	}

	void BuildCargoList(CargoDataEntry * cargo, const Station * st) {
		for (CargoID i = 0; i < NUM_CARGO; i++) {

			if (this->cached_destinations.Retrieve(i) == NULL) {
				this->RecalcDestinations(i);
			}

			if (this->current_mode == WAITING) {
				BuildCargoList(i, st->goods[i].cargo, cargo);
			} else {
				BuildFlowList(i, st->goods[i].flows, cargo);
			}
		}
	}

	void SetDisplayedRow(const CargoDataEntry * data) {
		std::list<StationID> stations;
		const CargoDataEntry * parent = data->GetParent();
		if (parent->GetParent() == NULL) {
			displayed_rows.push_back(RowDisplay(&expanded_rows, data->GetCargo()));
			return;
		}

		StationID next = data->GetStation();
		while(parent->GetParent()->GetParent() != NULL) {
			stations.push_back(parent->GetStation());
			parent = parent->GetParent();
		}

		CargoID cargo = parent->GetCargo();
		CargoDataEntry * filter = expanded_rows.Retrieve(cargo);
		while(!stations.empty()) {
			filter = filter->Retrieve(stations.back());
			stations.pop_back();
		}

		displayed_rows.push_back(RowDisplay(filter, next));
	}

	StringID GetEntryString(StationID station, StringID here, StringID other_station, StringID any) {
		if (station == this->window_number) {
			return here;
		} else if (station != INVALID_STATION) {
			SetDParam(2, station);
			return other_station;
		} else {
			return any;
		}
	}

	StringID SearchNonStop(CargoDataEntry * cd, StationID station, int column) {
		CargoDataEntry * parent = cd->GetParent();
		for (int i = column - 1; i > 0; --i) {
			if (groupings[i] == GR_DESTINATION) {
				if (parent->GetStation() == station) {
					return STR_STATION_VIEW_NONSTOP;
				} else {
					return STR_STATION_VIEW_VIA;
				}
			}
			parent = parent->GetParent();
		}

<<<<<<< HEAD
		if (groupings[column + 1] == GR_DESTINATION) {
			CargoDataSet::iterator begin = cd->Begin();
			CargoDataSet::iterator end = cd->End();
			if (begin != end && ++(cd->Begin()) == end && (*(begin))->GetStation() == station) {
				return STR_STATION_VIEW_NONSTOP;
			} else {
				return STR_STATION_VIEW_VIA;
			}
		}

		return STR_STATION_VIEW_VIA;
	}

	int DrawEntries(CargoDataEntry * entry, int pos, int maxrows, int column, CargoID cargo = CT_INVALID) {
		if (sortings[column] == ST_AS_GROUPING) {
			if (groupings[column] != GR_CARGO) {
				entry->Resort(ST_STATION_STRING, sort_orders[column]);
			}
		} else {
			entry->Resort(ST_COUNT, sort_orders[column]);
		}
		for (CargoDataSet::iterator i = entry->Begin(); i != entry->End(); ++i) {
			CargoDataEntry *cd = *i;

			if (groupings[column] == GR_CARGO) {
				cargo = cd->GetCargo();
			}

			if (pos > -maxrows && --pos < 0) {
				StringID str = STR_EMPTY;

				SetDParam(0, cargo);
				SetDParam(1, cd->GetCount());

				if (groupings[column] == GR_CARGO) {
					str = STR_STATION_VIEW_WAITING_CARGO;
					DrawCargoIcons(
							cd->GetCargo(),
							cd->GetCount(),
							_spacing_side + column * _spacing_column,
							_spacing_top - pos * _spacing_row,
							this->widget[SVW_WAITING].right - this->widget[SVW_WAITING].left - _spacing_icons
					);
				} else {
					StationID station = cd->GetStation();

					switch(groupings[column]) {
					case GR_SOURCE:
						str = GetEntryString(station, STR_STATION_VIEW_FROM_HERE, STR_STATION_VIEW_FROM, STR_STATION_VIEW_FROM_ANY);
						break;
					case GR_NEXT:
						str = GetEntryString(station, STR_STATION_VIEW_VIA_HERE, STR_STATION_VIEW_VIA, STR_STATION_VIEW_VIA_ANY);
						if (str == STR_STATION_VIEW_VIA) {
							str = SearchNonStop(cd, station, column);
						}
						break;
					case GR_DESTINATION:
						str = GetEntryString(station, STR_STATION_VIEW_TO_HERE, STR_STATION_VIEW_TO, STR_STATION_VIEW_TO_ANY);
						break;
					default:
						NOT_REACHED();
=======
						if (!added) cargolist->push_back(CargoData(i, cp->SourceStation(), cp->Count()));
>>>>>>> 515ad6f7
					}
					if (pos == -scroll_to_row - 1 && Station::IsValidID(station)) {
						ScrollMainWindowToTile(Station::Get(station)->xy);
					}
				}
				DrawString(
						this->widget[SVW_WAITING].left + _spacing_side + column * _spacing_column,
						this->widget[SVW_WAITING].right - _spacing_side - _spacing_symbol,
						_spacing_top - pos * _spacing_row,
						str,
						TC_FROMSTRING
				);

				if (column < _num_columns - 1) {
					const char *sym = cd->Size() > 0 ? "-" : "+";
					DrawString(
							this->widget[SVW_WAITING].right - _spacing_symbol,
							this->widget[SVW_WAITING].right,
							_spacing_top - pos * _spacing_row,
							sym,
							TC_YELLOW
					);
				}
				SetDisplayedRow(cd);
			}
			pos = DrawEntries(cd, pos, maxrows, column + 1, cargo);

		}
<<<<<<< HEAD
		return pos;
	}

	virtual void OnInvalidateData(int cargo) {
		this->cached_destinations.Remove((CargoID)cargo);
		this->SetDirty();
	}

	virtual void OnPaint()
	{
		StationID station_id = this->window_number;
		const Station *st = Station::Get(station_id);
		CargoDataEntry cargo;
		BuildCargoList(&cargo, st);

		this->vscroll.SetCount(cargo.Size()); // update scrollbar

		/* disable some buttons */
		this->SetWidgetDisabledState(SVW_RENAME,   st->owner != _local_company);
		this->SetWidgetDisabledState(SVW_TRAINS,   !(st->facilities & FACIL_TRAIN));
		this->SetWidgetDisabledState(SVW_ROADVEHS, !(st->facilities & FACIL_TRUCK_STOP) && !(st->facilities & FACIL_BUS_STOP));
		this->SetWidgetDisabledState(SVW_PLANES,   !(st->facilities & FACIL_AIRPORT));
		this->SetWidgetDisabledState(SVW_SHIPS,    !(st->facilities & FACIL_DOCK));

		SetDParam(0, st->index);
		SetDParam(1, st->facilities);
		this->DrawWidgets();

		/* draw arrow pointing up/down for ascending/descending sorting */
		this->DrawSortButtonState(SVW_SORT_ORDER, sort_orders[1] == SO_ASCENDING ? SBS_UP : SBS_DOWN);

		int pos = this->vscroll.GetPosition(); ///< = this->vscroll.pos

		int maxrows = this->vscroll.GetCapacity();

		displayed_rows.clear();

		DrawEntries(&cargo, pos, maxrows, 0);
		scroll_to_row = INT_MAX;

		if (this->widget[SVW_ACCEPTS].data == STR_STATION_VIEW_ACCEPTS_BUTTON) { // small window with list of accepted cargo
			char string[512];
			char *b = string;
			bool first = true;
=======
	}

	/** Draw waiting cargo.
	 * @param r Rectangle of the widget.
	 * @param cargolist Cargo, ordered by type and destination.
	 * @param transfers Bitmask for cargoes that are transfered.
	 */
	void DrawWaitingCargo(const Rect &r, const CargoDataList &cargolist, uint32 transfers) const
	{
		int y = r.top + WD_FRAMERECT_TOP;
		int pos = this->vscroll.GetPosition();

		const Station *st = Station::Get(this->window_number);
		if (--pos < 0) {
			StringID str = STR_JUST_NOTHING;
			for (CargoID i = 0; i < NUM_CARGO; i++) {
				if (!st->goods[i].cargo.Empty()) str = STR_EMPTY;
			}
			SetDParam(0, str);
			DrawString(r.left + WD_FRAMERECT_LEFT, r.right - WD_FRAMERECT_RIGHT, y, STR_STATION_VIEW_WAITING_TITLE);
			y += FONT_HEIGHT_NORMAL;
		}

		int maxrows = this->vscroll.GetCapacity();
		for (CargoDataList::const_iterator it = cargolist.begin(); it != cargolist.end() && pos > -maxrows; ++it) {
			if (--pos < 0) {
				const CargoData *cd = &(*it);
				if (cd->source == INVALID_STATION) {
					/* Heading */
					DrawCargoIcons(cd->cargo, cd->count, r.left + WD_FRAMERECT_LEFT, y, r.right - r.left - WD_FRAMERECT_LEFT - WD_FRAMERECT_RIGHT);
					SetDParam(0, cd->cargo);
					SetDParam(1, cd->count);
					if (HasBit(transfers, cd->cargo)) {
						/* This cargo has transfers waiting so show the expand or shrink 'button' */
						const char *sym = HasBit(this->cargo, cd->cargo) ? "-" : "+";
						DrawString(r.left + WD_FRAMERECT_LEFT, r.right - 10, y, STR_STATION_VIEW_WAITING_CARGO, TC_FROMSTRING, SA_RIGHT);
						DrawString(r.right - 8, r.right, y, sym, TC_YELLOW);
					} else {
						DrawString(r.left + WD_FRAMERECT_LEFT, r.right - WD_FRAMERECT_RIGHT, y, STR_STATION_VIEW_WAITING_CARGO, TC_FROMSTRING, SA_RIGHT);
					}
				} else {
					SetDParam(0, cd->cargo);
					SetDParam(1, cd->count);
					SetDParam(2, cd->source);
					DrawString(r.left + WD_FRAMERECT_LEFT, r.right - WD_FRAMERECT_RIGHT, y, STR_STATION_VIEW_EN_ROUTE_FROM, TC_FROMSTRING, SA_RIGHT);
				}

				y += FONT_HEIGHT_NORMAL;
			}
		}
	}

	/** Draw accepted cargo in the #SVW_ACCEPTLIST widget.
	 * @param r Rectangle of the widget.
	 */
	void DrawAcceptedCargo(const Rect &r) const
	{
		char string[512];
		char *b = string;
		bool first = true;
>>>>>>> 515ad6f7

		b = InlineString(b, STR_STATION_VIEW_ACCEPTS_CARGO);

		const Station *st = Station::Get(this->window_number);
		for (CargoID i = 0; i < NUM_CARGO; i++) {
			if (b >= lastof(string) - (1 + 2 * 4)) break; // ',' or ' ' and two calls to Utf8Encode()
			if (HasBit(st->goods[i].acceptance_pickup, GoodsEntry::ACCEPTANCE)) {
				if (first) {
					first = false;
				} else {
					/* Add a comma if this is not the first item */
					*b++ = ',';
					*b++ = ' ';
				}
				b = InlineString(b, CargoSpec::Get(i)->name);
			}
		}

		/* If first is still true then no cargo is accepted */
		if (first) b = InlineString(b, STR_JUST_NOTHING);

		*b = '\0';

		/* Make sure we detect any buffer overflow */
		assert(b < endof(string));

<<<<<<< HEAD
			SetDParamStr(0, string);
			DrawStringMultiLine(this->widget[SVW_ACCEPTLIST].left + 2, this->widget[SVW_ACCEPTLIST].right - 2, this->widget[SVW_ACCEPTLIST].top + 1, this->widget[SVW_ACCEPTLIST].bottom - 1, STR_JUST_RAW_STRING);
		} else { // extended window with list of cargo ratings
			int y = this->widget[SVW_RATINGLIST].top + 1;
=======
		SetDParamStr(0, string);
		DrawStringMultiLine(r.left + WD_FRAMERECT_LEFT, r.right - WD_FRAMERECT_RIGHT, r.top + WD_FRAMERECT_TOP, r.bottom - WD_FRAMERECT_BOTTOM, STR_JUST_RAW_STRING);
	}
>>>>>>> 515ad6f7

	/** Draw cargo ratings in the #SVW_ACCEPTLIST widget.
	 * @param r Rectangle of the widget.
	 */
	void DrawCargoRatings(const Rect &r) const
	{
		const Station *st = Station::Get(this->window_number);
		int y = r.top + WD_FRAMERECT_TOP;

<<<<<<< HEAD
			uint scale = _settings_game.economy.moving_average_length * _settings_game.economy.moving_average_unit;
			const CargoSpec *cs;
			FOR_ALL_CARGOSPECS(cs) {
				const GoodsEntry *ge = &st->goods[cs->Index()];
				if (!HasBit(ge->acceptance_pickup, GoodsEntry::PICKUP)) continue;

				SetDParam(0, cs->name);
				SetDParam(1, DivideApprox(ge->supply * 30, scale));
				SetDParam(3, ToPercent8(ge->rating));
				SetDParam(2, STR_CARGO_RATING_APPALLING + (ge->rating >> 5));
				DrawString(this->widget[SVW_ACCEPTLIST].left + 8, this->widget[SVW_ACCEPTLIST].right - 2, y, STR_STATION_VIEW_CARGO_SUPPLY_RATING);
				y += 10;
			}
=======
		DrawString(r.left + WD_FRAMERECT_LEFT, r.right - WD_FRAMERECT_RIGHT, y, STR_STATION_VIEW_CARGO_RATINGS_TITLE);
		y += FONT_HEIGHT_NORMAL;

		const CargoSpec *cs;
		FOR_ALL_CARGOSPECS(cs) {
			const GoodsEntry *ge = &st->goods[cs->Index()];
			if (!HasBit(ge->acceptance_pickup, GoodsEntry::PICKUP)) continue;

			SetDParam(0, cs->name);
			SetDParam(2, ToPercent8(ge->rating));
			SetDParam(1, STR_CARGO_RATING_APPALLING + (ge->rating >> 5));
			DrawString(r.left + WD_FRAMERECT_LEFT + 6, r.right - WD_FRAMERECT_RIGHT, y, STR_STATION_VIEW_CARGO_RATING);
			y += FONT_HEIGHT_NORMAL;
>>>>>>> 515ad6f7
		}
	}

	template<class ID>
	void HandleCargoWaitingClick(CargoDataEntry * filter, ID next) {
		if (filter->Retrieve(next) != NULL) {
			filter->Remove(next);
		} else {
			filter->InsertOrRetrieve(next);
		}
	}

	void HandleCargoWaitingClick(int row)
	{
		if (row < 0 || (uint)row >= displayed_rows.size()) return;
		if (_ctrl_pressed) {
			scroll_to_row = row;
		} else {
			RowDisplay & display = displayed_rows[row];
			if (display.filter == &expanded_rows) {
				HandleCargoWaitingClick<CargoID>(display.filter, display.next_cargo);
			} else {
				HandleCargoWaitingClick<StationID>(display.filter, display.next_station);
			}
		}
		this->SetWidgetDirty(SVW_WAITING);
	}

	virtual void OnClick(Point pt, int widget)
	{
		switch (widget) {
			case SVW_WAITING:
<<<<<<< HEAD
				this->HandleCargoWaitingClick((pt.y - this->widget[SVW_WAITING].top) / 10);
=======
				this->HandleCargoWaitingClick((pt.y - this->GetWidget<NWidgetBase>(SVW_WAITING)->pos_y - WD_FRAMERECT_TOP) / FONT_HEIGHT_NORMAL + this->vscroll.GetPosition());
>>>>>>> 515ad6f7
				break;

			case SVW_LOCATION:
				if (_ctrl_pressed) {
					ShowExtraViewPortWindow(Station::Get(this->window_number)->xy);
				} else {
					ScrollMainWindowToTile(Station::Get(this->window_number)->xy);
				}
				break;

<<<<<<< HEAD
			case SVW_RATINGS:
				this->SetDirty();

				if (this->widget[SVW_RATINGS].data == STR_STATION_VIEW_RATINGS_BUTTON) {
					/* Switch to ratings view */
					this->widget[SVW_RATINGS].data = STR_STATION_VIEW_ACCEPTS_BUTTON;
					this->widget[SVW_RATINGS].tooltips = STR_STATION_VIEW_ACCEPTS_TOOLTIP;
					ResizeWindowForWidget(this, SVW_ACCEPTLIST, 0, -100);
				} else {
					/* Switch to accepts view */
					this->widget[SVW_RATINGS].data = STR_STATION_VIEW_RATINGS_BUTTON;
					this->widget[SVW_RATINGS].tooltips = STR_STATION_VIEW_RATINGS_TOOLTIP;
					ResizeWindowForWidget(this, SVW_ACCEPTLIST, 0, 100);
=======
			case SVW_RATINGS: {
				/* Swap between 'accepts' and 'ratings' view. */
				int height_change;
				NWidgetCore *nwi = this->GetWidget<NWidgetCore>(SVW_RATINGS);
				if (this->GetWidget<NWidgetCore>(SVW_RATINGS)->widget_data == STR_STATION_VIEW_RATINGS_BUTTON) {
					nwi->SetDataTip(STR_STATION_VIEW_ACCEPTS_BUTTON, STR_STATION_VIEW_ACCEPTS_TOOLTIP); // Switch to accepts view.
					height_change = ALH_RATING - ALH_ACCEPTS;
				} else {
					nwi->SetDataTip(STR_STATION_VIEW_RATINGS_BUTTON, STR_STATION_VIEW_RATINGS_TOOLTIP); // Switch to ratings view.
					height_change = ALH_ACCEPTS - ALH_RATING;
>>>>>>> 515ad6f7
				}
				this->ReInit(0, height_change);
				break;
			}

			case SVW_RENAME:
				SetDParam(0, this->window_number);
				ShowQueryString(STR_STATION_NAME, STR_STATION_VIEW_RENAME_STATION_CAPTION, MAX_LENGTH_STATION_NAME_BYTES, MAX_LENGTH_STATION_NAME_PIXELS,
						this, CS_ALPHANUMERAL, QSF_ENABLE_DEFAULT);
				break;

			case SVW_TRAINS: { // Show a list of scheduled trains to this station
				const Station *st = Station::Get(this->window_number);
				ShowVehicleListWindow(st->owner, VEH_TRAIN, (StationID)this->window_number);
				break;
			}

			case SVW_ROADVEHS: { // Show a list of scheduled road-vehicles to this station
				const Station *st = Station::Get(this->window_number);
				ShowVehicleListWindow(st->owner, VEH_ROAD, (StationID)this->window_number);
				break;
			}

			case SVW_PLANES: { // Show a list of scheduled aircraft to this station
				const Station *st = Station::Get(this->window_number);
				/* Since oilrigs have no owners, show the scheduled aircraft of local company */
				Owner owner = (st->owner == OWNER_NONE) ? _local_company : st->owner;
				ShowVehicleListWindow(owner, VEH_AIRCRAFT, (StationID)this->window_number);
				break;
			}

			case SVW_SHIPS: { // Show a list of scheduled ships to this station
				const Station *st = Station::Get(this->window_number);
				/* Since oilrigs/bouys have no owners, show the scheduled ships of local company */
				Owner owner = (st->owner == OWNER_NONE) ? _local_company : st->owner;
				ShowVehicleListWindow(owner, VEH_SHIP, (StationID)this->window_number);
				break;
			}

			case SVW_MODE: {
				ShowDropDownMenu(this, _mode_names, this->current_mode, SVW_MODE, 0, 0);
				break;
			}

			case SVW_SORT_BY: {
				CargoSortType sorting = (sortings[1] == ST_AS_GROUPING ? ST_COUNT : ST_AS_GROUPING);
				SelectSortBy(sorting);
				this->flags4 |= WF_TIMEOUT_BEGIN;
				this->LowerWidget(SVW_SORT_BY);
				break;
			}

			case SVW_GROUP_BY: {
				ShowDropDownMenu(this, _group_names, this->grouping_index, SVW_GROUP_BY, 0, 0);
				break;
			}

			case SVW_SORT_ORDER: { // flip sorting method asc/desc
				SortOrder order = (sort_orders[1] == SO_ASCENDING ? SO_DESCENDING : SO_ASCENDING);
				SelectSortOrder(order);
				this->flags4 |= WF_TIMEOUT_BEGIN;
				this->LowerWidget(SVW_SORT_ORDER);
				break;
			}
		}
	}

	void SelectSortBy(CargoSortType sorting) {
		_settings_client.gui.station_gui_sort_by = sorting;
		sortings[1] = sortings[2] = sortings[3] = sorting;
		/* Display the current sort variant */
		this->widget[SVW_SORT_BY].data = this->_sort_names[sorting];
		this->SetDirty();
	}

	void SelectSortOrder(SortOrder order) {
		sort_orders[1] = sort_orders[2] = sort_orders[3] = order;
		_settings_client.gui.station_gui_sort_order = sort_orders[1];
		this->SetDirty();
	}

	void SelectMode(int index) {
		this->current_mode = (Mode)index;
		this->widget[SVW_MODE].data = _mode_names[index];
		this->SetDirty();
	}

	void SelectGroupBy(int index) {
		this->grouping_index = index;
		_settings_client.gui.station_gui_group_order = index;
		this->widget[SVW_GROUP_BY].data = _group_names[index];
		switch(_group_names[index]) {
		case STR_STATION_VIEW_GROUP_S_V_D:
			groupings[1] = GR_SOURCE;
			groupings[2] = GR_NEXT;
			groupings[3] = GR_DESTINATION;
			break;
		case STR_STATION_VIEW_GROUP_S_D_V:
			groupings[1] = GR_SOURCE;
			groupings[2] = GR_DESTINATION;
			groupings[3] = GR_NEXT;
			break;
		case STR_STATION_VIEW_GROUP_V_S_D:
			groupings[1] = GR_NEXT;
			groupings[2] = GR_SOURCE;
			groupings[3] = GR_DESTINATION;
			break;
		case STR_STATION_VIEW_GROUP_V_D_S:
			groupings[1] = GR_NEXT;
			groupings[2] = GR_DESTINATION;
			groupings[3] = GR_SOURCE;
			break;
		case STR_STATION_VIEW_GROUP_D_S_V:
			groupings[1] = GR_DESTINATION;
			groupings[2] = GR_SOURCE;
			groupings[3] = GR_NEXT;
			break;
		case STR_STATION_VIEW_GROUP_D_V_S:
			groupings[1] = GR_DESTINATION;
			groupings[2] = GR_NEXT;
			groupings[3] = GR_SOURCE;
			break;
		}
		this->SetDirty();
	}

	virtual void OnDropdownSelect(int widget, int index)
	{
		if (widget == SVW_MODE) {
			SelectMode(index);
		} else {
			SelectGroupBy(index);
		}
	}

	virtual void OnQueryTextFinished(char *str)
	{
		if (str == NULL) return;

		DoCommandP(0, this->window_number, 0, CMD_RENAME_STATION | CMD_MSG(STR_ERROR_CAN_T_RENAME_STATION), NULL, str);
	}

	virtual void OnResize()
	{
		this->vscroll.SetCapacity((this->GetWidget<NWidgetBase>(SVW_WAITING)->current_y - WD_FRAMERECT_TOP - WD_FRAMERECT_BOTTOM) / this->resize.step_height);
	}
};


const StringID StationViewWindow::_sort_names[] = {
	STR_SORT_BY_STATION,
	STR_SORT_BY_AMOUNT,
	INVALID_STRING_ID
};

const StringID StationViewWindow::_mode_names[] = {
	STR_STATION_VIEW_WAITING,
	STR_STATION_VIEW_PLANNED,
	STR_STATION_VIEW_SENT,
	INVALID_STRING_ID
};

const StringID StationViewWindow::_group_names[] = {
	STR_STATION_VIEW_GROUP_S_V_D,
	STR_STATION_VIEW_GROUP_S_D_V,
	STR_STATION_VIEW_GROUP_V_S_D,
	STR_STATION_VIEW_GROUP_V_D_S,
	STR_STATION_VIEW_GROUP_D_S_V,
	STR_STATION_VIEW_GROUP_D_V_S,
	INVALID_STRING_ID
};

static const WindowDesc _station_view_desc(
	WDP_AUTO, WDP_AUTO, 249, 117, 249, 117,
	WC_STATION_VIEW, WC_NONE,
	WDF_STD_TOOLTIPS | WDF_STD_BTN | WDF_DEF_WIDGET | WDF_UNCLICK_BUTTONS | WDF_STICKY_BUTTON | WDF_RESIZABLE,
	NULL, _nested_station_view_widgets, lengthof(_nested_station_view_widgets)
);

/**
 * Opens StationViewWindow for given station
 *
 * @param station station which window should be opened
 */
void ShowStationViewWindow(StationID station)
{
	AllocateWindowDescFront<StationViewWindow>(&_station_view_desc, station);
}

/** Struct containing TileIndex and StationID */
struct TileAndStation {
	TileIndex tile;    ///< TileIndex
	StationID station; ///< StationID
};

static SmallVector<TileAndStation, 8> _deleted_stations_nearby;
static SmallVector<StationID, 8> _stations_nearby_list;

/**
 * Add station on this tile to _stations_nearby_list if it's fully within the
 * station spread.
 * @param tile Tile just being checked
 * @param user_data Pointer to TileArea context
 * @tparam T the type of station to look for
 */
template <class T>
static bool AddNearbyStation(TileIndex tile, void *user_data)
{
	TileArea *ctx = (TileArea *)user_data;

	/* First check if there were deleted stations here */
	for (uint i = 0; i < _deleted_stations_nearby.Length(); i++) {
		TileAndStation *ts = _deleted_stations_nearby.Get(i);
		if (ts->tile == tile) {
			*_stations_nearby_list.Append() = _deleted_stations_nearby[i].station;
			_deleted_stations_nearby.Erase(ts);
			i--;
		}
	}

	/* Check if own station and if we stay within station spread */
	if (!IsTileType(tile, MP_STATION)) return false;

	StationID sid = GetStationIndex(tile);

	/* This station is (likely) a waypoint */
	if (!T::IsValidID(sid)) return false;

	T *st = T::Get(sid);
	if (st->owner != _local_company || _stations_nearby_list.Contains(sid)) return false;

	if (st->rect.BeforeAddRect(ctx->tile, ctx->w, ctx->h, StationRect::ADD_TEST)) {
		*_stations_nearby_list.Append() = sid;
	}

	return false; // We want to include *all* nearby stations
}

/**
 * Circulate around the to-be-built station to find stations we could join.
 * Make sure that only stations are returned where joining wouldn't exceed
 * station spread and are our own station.
 * @param ta Base tile area of the to-be-built station
 * @param distant_join Search for adjacent stations (false) or stations fully
 *                     within station spread
 * @tparam T the type of station to look for
 **/
template <class T>
static const T *FindStationsNearby(TileArea ta, bool distant_join)
{
	TileArea ctx = ta;

	_stations_nearby_list.Clear();
	_deleted_stations_nearby.Clear();

	/* Check the inside, to return, if we sit on another station */
	TILE_LOOP(t, ta.w, ta.h, ta.tile) {
		if (t < MapSize() && IsTileType(t, MP_STATION) && T::IsValidID(GetStationIndex(t))) return T::GetByTile(t);
	}

	/* Look for deleted stations */
	const BaseStation *st;
	FOR_ALL_BASE_STATIONS(st) {
		if (T::IsExpected(st) && !st->IsInUse() && st->owner == _local_company) {
			/* Include only within station spread (yes, it is strictly less than) */
			if (max(DistanceMax(ta.tile, st->xy), DistanceMax(TILE_ADDXY(ta.tile, ta.w - 1, ta.h - 1), st->xy)) < _settings_game.station.station_spread) {
				TileAndStation *ts = _deleted_stations_nearby.Append();
				ts->tile = st->xy;
				ts->station = st->index;

				/* Add the station when it's within where we're going to build */
				if (IsInsideBS(TileX(st->xy), TileX(ctx.tile), ctx.w) &&
						IsInsideBS(TileY(st->xy), TileY(ctx.tile), ctx.h)) {
					AddNearbyStation<T>(st->xy, &ctx);
				}
			}
		}
	}

	/* Only search tiles where we have a chance to stay within the station spread.
	 * The complete check needs to be done in the callback as we don't know the
	 * extent of the found station, yet. */
	if (distant_join && min(ta.w, ta.h) >= _settings_game.station.station_spread) return NULL;
	uint max_dist = distant_join ? _settings_game.station.station_spread - min(ta.w, ta.h) : 1;

	TileIndex tile = TILE_ADD(ctx.tile, TileOffsByDir(DIR_N));
	CircularTileSearch(&tile, max_dist, ta.w, ta.h, AddNearbyStation<T>, &ctx);

	return NULL;
}

enum JoinStationWidgets {
	JSW_WIDGET_CLOSEBOX = 0,
	JSW_WIDGET_CAPTION,
	JSW_PANEL,
	JSW_SCROLLBAR,
	JSW_RESIZEBOX,
};

static const NWidgetPart _nested_select_station_widgets[] = {
	NWidget(NWID_HORIZONTAL),
		NWidget(WWT_CLOSEBOX, COLOUR_DARK_GREEN, JSW_WIDGET_CLOSEBOX),
		NWidget(WWT_CAPTION, COLOUR_DARK_GREEN, JSW_WIDGET_CAPTION), SetDataTip(STR_JOIN_STATION_CAPTION, STR_TOOLTIP_WINDOW_TITLE_DRAG_THIS),
	EndContainer(),
	NWidget(NWID_HORIZONTAL),
		NWidget(WWT_PANEL, COLOUR_DARK_GREEN, JSW_PANEL), SetMinimalSize(188, 66), SetResize(1, 10), EndContainer(),
		NWidget(NWID_VERTICAL),
			NWidget(WWT_SCROLLBAR, COLOUR_DARK_GREEN, JSW_SCROLLBAR),
			NWidget(WWT_RESIZEBOX, COLOUR_DARK_GREEN, JSW_RESIZEBOX),
		EndContainer(),
	EndContainer(),
};

/**
 * Window for selecting stations/waypoints to (distant) join to.
 * @tparam T The type of station to join with
 */
template <class T>
struct SelectStationWindow : Window {
	CommandContainer select_station_cmd; ///< Command to build new station
	TileArea area; ///< Location of new station

	SelectStationWindow(const WindowDesc *desc, CommandContainer cmd, TileArea ta) :
		Window(),
		select_station_cmd(cmd),
		area(ta)
	{
		this->CreateNestedTree(desc);
		this->GetWidget<NWidgetCore>(JSW_WIDGET_CAPTION)->widget_data = T::EXPECTED_FACIL == FACIL_WAYPOINT ? STR_JOIN_WAYPOINT_CAPTION : STR_JOIN_STATION_CAPTION;
		this->FinishInitNested(desc, 0);

		this->vscroll.SetCapacity((this->GetWidget<NWidgetBase>(JSW_PANEL)->current_y - WD_FRAMERECT_TOP - WD_FRAMERECT_BOTTOM) / this->resize.step_height);
		this->OnInvalidateData(0);
	}

	virtual void UpdateWidgetSize(int widget, Dimension *size, const Dimension &padding, Dimension *resize)
	{
		if (widget != JSW_PANEL) return;

		/* Determine the widest string */
		Dimension d = GetStringBoundingBox(T::EXPECTED_FACIL == FACIL_WAYPOINT ? STR_JOIN_WAYPOINT_CREATE_SPLITTED_WAYPOINT : STR_JOIN_STATION_CREATE_SPLITTED_STATION);
		for (uint i = 0; i < _stations_nearby_list.Length(); i++) {
			const T *st = T::Get(_stations_nearby_list[i]);
			SetDParam(0, st->index);
			SetDParam(1, st->facilities);
			d = maxdim(d, GetStringBoundingBox(T::EXPECTED_FACIL == FACIL_WAYPOINT ? STR_STATION_LIST_WAYPOINT : STR_STATION_LIST_STATION));
		}

		resize->height = d.height;
		d.width += WD_FRAMERECT_RIGHT + WD_FRAMERECT_LEFT;
		d.height += WD_FRAMERECT_TOP + WD_FRAMERECT_BOTTOM;
		*size = maxdim(*size, d);
	}

	virtual void OnPaint()
	{
		this->DrawWidgets();
	}

	virtual void DrawWidget(const Rect &r, int widget) const
	{
		if (widget != JSW_PANEL) return;

		uint y = r.top + WD_FRAMERECT_TOP;
		if (this->vscroll.GetPosition() == 0) {
			DrawString(r.left + WD_FRAMERECT_LEFT, r.right - WD_FRAMERECT_RIGHT, y, T::EXPECTED_FACIL == FACIL_WAYPOINT ? STR_JOIN_WAYPOINT_CREATE_SPLITTED_WAYPOINT : STR_JOIN_STATION_CREATE_SPLITTED_STATION);
			y += this->resize.step_height;
		}

		for (uint i = max<uint>(1, this->vscroll.GetPosition()); i <= _stations_nearby_list.Length(); ++i, y += this->resize.step_height) {
			/* Don't draw anything if it extends past the end of the window. */
			if (i - this->vscroll.GetPosition() >= this->vscroll.GetCapacity()) break;

			const T *st = T::Get(_stations_nearby_list[i - 1]);
			SetDParam(0, st->index);
			SetDParam(1, st->facilities);
			DrawString(r.left + WD_FRAMERECT_LEFT, r.right - WD_FRAMERECT_RIGHT, y, T::EXPECTED_FACIL == FACIL_WAYPOINT ? STR_STATION_LIST_WAYPOINT : STR_STATION_LIST_STATION);
		}
	}

	virtual void OnClick(Point pt, int widget)
	{
		if (widget != JSW_PANEL) return;

		uint32 st_index = (pt.y - this->GetWidget<NWidgetBase>(JSW_PANEL)->pos_y - WD_FRAMERECT_TOP) / this->resize.step_height;
		bool distant_join = (st_index > 0);
		if (distant_join) st_index--;

		if (distant_join && st_index >= _stations_nearby_list.Length()) return;

		/* Insert station to be joined into stored command */
		SB(this->select_station_cmd.p2, 16, 16,
		   (distant_join ? _stations_nearby_list[st_index] : NEW_STATION));

		/* Execute stored Command */
		DoCommandP(&this->select_station_cmd);

		/* Close Window; this might cause double frees! */
		DeleteWindowById(WC_SELECT_STATION, 0);
	}

	virtual void OnTick()
	{
		if (_thd.dirty & 2) {
			_thd.dirty &= ~2;
			this->SetDirty();
		}
	}

	virtual void OnResize()
	{
		this->vscroll.SetCapacity((this->GetWidget<NWidgetBase>(JSW_PANEL)->current_y - WD_FRAMERECT_TOP - WD_FRAMERECT_BOTTOM) / this->resize.step_height);
	}

	virtual void OnInvalidateData(int data)
	{
		FindStationsNearby<T>(this->area, true);
		this->vscroll.SetCount(_stations_nearby_list.Length() + 1);
		this->SetDirty();
	}
};

static const WindowDesc _select_station_desc(
	WDP_AUTO, WDP_AUTO, 200, 80, 200, 180,
	WC_SELECT_STATION, WC_NONE,
	WDF_STD_TOOLTIPS | WDF_STD_BTN | WDF_DEF_WIDGET | WDF_RESIZABLE | WDF_CONSTRUCTION,
	NULL, _nested_select_station_widgets, lengthof(_nested_select_station_widgets)
);


/**
 * Check whether we need to show the station selection window.
 * @param cmd Command to build the station.
 * @param ta Tile area of the to-be-built station
 * @tparam T the type of station
 * @return whether we need to show the station selection window.
 */
template <class T>
static bool StationJoinerNeeded(CommandContainer cmd, TileArea ta)
{
	/* Only show selection if distant join is enabled in the settings */
	if (!_settings_game.station.distant_join_stations) return false;

	/* If a window is already opened and we didn't ctrl-click,
	 * return true (i.e. just flash the old window) */
	Window *selection_window = FindWindowById(WC_SELECT_STATION, 0);
	if (selection_window != NULL) {
		if (!_ctrl_pressed) return true;

		/* Abort current distant-join and start new one */
		delete selection_window;
		UpdateTileSelection();
	}

	/* only show the popup, if we press ctrl */
	if (!_ctrl_pressed) return false;

	/* Now check if we could build there */
	if (CmdFailed(DoCommand(&cmd, CommandFlagsToDCFlags(GetCommandFlags(cmd.cmd))))) return false;

	/* Test for adjacent station or station below selection.
	 * If adjacent-stations is disabled and we are building next to a station, do not show the selection window.
	 * but join the other station immediatelly. */
	const T *st = FindStationsNearby<T>(ta, false);
	return st == NULL && (_settings_game.station.adjacent_stations || _stations_nearby_list.Length() == 0);
}

/**
 * Show the station selection window when needed. If not, build the station.
 * @param cmd Command to build the station.
 * @param ta Area to build the station in
 * @tparam the class to find stations for
 */
template <class T>
void ShowSelectBaseStationIfNeeded(CommandContainer cmd, TileArea ta)
{
	if (StationJoinerNeeded<T>(cmd, ta)) {
		if (!_settings_client.gui.persistent_buildingtools) ResetObjectToPlace();
		if (BringWindowToFrontById(WC_SELECT_STATION, 0)) return;
		new SelectStationWindow<T>(&_select_station_desc, cmd, ta);
	} else {
		DoCommandP(&cmd);
	}
}

/**
 * Show the station selection window when needed. If not, build the station.
 * @param cmd Command to build the station.
 * @param ta Area to build the station in
 */
void ShowSelectStationIfNeeded(CommandContainer cmd, TileArea ta)
{
	ShowSelectBaseStationIfNeeded<Station>(cmd, ta);
}

/**
 * Show the waypoint selection window when needed. If not, build the waypoint.
 * @param cmd Command to build the waypoint.
 * @param ta Area to build the waypoint in
 */
void ShowSelectWaypointIfNeeded(CommandContainer cmd, TileArea ta)
{
	ShowSelectBaseStationIfNeeded<Waypoint>(cmd, ta);
}<|MERGE_RESOLUTION|>--- conflicted
+++ resolved
@@ -681,31 +681,6 @@
 	AllocateWindowDescFront<CompanyStationsWindow>(&_company_stations_desc, company);
 }
 
-<<<<<<< HEAD
-static const Widget _station_view_widgets[] = {
-{   WWT_CLOSEBOX,   RESIZE_NONE,  COLOUR_GREY,     0,    10,     0,    13, STR_BLACK_CROSS,                 STR_TOOLTIP_CLOSE_WINDOW},             // SVW_CLOSEBOX
-{    WWT_CAPTION,  RESIZE_RIGHT,  COLOUR_GREY,    11,   236,     0,    13, STR_STATION_VIEW_CAPTION,        STR_TOOLTIP_WINDOW_TITLE_DRAG_THIS},
-{  WWT_STICKYBOX,     RESIZE_LR,  COLOUR_GREY,   237,   248,     0,    13, 0x0,                             STR_TOOLTIP_STICKY},
-{    WWT_TEXTBTN,   RESIZE_NONE,  COLOUR_GREY,     0,    80,    14,    25, STR_BUTTON_SORT_BY,              STR_TOOLTIP_SORT_ORDER},               // SVW_SORT_ORDER
-{    WWT_TEXTBTN,  RESIZE_RIGHT,  COLOUR_GREY,    81,   248,    14,    25, 0x0,                             STR_TOOLTIP_SORT_CRITERIAP},           // SVW_SORT_BY
-{   WWT_DROPDOWN,   RESIZE_NONE,  COLOUR_GREY,     0,    80,    26,    37, STR_STATION_VIEW_WAITING,        STR_STATION_VIEW_TOGGLE_CARGO_VIEW},   // SVW_MODE
-{   WWT_DROPDOWN,  RESIZE_RIGHT,  COLOUR_GREY,    81,   248,    26,    37, 0x0,                             STR_TOOLTIP_GROUP_ORDER},              // SVW_GROUP_BY
-{      WWT_PANEL,     RESIZE_RB,  COLOUR_GREY,     0,   236,    38,    81, 0x0,                             STR_NULL},                             // SVW_WAITING
-{  WWT_SCROLLBAR,    RESIZE_LRB,  COLOUR_GREY,   237,   248,    38,    81, 0x0,                             STR_TOOLTIP_VSCROLL_BAR_SCROLLS_LIST},
-{      WWT_PANEL,    RESIZE_RTB,  COLOUR_GREY,     0,   248,    82,   104, 0x0,                             STR_NULL},                             // SVW_ACCEPTLIST / SVW_RATINGLIST
-{ WWT_PUSHTXTBTN,     RESIZE_TB,  COLOUR_GREY,     0,    59,   105,   116, STR_BUTTON_LOCATION,             STR_STATION_VIEW_CENTER_TOOLTIP},      // SVW_LOCATION
-{ WWT_PUSHTXTBTN,     RESIZE_TB,  COLOUR_GREY,    60,   120,   105,   116, STR_STATION_VIEW_ACCEPTS_BUTTON, STR_STATION_VIEW_ACCEPTS_TOOLTIP},     // SVW_RATINGS / SVW_ACCEPTS
-{ WWT_PUSHTXTBTN,    RESIZE_RTB,  COLOUR_GREY,   121,   180,   105,   116, STR_BUTTON_RENAME,               STR_STATION_VIEW_RENAME_TOOLTIP},      // SVW_RENAME
-{ WWT_PUSHTXTBTN,   RESIZE_LRTB,  COLOUR_GREY,   181,   194,   105,   116, STR_TRAIN,                       STR_STATION_VIEW_SCHEDULED_TRAINS_TOOLTIP},            // SVW_TRAINS
-{ WWT_PUSHTXTBTN,   RESIZE_LRTB,  COLOUR_GREY,   195,   208,   105,   116, STR_LORRY,                       STR_STATION_VIEW_SCHEDULED_ROAD_VEHICLES_TOOLTIP},     // SVW_ROADVEHS
-{ WWT_PUSHTXTBTN,   RESIZE_LRTB,  COLOUR_GREY,   209,   222,   105,   116, STR_PLANE,                       STR_STATION_VIEW_SCHEDULED_AIRCRAFT_TOOLTIP},          // SVW_PLANES
-{ WWT_PUSHTXTBTN,   RESIZE_LRTB,  COLOUR_GREY,   223,   236,   105,   116, STR_SHIP,                        STR_STATION_VIEW_SCHEDULED_SHIPS_TOOLTIP},             // SVW_SHIPS
-{  WWT_RESIZEBOX,   RESIZE_LRTB,  COLOUR_GREY,   237,   248,   105,   116, 0x0,                             STR_TOOLTIP_RESIZE},
-{   WIDGETS_END},
-};
-
-=======
->>>>>>> 515ad6f7
 static const NWidgetPart _nested_station_view_widgets[] = {
 	NWidget(NWID_HORIZONTAL),
 		NWidget(WWT_CLOSEBOX, COLOUR_GREY, SVW_CLOSEBOX),
@@ -713,30 +688,18 @@
 		NWidget(WWT_STICKYBOX, COLOUR_GREY, SVW_STICKYBOX),
 	EndContainer(),
 	NWidget(NWID_HORIZONTAL),
-		NWidget(WWT_TEXTBTN, COLOUR_GREY, SVW_SORT_ORDER), SetMinimalSize(81, 12), SetDataTip(STR_BUTTON_SORT_BY, STR_TOOLTIP_SORT_ORDER),
-		NWidget(WWT_TEXTBTN, COLOUR_GREY, SVW_SORT_BY), SetMinimalSize(168, 12), SetResize(1, 0), SetDataTip(0x0, STR_TOOLTIP_SORT_CRITERIAP),
+		NWidget(WWT_PUSHTXTBTN, COLOUR_GREY, SVW_SORT_ORDER), SetMinimalSize(81, 12), SetFill(true, true), SetDataTip(STR_BUTTON_SORT_BY, STR_TOOLTIP_SORT_ORDER),
+		NWidget(WWT_PUSHTXTBTN, COLOUR_GREY, SVW_SORT_BY), SetMinimalSize(168, 12), SetResize(1, 0), SetFill(false, true), SetDataTip(0x0, STR_TOOLTIP_SORT_CRITERIAP),
 	EndContainer(),
 	NWidget(NWID_HORIZONTAL),
-		NWidget(WWT_DROPDOWN, COLOUR_GREY, SVW_MODE), SetMinimalSize(81, 12), SetDataTip(STR_STATION_VIEW_WAITING, STR_STATION_VIEW_TOGGLE_CARGO_VIEW),
-		NWidget(WWT_DROPDOWN, COLOUR_GREY, SVW_GROUP_BY), SetMinimalSize(168, 12), SetResize(1, 0), SetDataTip(0x0, STR_TOOLTIP_GROUP_ORDER),
+		NWidget(WWT_DROPDOWN, COLOUR_GREY, SVW_MODE), SetMinimalSize(81, 12), SetFill(true, true), SetDataTip(STR_STATION_VIEW_WAITING, STR_STATION_VIEW_TOGGLE_CARGO_VIEW),
+		NWidget(WWT_DROPDOWN, COLOUR_GREY, SVW_GROUP_BY), SetMinimalSize(168, 12), SetResize(1, 0), SetFill(false, true), SetDataTip(0x0, STR_TOOLTIP_GROUP_ORDER),
 	EndContainer(),
 	NWidget(NWID_HORIZONTAL),
 		NWidget(WWT_PANEL, COLOUR_GREY, SVW_WAITING), SetMinimalSize(237, 44), SetResize(1, 10), EndContainer(),
 		NWidget(WWT_SCROLLBAR, COLOUR_GREY, SVW_SCROLLBAR),
 	EndContainer(),
-<<<<<<< HEAD
 	NWidget(WWT_PANEL, COLOUR_GREY, SVW_ACCEPTLIST), SetMinimalSize(249, 23), SetResize(1, 0), EndContainer(),
-	NWidget(NWID_HORIZONTAL),
-		NWidget(WWT_PUSHTXTBTN, COLOUR_GREY, SVW_LOCATION), SetMinimalSize(60, 12), SetDataTip(STR_BUTTON_LOCATION, STR_STATION_VIEW_CENTER_TOOLTIP),
-		NWidget(WWT_PUSHTXTBTN, COLOUR_GREY, SVW_ACCEPTS), SetMinimalSize(61, 12), SetDataTip(STR_STATION_VIEW_ACCEPTS_BUTTON, STR_STATION_VIEW_ACCEPTS_TOOLTIP),
-		NWidget(WWT_PUSHTXTBTN, COLOUR_GREY, SVW_RENAME), SetMinimalSize(60, 12), SetResize(1, 0), SetDataTip(STR_BUTTON_RENAME, STR_STATION_VIEW_RENAME_TOOLTIP),
-		NWidget(WWT_PUSHTXTBTN, COLOUR_GREY, SVW_TRAINS), SetMinimalSize(14, 12), SetDataTip(STR_TRAIN, STR_STATION_VIEW_SCHEDULED_TRAINS_TOOLTIP),
-		NWidget(WWT_PUSHTXTBTN, COLOUR_GREY, SVW_ROADVEHS), SetMinimalSize(14, 12), SetDataTip(STR_LORRY, STR_STATION_VIEW_SCHEDULED_ROAD_VEHICLES_TOOLTIP),
-		NWidget(WWT_PUSHTXTBTN, COLOUR_GREY, SVW_PLANES),  SetMinimalSize(14, 12), SetDataTip(STR_PLANE, STR_STATION_VIEW_SCHEDULED_AIRCRAFT_TOOLTIP),
-		NWidget(WWT_PUSHTXTBTN, COLOUR_GREY, SVW_SHIPS), SetMinimalSize(14, 12), SetDataTip(STR_SHIP, STR_STATION_VIEW_SCHEDULED_SHIPS_TOOLTIP),
-		NWidget(WWT_RESIZEBOX, COLOUR_GREY, SVW_RESIZE),
-=======
-	NWidget(WWT_PANEL, COLOUR_GREY, SVW_ACCEPTLIST), SetMinimalSize(249, 32), SetResize(1, 0), EndContainer(),
 	NWidget(NWID_HORIZONTAL, NC_EQUALSIZE),
 		NWidget(WWT_PUSHTXTBTN, COLOUR_GREY, SVW_LOCATION), SetMinimalSize(60, 12), SetResize(1, 0), SetFill(true, true),
 				SetDataTip(STR_BUTTON_LOCATION, STR_STATION_VIEW_CENTER_TOOLTIP),
@@ -749,7 +712,6 @@
 		NWidget(WWT_PUSHTXTBTN, COLOUR_GREY, SVW_PLANES),  SetMinimalSize(14, 12), SetFill(false, true), SetDataTip(STR_PLANE, STR_STATION_VIEW_SCHEDULED_AIRCRAFT_TOOLTIP),
 		NWidget(WWT_PUSHTXTBTN, COLOUR_GREY, SVW_SHIPS), SetMinimalSize(14, 12), SetFill(false, true), SetDataTip(STR_SHIP, STR_STATION_VIEW_SCHEDULED_SHIPS_TOOLTIP),
 		NWidget(WWT_RESIZEBOX, COLOUR_GREY, SVW_RESIZE), SetFill(false, true),
->>>>>>> 515ad6f7
 	EndContainer(),
 };
 
@@ -975,7 +937,6 @@
  * The StationView window
  */
 struct StationViewWindow : public Window {
-<<<<<<< HEAD
 	struct RowDisplay {
 		RowDisplay(CargoDataEntry * f, StationID n) : filter(f), next_station(n) {}
 		RowDisplay(CargoDataEntry * f, CargoID n) : filter(f), next_cargo(n) {}
@@ -988,12 +949,8 @@
 
 	typedef std::vector<RowDisplay> CargoDataVector;
 
-	static const int _spacing_side = 2;
 	static const int _spacing_symbol = 10;
 	static const int _spacing_column = 10;
-	static const int _spacing_row = 10;
-	static const int _spacing_icons = 4;
-	static const int _spacing_top = 30;
 	static const int _num_columns = 4;
 
 	enum Invalidation {
@@ -1014,58 +971,46 @@
 		SENT
 	};
 
-	static const StringID _sort_names[];
-	static const StringID _group_names[];
-	static const StringID _mode_names[];
-
-	CargoSortType sortings[_num_columns];
-	SortOrder sort_orders[_num_columns];
-
-	int scroll_to_row;
-	int grouping_index;
-	Mode current_mode;
-	Grouping groupings[_num_columns];
-
-	CargoDataEntry expanded_rows;
-	CargoDataEntry cached_destinations;
-	CargoDataVector displayed_rows;
-
-	StationViewWindow(const WindowDesc *desc, WindowNumber window_number) :
-		Window(desc, window_number), scroll_to_row(INT_MAX), grouping_index(0), current_mode(WAITING)
-	{
-		this->groupings[0] = GR_CARGO;
-		this->sortings[0] = ST_AS_GROUPING;
-		SelectGroupBy(_settings_client.gui.station_gui_group_order);
-		SelectSortBy((CargoSortType)_settings_client.gui.station_gui_sort_by);
-		sort_orders[0] = SO_ASCENDING;
-		SelectSortOrder((SortOrder)_settings_client.gui.station_gui_sort_order);
-		SelectMode(WAITING);
-		Owner owner = Station::Get(window_number)->owner;
-		if (owner != OWNER_NONE) this->owner = owner;
-		this->vscroll.SetCapacity(4);
-		this->resize.step_height = 10;
-		this->FindWindowPlacementAndResize(desc);
-=======
-	uint32 cargo;                 ///< Bitmask of cargo types to expand
-	uint16 cargo_rows[NUM_CARGO]; ///< Header row for each cargo type
-
 	/** Height of the #SVW_ACCEPTLIST widget for different views. */
 	enum AcceptListHeight {
 		ALH_RATING  = 130, ///< Height of the cargo ratings view.
 		ALH_ACCEPTS = 30,  ///< Height of the accepted cargo view.
 	};
 
-	StationViewWindow(const WindowDesc *desc, WindowNumber window_number) : Window()
+	static const StringID _sort_names[];
+	static const StringID _group_names[];
+	static const StringID _mode_names[];
+
+	CargoSortType sortings[_num_columns];
+	SortOrder sort_orders[_num_columns];
+
+	int scroll_to_row;
+	int grouping_index;
+	Mode current_mode;
+	Grouping groupings[_num_columns];
+
+	CargoDataEntry expanded_rows;
+	CargoDataEntry cached_destinations;
+	CargoDataVector displayed_rows;
+
+	StationViewWindow(const WindowDesc *desc, WindowNumber window_number) : Window(),
+		scroll_to_row(INT_MAX), grouping_index(0)
 	{
 		this->CreateNestedTree(desc);
 		/* Nested widget tree creation is done in two steps to ensure that this->GetWidget<NWidgetCore>(SVW_ACCEPTS) exists in UpdateWidgetSize(). */
 		this->FinishInitNested(desc, window_number);
 
+		this->groupings[0] = GR_CARGO;
+		this->sortings[0] = ST_AS_GROUPING;
+		this->SelectGroupBy(_settings_client.gui.station_gui_group_order);
+		this->SelectSortBy((CargoSortType)_settings_client.gui.station_gui_sort_by);
+		this->sort_orders[0] = SO_ASCENDING;
+		this->SelectSortOrder((SortOrder)_settings_client.gui.station_gui_sort_order);
+		this->SelectMode(WAITING);
 		Owner owner = Station::Get(window_number)->owner;
 		if (owner != OWNER_NONE) this->owner = owner;
 
 		this->vscroll.SetCapacity((this->GetWidget<NWidgetBase>(SVW_WAITING)->current_y - WD_FRAMERECT_TOP - WD_FRAMERECT_BOTTOM) / this->resize.step_height);
->>>>>>> 515ad6f7
 	}
 
 	~StationViewWindow()
@@ -1078,7 +1023,6 @@
 		DeleteWindowById(WC_AIRCRAFT_LIST, wno | (VEH_AIRCRAFT << 11), false);
 	}
 
-<<<<<<< HEAD
 	void ShowCargo(CargoDataEntry * data, CargoID cargo, StationID source, StationID next, StationID dest, uint count) {
 		if (count == 0) return;
 		const CargoDataEntry * expand = &expanded_rows;
@@ -1105,13 +1049,13 @@
 		}
 		data->Update(count);
 	}
-=======
+
 	virtual void UpdateWidgetSize(int widget, Dimension *size, const Dimension &padding, Dimension *resize)
 	{
 		switch (widget) {
 			case SVW_WAITING:
 				resize->height = FONT_HEIGHT_NORMAL;
-				size->height = WD_FRAMERECT_TOP + 5 * resize->height + WD_FRAMERECT_BOTTOM;
+				size->height = WD_FRAMERECT_TOP + 4 * resize->height + WD_FRAMERECT_BOTTOM;
 				break;
 
 			case SVW_ACCEPTLIST:
@@ -1122,25 +1066,36 @@
 
 	virtual void OnPaint()
 	{
-		CargoDataList cargolist;
-		uint32 transfers = 0;
-		this->OrderWaitingCargo(&cargolist, &transfers);
-
-		this->vscroll.SetCount((int)cargolist.size() + 1); // update scrollbar
+		const Station *st = Station::Get(this->window_number);
+		CargoDataEntry cargo;
+		BuildCargoList(&cargo, st);
+
+		this->vscroll.SetCount(cargo.Size()); // update scrollbar
 
 		/* disable some buttons */
-		const Station *st = Station::Get(this->window_number);
 		this->SetWidgetDisabledState(SVW_RENAME,   st->owner != _local_company);
 		this->SetWidgetDisabledState(SVW_TRAINS,   !(st->facilities & FACIL_TRAIN));
 		this->SetWidgetDisabledState(SVW_ROADVEHS, !(st->facilities & FACIL_TRUCK_STOP) && !(st->facilities & FACIL_BUS_STOP));
 		this->SetWidgetDisabledState(SVW_PLANES,   !(st->facilities & FACIL_AIRPORT));
 		this->SetWidgetDisabledState(SVW_SHIPS,    !(st->facilities & FACIL_DOCK));
 
+		SetDParam(0, st->index);
+		SetDParam(1, st->facilities);
 		this->DrawWidgets();
+
+		/* draw arrow pointing up/down for ascending/descending sorting */
+		this->DrawSortButtonState(SVW_SORT_ORDER, sort_orders[1] == SO_ASCENDING ? SBS_UP : SBS_DOWN);
+
+		int pos = this->vscroll.GetPosition(); ///< = this->vscroll.pos
+
+		int maxrows = this->vscroll.GetCapacity();
+
+		displayed_rows.clear();
 
 		NWidgetBase *nwi = this->GetWidget<NWidgetBase>(SVW_WAITING);
 		Rect waiting_rect = {nwi->pos_x, nwi->pos_y, nwi->pos_x + nwi->current_x - 1, nwi->pos_y + nwi->current_y - 1};
-		this->DrawWaitingCargo(waiting_rect, cargolist, transfers);
+		this->DrawEntries(&cargo, waiting_rect, pos, maxrows, 0);
+		scroll_to_row = INT_MAX;
 	}
 
 	virtual void DrawWidget(const Rect &r, int widget) const
@@ -1162,20 +1117,6 @@
 			SetDParam(1, st->facilities);
 		}
 	}
-
-	/** Order waiting cargo by type and destination.
-	 * @param cargolist [out] Ordered cargo.
-	 * @param transfers [out] Bitmask for cargoes being transfered.
-	 * @pre \c *cargolist must be empty.
-	 */
-	void OrderWaitingCargo(CargoDataList *cargolist, uint32 *transfers)
-	{
-		assert(cargolist->size() == 0);
-		*transfers = 0;
-
-		StationID station_id = this->window_number;
-		const Station *st = Station::Get(station_id);
->>>>>>> 515ad6f7
 
 	void RecalcDestinations(CargoID i) {
 		const Station *st = Station::Get(this->window_number);
@@ -1214,7 +1155,6 @@
 			if (tmp.GetCount() == 0) {
 				dest->InsertOrRetrieve(INVALID_STATION)->Update(count);
 			} else {
-<<<<<<< HEAD
 				uint sum_estimated = 0;
 				while(sum_estimated < count) {
 					for(CargoDataSet::iterator i = tmp.Begin(); i != tmp.End() && sum_estimated < count; ++i) {
@@ -1233,34 +1173,6 @@
 								dest->InsertOrRetrieve(next)->Update(estimate);
 							} else {
 								EstimateDestinations(cargo, source, child->GetStation(), estimate, dest);
-=======
-				/* Add an entry for total amount of cargo of this type waiting. */
-				cargolist->push_back(CargoData(i, INVALID_STATION, st->goods[i].cargo.Count()));
-
-				/* Set the row for this cargo entry for the expand/hide button */
-				this->cargo_rows[i] = (uint16)cargolist->size();
-
-				/* Add an entry for each distinct cargo source. */
-				const StationCargoPacketMap *packets = st->goods[i].cargo.Packets();
-				for (StationCargoList::ConstIterator it(packets->begin()); it != packets->end(); it++) {
-					const CargoPacket *cp = *it;
-					if (cp->SourceStation() != station_id) {
-						bool added = false;
-
-						/* Enable the expand/hide button for this cargo type */
-						SetBit(*transfers, i);
-
-						/* Don't add cargo lines if not expanded */
-						if (!HasBit(this->cargo, i)) break;
-
-						/* Check if we already have this source in the list */
-						for (CargoDataList::iterator jt(cargolist->begin()); jt != cargolist->end(); jt++) {
-							CargoData *cd = &(*jt);
-							if (cd->cargo == i && cd->source == cp->SourceStation()) {
-								cd->count += cp->Count();
-								added = true;
-								break;
->>>>>>> 515ad6f7
 							}
 						}
 					}
@@ -1385,7 +1297,6 @@
 			parent = parent->GetParent();
 		}
 
-<<<<<<< HEAD
 		if (groupings[column + 1] == GR_DESTINATION) {
 			CargoDataSet::iterator begin = cd->Begin();
 			CargoDataSet::iterator end = cd->End();
@@ -1399,7 +1310,7 @@
 		return STR_STATION_VIEW_VIA;
 	}
 
-	int DrawEntries(CargoDataEntry * entry, int pos, int maxrows, int column, CargoID cargo = CT_INVALID) {
+	int DrawEntries(CargoDataEntry * entry, Rect &r, int pos, int maxrows, int column, CargoID cargo = CT_INVALID) {
 		if (sortings[column] == ST_AS_GROUPING) {
 			if (groupings[column] != GR_CARGO) {
 				entry->Resort(ST_STATION_STRING, sort_orders[column]);
@@ -1414,9 +1325,9 @@
 				cargo = cd->GetCargo();
 			}
 
-			if (pos > -maxrows && --pos < 0) {
+			if (pos > -maxrows && pos <= 0) {
 				StringID str = STR_EMPTY;
-
+				int y = r.top + WD_FRAMERECT_TOP - pos * FONT_HEIGHT_NORMAL;
 				SetDParam(0, cargo);
 				SetDParam(1, cd->GetCount());
 
@@ -1425,9 +1336,9 @@
 					DrawCargoIcons(
 							cd->GetCargo(),
 							cd->GetCount(),
-							_spacing_side + column * _spacing_column,
-							_spacing_top - pos * _spacing_row,
-							this->widget[SVW_WAITING].right - this->widget[SVW_WAITING].left - _spacing_icons
+							r.left + WD_FRAMERECT_LEFT + column * _spacing_column,
+							y,
+							r.right - r.left - WD_FRAMERECT_LEFT - WD_FRAMERECT_RIGHT
 					);
 				} else {
 					StationID station = cd->GetStation();
@@ -1447,18 +1358,15 @@
 						break;
 					default:
 						NOT_REACHED();
-=======
-						if (!added) cargolist->push_back(CargoData(i, cp->SourceStation(), cp->Count()));
->>>>>>> 515ad6f7
 					}
-					if (pos == -scroll_to_row - 1 && Station::IsValidID(station)) {
+					if (pos == -scroll_to_row && Station::IsValidID(station)) {
 						ScrollMainWindowToTile(Station::Get(station)->xy);
 					}
 				}
 				DrawString(
-						this->widget[SVW_WAITING].left + _spacing_side + column * _spacing_column,
-						this->widget[SVW_WAITING].right - _spacing_side - _spacing_symbol,
-						_spacing_top - pos * _spacing_row,
+						r.left + WD_FRAMERECT_LEFT + column * _spacing_column,
+						r.right - WD_FRAMERECT_RIGHT - _spacing_symbol,
+						y,
 						str,
 						TC_FROMSTRING
 				);
@@ -1466,114 +1374,23 @@
 				if (column < _num_columns - 1) {
 					const char *sym = cd->Size() > 0 ? "-" : "+";
 					DrawString(
-							this->widget[SVW_WAITING].right - _spacing_symbol,
-							this->widget[SVW_WAITING].right,
-							_spacing_top - pos * _spacing_row,
+							r.right - _spacing_symbol,
+							r.right,
+							y,
 							sym,
 							TC_YELLOW
 					);
 				}
 				SetDisplayedRow(cd);
 			}
-			pos = DrawEntries(cd, pos, maxrows, column + 1, cargo);
-
-		}
-<<<<<<< HEAD
+			pos = DrawEntries(cd, r, --pos, maxrows, column + 1, cargo);
+		}
 		return pos;
 	}
 
 	virtual void OnInvalidateData(int cargo) {
 		this->cached_destinations.Remove((CargoID)cargo);
 		this->SetDirty();
-	}
-
-	virtual void OnPaint()
-	{
-		StationID station_id = this->window_number;
-		const Station *st = Station::Get(station_id);
-		CargoDataEntry cargo;
-		BuildCargoList(&cargo, st);
-
-		this->vscroll.SetCount(cargo.Size()); // update scrollbar
-
-		/* disable some buttons */
-		this->SetWidgetDisabledState(SVW_RENAME,   st->owner != _local_company);
-		this->SetWidgetDisabledState(SVW_TRAINS,   !(st->facilities & FACIL_TRAIN));
-		this->SetWidgetDisabledState(SVW_ROADVEHS, !(st->facilities & FACIL_TRUCK_STOP) && !(st->facilities & FACIL_BUS_STOP));
-		this->SetWidgetDisabledState(SVW_PLANES,   !(st->facilities & FACIL_AIRPORT));
-		this->SetWidgetDisabledState(SVW_SHIPS,    !(st->facilities & FACIL_DOCK));
-
-		SetDParam(0, st->index);
-		SetDParam(1, st->facilities);
-		this->DrawWidgets();
-
-		/* draw arrow pointing up/down for ascending/descending sorting */
-		this->DrawSortButtonState(SVW_SORT_ORDER, sort_orders[1] == SO_ASCENDING ? SBS_UP : SBS_DOWN);
-
-		int pos = this->vscroll.GetPosition(); ///< = this->vscroll.pos
-
-		int maxrows = this->vscroll.GetCapacity();
-
-		displayed_rows.clear();
-
-		DrawEntries(&cargo, pos, maxrows, 0);
-		scroll_to_row = INT_MAX;
-
-		if (this->widget[SVW_ACCEPTS].data == STR_STATION_VIEW_ACCEPTS_BUTTON) { // small window with list of accepted cargo
-			char string[512];
-			char *b = string;
-			bool first = true;
-=======
-	}
-
-	/** Draw waiting cargo.
-	 * @param r Rectangle of the widget.
-	 * @param cargolist Cargo, ordered by type and destination.
-	 * @param transfers Bitmask for cargoes that are transfered.
-	 */
-	void DrawWaitingCargo(const Rect &r, const CargoDataList &cargolist, uint32 transfers) const
-	{
-		int y = r.top + WD_FRAMERECT_TOP;
-		int pos = this->vscroll.GetPosition();
-
-		const Station *st = Station::Get(this->window_number);
-		if (--pos < 0) {
-			StringID str = STR_JUST_NOTHING;
-			for (CargoID i = 0; i < NUM_CARGO; i++) {
-				if (!st->goods[i].cargo.Empty()) str = STR_EMPTY;
-			}
-			SetDParam(0, str);
-			DrawString(r.left + WD_FRAMERECT_LEFT, r.right - WD_FRAMERECT_RIGHT, y, STR_STATION_VIEW_WAITING_TITLE);
-			y += FONT_HEIGHT_NORMAL;
-		}
-
-		int maxrows = this->vscroll.GetCapacity();
-		for (CargoDataList::const_iterator it = cargolist.begin(); it != cargolist.end() && pos > -maxrows; ++it) {
-			if (--pos < 0) {
-				const CargoData *cd = &(*it);
-				if (cd->source == INVALID_STATION) {
-					/* Heading */
-					DrawCargoIcons(cd->cargo, cd->count, r.left + WD_FRAMERECT_LEFT, y, r.right - r.left - WD_FRAMERECT_LEFT - WD_FRAMERECT_RIGHT);
-					SetDParam(0, cd->cargo);
-					SetDParam(1, cd->count);
-					if (HasBit(transfers, cd->cargo)) {
-						/* This cargo has transfers waiting so show the expand or shrink 'button' */
-						const char *sym = HasBit(this->cargo, cd->cargo) ? "-" : "+";
-						DrawString(r.left + WD_FRAMERECT_LEFT, r.right - 10, y, STR_STATION_VIEW_WAITING_CARGO, TC_FROMSTRING, SA_RIGHT);
-						DrawString(r.right - 8, r.right, y, sym, TC_YELLOW);
-					} else {
-						DrawString(r.left + WD_FRAMERECT_LEFT, r.right - WD_FRAMERECT_RIGHT, y, STR_STATION_VIEW_WAITING_CARGO, TC_FROMSTRING, SA_RIGHT);
-					}
-				} else {
-					SetDParam(0, cd->cargo);
-					SetDParam(1, cd->count);
-					SetDParam(2, cd->source);
-					DrawString(r.left + WD_FRAMERECT_LEFT, r.right - WD_FRAMERECT_RIGHT, y, STR_STATION_VIEW_EN_ROUTE_FROM, TC_FROMSTRING, SA_RIGHT);
-				}
-
-				y += FONT_HEIGHT_NORMAL;
-			}
-		}
 	}
 
 	/** Draw accepted cargo in the #SVW_ACCEPTLIST widget.
@@ -1584,7 +1401,6 @@
 		char string[512];
 		char *b = string;
 		bool first = true;
->>>>>>> 515ad6f7
 
 		b = InlineString(b, STR_STATION_VIEW_ACCEPTS_CARGO);
 
@@ -1611,16 +1427,9 @@
 		/* Make sure we detect any buffer overflow */
 		assert(b < endof(string));
 
-<<<<<<< HEAD
-			SetDParamStr(0, string);
-			DrawStringMultiLine(this->widget[SVW_ACCEPTLIST].left + 2, this->widget[SVW_ACCEPTLIST].right - 2, this->widget[SVW_ACCEPTLIST].top + 1, this->widget[SVW_ACCEPTLIST].bottom - 1, STR_JUST_RAW_STRING);
-		} else { // extended window with list of cargo ratings
-			int y = this->widget[SVW_RATINGLIST].top + 1;
-=======
 		SetDParamStr(0, string);
 		DrawStringMultiLine(r.left + WD_FRAMERECT_LEFT, r.right - WD_FRAMERECT_RIGHT, r.top + WD_FRAMERECT_TOP, r.bottom - WD_FRAMERECT_BOTTOM, STR_JUST_RAW_STRING);
 	}
->>>>>>> 515ad6f7
 
 	/** Draw cargo ratings in the #SVW_ACCEPTLIST widget.
 	 * @param r Rectangle of the widget.
@@ -1630,35 +1439,21 @@
 		const Station *st = Station::Get(this->window_number);
 		int y = r.top + WD_FRAMERECT_TOP;
 
-<<<<<<< HEAD
-			uint scale = _settings_game.economy.moving_average_length * _settings_game.economy.moving_average_unit;
-			const CargoSpec *cs;
-			FOR_ALL_CARGOSPECS(cs) {
-				const GoodsEntry *ge = &st->goods[cs->Index()];
-				if (!HasBit(ge->acceptance_pickup, GoodsEntry::PICKUP)) continue;
-
-				SetDParam(0, cs->name);
-				SetDParam(1, DivideApprox(ge->supply * 30, scale));
-				SetDParam(3, ToPercent8(ge->rating));
-				SetDParam(2, STR_CARGO_RATING_APPALLING + (ge->rating >> 5));
-				DrawString(this->widget[SVW_ACCEPTLIST].left + 8, this->widget[SVW_ACCEPTLIST].right - 2, y, STR_STATION_VIEW_CARGO_SUPPLY_RATING);
-				y += 10;
-			}
-=======
 		DrawString(r.left + WD_FRAMERECT_LEFT, r.right - WD_FRAMERECT_RIGHT, y, STR_STATION_VIEW_CARGO_RATINGS_TITLE);
 		y += FONT_HEIGHT_NORMAL;
 
+		uint scale = _settings_game.economy.moving_average_length * _settings_game.economy.moving_average_unit;
 		const CargoSpec *cs;
 		FOR_ALL_CARGOSPECS(cs) {
 			const GoodsEntry *ge = &st->goods[cs->Index()];
 			if (!HasBit(ge->acceptance_pickup, GoodsEntry::PICKUP)) continue;
 
 			SetDParam(0, cs->name);
-			SetDParam(2, ToPercent8(ge->rating));
-			SetDParam(1, STR_CARGO_RATING_APPALLING + (ge->rating >> 5));
-			DrawString(r.left + WD_FRAMERECT_LEFT + 6, r.right - WD_FRAMERECT_RIGHT, y, STR_STATION_VIEW_CARGO_RATING);
+			SetDParam(1, DivideApprox(ge->supply * 30, scale));
+			SetDParam(3, ToPercent8(ge->rating));
+			SetDParam(2, STR_CARGO_RATING_APPALLING + (ge->rating >> 5));
+			DrawString(r.left + WD_FRAMERECT_LEFT + 6, r.right - WD_FRAMERECT_RIGHT, y, STR_STATION_VIEW_CARGO_SUPPLY_RATING);
 			y += FONT_HEIGHT_NORMAL;
->>>>>>> 515ad6f7
 		}
 	}
 
@@ -1691,11 +1486,7 @@
 	{
 		switch (widget) {
 			case SVW_WAITING:
-<<<<<<< HEAD
-				this->HandleCargoWaitingClick((pt.y - this->widget[SVW_WAITING].top) / 10);
-=======
-				this->HandleCargoWaitingClick((pt.y - this->GetWidget<NWidgetBase>(SVW_WAITING)->pos_y - WD_FRAMERECT_TOP) / FONT_HEIGHT_NORMAL + this->vscroll.GetPosition());
->>>>>>> 515ad6f7
+				this->HandleCargoWaitingClick((pt.y - this->GetWidget<NWidgetBase>(SVW_WAITING)->pos_y - WD_FRAMERECT_TOP) / FONT_HEIGHT_NORMAL);
 				break;
 
 			case SVW_LOCATION:
@@ -1706,21 +1497,6 @@
 				}
 				break;
 
-<<<<<<< HEAD
-			case SVW_RATINGS:
-				this->SetDirty();
-
-				if (this->widget[SVW_RATINGS].data == STR_STATION_VIEW_RATINGS_BUTTON) {
-					/* Switch to ratings view */
-					this->widget[SVW_RATINGS].data = STR_STATION_VIEW_ACCEPTS_BUTTON;
-					this->widget[SVW_RATINGS].tooltips = STR_STATION_VIEW_ACCEPTS_TOOLTIP;
-					ResizeWindowForWidget(this, SVW_ACCEPTLIST, 0, -100);
-				} else {
-					/* Switch to accepts view */
-					this->widget[SVW_RATINGS].data = STR_STATION_VIEW_RATINGS_BUTTON;
-					this->widget[SVW_RATINGS].tooltips = STR_STATION_VIEW_RATINGS_TOOLTIP;
-					ResizeWindowForWidget(this, SVW_ACCEPTLIST, 0, 100);
-=======
 			case SVW_RATINGS: {
 				/* Swap between 'accepts' and 'ratings' view. */
 				int height_change;
@@ -1731,7 +1507,6 @@
 				} else {
 					nwi->SetDataTip(STR_STATION_VIEW_RATINGS_BUTTON, STR_STATION_VIEW_RATINGS_TOOLTIP); // Switch to ratings view.
 					height_change = ALH_ACCEPTS - ALH_RATING;
->>>>>>> 515ad6f7
 				}
 				this->ReInit(0, height_change);
 				break;
@@ -1803,7 +1578,7 @@
 		_settings_client.gui.station_gui_sort_by = sorting;
 		sortings[1] = sortings[2] = sortings[3] = sorting;
 		/* Display the current sort variant */
-		this->widget[SVW_SORT_BY].data = this->_sort_names[sorting];
+		this->GetWidget<NWidgetCore>(SVW_SORT_BY)->widget_data = this->_sort_names[sorting];
 		this->SetDirty();
 	}
 
@@ -1815,14 +1590,14 @@
 
 	void SelectMode(int index) {
 		this->current_mode = (Mode)index;
-		this->widget[SVW_MODE].data = _mode_names[index];
+		this->GetWidget<NWidgetCore>(SVW_MODE)->widget_data = _mode_names[index];
 		this->SetDirty();
 	}
 
 	void SelectGroupBy(int index) {
 		this->grouping_index = index;
 		_settings_client.gui.station_gui_group_order = index;
-		this->widget[SVW_GROUP_BY].data = _group_names[index];
+		this->GetWidget<NWidgetCore>(SVW_GROUP_BY)->widget_data = _group_names[index];
 		switch(_group_names[index]) {
 		case STR_STATION_VIEW_GROUP_S_V_D:
 			groupings[1] = GR_SOURCE;
