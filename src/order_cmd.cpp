/* $Id$ */

/*
 * This file is part of OpenTTD.
 * OpenTTD is free software; you can redistribute it and/or modify it under the terms of the GNU General Public License as published by the Free Software Foundation, version 2.
 * OpenTTD is distributed in the hope that it will be useful, but WITHOUT ANY WARRANTY; without even the implied warranty of MERCHANTABILITY or FITNESS FOR A PARTICULAR PURPOSE.
 * See the GNU General Public License for more details. You should have received a copy of the GNU General Public License along with OpenTTD. If not, see <http://www.gnu.org/licenses/>.
 */

/** @file order_cmd.cpp Handling of orders. */

#include "stdafx.h"
#include "debug.h"
#include "command_func.h"
#include "company_func.h"
#include "news_func.h"
#include "vehicle_gui.h"
#include "cargotype.h"
#include "station_map.h"
#include "vehicle_base.h"
#include "strings_func.h"
#include "functions.h"
#include "window_func.h"
#include "newgrf_cargo.h"
#include "timetable.h"
#include "vehicle_func.h"
#include "depot_base.h"
#include "settings_type.h"
#include "roadstop_base.h"
#include "core/pool_func.hpp"
#include "aircraft.h"
#include "roadveh.h"
#include "station_base.h"
#include "waypoint_base.h"

#include "table/strings.h"

/* DestinationID must be at least as large as every these below, because it can
 * be any of them
 */
assert_compile(sizeof(DestinationID) >= sizeof(DepotID));
assert_compile(sizeof(DestinationID) >= sizeof(StationID));

TileIndex _backup_orders_tile;
BackuppedOrders _backup_orders_data;

OrderPool _order_pool("Order");
INSTANTIATE_POOL_METHODS(Order)
OrderListPool _orderlist_pool("OrderList");
INSTANTIATE_POOL_METHODS(OrderList)

void Order::Free()
{
	this->type  = OT_NOTHING;
	this->flags = 0;
	this->dest  = 0;
	this->next  = NULL;
}

void Order::MakeGoToStation(StationID destination)
{
	this->type = OT_GOTO_STATION;
	this->flags = 0;
	this->dest = destination;
}

void Order::MakeGoToDepot(DepotID destination, OrderDepotTypeFlags order, OrderNonStopFlags non_stop_type, OrderDepotActionFlags action, CargoID cargo, byte subtype)
{
	this->type = OT_GOTO_DEPOT;
	this->SetDepotOrderType(order);
	this->SetDepotActionType(action);
	this->SetNonStopType(non_stop_type);
	this->dest = destination;
	this->SetRefit(cargo, subtype);
}

void Order::MakeGoToWaypoint(StationID destination)
{
	this->type = OT_GOTO_WAYPOINT;
	this->flags = 0;
	this->dest = destination;
}

void Order::MakeLoading(bool ordered)
{
	this->type = OT_LOADING;
	if (!ordered) this->flags = 0;
}

void Order::MakeLeaveStation()
{
	this->type = OT_LEAVESTATION;
	this->flags = 0;
}

void Order::MakeDummy()
{
	this->type = OT_DUMMY;
	this->flags = 0;
}

void Order::MakeConditional(VehicleOrderID order)
{
	this->type = OT_CONDITIONAL;
	this->flags = order;
	this->dest = 0;
}

void Order::SetRefit(CargoID cargo, byte subtype)
{
	this->refit_cargo = cargo;
	this->refit_subtype = subtype;
}

bool Order::Equals(const Order &other) const
{
	/* In case of go to nearest depot orders we need "only" compare the flags
	 * with the other and not the nearest depot order bit or the actual
	 * destination because those get clear/filled in during the order
	 * evaluation. If we do not do this the order will continuously be seen as
	 * a different order and it will try to find a "nearest depot" every tick. */
	if ((this->type == OT_GOTO_DEPOT && this->type == other.type) &&
			((this->GetDepotActionType() & ODATFB_NEAREST_DEPOT) != 0 ||
			 (other.GetDepotActionType() & ODATFB_NEAREST_DEPOT) != 0)) {
		return
			this->GetDepotOrderType() == other.GetDepotOrderType() &&
			(this->GetDepotActionType() & ~ODATFB_NEAREST_DEPOT) == (other.GetDepotActionType() & ~ODATFB_NEAREST_DEPOT);
	}

	return
			this->type  == other.type &&
			this->flags == other.flags &&
			this->dest  == other.dest;
}

uint32 Order::Pack() const
{
	return this->dest << 16 | this->flags << 8 | this->type;
}

uint16 Order::MapOldOrder() const
{
	uint16 order = this->GetType();
	switch (this->type) {
		case OT_GOTO_STATION:
			if (this->GetUnloadType() & OUFB_UNLOAD) SetBit(order, 5);
			if (this->GetLoadType() & OLFB_FULL_LOAD) SetBit(order, 6);
			if (this->GetNonStopType() & ONSF_NO_STOP_AT_INTERMEDIATE_STATIONS) SetBit(order, 7);
			order |= GB(this->GetDestination(), 0, 8) << 8;
			break;
		case OT_GOTO_DEPOT:
			if (!(this->GetDepotOrderType() & ODTFB_PART_OF_ORDERS)) SetBit(order, 6);
			SetBit(order, 7);
			order |= GB(this->GetDestination(), 0, 8) << 8;
			break;
		case OT_LOADING:
			if (this->GetLoadType() & OLFB_FULL_LOAD) SetBit(order, 6);
			break;
	}
	return order;
}

Order::Order(uint32 packed)
{
	this->type    = (OrderType)GB(packed,  0,  8);
	this->flags   = GB(packed,  8,  8);
	this->dest    = GB(packed, 16, 16);
	this->next    = NULL;
	this->refit_cargo   = CT_NO_REFIT;
	this->refit_subtype = 0;
	this->wait_time     = 0;
	this->travel_time   = 0;
}

/**
 *
 * Updates the widgets of a vehicle which contains the order-data
 *
 */
void InvalidateVehicleOrder(const Vehicle *v, int data)
{
	InvalidateWindow(WC_VEHICLE_VIEW, v->index);

	if (data != 0) {
		/* Calls SetDirty() too */
		InvalidateWindowData(WC_VEHICLE_ORDERS,    v->index, data);
		InvalidateWindowData(WC_VEHICLE_TIMETABLE, v->index, data);
		return;
	}

	InvalidateWindow(WC_VEHICLE_ORDERS,    v->index);
	InvalidateWindow(WC_VEHICLE_TIMETABLE, v->index);
}

/**
 *
 * Assign data to an order (from an other order)
 *   This function makes sure that the index is maintained correctly
 *
 */
void Order::AssignOrder(const Order &other)
{
	this->type  = other.type;
	this->flags = other.flags;
	this->dest  = other.dest;

	this->refit_cargo   = other.refit_cargo;
	this->refit_subtype = other.refit_subtype;

	this->wait_time   = other.wait_time;
	this->travel_time = other.travel_time;
}

void OrderList::Initialize(Order *chain, Vehicle *v)
{
	this->first = chain;
	this->first_shared = v;

	this->num_orders = 0;
	this->num_vehicles = 1;
	this->timetable_duration = 0;

	for (Order *o = this->first; o != NULL; o = o->next) {
		++this->num_orders;
		this->timetable_duration += o->wait_time + o->travel_time;
	}

	for (Vehicle *u = this->first_shared->PreviousShared(); u != NULL; u = u->PreviousShared()) {
		++this->num_vehicles;
		this->first_shared = u;
	}

	for (const Vehicle *u = v->NextShared(); u != NULL; u = u->NextShared()) ++this->num_vehicles;
}

void OrderList::FreeChain(bool keep_orderlist)
{
	Order *next;
	for (Order *o = this->first; o != NULL; o = next) {
		next = o->next;
		delete o;
	}

	if (keep_orderlist) {
		this->first = NULL;
		this->num_orders = 0;
		this->timetable_duration = 0;
	} else {
		delete this;
	}
}

Order *OrderList::GetOrderAt(int index) const
{
	if (index < 0) return NULL;

	Order *order = this->first;

	while (order != NULL && index-- > 0)
		order = order->next;

	return order;
}

const Order * OrderList::GetNext(const Order * curr) const
{
	const Order * next = curr->next;
	if (next == NULL) {
		next = GetFirstOrder();
	}
	return next;
}

const Order * OrderList::GetNextStoppingOrder(const Order * next, uint hops, bool check_nonstop) const
{
	if (next == NULL || hops > GetNumOrders()) {
		return NULL;
	}

	if (next->GetType() == OT_CONDITIONAL) {
		const Order * skip_to = GetNextStoppingOrder(GetOrderAt(next->GetConditionSkipToOrder()), hops + 1, check_nonstop);
		const Order * advance = GetNextStoppingOrder(next, hops + 1, check_nonstop);
		if (skip_to == advance) {
			return skip_to; // skipping over non-stopping orders
		} else {
			return NULL; // nondeterministic
		}
	}

	bool is_station = (next->GetType() == OT_GOTO_STATION);

	if (check_nonstop) {
		switch(next->GetNonStopType()) {
		case ONSF_NO_STOP_AT_INTERMEDIATE_STATIONS:
			if (is_station) return next; // else fall through
		case ONSF_NO_STOP_AT_ANY_STATION:
			return GetNextStoppingOrder(GetNext(next), hops + 1, check_nonstop);
		default: // nondeterministic
			return NULL;
		}
	} else {
		if (is_station) {
			return next;
		} else {
			return GetNextStoppingOrder(GetNext(next), hops + 1, check_nonstop);
		}
	}
}

StationID OrderList::GetNextStoppingStation(VehicleOrderID curr_id, bool check_nonstop) const {
	const Order * curr = GetOrderAt(curr_id);
	if (curr == NULL) {
		curr = GetFirstOrder();
		if (curr == NULL) {
			return INVALID_STATION;
		}
	}
	const Order * next = GetNextStoppingOrder(GetNext(curr), 1, check_nonstop);
	if (next == NULL) {
		return INVALID_STATION;
	} else {
		return next->GetDestination();
	}
}

void OrderList::InsertOrderAt(Order *new_order, int index)
{
	if (this->first == NULL) {
		this->first = new_order;
	} else {
		if (index == 0) {
			/* Insert as first or only order */
			new_order->next = this->first;
			this->first = new_order;
		} else if (index >= this->num_orders) {
			/* index is after the last order, add it to the end */
			this->GetLastOrder()->next = new_order;
		} else {
			/* Put the new order in between */
			Order *order = this->GetOrderAt(index - 1);
			new_order->next = order->next;
			order->next = new_order;
		}
	}
	++this->num_orders;
	this->timetable_duration += new_order->wait_time + new_order->travel_time;
}


void OrderList::DeleteOrderAt(int index)
{
	if (index >= this->num_orders) return;

	Order *to_remove;

	if (index == 0) {
		to_remove = this->first;
		this->first = to_remove->next;
	} else {
		Order *prev = GetOrderAt(index - 1);
		to_remove = prev->next;
		prev->next = to_remove->next;
	}
	--this->num_orders;
	this->timetable_duration -= (to_remove->wait_time + to_remove->travel_time);
	delete to_remove;
}

void OrderList::MoveOrder(int from, int to)
{
	if (from >= this->num_orders || to >= this->num_orders || from == to) return;

	Order *moving_one;

	/* Take the moving order out of the pointer-chain */
	if (from == 0) {
		moving_one = this->first;
		this->first = moving_one->next;
	} else {
		Order *one_before = GetOrderAt(from - 1);
		moving_one = one_before->next;
		one_before->next = moving_one->next;
	}

	/* Insert the moving_order again in the pointer-chain */
	if (to == 0) {
		moving_one->next = this->first;
		this->first = moving_one;
	} else {
		Order *one_before = GetOrderAt(to - 1);
		moving_one->next = one_before->next;
		one_before->next = moving_one;
	}
}

void OrderList::RemoveVehicle(Vehicle *v)
{
	--this->num_vehicles;
	if (v == this->first_shared) this->first_shared = v->NextShared();
}

bool OrderList::IsVehicleInSharedOrdersList(const Vehicle *v) const
{
	for (const Vehicle *v_shared = this->first_shared; v_shared != NULL; v_shared = v_shared->NextShared()) {
		if (v_shared == v) return true;
	}

	return false;
}

int OrderList::GetPositionInSharedOrderList(const Vehicle *v) const
{
	int count = 0;
	for (const Vehicle *v_shared = v->PreviousShared(); v_shared != NULL; v_shared = v_shared->PreviousShared()) count++;
	return count;
}

bool OrderList::IsCompleteTimetable() const
{
	for (Order *o = this->first; o != NULL; o = o->next) {
		if (!o->IsCompletelyTimetabled()) return false;
	}
	return true;
}

void OrderList::DebugCheckSanity() const
{
	VehicleOrderID check_num_orders = 0;
	uint check_num_vehicles = 0;
	uint check_timetable_duration = 0;

	DEBUG(misc, 6, "Checking OrderList %hu for sanity...", this->index);

	for (const Order *o = this->first; o != NULL; o = o->next) {
		++check_num_orders;
		check_timetable_duration += o->wait_time + o->travel_time;
	}
	assert(this->num_orders == check_num_orders);
	assert(this->timetable_duration == check_timetable_duration);

	for (const Vehicle *v = this->first_shared; v != NULL; v = v->NextShared()) {
		++check_num_vehicles;
		assert(v->orders.list == this);
	}
	assert(this->num_vehicles == check_num_vehicles);
	DEBUG(misc, 6, "... detected %u orders, %u vehicles, %u ticks", (uint)this->num_orders,
	      this->num_vehicles, this->timetable_duration);
}

/**
 * Checks whether the order goes to a station or not, i.e. whether the
 * destination is a station
 * @param v the vehicle to check for
 * @param o the order to check
 * @return true if the destination is a station
 */
static inline bool OrderGoesToStation(const Vehicle *v, const Order *o)
{
	return o->IsType(OT_GOTO_STATION) ||
			(v->type == VEH_AIRCRAFT && o->IsType(OT_GOTO_DEPOT) && !(o->GetDepotActionType() & ODATFB_NEAREST_DEPOT));
}

/**
 * Delete all news items regarding defective orders about a vehicle
 * This could kill still valid warnings (for example about void order when just
 * another order gets added), but assume the company will notice the problems,
 * when (s)he's changing the orders.
 */
static void DeleteOrderWarnings(const Vehicle *v)
{
	DeleteVehicleNews(v->index, STR_NEWS_VEHICLE_HAS_TOO_FEW_ORDERS);
	DeleteVehicleNews(v->index, STR_NEWS_VEHICLE_HAS_VOID_ORDER);
	DeleteVehicleNews(v->index, STR_NEWS_VEHICLE_HAS_DUPLICATE_ENTRY);
	DeleteVehicleNews(v->index, STR_NEWS_VEHICLE_HAS_INVALID_ENTRY);
}


static TileIndex GetOrderLocation(const Order& o)
{
	switch (o.GetType()) {
		default: NOT_REACHED();
		case OT_GOTO_WAYPOINT: return Waypoint::Get(o.GetDestination())->xy;
		case OT_GOTO_STATION:  return Station::Get(o.GetDestination())->xy;
		case OT_GOTO_DEPOT:    return Depot::Get(o.GetDestination())->xy;
	}
}

static uint GetOrderDistance(const Order *prev, const Order *cur, const Vehicle *v, int conditional_depth = 0)
{
	assert(v->type == VEH_SHIP);

	if (cur->IsType(OT_CONDITIONAL)) {
		if (conditional_depth > v->GetNumOrders()) return 0;

		conditional_depth++;

		int dist1 = GetOrderDistance(prev, v->GetOrder(cur->GetConditionSkipToOrder()), v, conditional_depth);
		int dist2 = GetOrderDistance(prev, cur->next == NULL ? v->orders.list->GetFirstOrder() : cur->next, v, conditional_depth);
		return max(dist1, dist2);
	}

	return DistanceManhattan(GetOrderLocation(*prev), GetOrderLocation(*cur));
}

/** Add an order to the orderlist of a vehicle.
 * @param tile unused
 * @param flags operation to perform
 * @param p1 various bitstuffed elements
 * - p1 = (bit  0 - 15) - ID of the vehicle
 * - p1 = (bit 16 - 31) - the selected order (if any). If the last order is given,
 *                        the order will be inserted before that one
 *                        the maximum vehicle order id is 254.
 * @param p2 packed order to insert
 */
CommandCost CmdInsertOrder(TileIndex tile, DoCommandFlag flags, uint32 p1, uint32 p2, const char *text)
{
	VehicleID veh   = GB(p1,  0, 16);
	VehicleOrderID sel_ord = GB(p1, 16, 16);
	Order new_order(p2);

	Vehicle *v = Vehicle::GetIfValid(veh);
	if (v == NULL || !CheckOwnership(v->owner)) return CMD_ERROR;

	/* Check if the inserted order is to the correct destination (owner, type),
	 * and has the correct flags if any */
	switch (new_order.GetType()) {
		case OT_GOTO_STATION: {
			const Station *st = Station::GetIfValid(new_order.GetDestination());
			if (st == NULL) return CMD_ERROR;

			if (st->owner != OWNER_NONE && !CheckOwnership(st->owner)) return CMD_ERROR;

			if (!CanVehicleUseStation(v, st)) return_cmd_error(STR_ERROR_CAN_T_ADD_ORDER);
			for (Vehicle *u = v->FirstShared(); u != NULL; u = u->NextShared()) {
				if (!CanVehicleUseStation(u, st)) return_cmd_error(STR_ERROR_CAN_T_ADD_ORDER_SHARED);
			}

			/* Non stop not allowed for non-trains. */
			if (new_order.GetNonStopType() != ONSF_STOP_EVERYWHERE && v->type != VEH_TRAIN && v->type != VEH_ROAD) return CMD_ERROR;

			/* No load and no unload are mutual exclusive. */
			if ((new_order.GetLoadType() & OLFB_NO_LOAD) && (new_order.GetUnloadType() & OUFB_NO_UNLOAD)) return CMD_ERROR;

			/* Filter invalid load/unload types. */
			switch (new_order.GetLoadType()) {
				case OLF_LOAD_IF_POSSIBLE: case OLFB_FULL_LOAD: case OLF_FULL_LOAD_ANY: case OLFB_NO_LOAD: break;
				default: return CMD_ERROR;
			}
			switch (new_order.GetUnloadType()) {
				case OUF_UNLOAD_IF_POSSIBLE: case OUFB_UNLOAD: case OUFB_TRANSFER: case OUFB_NO_UNLOAD: break;
				default: return CMD_ERROR;
			}

			/* Filter invalid stop locations */
			switch (new_order.GetStopLocation()) {
				case OSL_PLATFORM_NEAR_END:
				case OSL_PLATFORM_MIDDLE:
					if (v->type != VEH_TRAIN) return CMD_ERROR;
					/* FALL THROUGH */
				case OSL_PLATFORM_FAR_END:
					break;

				default:
					return CMD_ERROR;
			}

			break;
		}

		case OT_GOTO_DEPOT: {
			if (new_order.GetDepotActionType() != ODATFB_NEAREST_DEPOT) {
				if (v->type == VEH_AIRCRAFT) {
					const Station *st = Station::GetIfValid(new_order.GetDestination());

					if (st == NULL || !CheckOwnership(st->owner) ||
							!CanVehicleUseStation(v, st) ||
							st->Airport()->nof_depots == 0) {
						return CMD_ERROR;
					}
				} else {
					const Depot *dp = Depot::GetIfValid(new_order.GetDestination());

					if (dp == NULL || !CheckOwnership(GetTileOwner(dp->xy))) return CMD_ERROR;

					switch (v->type) {
						case VEH_TRAIN:
							if (!IsRailDepotTile(dp->xy)) return CMD_ERROR;
							break;

						case VEH_ROAD:
							if (!IsRoadDepotTile(dp->xy)) return CMD_ERROR;
							break;

						case VEH_SHIP:
							if (!IsShipDepotTile(dp->xy)) return CMD_ERROR;
							break;

						default: return CMD_ERROR;
					}
				}
			} else {
				if (!IsCompanyBuildableVehicleType(v)) return CMD_ERROR;
			}

			if (new_order.GetNonStopType() != ONSF_STOP_EVERYWHERE && v->type != VEH_TRAIN && v->type != VEH_ROAD) return CMD_ERROR;
			if (new_order.GetDepotOrderType() & ~(ODTFB_PART_OF_ORDERS | ((new_order.GetDepotOrderType() & ODTFB_PART_OF_ORDERS) != 0 ? ODTFB_SERVICE : 0))) return CMD_ERROR;
			if (new_order.GetDepotActionType() & ~(ODATFB_HALT | ODATFB_NEAREST_DEPOT)) return CMD_ERROR;
			if ((new_order.GetDepotOrderType() & ODTFB_SERVICE) && (new_order.GetDepotActionType() & ODATFB_HALT)) return CMD_ERROR;
			break;
		}

		case OT_GOTO_WAYPOINT: {
			const Waypoint *wp = Waypoint::GetIfValid(new_order.GetDestination());
			if (wp == NULL) return CMD_ERROR;

			switch (v->type) {
				default: return CMD_ERROR;

				case VEH_TRAIN:
					if (!CheckOwnership(wp->owner)) return CMD_ERROR;
					break;

				case VEH_SHIP:
					if (!CheckOwnership(wp->owner) && wp->owner != OWNER_NONE) return CMD_ERROR;
					break;
			}

			/* Order flags can be any of the following for waypoints:
			 * [non-stop]
			 * non-stop orders (if any) are only valid for trains */
			if (new_order.GetNonStopType() != ONSF_STOP_EVERYWHERE && v->type != VEH_TRAIN) return CMD_ERROR;
			break;
		}

		case OT_CONDITIONAL: {
			VehicleOrderID skip_to = new_order.GetConditionSkipToOrder();
			if (skip_to != 0 && skip_to >= v->GetNumOrders()) return CMD_ERROR; // Always allow jumping to the first (even when there is no order).
			if (new_order.GetConditionVariable() > OCV_END) return CMD_ERROR;

			OrderConditionComparator occ = new_order.GetConditionComparator();
			if (occ > OCC_END) return CMD_ERROR;
			switch (new_order.GetConditionVariable()) {
				case OCV_REQUIRES_SERVICE:
					if (occ != OCC_IS_TRUE && occ != OCC_IS_FALSE) return CMD_ERROR;
					break;

				case OCV_UNCONDITIONALLY:
					if (occ != OCC_EQUALS) return CMD_ERROR;
					if (new_order.GetConditionValue() != 0) return CMD_ERROR;
					break;

				case OCV_LOAD_PERCENTAGE:
				case OCV_RELIABILITY:
					if (new_order.GetConditionValue() > 100) return CMD_ERROR;
					/* FALL THROUGH */
				default:
					if (occ == OCC_IS_TRUE || occ == OCC_IS_FALSE) return CMD_ERROR;
					break;
			}
		} break;

		default: return CMD_ERROR;
	}

	if (sel_ord > v->GetNumOrders()) return CMD_ERROR;

	if (v->GetNumOrders() >= MAX_VEH_ORDER_ID) return_cmd_error(STR_ERROR_TOO_MANY_ORDERS);
	if (!Order::CanAllocateItem()) return_cmd_error(STR_ERROR_NO_MORE_SPACE_FOR_ORDERS);
	if (v->orders.list == NULL && !OrderList::CanAllocateItem()) return_cmd_error(STR_ERROR_NO_MORE_SPACE_FOR_ORDERS);

	if (v->type == VEH_SHIP && _settings_game.pf.pathfinder_for_ships != VPF_NPF) {
		/* Make sure the new destination is not too far away from the previous */
		const Order *prev = NULL;
		uint n = 0;

		/* Find the last goto station or depot order before the insert location.
		 * If the order is to be inserted at the beginning of the order list this
		 * finds the last order in the list. */
		const Order *o;
		FOR_VEHICLE_ORDERS(v, o) {
			switch (o->GetType()) {
				case OT_GOTO_STATION:
				case OT_GOTO_DEPOT:
				case OT_GOTO_WAYPOINT:
					prev = o;
					break;

				default: break;
			}
			if (++n == sel_ord && prev != NULL) break;
		}
		if (prev != NULL) {
			uint dist = GetOrderDistance(prev, &new_order, v);
			if (dist >= 130) {
				return_cmd_error(STR_ERROR_TOO_FAR_FROM_PREVIOUS_DESTINATION);
			}
		}
	}

	if (flags & DC_EXEC) {
		Order *new_o = new Order();
		new_o->AssignOrder(new_order);

		/* Create new order and link in list */
		if (v->orders.list == NULL) {
			v->orders.list = new OrderList(new_o, v);
		} else {
			v->orders.list->InsertOrderAt(new_o, sel_ord);
		}

		Vehicle *u = v->FirstShared();
		DeleteOrderWarnings(u);
		for (; u != NULL; u = u->NextShared()) {
			assert(v->orders.list == u->orders.list);

			/* If there is added an order before the current one, we need
			to update the selected order */
			if (sel_ord <= u->cur_order_index) {
				uint cur = u->cur_order_index + 1;
				/* Check if we don't go out of bound */
				if (cur < u->GetNumOrders())
					u->cur_order_index = cur;
			}
			/* Update any possible open window of the vehicle */
			InvalidateVehicleOrder(u, INVALID_VEH_ORDER_ID | (sel_ord << 8));

			RecalcFrozenIfLoading(u);
		}

		/* As we insert an order, the order to skip to will be 'wrong'. */
		VehicleOrderID cur_order_id = 0;
		Order *order;
		FOR_VEHICLE_ORDERS(v, order) {
			if (order->IsType(OT_CONDITIONAL)) {
				VehicleOrderID order_id = order->GetConditionSkipToOrder();
				if (order_id >= sel_ord) {
					order->SetConditionSkipToOrder(order_id + 1);
				}
				if (order_id == cur_order_id) {
					order->SetConditionSkipToOrder((order_id + 1) % v->GetNumOrders());
				}
			}
			cur_order_id++;
		}

		/* Make sure to rebuild the whole list */
		InvalidateWindowClassesData(GetWindowClassForVehicleType(v->type), 0);
	}

	return CommandCost();
}

/** Declone an order-list
 * @param *dst delete the orders of this vehicle
 * @param flags execution flags
 */
static CommandCost DecloneOrder(Vehicle *dst, DoCommandFlag flags)
{
	if (flags & DC_EXEC) {
		DeleteVehicleOrders(dst);
		InvalidateVehicleOrder(dst, -1);

		RecalcFrozenIfLoading(dst);

		InvalidateWindowClassesData(GetWindowClassForVehicleType(dst->type), 0);
	}
	return CommandCost();
}

/** Delete an order from the orderlist of a vehicle.
 * @param tile unused
 * @param flags operation to perform
 * @param p1 the ID of the vehicle
 * @param p2 the order to delete (max 255)
 */
CommandCost CmdDeleteOrder(TileIndex tile, DoCommandFlag flags, uint32 p1, uint32 p2, const char *text)
{
	VehicleID veh_id = p1;
	VehicleOrderID sel_ord = p2;
	Order *order;

	Vehicle *v = Vehicle::GetIfValid(veh_id);

	if (v == NULL || !CheckOwnership(v->owner)) return CMD_ERROR;

	/* If we did not select an order, we maybe want to de-clone the orders */
	if (sel_ord >= v->GetNumOrders())
		return DecloneOrder(v, flags);

	order = v->GetOrder(sel_ord);
	if (order == NULL) return CMD_ERROR;

	if (flags & DC_EXEC) {
		v->orders.list->DeleteOrderAt(sel_ord);

		Vehicle *u = v->FirstShared();
		DeleteOrderWarnings(u);
		for (; u != NULL; u = u->NextShared()) {
			if (sel_ord < u->cur_order_index)
				u->cur_order_index--;

			assert(v->orders.list == u->orders.list);

			/* NON-stop flag is misused to see if a train is in a station that is
			 * on his order list or not */
			if (sel_ord == u->cur_order_index && u->current_order.IsType(OT_LOADING)) {
				u->current_order.SetNonStopType(ONSF_STOP_EVERYWHERE);
			}

			/* Update any possible open window of the vehicle */
			InvalidateVehicleOrder(u, sel_ord | (INVALID_VEH_ORDER_ID << 8));

			RecalcFrozenIfLoading(u);
		}

		/* As we delete an order, the order to skip to will be 'wrong'. */
		VehicleOrderID cur_order_id = 0;
		FOR_VEHICLE_ORDERS(v, order) {
			if (order->IsType(OT_CONDITIONAL)) {
				VehicleOrderID order_id = order->GetConditionSkipToOrder();
				if (order_id >= sel_ord) {
					order->SetConditionSkipToOrder(max(order_id - 1, 0));
				}
				if (order_id == cur_order_id) {
					order->SetConditionSkipToOrder((order_id + 1) % v->GetNumOrders());
				}
			}
			cur_order_id++;
		}

		InvalidateWindowClassesData(GetWindowClassForVehicleType(v->type), 0);
	}

	return CommandCost();
}

/** Goto order of order-list.
 * @param tile unused
 * @param flags operation to perform
 * @param p1 The ID of the vehicle which order is skipped
 * @param p2 the selected order to which we want to skip
 */
CommandCost CmdSkipToOrder(TileIndex tile, DoCommandFlag flags, uint32 p1, uint32 p2, const char *text)
{
	VehicleID veh_id = p1;
	VehicleOrderID sel_ord = p2;

	Vehicle *v = Vehicle::GetIfValid(veh_id);

	if (v == NULL || !CheckOwnership(v->owner) || sel_ord == v->cur_order_index ||
			sel_ord >= v->GetNumOrders() || v->GetNumOrders() < 2) {
		return CMD_ERROR;
	}

	if (flags & DC_EXEC) {
		if (v->type == VEH_ROAD) ClearSlot(RoadVehicle::From(v));

		if (v->current_order.IsType(OT_LOADING)) v->LeaveStation();

<<<<<<< HEAD
		v->cur_order_index = sel_ord;

		InvalidateVehicleOrder(v, 0);
=======
		InvalidateVehicleOrder(v, -2);
>>>>>>> 89d83d4a
	}

	/* We have an aircraft/ship, they have a mini-schedule, so update them all */
	if (v->type == VEH_AIRCRAFT) InvalidateWindowClasses(WC_AIRCRAFT_LIST);
	if (v->type == VEH_SHIP) InvalidateWindowClasses(WC_SHIPS_LIST);

	return CommandCost();
}

/**
 * Move an order inside the orderlist
 * @param tile unused
 * @param p1 the ID of the vehicle
 * @param p2 order to move and target
 *           bit 0-15  : the order to move
 *           bit 16-31 : the target order
 * @note The target order will move one place down in the orderlist
 *  if you move the order upwards else it'll move it one place down
 */
CommandCost CmdMoveOrder(TileIndex tile, DoCommandFlag flags, uint32 p1, uint32 p2, const char *text)
{
	VehicleID veh = p1;
	VehicleOrderID moving_order = GB(p2,  0, 16);
	VehicleOrderID target_order = GB(p2, 16, 16);

	Vehicle *v = Vehicle::GetIfValid(veh);
	if (v == NULL || !CheckOwnership(v->owner)) return CMD_ERROR;

	/* Don't make senseless movements */
	if (moving_order >= v->GetNumOrders() || target_order >= v->GetNumOrders() ||
			moving_order == target_order || v->GetNumOrders() <= 1)
		return CMD_ERROR;

	Order *moving_one = v->GetOrder(moving_order);
	/* Don't move an empty order */
	if (moving_one == NULL) return CMD_ERROR;

	if (flags & DC_EXEC) {
		v->orders.list->MoveOrder(moving_order, target_order);

		/* Update shared list */
		Vehicle *u = v->FirstShared();

		DeleteOrderWarnings(u);

		for (; u != NULL; u = u->NextShared()) {
			/* Update the current order */
			if (u->cur_order_index == moving_order) {
				u->cur_order_index = target_order;
			} else if (u->cur_order_index > moving_order && u->cur_order_index <= target_order) {
				u->cur_order_index--;
			} else if (u->cur_order_index < moving_order && u->cur_order_index >= target_order) {
				u->cur_order_index++;
			}

			assert(v->orders.list == u->orders.list);
			/* Update any possible open window of the vehicle */
			InvalidateVehicleOrder(u, moving_order | (target_order << 8));

			RecalcFrozenIfLoading(u);
		}

		/* As we move an order, the order to skip to will be 'wrong'. */
		Order *order;
		FOR_VEHICLE_ORDERS(v, order) {
			if (order->IsType(OT_CONDITIONAL)) {
				VehicleOrderID order_id = order->GetConditionSkipToOrder();
				if (order_id == moving_order) {
					order_id = target_order;
				} else if (order_id > moving_order && order_id <= target_order) {
					order_id--;
				} else if (order_id < moving_order && order_id >= target_order) {
					order_id++;
				}
				order->SetConditionSkipToOrder(order_id);
			}
		}

		/* Make sure to rebuild the whole list */
		InvalidateWindowClassesData(GetWindowClassForVehicleType(v->type), 0);
	}

	return CommandCost();
}

/** Modify an order in the orderlist of a vehicle.
 * @param tile unused
 * @param flags operation to perform
 * @param p1 various bitstuffed elements
 * - p1 = (bit  0 - 15) - ID of the vehicle
 * - p1 = (bit 16 - 31) - the selected order (if any). If the last order is given,
 *                        the order will be inserted before that one
 *                        only the first 8 bits used currently (bit 16 - 23) (max 255)
 * @param p2 various bitstuffed elements
 *  - p2 = (bit 0 -  3) - what data to modify (@see ModifyOrderFlags)
 *  - p2 = (bit 4 - 15) - the data to modify
 */
CommandCost CmdModifyOrder(TileIndex tile, DoCommandFlag flags, uint32 p1, uint32 p2, const char *text)
{
	VehicleOrderID sel_ord = GB(p1, 16, 16); // XXX - automatically truncated to 8 bits.
	VehicleID veh          = GB(p1,  0, 16);
	ModifyOrderFlags mof   = (ModifyOrderFlags)GB(p2,  0,  4);
	uint16 data             = GB(p2, 4, 11);

	if (mof >= MOF_END) return CMD_ERROR;

	Vehicle *v = Vehicle::GetIfValid(veh);
	if (v == NULL || !CheckOwnership(v->owner)) return CMD_ERROR;

	/* Is it a valid order? */
	if (sel_ord >= v->GetNumOrders()) return CMD_ERROR;

	Order *order = v->GetOrder(sel_ord);
	switch (order->GetType()) {
		case OT_GOTO_STATION:
			if (mof == MOF_COND_VARIABLE || mof == MOF_COND_COMPARATOR || mof == MOF_DEPOT_ACTION || mof == MOF_COND_VALUE) return CMD_ERROR;
			break;

		case OT_GOTO_DEPOT:
			if (mof != MOF_NON_STOP && mof != MOF_DEPOT_ACTION) return CMD_ERROR;
			break;

		case OT_GOTO_WAYPOINT:
			if (mof != MOF_NON_STOP) return CMD_ERROR;
			break;

		case OT_CONDITIONAL:
			if (mof != MOF_COND_VARIABLE && mof != MOF_COND_COMPARATOR && mof != MOF_COND_VALUE && mof != MOF_COND_DESTINATION) return CMD_ERROR;
			break;

		default:
			return CMD_ERROR;
	}

	switch (mof) {
		default: NOT_REACHED();

		case MOF_NON_STOP:
			if (v->type != VEH_TRAIN && v->type != VEH_ROAD) return CMD_ERROR;
			if (data >= ONSF_END) return CMD_ERROR;
			if (data == order->GetNonStopType()) return CMD_ERROR;
			break;

		case MOF_STOP_LOCATION:
			if (v->type != VEH_TRAIN) return CMD_ERROR;
			if (data >= OSL_END) return CMD_ERROR;
			break;

		case MOF_UNLOAD:
			if ((data & ~(OUFB_UNLOAD | OUFB_TRANSFER | OUFB_NO_UNLOAD)) != 0) return CMD_ERROR;
			/* Unload and no-unload are mutual exclusive and so are transfer and no unload. */
			if (data != 0 && ((data & (OUFB_UNLOAD | OUFB_TRANSFER)) != 0) == ((data & OUFB_NO_UNLOAD) != 0)) return CMD_ERROR;
			if (data == order->GetUnloadType()) return CMD_ERROR;
			break;

		case MOF_LOAD:
			if (data > OLFB_NO_LOAD || data == 1) return CMD_ERROR;
			if (data == order->GetLoadType()) return CMD_ERROR;
			break;

		case MOF_DEPOT_ACTION:
			if (data >= DA_END) return CMD_ERROR;
			break;

		case MOF_COND_VARIABLE:
			if (data >= OCV_END) return CMD_ERROR;
			break;

		case MOF_COND_COMPARATOR:
			if (data >= OCC_END) return CMD_ERROR;
			switch (order->GetConditionVariable()) {
				case OCV_UNCONDITIONALLY: return CMD_ERROR;

				case OCV_REQUIRES_SERVICE:
					if (data != OCC_IS_TRUE && data != OCC_IS_FALSE) return CMD_ERROR;
					break;

				default:
					if (data == OCC_IS_TRUE || data == OCC_IS_FALSE) return CMD_ERROR;
					break;
			}
			break;

		case MOF_COND_VALUE:
			switch (order->GetConditionVariable()) {
				case OCV_UNCONDITIONALLY: return CMD_ERROR;

				case OCV_LOAD_PERCENTAGE:
				case OCV_RELIABILITY:
					if (data > 100) return CMD_ERROR;
					break;

				default:
					if (data > 2047) return CMD_ERROR;
					break;
			}
			break;

		case MOF_COND_DESTINATION:
			if (data >= v->GetNumOrders()) return CMD_ERROR;
			break;
	}

	if (flags & DC_EXEC) {
		switch (mof) {
			case MOF_NON_STOP:
				order->SetNonStopType((OrderNonStopFlags)data);
				break;

			case MOF_STOP_LOCATION:
				order->SetStopLocation((OrderStopLocation)data);
				break;

			case MOF_UNLOAD:
				order->SetUnloadType((OrderUnloadFlags)data);
				if ((data & OUFB_NO_UNLOAD) != 0 && (order->GetLoadType() & OLFB_NO_LOAD) != 0) {
					order->SetLoadType((OrderLoadFlags)(order->GetLoadType() & ~OLFB_NO_LOAD));
				}
				break;

			case MOF_LOAD:
				order->SetLoadType((OrderLoadFlags)data);
				if ((data & OLFB_NO_LOAD) != 0 && (order->GetUnloadType() & OUFB_NO_UNLOAD) != 0) {
					/* No load + no unload isn't compatible */
					order->SetUnloadType((OrderUnloadFlags)(order->GetUnloadType() & ~OUFB_NO_UNLOAD));
				}
				break;

			case MOF_DEPOT_ACTION: {
				switch (data) {
					case DA_ALWAYS_GO:
						order->SetDepotOrderType((OrderDepotTypeFlags)(order->GetDepotOrderType() & ~ODTFB_SERVICE));
						order->SetDepotActionType((OrderDepotActionFlags)(order->GetDepotActionType() & ~ODATFB_HALT));
						break;

					case DA_SERVICE:
						order->SetDepotOrderType((OrderDepotTypeFlags)(order->GetDepotOrderType() | ODTFB_SERVICE));
						order->SetDepotActionType((OrderDepotActionFlags)(order->GetDepotActionType() & ~ODATFB_HALT));
						break;

					case DA_STOP:
						order->SetDepotOrderType((OrderDepotTypeFlags)(order->GetDepotOrderType() & ~ODTFB_SERVICE));
						order->SetDepotActionType((OrderDepotActionFlags)(order->GetDepotActionType() | ODATFB_HALT));
						break;

					default:
						NOT_REACHED();
				}
			} break;

			case MOF_COND_VARIABLE: {
				order->SetConditionVariable((OrderConditionVariable)data);

				OrderConditionComparator occ = order->GetConditionComparator();
				switch (order->GetConditionVariable()) {
					case OCV_UNCONDITIONALLY:
						order->SetConditionComparator(OCC_EQUALS);
						order->SetConditionValue(0);
						break;

					case OCV_REQUIRES_SERVICE:
						if (occ != OCC_IS_TRUE && occ != OCC_IS_FALSE) order->SetConditionComparator(OCC_IS_TRUE);
						break;

					case OCV_LOAD_PERCENTAGE:
					case OCV_RELIABILITY:
						if (order->GetConditionValue() > 100) order->SetConditionValue(100);
						/* FALL THROUGH */
					default:
						if (occ == OCC_IS_TRUE || occ == OCC_IS_FALSE) order->SetConditionComparator(OCC_EQUALS);
						break;
				}
			} break;

			case MOF_COND_COMPARATOR:
				order->SetConditionComparator((OrderConditionComparator)data);
				break;

			case MOF_COND_VALUE:
				order->SetConditionValue(data);
				break;

			case MOF_COND_DESTINATION:
				order->SetConditionSkipToOrder(data);
				break;

			default: NOT_REACHED();
		}

		/* Update the windows and full load flags, also for vehicles that share the same order list */
		Vehicle *u = v->FirstShared();
		DeleteOrderWarnings(u);
		for (; u != NULL; u = u->NextShared()) {
			/* Toggle u->current_order "Full load" flag if it changed.
			 * However, as the same flag is used for depot orders, check
			 * whether we are not going to a depot as there are three
			 * cases where the full load flag can be active and only
			 * one case where the flag is used for depot orders. In the
			 * other cases for the OrderTypeByte the flags are not used,
			 * so do not care and those orders should not be active
			 * when this function is called.
			 */
			if (sel_ord == u->cur_order_index &&
					(u->current_order.IsType(OT_GOTO_STATION) || u->current_order.IsType(OT_LOADING)) &&
					u->current_order.GetLoadType() != order->GetLoadType()) {
				u->current_order.SetLoadType(order->GetLoadType());
			}
<<<<<<< HEAD
			InvalidateVehicleOrder(u, 0);

			RecalcFrozenIfLoading(u);
=======
			InvalidateVehicleOrder(u, -2);
>>>>>>> 89d83d4a
		}
	}

	return CommandCost();
}

/** Clone/share/copy an order-list of an other vehicle.
 * @param tile unused
 * @param flags operation to perform
 * @param p1 various bitstuffed elements
 * - p1 = (bit  0-15) - destination vehicle to clone orders to (p1 & 0xFFFF)
 * - p1 = (bit 16-31) - source vehicle to clone orders from, if any (none for CO_UNSHARE)
 * @param p2 mode of cloning: CO_SHARE, CO_COPY, or CO_UNSHARE
 */
CommandCost CmdCloneOrder(TileIndex tile, DoCommandFlag flags, uint32 p1, uint32 p2, const char *text)
{
	VehicleID veh_src = GB(p1, 16, 16);
	VehicleID veh_dst = GB(p1,  0, 16);

	Vehicle *dst = Vehicle::GetIfValid(veh_dst);

	if (dst == NULL || !CheckOwnership(dst->owner)) return CMD_ERROR;

	switch (p2) {
		case CO_SHARE: {
			Vehicle *src = Vehicle::GetIfValid(veh_src);

			/* Sanity checks */
			if (src == NULL || !CheckOwnership(src->owner) || dst->type != src->type || dst == src) {
				return CMD_ERROR;
			}

			/* Trucks can't share orders with busses (and visa versa) */
			if (src->type == VEH_ROAD) {
				if (src->cargo_type != dst->cargo_type && (IsCargoInClass(src->cargo_type, CC_PASSENGERS) || IsCargoInClass(dst->cargo_type, CC_PASSENGERS)))
					return CMD_ERROR;
			}

			/* Is the vehicle already in the shared list? */
			if (src->FirstShared() == dst->FirstShared()) return CMD_ERROR;

			const Order *order;

			FOR_VEHICLE_ORDERS(src, order) {
				if (OrderGoesToStation(dst, order) &&
						!CanVehicleUseStation(dst, Station::Get(order->GetDestination()))) {
					return_cmd_error(STR_ERROR_CAN_T_COPY_SHARE_ORDER);
				}
			}

			if (flags & DC_EXEC) {
				/* If the destination vehicle had a OrderList, destroy it */
				DeleteVehicleOrders(dst);

				dst->orders.list = src->orders.list;

				/* Link this vehicle in the shared-list */
				dst->AddToShared(src);

				InvalidateVehicleOrder(dst, -1);
				InvalidateVehicleOrder(src, -2);

				InvalidateWindowClassesData(GetWindowClassForVehicleType(dst->type), 0);
			}
		} break;

		case CO_COPY: {
			Vehicle *src = Vehicle::GetIfValid(veh_src);

			/* Sanity checks */
			if (src == NULL || !CheckOwnership(src->owner) || dst->type != src->type || dst == src) {
				return CMD_ERROR;
			}

			/* Trucks can't copy all the orders from busses (and visa versa),
			 * and neither can helicopters and aircarft. */
			const Order *order;
			FOR_VEHICLE_ORDERS(src, order) {
				if (OrderGoesToStation(dst, order) &&
						!CanVehicleUseStation(dst, Station::Get(order->GetDestination()))) {
					return_cmd_error(STR_ERROR_CAN_T_COPY_SHARE_ORDER);
				}
			}

			/* make sure there are orders available */
			int delta = dst->IsOrderListShared() ? src->GetNumOrders() + 1 : src->GetNumOrders() - dst->GetNumOrders();
			if (!Order::CanAllocateItem(delta) ||
					((dst->orders.list == NULL || dst->IsOrderListShared()) && !OrderList::CanAllocateItem())) {
				return_cmd_error(STR_ERROR_NO_MORE_SPACE_FOR_ORDERS);
			}

			if (flags & DC_EXEC) {
				const Order *order;
				Order *first = NULL;
				Order **order_dst;

				/* If the destination vehicle had an order list, destroy the chain but keep the OrderList */
				DeleteVehicleOrders(dst, true);

				order_dst = &first;
				FOR_VEHICLE_ORDERS(src, order) {
					*order_dst = new Order();
					(*order_dst)->AssignOrder(*order);
					order_dst = &(*order_dst)->next;
				}
				if (dst->orders.list == NULL) {
					dst->orders.list = new OrderList(first, dst);
				} else {
					assert(dst->orders.list->GetFirstOrder() == NULL);
					assert(!dst->orders.list->IsShared());
					delete dst->orders.list;
					dst->orders.list = new OrderList(first, dst);
				}

				InvalidateVehicleOrder(dst, -1);

				InvalidateWindowClassesData(GetWindowClassForVehicleType(dst->type), 0);
			}
		} break;

		case CO_UNSHARE: return DecloneOrder(dst, flags);
		default: return CMD_ERROR;
	}

	RecalcFrozenIfLoading(dst);

	return CommandCost();
}

/** Add/remove refit orders from an order
 * @param tile Not used
 * @param flags operation to perform
 * @param p1 VehicleIndex of the vehicle having the order
 * @param p2 bitmask
 *   - bit 0-7 CargoID
 *   - bit 8-15 Cargo subtype
 *   - bit 16-23 number of order to modify
 */
CommandCost CmdOrderRefit(TileIndex tile, DoCommandFlag flags, uint32 p1, uint32 p2, const char *text)
{
	VehicleID veh = GB(p1, 0, 16);
	VehicleOrderID order_number  = GB(p2, 16, 8);
	CargoID cargo = GB(p2, 0, 8);
	byte subtype  = GB(p2, 8, 8);

	const Vehicle *v = Vehicle::GetIfValid(veh);
	if (v == NULL || !CheckOwnership(v->owner)) return CMD_ERROR;

	Order *order = v->GetOrder(order_number);
	if (order == NULL) return CMD_ERROR;

	if (flags & DC_EXEC) {
		order->SetRefit(cargo, subtype);

		for (Vehicle *u = v->FirstShared(); u != NULL; u = u->NextShared()) {
			/* Update any possible open window of the vehicle */
			InvalidateVehicleOrder(u, -2);

			/* If the vehicle already got the current depot set as current order, then update current order as well */
			if (u->cur_order_index == order_number && (u->current_order.GetDepotOrderType() & ODTFB_PART_OF_ORDERS)) {
				u->current_order.SetRefit(cargo, subtype);
			}
		}
	}

	return CommandCost();
}

/**
 *
 * Backup a vehicle order-list, so you can replace a vehicle
 *  without losing the order-list
 *
 */
void BackupVehicleOrders(const Vehicle *v, BackuppedOrders *bak)
{
	/* Make sure we always have freed the stuff */
	free(bak->order);
	bak->order = NULL;
	free(bak->name);
	bak->name = NULL;

	/* Save general info */
	bak->orderindex       = v->cur_order_index;
	bak->group            = v->group_id;
	bak->service_interval = v->service_interval;
	if (v->name != NULL) bak->name = strdup(v->name);

	/* If we have shared orders, store it on a special way */
	if (v->IsOrderListShared()) {
		const Vehicle *u = (v->FirstShared() == v) ? v->NextShared() : v->FirstShared();

		bak->clone = u->index;
	} else {
		/* Else copy the orders */

		/* We do not have shared orders */
		bak->clone = INVALID_VEHICLE;


		/* Count the number of orders */
		uint cnt = 0;
		const Order *order;
		FOR_VEHICLE_ORDERS(v, order) cnt++;

		/* Allocate memory for the orders plus an end-of-orders marker */
		bak->order = MallocT<Order>(cnt + 1);

		Order *dest = bak->order;

		/* Copy the orders */
		FOR_VEHICLE_ORDERS(v, order) {
			memcpy(dest, order, sizeof(Order));
			dest++;
		}
		/* End the list with an empty order */
		dest->Free();
	}
}

/**
 *
 * Restore vehicle orders that are backupped via BackupVehicleOrders
 *
 */
void RestoreVehicleOrders(const Vehicle *v, const BackuppedOrders *bak)
{
	/* If we have a custom name, process that */
	if (bak->name != NULL) DoCommandP(0, v->index, 0, CMD_RENAME_VEHICLE, NULL, bak->name);

	/* If we had shared orders, recover that */
	if (bak->clone != INVALID_VEHICLE) {
		DoCommandP(0, v->index | (bak->clone << 16), CO_SHARE, CMD_CLONE_ORDER);
	} else {

		/* CMD_NO_TEST_IF_IN_NETWORK is used here, because CMD_INSERT_ORDER checks if the
		 *  order number is one more than the current amount of orders, and because
		 *  in network the commands are queued before send, the second insert always
		 *  fails in test mode. By bypassing the test-mode, that no longer is a problem. */
		for (uint i = 0; !bak->order[i].IsType(OT_NOTHING); i++) {
			Order o = bak->order[i];
			/* Conditional orders need to have their destination to be valid on insertion. */
			if (o.IsType(OT_CONDITIONAL)) o.SetConditionSkipToOrder(0);

			if (!DoCommandP(0, v->index + (i << 16), o.Pack(),
					CMD_INSERT_ORDER | CMD_NO_TEST_IF_IN_NETWORK)) {
				break;
			}

			/* Copy timetable if enabled */
			if (_settings_game.order.timetabling && !DoCommandP(0, v->index | (i << 16) | (1 << 25),
					o.wait_time << 16 | o.travel_time,
					CMD_CHANGE_TIMETABLE | CMD_NO_TEST_IF_IN_NETWORK)) {
				break;
			}
		}

			/* Fix the conditional orders' destination. */
		for (uint i = 0; !bak->order[i].IsType(OT_NOTHING); i++) {
			if (!bak->order[i].IsType(OT_CONDITIONAL)) continue;

			if (!DoCommandP(0, v->index + (i << 16), MOF_LOAD | (bak->order[i].GetConditionSkipToOrder() << 4),
					CMD_MODIFY_ORDER | CMD_NO_TEST_IF_IN_NETWORK)) {
				break;
			}
		}
	}

	/* Restore vehicle order-index and service interval */
	DoCommandP(0, v->index, bak->orderindex | (bak->service_interval << 16) , CMD_RESTORE_ORDER_INDEX);

	/* Restore vehicle group */
	DoCommandP(0, bak->group, v->index, CMD_ADD_VEHICLE_GROUP);
}

/** Restore the current order-index of a vehicle and sets service-interval.
 * @param tile unused
 * @param flags operation to perform
 * @param p1 the ID of the vehicle
 * @param p2 various bistuffed elements
 * - p2 = (bit  0-15) - current order-index (p2 & 0xFFFF)
 * - p2 = (bit 16-31) - service interval (p2 >> 16)
 * @todo Unfortunately you cannot safely restore the unitnumber or the old vehicle
 * as far as I can see. We can store it in BackuppedOrders, and restore it, but
 * but we have no way of seeing it has been tampered with or not, as we have no
 * legit way of knowing what that ID was.@n
 * If we do want to backup/restore it, just add UnitID uid to BackuppedOrders, and
 * restore it as parameter 'y' (ugly hack I know) for example. "v->unitnumber = y;"
 */
CommandCost CmdRestoreOrderIndex(TileIndex tile, DoCommandFlag flags, uint32 p1, uint32 p2, const char *text)
{
	VehicleOrderID cur_ord = GB(p2,  0, 16);
	uint16 serv_int = GB(p2, 16, 16);

	Vehicle *v = Vehicle::GetIfValid(p1);
	/* Check the vehicle type and ownership, and if the service interval and order are in range */
	if (v == NULL || !CheckOwnership(v->owner)) return CMD_ERROR;
	if (serv_int != GetServiceIntervalClamped(serv_int, v->owner) || cur_ord >= v->GetNumOrders()) return CMD_ERROR;

	if (flags & DC_EXEC) {
		v->cur_order_index = cur_ord;
		v->service_interval = serv_int;
	}

	return CommandCost();
}


static TileIndex GetStationTileForVehicle(const Vehicle *v, const Station *st)
{
	if (!CanVehicleUseStation(v, st)) return INVALID_TILE;

	switch (v->type) {
		default: NOT_REACHED();
		case VEH_TRAIN:     return st->train_station.tile;
		case VEH_AIRCRAFT:  return st->airport_tile;
		case VEH_SHIP:      return st->dock_tile;
		case VEH_ROAD:      return st->GetPrimaryRoadStop(RoadVehicle::From(v))->xy;
	}
}


/**
 *
 * Check the orders of a vehicle, to see if there are invalid orders and stuff
 *
 */
void CheckOrders(const Vehicle *v)
{
	/* Does the user wants us to check things? */
	if (_settings_client.gui.order_review_system == 0) return;

	/* Do nothing for crashed vehicles */
	if (v->vehstatus & VS_CRASHED) return;

	/* Do nothing for stopped vehicles if setting is '1' */
	if (_settings_client.gui.order_review_system == 1 && (v->vehstatus & VS_STOPPED))
		return;

	/* do nothing we we're not the first vehicle in a share-chain */
	if (v->FirstShared() != v) return;

	/* Only check every 20 days, so that we don't flood the message log */
	if (v->owner == _local_company && v->day_counter % 20 == 0) {
		int n_st, problem_type = -1;
		const Order *order;
		int message = 0;

		/* Check the order list */
		n_st = 0;

		FOR_VEHICLE_ORDERS(v, order) {
			/* Dummy order? */
			if (order->IsType(OT_DUMMY)) {
				problem_type = 1;
				break;
			}
			/* Does station have a load-bay for this vehicle? */
			if (order->IsType(OT_GOTO_STATION)) {
				const Station *st = Station::Get(order->GetDestination());
				TileIndex required_tile = GetStationTileForVehicle(v, st);

				n_st++;
				if (required_tile == INVALID_TILE) problem_type = 3;
			}
		}

		/* Check if the last and the first order are the same */
		if (v->GetNumOrders() > 1) {
			const Order *last = v->GetLastOrder();

			if (v->orders.list->GetFirstOrder()->Equals(*last)) {
				problem_type = 2;
			}
		}

		/* Do we only have 1 station in our order list? */
		if (n_st < 2 && problem_type == -1) problem_type = 0;

#ifndef NDEBUG
		if (v->orders.list != NULL) v->orders.list->DebugCheckSanity();
#endif

		/* We don't have a problem */
		if (problem_type < 0) return;

		message = STR_NEWS_VEHICLE_HAS_TOO_FEW_ORDERS + problem_type;
		//DEBUG(misc, 3, "Triggered News Item for vehicle %d", v->index);

		SetDParam(0, v->index);
		AddVehicleNewsItem(
			message,
			NS_ADVICE,
			v->index
		);
	}
}

/**
 * Removes an order from all vehicles. Triggers when, say, a station is removed.
 * @param type The type of the order (OT_GOTO_[STATION|DEPOT|WAYPOINT]).
 * @param destination The destination. Can be a StationID, DepotID or WaypointID.
 */
void RemoveOrderFromAllVehicles(OrderType type, DestinationID destination)
{
	Vehicle *v;

	/* Aircraft have StationIDs for depot orders and never use DepotIDs
	 * This fact is handled specially below
	 */

	/* Go through all vehicles */
	FOR_ALL_VEHICLES(v) {
		Order *order;

		order = &v->current_order;
		if ((v->type == VEH_AIRCRAFT && order->IsType(OT_GOTO_DEPOT) ? OT_GOTO_STATION : order->GetType()) == type &&
				v->current_order.GetDestination() == destination) {
			order->MakeDummy();
			InvalidateWindow(WC_VEHICLE_VIEW, v->index);
		}

		/* Clear the order from the order-list */
		int id = -1;
		FOR_VEHICLE_ORDERS(v, order) {
			id++;
			if (order->IsType(OT_GOTO_DEPOT) && (order->GetDepotActionType() & ODATFB_NEAREST_DEPOT) != 0) continue;
			if ((v->type == VEH_AIRCRAFT && order->IsType(OT_GOTO_DEPOT) ? OT_GOTO_STATION : order->GetType()) == type &&
					order->GetDestination() == destination) {
				order->MakeDummy();
				for (const Vehicle *w = v->FirstShared(); w != NULL; w = w->NextShared()) {
					/* In GUI, simulate by removing the order and adding it back */
					InvalidateVehicleOrder(w, id | (INVALID_VEH_ORDER_ID << 8));
					InvalidateVehicleOrder(w, (INVALID_VEH_ORDER_ID << 8) | id);

					RecalcFrozenIfLoading(w);
				}
			}
		}
	}
}

/**
 *
 * Checks if a vehicle has a GOTO_DEPOT in his order list
 *
 * @return True if this is true (lol ;))
 *
 */
bool VehicleHasDepotOrders(const Vehicle *v)
{
	const Order *order;

	FOR_VEHICLE_ORDERS(v, order) {
		if (order->IsType(OT_GOTO_DEPOT))
			return true;
	}

	return false;
}

/**
 *
 * Delete all orders from a vehicle
 *
 */
void DeleteVehicleOrders(Vehicle *v, bool keep_orderlist)
{
	DeleteOrderWarnings(v);

	if (v->IsOrderListShared()) {
		/* Remove ourself from the shared order list. */
		v->RemoveFromShared();
		v->orders.list = NULL;
	} else if (v->orders.list != NULL) {
		/* Remove the orders */
		v->orders.list->FreeChain(keep_orderlist);
		if (!keep_orderlist) v->orders.list = NULL;
	}

	RecalcFrozenIfLoading(v);
}

uint16 GetServiceIntervalClamped(uint interval, CompanyID company_id)
{
	return (Company::Get(company_id)->settings.vehicle.servint_ispercent) ? Clamp(interval, MIN_SERVINT_PERCENT, MAX_SERVINT_PERCENT) : Clamp(interval, MIN_SERVINT_DAYS, MAX_SERVINT_DAYS);
}

/**
 *
 * Check if a vehicle has any valid orders
 *
 * @return false if there are no valid orders
 *
 */
static bool CheckForValidOrders(const Vehicle *v)
{
	const Order *order;

	FOR_VEHICLE_ORDERS(v, order) if (!order->IsType(OT_DUMMY)) return true;

	return false;
}

/**
 * Compare the variable and value based on the given comparator.
 */
static bool OrderConditionCompare(OrderConditionComparator occ, int variable, int value)
{
	switch (occ) {
		case OCC_EQUALS:      return variable == value;
		case OCC_NOT_EQUALS:  return variable != value;
		case OCC_LESS_THAN:   return variable <  value;
		case OCC_LESS_EQUALS: return variable <= value;
		case OCC_MORE_THAN:   return variable >  value;
		case OCC_MORE_EQUALS: return variable >= value;
		case OCC_IS_TRUE:     return variable != 0;
		case OCC_IS_FALSE:    return variable == 0;
		default: NOT_REACHED();
	}
}

/**
 * Process a conditional order and determine the next order.
 * @param order the order the vehicle currently has
 * @param v the vehicle to update
 * @return index of next order to jump to, or INVALID_VEH_ORDER_ID to use the next order
 */
VehicleOrderID ProcessConditionalOrder(const Order *order, const Vehicle *v)
{
	if (order->GetType() != OT_CONDITIONAL) return INVALID_VEH_ORDER_ID;

	bool skip_order = false;
	OrderConditionComparator occ = order->GetConditionComparator();
	uint16 value = order->GetConditionValue();

	switch (order->GetConditionVariable()) {
		case OCV_LOAD_PERCENTAGE:  skip_order = OrderConditionCompare(occ, CalcPercentVehicleFilled(v, NULL), value); break;
		case OCV_RELIABILITY:      skip_order = OrderConditionCompare(occ, ToPercent16(v->reliability),       value); break;
		case OCV_MAX_SPEED:        skip_order = OrderConditionCompare(occ, v->GetDisplayMaxSpeed() * 10 / 16, value); break;
		case OCV_AGE:              skip_order = OrderConditionCompare(occ, v->age / DAYS_IN_LEAP_YEAR,        value); break;
		case OCV_REQUIRES_SERVICE: skip_order = OrderConditionCompare(occ, v->NeedsServicing(),               value); break;
		case OCV_UNCONDITIONALLY:  skip_order = true; break;
		default: NOT_REACHED();
	}

	return skip_order ? order->GetConditionSkipToOrder() : (VehicleOrderID)INVALID_VEH_ORDER_ID;
}

/**
 * Update the vehicle's destination tile from an order.
 * @param order the order the vehicle currently has
 * @param v the vehicle to update
 */
bool UpdateOrderDest(Vehicle *v, const Order *order, int conditional_depth)
{
	if (conditional_depth > v->GetNumOrders()) return false;

	switch (order->GetType()) {
		case OT_GOTO_STATION:
			v->dest_tile = v->GetOrderStationLocation(order->GetDestination());
			return true;

		case OT_GOTO_DEPOT:
			if (v->current_order.GetDepotActionType() & ODATFB_NEAREST_DEPOT) {
				/* We need to search for the nearest depot (hangar). */
				TileIndex location;
				DestinationID destination;
				bool reverse;

				if (v->FindClosestDepot(&location, &destination, &reverse)) {
					v->dest_tile = location;
					v->current_order.MakeGoToDepot(destination, v->current_order.GetDepotOrderType(), v->current_order.GetNonStopType(), (OrderDepotActionFlags)(v->current_order.GetDepotActionType() & ~ODATFB_NEAREST_DEPOT), v->current_order.GetRefitCargo(), v->current_order.GetRefitSubtype());

					/* If there is no depot in front, reverse automatically (trains only) */
					if (v->type == VEH_TRAIN && reverse) DoCommand(v->tile, v->index, 0, DC_EXEC, CMD_REVERSE_TRAIN_DIRECTION);

					if (v->type == VEH_AIRCRAFT) {
						Aircraft *a = Aircraft::From(v);
						if (a->state == FLYING && a->targetairport != destination) {
							/* The aircraft is now heading for a different hangar than the next in the orders */
							extern void AircraftNextAirportPos_and_Order(Aircraft *a);
							AircraftNextAirportPos_and_Order(a);
						}
					}
					return true;
				}

				UpdateVehicleTimetable(v, true);
				v->IncrementOrderIndex();
			} else if ((order->GetDepotOrderType() & ODTFB_SERVICE) && !v->NeedsServicing()) {
				UpdateVehicleTimetable(v, true);
				v->IncrementOrderIndex();
			} else {
				if (v->type != VEH_AIRCRAFT) {
					v->dest_tile = Depot::Get(order->GetDestination())->xy;
				}
				return true;
			}
			break;

		case OT_GOTO_WAYPOINT:
			v->dest_tile = Waypoint::Get(order->GetDestination())->xy;
			return true;

		case OT_CONDITIONAL: {
			VehicleOrderID next_order = ProcessConditionalOrder(order, v);
			if (next_order != INVALID_VEH_ORDER_ID) {
				UpdateVehicleTimetable(v, false);
				v->cur_order_index = next_order;
				v->current_order_time += v->GetOrder(next_order)->travel_time;
			} else {
				UpdateVehicleTimetable(v, true);
				v->IncrementOrderIndex();
			}
			break;
		}

		default:
			v->dest_tile = 0;
			return false;
	}

	assert(v->cur_order_index < v->GetNumOrders());

	/* Get the current order */
	order = v->GetOrder(v->cur_order_index);
	v->current_order = *order;
	return UpdateOrderDest(v, order, conditional_depth + 1);
}

/**
 * Handle the orders of a vehicle and determine the next place
 * to go to if needed.
 * @param v the vehicle to do this for.
 * @return true *if* the vehicle is eligible for reversing
 *              (basically only when leaving a station).
 */
bool ProcessOrders(Vehicle *v)
{
	switch (v->current_order.GetType()) {
		case OT_GOTO_DEPOT:
			/* Let a depot order in the orderlist interrupt. */
			if (!(v->current_order.GetDepotOrderType() & ODTFB_PART_OF_ORDERS)) return false;
			break;

		case OT_LOADING:
			return false;

		case OT_LEAVESTATION:
			if (v->type != VEH_AIRCRAFT) return false;
			break;

		default: break;
	}

	/**
	 * Reversing because of order change is allowed only just after leaving a
	 * station (and the difficulty setting to allowed, of course)
	 * this can be detected because only after OT_LEAVESTATION, current_order
	 * will be reset to nothing. (That also happens if no order, but in that case
	 * it won't hit the point in code where may_reverse is checked)
	 */
	bool may_reverse = v->current_order.IsType(OT_NOTHING);

	/* Check if we've reached a non-stop station.. */
	if (((v->current_order.IsType(OT_GOTO_STATION) && (v->current_order.GetNonStopType() & ONSF_NO_STOP_AT_DESTINATION_STATION)) || v->current_order.IsType(OT_GOTO_WAYPOINT)) &&
			IsTileType(v->tile, MP_STATION) &&
			v->current_order.GetDestination() == GetStationIndex(v->tile)) {
		if (v->current_order.IsType(OT_GOTO_STATION)) v->last_station_visited = v->current_order.GetDestination();
		UpdateVehicleTimetable(v, true);
		v->IncrementOrderIndex();
	}

	/* Get the current order */
	if (v->cur_order_index >= v->GetNumOrders()) v->cur_order_index = 0;

	const Order *order = v->GetOrder(v->cur_order_index);

	/* If no order, do nothing. */
	if (order == NULL || (v->type == VEH_AIRCRAFT && order->IsType(OT_DUMMY) && !CheckForValidOrders(v))) {
		if (v->type == VEH_AIRCRAFT) {
			/* Aircraft do something vastly different here, so handle separately */
			extern void HandleMissingAircraftOrders(Aircraft *v);
			HandleMissingAircraftOrders(Aircraft::From(v));
			return false;
		}

		v->current_order.Free();
		v->dest_tile = 0;
		if (v->type == VEH_ROAD) ClearSlot(RoadVehicle::From(v));
		return false;
	}

	/* If it is unchanged, keep it. */
	if (order->Equals(v->current_order) && (v->type == VEH_AIRCRAFT || v->dest_tile != 0) &&
			(v->type != VEH_SHIP || !order->IsType(OT_GOTO_STATION) || Station::Get(order->GetDestination())->dock_tile != INVALID_TILE)) {
		return false;
	}

	/* Otherwise set it, and determine the destination tile. */
	v->current_order = *order;

	InvalidateVehicleOrder(v, -2);
	switch (v->type) {
		default:
			NOT_REACHED();

		case VEH_ROAD:
		case VEH_TRAIN:
			break;

		case VEH_AIRCRAFT:
		case VEH_SHIP:
			InvalidateWindowClasses(GetWindowClassForVehicleType(v->type));
			break;
	}

	return UpdateOrderDest(v, order) && may_reverse;
}

/**
 * Check whether the given vehicle should stop at the given station
 * based on this order and the non-stop settings.
 * @param v       the vehicle that might be stopping.
 * @param station the station to stop at.
 * @return true if the vehicle should stop.
 */
bool Order::ShouldStopAtStation(const Vehicle *v, StationID station) const
{
	bool is_dest_station = this->IsType(OT_GOTO_STATION) && this->dest == station;
	return
			(!this->IsType(OT_GOTO_DEPOT) || (this->GetDepotOrderType() & ODTFB_PART_OF_ORDERS) != 0) &&
			v->last_station_visited != station && // Do stop only when we've not just been there
			/* Finally do stop when there is no non-stop flag set for this type of station. */
			!(this->GetNonStopType() & (is_dest_station ? ONSF_NO_STOP_AT_DESTINATION_STATION : ONSF_NO_STOP_AT_INTERMEDIATE_STATIONS));
}

void InitializeOrders()
{
	_order_pool.CleanPool();

	_orderlist_pool.CleanPool();

	_backup_orders_tile = 0;
}<|MERGE_RESOLUTION|>--- conflicted
+++ resolved
@@ -857,13 +857,9 @@
 
 		if (v->current_order.IsType(OT_LOADING)) v->LeaveStation();
 
-<<<<<<< HEAD
 		v->cur_order_index = sel_ord;
 
-		InvalidateVehicleOrder(v, 0);
-=======
 		InvalidateVehicleOrder(v, -2);
->>>>>>> 89d83d4a
 	}
 
 	/* We have an aircraft/ship, they have a mini-schedule, so update them all */
@@ -1171,13 +1167,9 @@
 					u->current_order.GetLoadType() != order->GetLoadType()) {
 				u->current_order.SetLoadType(order->GetLoadType());
 			}
-<<<<<<< HEAD
-			InvalidateVehicleOrder(u, 0);
+			InvalidateVehicleOrder(u, -2);
 
 			RecalcFrozenIfLoading(u);
-=======
-			InvalidateVehicleOrder(u, -2);
->>>>>>> 89d83d4a
 		}
 	}
 
