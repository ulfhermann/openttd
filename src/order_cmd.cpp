/* $Id$ */

/*
 * This file is part of OpenTTD.
 * OpenTTD is free software; you can redistribute it and/or modify it under the terms of the GNU General Public License as published by the Free Software Foundation, version 2.
 * OpenTTD is distributed in the hope that it will be useful, but WITHOUT ANY WARRANTY; without even the implied warranty of MERCHANTABILITY or FITNESS FOR A PARTICULAR PURPOSE.
 * See the GNU General Public License for more details. You should have received a copy of the GNU General Public License along with OpenTTD. If not, see <http://www.gnu.org/licenses/>.
 */

/** @file order_cmd.cpp Handling of orders. */

#include "stdafx.h"
#include "debug.h"
#include "cmd_helper.h"
#include "command_func.h"
#include "company_func.h"
#include "news_func.h"
#include "vehicle_gui.h"
#include "strings_func.h"
#include "functions.h"
#include "window_func.h"
#include "timetable.h"
#include "vehicle_func.h"
#include "depot_base.h"
#include "core/pool_func.hpp"
#include "aircraft.h"
#include "roadveh.h"
#include "station_base.h"
#include "waypoint_base.h"
#include "company_base.h"

#include "table/strings.h"

/* DestinationID must be at least as large as every these below, because it can
 * be any of them
 */
assert_compile(sizeof(DestinationID) >= sizeof(DepotID));
assert_compile(sizeof(DestinationID) >= sizeof(StationID));

OrderPool _order_pool("Order");
INSTANTIATE_POOL_METHODS(Order)
OrderListPool _orderlist_pool("OrderList");
INSTANTIATE_POOL_METHODS(OrderList)

void Order::Free()
{
	this->type  = OT_NOTHING;
	this->flags = 0;
	this->dest  = 0;
	this->next  = NULL;
}

void Order::MakeGoToStation(StationID destination)
{
	this->type = OT_GOTO_STATION;
	this->flags = 0;
	this->dest = destination;
}

void Order::MakeGoToDepot(DepotID destination, OrderDepotTypeFlags order, OrderNonStopFlags non_stop_type, OrderDepotActionFlags action, CargoID cargo, byte subtype)
{
	this->type = OT_GOTO_DEPOT;
	this->SetDepotOrderType(order);
	this->SetDepotActionType(action);
	this->SetNonStopType(non_stop_type);
	this->dest = destination;
	this->SetRefit(cargo, subtype);
}

void Order::MakeGoToWaypoint(StationID destination)
{
	this->type = OT_GOTO_WAYPOINT;
	this->flags = 0;
	this->dest = destination;
}

void Order::MakeLoading(bool ordered)
{
	this->type = OT_LOADING;
	if (!ordered) this->flags = 0;
}

void Order::MakeLeaveStation()
{
	this->type = OT_LEAVESTATION;
	this->flags = 0;
}

void Order::MakeDummy()
{
	this->type = OT_DUMMY;
	this->flags = 0;
}

void Order::MakeConditional(VehicleOrderID order)
{
	this->type = OT_CONDITIONAL;
	this->flags = order;
	this->dest = 0;
}

void Order::SetRefit(CargoID cargo, byte subtype)
{
	this->refit_cargo = cargo;
	this->refit_subtype = subtype;
}

bool Order::Equals(const Order &other) const
{
	/* In case of go to nearest depot orders we need "only" compare the flags
	 * with the other and not the nearest depot order bit or the actual
	 * destination because those get clear/filled in during the order
	 * evaluation. If we do not do this the order will continuously be seen as
	 * a different order and it will try to find a "nearest depot" every tick. */
	if ((this->IsType(OT_GOTO_DEPOT) && this->type == other.type) &&
			((this->GetDepotActionType() & ODATFB_NEAREST_DEPOT) != 0 ||
			 (other.GetDepotActionType() & ODATFB_NEAREST_DEPOT) != 0)) {
		return
			this->GetDepotOrderType() == other.GetDepotOrderType() &&
			(this->GetDepotActionType() & ~ODATFB_NEAREST_DEPOT) == (other.GetDepotActionType() & ~ODATFB_NEAREST_DEPOT);
	}

	return
			this->type  == other.type &&
			this->flags == other.flags &&
			this->dest  == other.dest;
}

uint32 Order::Pack() const
{
	return this->dest << 16 | this->flags << 8 | this->type;
}

uint16 Order::MapOldOrder() const
{
	uint16 order = this->GetType();
	switch (this->type) {
		case OT_GOTO_STATION:
			if (this->GetUnloadType() & OUFB_UNLOAD) SetBit(order, 5);
			if (this->GetLoadType() & OLFB_FULL_LOAD) SetBit(order, 6);
			if (this->GetNonStopType() & ONSF_NO_STOP_AT_INTERMEDIATE_STATIONS) SetBit(order, 7);
			order |= GB(this->GetDestination(), 0, 8) << 8;
			break;
		case OT_GOTO_DEPOT:
			if (!(this->GetDepotOrderType() & ODTFB_PART_OF_ORDERS)) SetBit(order, 6);
			SetBit(order, 7);
			order |= GB(this->GetDestination(), 0, 8) << 8;
			break;
		case OT_LOADING:
			if (this->GetLoadType() & OLFB_FULL_LOAD) SetBit(order, 6);
			break;
	}
	return order;
}

Order::Order(uint32 packed)
{
	this->type    = (OrderType)GB(packed,  0,  8);
	this->flags   = GB(packed,  8,  8);
	this->dest    = GB(packed, 16, 16);
	this->next    = NULL;
	this->refit_cargo   = CT_NO_REFIT;
	this->refit_subtype = 0;
	this->wait_time     = 0;
	this->travel_time   = 0;
}

/**
 *
 * Updates the widgets of a vehicle which contains the order-data
 *
 */
void InvalidateVehicleOrder(const Vehicle *v, int data)
{
	SetWindowDirty(WC_VEHICLE_VIEW, v->index);

	if (data != 0) {
		/* Calls SetDirty() too */
		InvalidateWindowData(WC_VEHICLE_ORDERS,    v->index, data);
		InvalidateWindowData(WC_VEHICLE_TIMETABLE, v->index, data);
		return;
	}

	SetWindowDirty(WC_VEHICLE_ORDERS,    v->index);
	SetWindowDirty(WC_VEHICLE_TIMETABLE, v->index);
}

/**
 *
 * Assign data to an order (from another order)
 *   This function makes sure that the index is maintained correctly
 *
 */
void Order::AssignOrder(const Order &other)
{
	this->type  = other.type;
	this->flags = other.flags;
	this->dest  = other.dest;

	this->refit_cargo   = other.refit_cargo;
	this->refit_subtype = other.refit_subtype;

	this->wait_time   = other.wait_time;
	this->travel_time = other.travel_time;
}

void OrderList::Initialize(Order *chain, Vehicle *v)
{
	this->first = chain;
	this->first_shared = v;

	this->num_orders = 0;
	this->num_vehicles = 1;
	this->timetable_duration = 0;

	for (Order *o = this->first; o != NULL; o = o->next) {
		++this->num_orders;
		this->timetable_duration += o->wait_time + o->travel_time;
	}

	for (Vehicle *u = this->first_shared->PreviousShared(); u != NULL; u = u->PreviousShared()) {
		++this->num_vehicles;
		this->first_shared = u;
	}

	for (const Vehicle *u = v->NextShared(); u != NULL; u = u->NextShared()) ++this->num_vehicles;
}

void OrderList::FreeChain(bool keep_orderlist)
{
	Order *next;
	for (Order *o = this->first; o != NULL; o = next) {
		next = o->next;
		delete o;
	}

	if (keep_orderlist) {
		this->first = NULL;
		this->num_orders = 0;
		this->timetable_duration = 0;
	} else {
		delete this;
	}
}

Order *OrderList::GetOrderAt(int index) const
{
	if (index < 0) return NULL;

	Order *order = this->first;

	while (order != NULL && index-- > 0) {
		order = order->next;
	}
	return order;
}

/**
 * Get the order after the given one or the first one, if the given one is the
 * last one.
 * @param curr the order to find the next one for
 * @return the next order
 */
const Order *OrderList::GetNext(const Order *curr) const
{
	const Order *next = curr->next;
	if (next == NULL) {
		next = this->GetFirstOrder();
	}
	return next;
}

/**
 * Recursively determine the next deterministic station to stop at.
 * @param next the first order to check
 * @param hops the number of orders we have already checked.
 * @param check_nonstop if true regard orders without non-stop flag as nondeterministic
 * @return the next stoppping station or INVALID_STATION
 */
StationID OrderList::GetNextStoppingStation(const Order *next, uint hops, bool check_nonstop) const
{
	if (next == NULL || hops > this->GetNumOrders()) {
		return INVALID_STATION;
	}

	if (next->GetType() == OT_CONDITIONAL) {
		StationID skip_to = this->GetNextStoppingStation(this->GetOrderAt(next->GetConditionSkipToOrder()), hops + 1, check_nonstop);
		StationID advance = this->GetNextStoppingStation(this->GetNext(next), hops + 1, check_nonstop);
		if (skip_to == advance) {
			return skip_to; // skipping over non-stopping orders
		} else {
			return INVALID_STATION; // nondeterministic
		}
	}

	if (check_nonstop) {
		switch(next->GetNonStopType()) {
		case ONSF_NO_STOP_AT_INTERMEDIATE_STATIONS:
			if (next->GetType() == OT_GOTO_STATION) return next->GetDestination(); // else fall through
		case ONSF_NO_STOP_AT_ANY_STATION:
			return GetNextStoppingStation(this->GetNext(next), hops + 1, check_nonstop);
		default: // nondeterministic
			return INVALID_STATION;
		}
	} else if (next->GetType() == OT_GOTO_STATION) {
		return next->GetDestination();
	} else {
		return this->GetNextStoppingStation(this->GetNext(next), hops + 1, check_nonstop);
	}
}

/**
 * Get the next station the vehicle will stop at, if that is deterministic.
 * @param curr_order the ID of the current order
 * @param curr_station the station the vehicle is just visiting or INVALID_STATION
 * @param check_nonstop if true regard orders without non-stop flag as nondeterministic
 * @return The ID of the next station the vehicle will stop at or INVALID_STATION
 */
StationID OrderList::GetNextStoppingStation(VehicleOrderID curr_order, StationID curr_station, bool check_nonstop) const {
	const Order *curr = this->GetOrderAt(curr_order);
	if (curr == NULL) {
		curr = this->GetFirstOrder();
		if (curr == NULL) return INVALID_STATION;
	}

	/* If we're not at a station or the current order doesn't yield the station
	 * we're at, we have to check the current order; otherwise we have to check
	 * the next one.
	 */
	if (curr_station == INVALID_STATION || curr->GetType() != OT_GOTO_STATION ||
			curr_station != curr->GetDestination()) {
		return this->GetNextStoppingStation(curr, 0, check_nonstop);
	} else {
		return this->GetNextStoppingStation(this->GetNext(curr), 1, check_nonstop);
	}
}

void OrderList::InsertOrderAt(Order *new_order, int index)
{
	if (this->first == NULL) {
		this->first = new_order;
	} else {
		if (index == 0) {
			/* Insert as first or only order */
			new_order->next = this->first;
			this->first = new_order;
		} else if (index >= this->num_orders) {
			/* index is after the last order, add it to the end */
			this->GetLastOrder()->next = new_order;
		} else {
			/* Put the new order in between */
			Order *order = this->GetOrderAt(index - 1);
			new_order->next = order->next;
			order->next = new_order;
		}
	}
	++this->num_orders;
	this->timetable_duration += new_order->wait_time + new_order->travel_time;
}


void OrderList::DeleteOrderAt(int index)
{
	if (index >= this->num_orders) return;

	Order *to_remove;

	if (index == 0) {
		to_remove = this->first;
		this->first = to_remove->next;
	} else {
		Order *prev = GetOrderAt(index - 1);
		to_remove = prev->next;
		prev->next = to_remove->next;
	}
	--this->num_orders;
	this->timetable_duration -= (to_remove->wait_time + to_remove->travel_time);
	delete to_remove;
}

void OrderList::MoveOrder(int from, int to)
{
	if (from >= this->num_orders || to >= this->num_orders || from == to) return;

	Order *moving_one;

	/* Take the moving order out of the pointer-chain */
	if (from == 0) {
		moving_one = this->first;
		this->first = moving_one->next;
	} else {
		Order *one_before = GetOrderAt(from - 1);
		moving_one = one_before->next;
		one_before->next = moving_one->next;
	}

	/* Insert the moving_order again in the pointer-chain */
	if (to == 0) {
		moving_one->next = this->first;
		this->first = moving_one;
	} else {
		Order *one_before = GetOrderAt(to - 1);
		moving_one->next = one_before->next;
		one_before->next = moving_one;
	}
}

void OrderList::RemoveVehicle(Vehicle *v)
{
	--this->num_vehicles;
	if (v == this->first_shared) this->first_shared = v->NextShared();
}

bool OrderList::IsVehicleInSharedOrdersList(const Vehicle *v) const
{
	for (const Vehicle *v_shared = this->first_shared; v_shared != NULL; v_shared = v_shared->NextShared()) {
		if (v_shared == v) return true;
	}

	return false;
}

int OrderList::GetPositionInSharedOrderList(const Vehicle *v) const
{
	int count = 0;
	for (const Vehicle *v_shared = v->PreviousShared(); v_shared != NULL; v_shared = v_shared->PreviousShared()) count++;
	return count;
}

bool OrderList::IsCompleteTimetable() const
{
	for (Order *o = this->first; o != NULL; o = o->next) {
		if (!o->IsCompletelyTimetabled()) return false;
	}
	return true;
}

void OrderList::DebugCheckSanity() const
{
	VehicleOrderID check_num_orders = 0;
	uint check_num_vehicles = 0;
	Ticks check_timetable_duration = 0;

	DEBUG(misc, 6, "Checking OrderList %hu for sanity...", this->index);

	for (const Order *o = this->first; o != NULL; o = o->next) {
		++check_num_orders;
		check_timetable_duration += o->wait_time + o->travel_time;
	}
	assert(this->num_orders == check_num_orders);
	assert(this->timetable_duration == check_timetable_duration);

	for (const Vehicle *v = this->first_shared; v != NULL; v = v->NextShared()) {
		++check_num_vehicles;
		assert(v->orders.list == this);
	}
	assert(this->num_vehicles == check_num_vehicles);
	DEBUG(misc, 6, "... detected %u orders, %u vehicles, %i ticks", (uint)this->num_orders,
	      this->num_vehicles, this->timetable_duration);
}

/**
 * Checks whether the order goes to a station or not, i.e. whether the
 * destination is a station
 * @param v the vehicle to check for
 * @param o the order to check
 * @return true if the destination is a station
 */
static inline bool OrderGoesToStation(const Vehicle *v, const Order *o)
{
	return o->IsType(OT_GOTO_STATION) ||
			(v->type == VEH_AIRCRAFT && o->IsType(OT_GOTO_DEPOT) && !(o->GetDepotActionType() & ODATFB_NEAREST_DEPOT));
}

/**
 * Delete all news items regarding defective orders about a vehicle
 * This could kill still valid warnings (for example about void order when just
 * another order gets added), but assume the company will notice the problems,
 * when (s)he's changing the orders.
 */
static void DeleteOrderWarnings(const Vehicle *v)
{
	DeleteVehicleNews(v->index, STR_NEWS_VEHICLE_HAS_TOO_FEW_ORDERS);
	DeleteVehicleNews(v->index, STR_NEWS_VEHICLE_HAS_VOID_ORDER);
	DeleteVehicleNews(v->index, STR_NEWS_VEHICLE_HAS_DUPLICATE_ENTRY);
	DeleteVehicleNews(v->index, STR_NEWS_VEHICLE_HAS_INVALID_ENTRY);
}

/**
 * Returns a tile somewhat representing the order destination (not suitable for pathfinding).
 * @param v The vehicle to get the location for.
 * @return destination of order, or INVALID_TILE if none.
 */
TileIndex Order::GetLocation(const Vehicle *v) const
{
	switch (this->GetType()) {
		case OT_GOTO_WAYPOINT:
		case OT_GOTO_STATION:
			return BaseStation::Get(this->GetDestination())->xy;

		case OT_GOTO_DEPOT:
			if ((this->GetDepotActionType() & ODATFB_NEAREST_DEPOT) != 0) return INVALID_TILE;
			return (v->type == VEH_AIRCRAFT) ? Station::Get(this->GetDestination())->xy : Depot::Get(this->GetDestination())->xy;

		default:
			return INVALID_TILE;
	}
}

static uint GetOrderDistance(const Order *prev, const Order *cur, const Vehicle *v, int conditional_depth = 0)
{
	assert(v->type == VEH_SHIP);

	if (cur->IsType(OT_CONDITIONAL)) {
		if (conditional_depth > v->GetNumOrders()) return 0;

		conditional_depth++;

		int dist1 = GetOrderDistance(prev, v->GetOrder(cur->GetConditionSkipToOrder()), v, conditional_depth);
		int dist2 = GetOrderDistance(prev, cur->next == NULL ? v->orders.list->GetFirstOrder() : cur->next, v, conditional_depth);
		return max(dist1, dist2);
	}

	TileIndex prev_tile = prev->GetLocation(v);
	TileIndex cur_tile = cur->GetLocation(v);
	if (prev_tile == INVALID_TILE || cur_tile == INVALID_TILE) return 0;
	return DistanceManhattan(prev_tile, cur_tile);
}

/**
 * Add an order to the orderlist of a vehicle.
 * @param tile unused
 * @param flags operation to perform
 * @param p1 various bitstuffed elements
 * - p1 = (bit  0 - 19) - ID of the vehicle
 * - p1 = (bit 24 - 31) - the selected order (if any). If the last order is given,
 *                        the order will be inserted before that one
 *                        the maximum vehicle order id is 254.
 * @param p2 packed order to insert
 * @param text unused
 * @return the cost of this operation or an error
 */
CommandCost CmdInsertOrder(TileIndex tile, DoCommandFlag flags, uint32 p1, uint32 p2, const char *text)
{
	VehicleID veh          = GB(p1,  0, 20);
	VehicleOrderID sel_ord = GB(p1, 20, 8);
	Order new_order(p2);

	Vehicle *v = Vehicle::GetIfValid(veh);
	if (v == NULL || !v->IsPrimaryVehicle()) return CMD_ERROR;

	CommandCost ret = CheckOwnership(v->owner);
	if (ret.Failed()) return ret;

	/* Check if the inserted order is to the correct destination (owner, type),
	 * and has the correct flags if any */
	switch (new_order.GetType()) {
		case OT_GOTO_STATION: {
			const Station *st = Station::GetIfValid(new_order.GetDestination());
			if (st == NULL) return CMD_ERROR;

			if (st->owner != OWNER_NONE) {
				CommandCost ret = CheckOwnership(st->owner);
				if (ret.Failed()) return ret;
			}

			if (!CanVehicleUseStation(v, st)) return_cmd_error(STR_ERROR_CAN_T_ADD_ORDER);
			for (Vehicle *u = v->FirstShared(); u != NULL; u = u->NextShared()) {
				if (!CanVehicleUseStation(u, st)) return_cmd_error(STR_ERROR_CAN_T_ADD_ORDER_SHARED);
			}

			/* Non stop not allowed for non-trains. */
			if (new_order.GetNonStopType() != ONSF_STOP_EVERYWHERE && v->type != VEH_TRAIN && v->type != VEH_ROAD) return CMD_ERROR;

			/* No load and no unload are mutual exclusive. */
			if ((new_order.GetLoadType() & OLFB_NO_LOAD) && (new_order.GetUnloadType() & OUFB_NO_UNLOAD)) return CMD_ERROR;

			/* Filter invalid load/unload types. */
			switch (new_order.GetLoadType()) {
				case OLF_LOAD_IF_POSSIBLE: case OLFB_FULL_LOAD: case OLF_FULL_LOAD_ANY: case OLFB_NO_LOAD: break;
				default: return CMD_ERROR;
			}
			switch (new_order.GetUnloadType()) {
				case OUF_UNLOAD_IF_POSSIBLE: case OUFB_UNLOAD: case OUFB_TRANSFER: case OUFB_NO_UNLOAD: break;
				default: return CMD_ERROR;
			}

			/* Filter invalid stop locations */
			switch (new_order.GetStopLocation()) {
				case OSL_PLATFORM_NEAR_END:
				case OSL_PLATFORM_MIDDLE:
					if (v->type != VEH_TRAIN) return CMD_ERROR;
					/* FALL THROUGH */
				case OSL_PLATFORM_FAR_END:
					break;

				default:
					return CMD_ERROR;
			}

			break;
		}

		case OT_GOTO_DEPOT: {
			if ((new_order.GetDepotActionType() & ODATFB_NEAREST_DEPOT) == 0) {
				if (v->type == VEH_AIRCRAFT) {
					const Station *st = Station::GetIfValid(new_order.GetDestination());

					if (st == NULL) return CMD_ERROR;

					CommandCost ret = CheckOwnership(st->owner);
					if (ret.Failed()) return ret;

					if (!CanVehicleUseStation(v, st) || !st->airport.HasHangar()) {
						return CMD_ERROR;
					}
				} else {
					const Depot *dp = Depot::GetIfValid(new_order.GetDestination());

					if (dp == NULL) return CMD_ERROR;

					CommandCost ret = CheckOwnership(GetTileOwner(dp->xy));
					if (ret.Failed()) return ret;

					switch (v->type) {
						case VEH_TRAIN:
							if (!IsRailDepotTile(dp->xy)) return CMD_ERROR;
							break;

						case VEH_ROAD:
							if (!IsRoadDepotTile(dp->xy)) return CMD_ERROR;
							break;

						case VEH_SHIP:
							if (!IsShipDepotTile(dp->xy)) return CMD_ERROR;
							break;

						default: return CMD_ERROR;
					}
				}
			}

			if (new_order.GetNonStopType() != ONSF_STOP_EVERYWHERE && v->type != VEH_TRAIN && v->type != VEH_ROAD) return CMD_ERROR;
			if (new_order.GetDepotOrderType() & ~(ODTFB_PART_OF_ORDERS | ((new_order.GetDepotOrderType() & ODTFB_PART_OF_ORDERS) != 0 ? ODTFB_SERVICE : 0))) return CMD_ERROR;
			if (new_order.GetDepotActionType() & ~(ODATFB_HALT | ODATFB_NEAREST_DEPOT)) return CMD_ERROR;
			if ((new_order.GetDepotOrderType() & ODTFB_SERVICE) && (new_order.GetDepotActionType() & ODATFB_HALT)) return CMD_ERROR;
			break;
		}

		case OT_GOTO_WAYPOINT: {
			const Waypoint *wp = Waypoint::GetIfValid(new_order.GetDestination());
			if (wp == NULL) return CMD_ERROR;

			switch (v->type) {
				default: return CMD_ERROR;

				case VEH_TRAIN: {
					if (!(wp->facilities & FACIL_TRAIN)) return_cmd_error(STR_ERROR_CAN_T_ADD_ORDER);

					CommandCost ret = CheckOwnership(wp->owner);
					if (ret.Failed()) return ret;
					break;
				}

				case VEH_SHIP:
					if (!(wp->facilities & FACIL_DOCK)) return_cmd_error(STR_ERROR_CAN_T_ADD_ORDER);
					if (wp->owner != OWNER_NONE) {
						CommandCost ret = CheckOwnership(wp->owner);
						if (ret.Failed()) return ret;
					}
					break;
			}

			/* Order flags can be any of the following for waypoints:
			 * [non-stop]
			 * non-stop orders (if any) are only valid for trains */
			if (new_order.GetNonStopType() != ONSF_STOP_EVERYWHERE && v->type != VEH_TRAIN) return CMD_ERROR;
			break;
		}

		case OT_CONDITIONAL: {
			VehicleOrderID skip_to = new_order.GetConditionSkipToOrder();
			if (skip_to != 0 && skip_to >= v->GetNumOrders()) return CMD_ERROR; // Always allow jumping to the first (even when there is no order).
			if (new_order.GetConditionVariable() > OCV_END) return CMD_ERROR;

			OrderConditionComparator occ = new_order.GetConditionComparator();
			if (occ > OCC_END) return CMD_ERROR;
			switch (new_order.GetConditionVariable()) {
				case OCV_REQUIRES_SERVICE:
					if (occ != OCC_IS_TRUE && occ != OCC_IS_FALSE) return CMD_ERROR;
					break;

				case OCV_UNCONDITIONALLY:
					if (occ != OCC_EQUALS) return CMD_ERROR;
					if (new_order.GetConditionValue() != 0) return CMD_ERROR;
					break;

				case OCV_LOAD_PERCENTAGE:
				case OCV_RELIABILITY:
					if (new_order.GetConditionValue() > 100) return CMD_ERROR;
					/* FALL THROUGH */
				default:
					if (occ == OCC_IS_TRUE || occ == OCC_IS_FALSE) return CMD_ERROR;
					break;
			}
			break;
		}

		default: return CMD_ERROR;
	}

	if (sel_ord > v->GetNumOrders()) return CMD_ERROR;

	if (v->GetNumOrders() >= MAX_VEH_ORDER_ID) return_cmd_error(STR_ERROR_TOO_MANY_ORDERS);
	if (!Order::CanAllocateItem()) return_cmd_error(STR_ERROR_NO_MORE_SPACE_FOR_ORDERS);
	if (v->orders.list == NULL && !OrderList::CanAllocateItem()) return_cmd_error(STR_ERROR_NO_MORE_SPACE_FOR_ORDERS);

	if (v->type == VEH_SHIP && _settings_game.pf.pathfinder_for_ships != VPF_NPF) {
		/* Make sure the new destination is not too far away from the previous */
		const Order *prev = NULL;
		uint n = 0;

		/* Find the last goto station or depot order before the insert location.
		 * If the order is to be inserted at the beginning of the order list this
		 * finds the last order in the list. */
		const Order *o;
		FOR_VEHICLE_ORDERS(v, o) {
			switch (o->GetType()) {
				case OT_GOTO_STATION:
				case OT_GOTO_DEPOT:
				case OT_GOTO_WAYPOINT:
					prev = o;
					break;

				default: break;
			}
			if (++n == sel_ord && prev != NULL) break;
		}
		if (prev != NULL) {
			uint dist = GetOrderDistance(prev, &new_order, v);
			if (dist >= 130) {
				return_cmd_error(STR_ERROR_TOO_FAR_FROM_PREVIOUS_DESTINATION);
			}
		}
	}

	if (flags & DC_EXEC) {
		Order *new_o = new Order();
		new_o->AssignOrder(new_order);

		/* Create new order and link in list */
		if (v->orders.list == NULL) {
			v->orders.list = new OrderList(new_o, v);
		} else {
			v->orders.list->InsertOrderAt(new_o, sel_ord);
		}

		Vehicle *u = v->FirstShared();
		DeleteOrderWarnings(u);
		for (; u != NULL; u = u->NextShared()) {
			assert(v->orders.list == u->orders.list);

			/* If there is added an order before the current one, we need
			to update the selected order */
			if (sel_ord <= u->cur_order_index) {
				uint cur = u->cur_order_index + 1;
				/* Check if we don't go out of bound */
				if (cur < u->GetNumOrders()) {
					u->cur_order_index = cur;
				}
			}
			/* Update any possible open window of the vehicle */
			InvalidateVehicleOrder(u, INVALID_VEH_ORDER_ID | (sel_ord << 8));

			RecalcFrozenIfLoading(u);
		}

		/* As we insert an order, the order to skip to will be 'wrong'. */
		VehicleOrderID cur_order_id = 0;
		Order *order;
		FOR_VEHICLE_ORDERS(v, order) {
			if (order->IsType(OT_CONDITIONAL)) {
				VehicleOrderID order_id = order->GetConditionSkipToOrder();
				if (order_id >= sel_ord) {
					order->SetConditionSkipToOrder(order_id + 1);
				}
				if (order_id == cur_order_id) {
					order->SetConditionSkipToOrder((order_id + 1) % v->GetNumOrders());
				}
			}
			cur_order_id++;
		}

		/* Make sure to rebuild the whole list */
		InvalidateWindowClassesData(GetWindowClassForVehicleType(v->type), 0);
	}

	return CommandCost();
}

/**
 * Declone an order-list
 * @param *dst delete the orders of this vehicle
 * @param flags execution flags
 */
static CommandCost DecloneOrder(Vehicle *dst, DoCommandFlag flags)
{
	if (flags & DC_EXEC) {
		DeleteVehicleOrders(dst);
		InvalidateVehicleOrder(dst, -1);

		RecalcFrozenIfLoading(dst);

		InvalidateWindowClassesData(GetWindowClassForVehicleType(dst->type), 0);
	}
	return CommandCost();
}

/**
 * Delete an order from the orderlist of a vehicle.
 * @param tile unused
 * @param flags operation to perform
 * @param p1 the ID of the vehicle
 * @param p2 the order to delete (max 255)
 * @param text unused
 * @return the cost of this operation or an error
 */
CommandCost CmdDeleteOrder(TileIndex tile, DoCommandFlag flags, uint32 p1, uint32 p2, const char *text)
{
	VehicleID veh_id = GB(p1, 0, 20);
	VehicleOrderID sel_ord = GB(p2, 0, 8);
	Order *order;

	Vehicle *v = Vehicle::GetIfValid(veh_id);

	if (v == NULL || !v->IsPrimaryVehicle()) return CMD_ERROR;

	CommandCost ret = CheckOwnership(v->owner);
	if (ret.Failed()) return ret;

	/* If we did not select an order, we maybe want to de-clone the orders */
	if (sel_ord >= v->GetNumOrders()) return DecloneOrder(v, flags);

	order = v->GetOrder(sel_ord);
	if (order == NULL) return CMD_ERROR;

	if (flags & DC_EXEC) {
		v->orders.list->DeleteOrderAt(sel_ord);

		Vehicle *u = v->FirstShared();
		DeleteOrderWarnings(u);
		for (; u != NULL; u = u->NextShared()) {
			if (sel_ord < u->cur_order_index) u->cur_order_index--;

			assert(v->orders.list == u->orders.list);

			/* NON-stop flag is misused to see if a train is in a station that is
			 * on his order list or not */
			if (sel_ord == u->cur_order_index && u->current_order.IsType(OT_LOADING)) {
				u->current_order.SetNonStopType(ONSF_STOP_EVERYWHERE);
				/* When full loading, "cancel" that order so the vehicle doesn't
				 * stay indefinitely at this station anymore. */
				if (u->current_order.GetLoadType() & OLFB_FULL_LOAD) u->current_order.SetLoadType(OLF_LOAD_IF_POSSIBLE);
			}

			/* Update any possible open window of the vehicle */
			InvalidateVehicleOrder(u, sel_ord | (INVALID_VEH_ORDER_ID << 8));

			RecalcFrozenIfLoading(u);
		}

		/* As we delete an order, the order to skip to will be 'wrong'. */
		VehicleOrderID cur_order_id = 0;
		FOR_VEHICLE_ORDERS(v, order) {
			if (order->IsType(OT_CONDITIONAL)) {
				VehicleOrderID order_id = order->GetConditionSkipToOrder();
				if (order_id >= sel_ord) {
					order->SetConditionSkipToOrder(max(order_id - 1, 0));
				}
				if (order_id == cur_order_id) {
					order->SetConditionSkipToOrder((order_id + 1) % v->GetNumOrders());
				}
			}
			cur_order_id++;
		}

		InvalidateWindowClassesData(GetWindowClassForVehicleType(v->type), 0);
	}

	return CommandCost();
}

/**
 * Goto order of order-list.
 * @param tile unused
 * @param flags operation to perform
 * @param p1 The ID of the vehicle which order is skipped
 * @param p2 the selected order to which we want to skip
 * @param text unused
 * @return the cost of this operation or an error
 */
CommandCost CmdSkipToOrder(TileIndex tile, DoCommandFlag flags, uint32 p1, uint32 p2, const char *text)
{
	VehicleID veh_id = GB(p1, 0, 20);
	VehicleOrderID sel_ord = GB(p2, 0, 8);

	Vehicle *v = Vehicle::GetIfValid(veh_id);

	if (v == NULL || !v->IsPrimaryVehicle() || sel_ord == v->cur_order_index || sel_ord >= v->GetNumOrders() || v->GetNumOrders() < 2) return CMD_ERROR;

	CommandCost ret = CheckOwnership(v->owner);
	if (ret.Failed()) return ret;

	if (flags & DC_EXEC) {
		if (v->current_order.IsType(OT_LOADING)) v->LeaveStation();

		v->cur_order_index = sel_ord;

		InvalidateVehicleOrder(v, -2);
	}

	/* We have an aircraft/ship, they have a mini-schedule, so update them all */
	if (v->type == VEH_AIRCRAFT) SetWindowClassesDirty(WC_AIRCRAFT_LIST);
	if (v->type == VEH_SHIP) SetWindowClassesDirty(WC_SHIPS_LIST);

	return CommandCost();
}

/**
 * Move an order inside the orderlist
 * @param tile unused
 * @param flags operation to perform
 * @param p1 the ID of the vehicle
 * @param p2 order to move and target
 *           bit 0-15  : the order to move
 *           bit 16-31 : the target order
 * @param text unused
 * @return the cost of this operation or an error
 * @note The target order will move one place down in the orderlist
 *  if you move the order upwards else it'll move it one place down
 */
CommandCost CmdMoveOrder(TileIndex tile, DoCommandFlag flags, uint32 p1, uint32 p2, const char *text)
{
	VehicleID veh = GB(p1, 0, 20);
	VehicleOrderID moving_order = GB(p2,  0, 16);
	VehicleOrderID target_order = GB(p2, 16, 16);

	Vehicle *v = Vehicle::GetIfValid(veh);
	if (v == NULL || !v->IsPrimaryVehicle()) return CMD_ERROR;

	CommandCost ret = CheckOwnership(v->owner);
	if (ret.Failed()) return ret;

	/* Don't make senseless movements */
	if (moving_order >= v->GetNumOrders() || target_order >= v->GetNumOrders() ||
			moving_order == target_order || v->GetNumOrders() <= 1) return CMD_ERROR;

	Order *moving_one = v->GetOrder(moving_order);
	/* Don't move an empty order */
	if (moving_one == NULL) return CMD_ERROR;

	if (flags & DC_EXEC) {
		v->orders.list->MoveOrder(moving_order, target_order);

		/* Update shared list */
		Vehicle *u = v->FirstShared();

		DeleteOrderWarnings(u);

		for (; u != NULL; u = u->NextShared()) {
			/* Update the current order */
			if (u->cur_order_index == moving_order) {
				u->cur_order_index = target_order;
			} else if (u->cur_order_index > moving_order && u->cur_order_index <= target_order) {
				u->cur_order_index--;
			} else if (u->cur_order_index < moving_order && u->cur_order_index >= target_order) {
				u->cur_order_index++;
			}

			assert(v->orders.list == u->orders.list);
			/* Update any possible open window of the vehicle */
			InvalidateVehicleOrder(u, moving_order | (target_order << 8));

			RecalcFrozenIfLoading(u);
		}

		/* As we move an order, the order to skip to will be 'wrong'. */
		Order *order;
		FOR_VEHICLE_ORDERS(v, order) {
			if (order->IsType(OT_CONDITIONAL)) {
				VehicleOrderID order_id = order->GetConditionSkipToOrder();
				if (order_id == moving_order) {
					order_id = target_order;
				} else if (order_id > moving_order && order_id <= target_order) {
					order_id--;
				} else if (order_id < moving_order && order_id >= target_order) {
					order_id++;
				}
				order->SetConditionSkipToOrder(order_id);
			}
		}

		/* Make sure to rebuild the whole list */
		InvalidateWindowClassesData(GetWindowClassForVehicleType(v->type), 0);
	}

	return CommandCost();
}

/**
 * Modify an order in the orderlist of a vehicle.
 * @param tile unused
 * @param flags operation to perform
 * @param p1 various bitstuffed elements
 * - p1 = (bit  0 - 19) - ID of the vehicle
 * - p1 = (bit 24 - 31) - the selected order (if any). If the last order is given,
 *                        the order will be inserted before that one
 *                        the maximum vehicle order id is 254.
 * @param p2 various bitstuffed elements
 *  - p2 = (bit 0 -  3) - what data to modify (@see ModifyOrderFlags)
 *  - p2 = (bit 4 - 15) - the data to modify
 * @param text unused
 * @return the cost of this operation or an error
 */
CommandCost CmdModifyOrder(TileIndex tile, DoCommandFlag flags, uint32 p1, uint32 p2, const char *text)
{
	VehicleOrderID sel_ord = GB(p1, 20,  8);
	VehicleID veh          = GB(p1,  0, 20);
	ModifyOrderFlags mof   = Extract<ModifyOrderFlags, 0, 4>(p2);
	uint16 data            = GB(p2,  4, 11);

	if (mof >= MOF_END) return CMD_ERROR;

	Vehicle *v = Vehicle::GetIfValid(veh);
	if (v == NULL || !v->IsPrimaryVehicle()) return CMD_ERROR;

	CommandCost ret = CheckOwnership(v->owner);
	if (ret.Failed()) return ret;

	/* Is it a valid order? */
	if (sel_ord >= v->GetNumOrders()) return CMD_ERROR;

	Order *order = v->GetOrder(sel_ord);
	switch (order->GetType()) {
		case OT_GOTO_STATION:
			if (mof == MOF_COND_VARIABLE || mof == MOF_COND_COMPARATOR || mof == MOF_DEPOT_ACTION || mof == MOF_COND_VALUE) return CMD_ERROR;
			break;

		case OT_GOTO_DEPOT:
			if (mof != MOF_NON_STOP && mof != MOF_DEPOT_ACTION) return CMD_ERROR;
			break;

		case OT_GOTO_WAYPOINT:
			if (mof != MOF_NON_STOP) return CMD_ERROR;
			break;

		case OT_CONDITIONAL:
			if (mof != MOF_COND_VARIABLE && mof != MOF_COND_COMPARATOR && mof != MOF_COND_VALUE && mof != MOF_COND_DESTINATION) return CMD_ERROR;
			break;

		default:
			return CMD_ERROR;
	}

	switch (mof) {
		default: NOT_REACHED();

		case MOF_NON_STOP:
			if (v->type != VEH_TRAIN && v->type != VEH_ROAD) return CMD_ERROR;
			if (data >= ONSF_END) return CMD_ERROR;
			if (data == order->GetNonStopType()) return CMD_ERROR;
			break;

		case MOF_STOP_LOCATION:
			if (v->type != VEH_TRAIN) return CMD_ERROR;
			if (data >= OSL_END) return CMD_ERROR;
			break;

		case MOF_UNLOAD:
			if ((data & ~(OUFB_UNLOAD | OUFB_TRANSFER | OUFB_NO_UNLOAD)) != 0) return CMD_ERROR;
			/* Unload and no-unload are mutual exclusive and so are transfer and no unload. */
			if (data != 0 && ((data & (OUFB_UNLOAD | OUFB_TRANSFER)) != 0) == ((data & OUFB_NO_UNLOAD) != 0)) return CMD_ERROR;
			if (data == order->GetUnloadType()) return CMD_ERROR;
			break;

		case MOF_LOAD:
			if (data > OLFB_NO_LOAD || data == 1) return CMD_ERROR;
			if (data == order->GetLoadType()) return CMD_ERROR;
			break;

		case MOF_DEPOT_ACTION:
			if (data >= DA_END) return CMD_ERROR;
			break;

		case MOF_COND_VARIABLE:
			if (data >= OCV_END) return CMD_ERROR;
			break;

		case MOF_COND_COMPARATOR:
			if (data >= OCC_END) return CMD_ERROR;
			switch (order->GetConditionVariable()) {
				case OCV_UNCONDITIONALLY: return CMD_ERROR;

				case OCV_REQUIRES_SERVICE:
					if (data != OCC_IS_TRUE && data != OCC_IS_FALSE) return CMD_ERROR;
					break;

				default:
					if (data == OCC_IS_TRUE || data == OCC_IS_FALSE) return CMD_ERROR;
					break;
			}
			break;

		case MOF_COND_VALUE:
			switch (order->GetConditionVariable()) {
				case OCV_UNCONDITIONALLY: return CMD_ERROR;

				case OCV_LOAD_PERCENTAGE:
				case OCV_RELIABILITY:
					if (data > 100) return CMD_ERROR;
					break;

				default:
					if (data > 2047) return CMD_ERROR;
					break;
			}
			break;

		case MOF_COND_DESTINATION:
			if (data >= v->GetNumOrders()) return CMD_ERROR;
			break;
	}

	if (flags & DC_EXEC) {
		switch (mof) {
			case MOF_NON_STOP:
				order->SetNonStopType((OrderNonStopFlags)data);
				break;

			case MOF_STOP_LOCATION:
				order->SetStopLocation((OrderStopLocation)data);
				break;

			case MOF_UNLOAD:
				order->SetUnloadType((OrderUnloadFlags)data);
				if ((data & OUFB_NO_UNLOAD) != 0 && (order->GetLoadType() & OLFB_NO_LOAD) != 0) {
					order->SetLoadType((OrderLoadFlags)(order->GetLoadType() & ~OLFB_NO_LOAD));
				}
				break;

			case MOF_LOAD:
				order->SetLoadType((OrderLoadFlags)data);
				if ((data & OLFB_NO_LOAD) != 0 && (order->GetUnloadType() & OUFB_NO_UNLOAD) != 0) {
					/* No load + no unload isn't compatible */
					order->SetUnloadType((OrderUnloadFlags)(order->GetUnloadType() & ~OUFB_NO_UNLOAD));
				}
				break;

			case MOF_DEPOT_ACTION: {
				switch (data) {
					case DA_ALWAYS_GO:
						order->SetDepotOrderType((OrderDepotTypeFlags)(order->GetDepotOrderType() & ~ODTFB_SERVICE));
						order->SetDepotActionType((OrderDepotActionFlags)(order->GetDepotActionType() & ~ODATFB_HALT));
						break;

					case DA_SERVICE:
						order->SetDepotOrderType((OrderDepotTypeFlags)(order->GetDepotOrderType() | ODTFB_SERVICE));
						order->SetDepotActionType((OrderDepotActionFlags)(order->GetDepotActionType() & ~ODATFB_HALT));
						break;

					case DA_STOP:
						order->SetDepotOrderType((OrderDepotTypeFlags)(order->GetDepotOrderType() & ~ODTFB_SERVICE));
						order->SetDepotActionType((OrderDepotActionFlags)(order->GetDepotActionType() | ODATFB_HALT));
						break;

					default:
						NOT_REACHED();
				}
				break;
			}

			case MOF_COND_VARIABLE: {
				order->SetConditionVariable((OrderConditionVariable)data);

				OrderConditionComparator occ = order->GetConditionComparator();
				switch (order->GetConditionVariable()) {
					case OCV_UNCONDITIONALLY:
						order->SetConditionComparator(OCC_EQUALS);
						order->SetConditionValue(0);
						break;

					case OCV_REQUIRES_SERVICE:
						if (occ != OCC_IS_TRUE && occ != OCC_IS_FALSE) order->SetConditionComparator(OCC_IS_TRUE);
						break;

					case OCV_LOAD_PERCENTAGE:
					case OCV_RELIABILITY:
						if (order->GetConditionValue() > 100) order->SetConditionValue(100);
						/* FALL THROUGH */
					default:
						if (occ == OCC_IS_TRUE || occ == OCC_IS_FALSE) order->SetConditionComparator(OCC_EQUALS);
						break;
				}
				break;
			}

			case MOF_COND_COMPARATOR:
				order->SetConditionComparator((OrderConditionComparator)data);
				break;

			case MOF_COND_VALUE:
				order->SetConditionValue(data);
				break;

			case MOF_COND_DESTINATION:
				order->SetConditionSkipToOrder(data);
				break;

			default: NOT_REACHED();
		}

		/* Update the windows and full load flags, also for vehicles that share the same order list */
		Vehicle *u = v->FirstShared();
		DeleteOrderWarnings(u);
		for (; u != NULL; u = u->NextShared()) {
			/* Toggle u->current_order "Full load" flag if it changed.
			 * However, as the same flag is used for depot orders, check
			 * whether we are not going to a depot as there are three
			 * cases where the full load flag can be active and only
			 * one case where the flag is used for depot orders. In the
			 * other cases for the OrderTypeByte the flags are not used,
			 * so do not care and those orders should not be active
			 * when this function is called.
			 */
			if (sel_ord == u->cur_order_index &&
					(u->current_order.IsType(OT_GOTO_STATION) || u->current_order.IsType(OT_LOADING)) &&
					u->current_order.GetLoadType() != order->GetLoadType()) {
				u->current_order.SetLoadType(order->GetLoadType());
			}
			InvalidateVehicleOrder(u, -2);

			RecalcFrozenIfLoading(u);
		}
	}

	return CommandCost();
}

/**
 * Clone/share/copy an order-list of another vehicle.
 * @param tile unused
 * @param flags operation to perform
 * @param p1 various bitstuffed elements
 * - p1 = (bit  0-19) - destination vehicle to clone orders to
 * - p1 = (bit 30-31) - action to perform
 * @param p2 source vehicle to clone orders from, if any (none for CO_UNSHARE)
 * @param text unused
 * @return the cost of this operation or an error
 */
CommandCost CmdCloneOrder(TileIndex tile, DoCommandFlag flags, uint32 p1, uint32 p2, const char *text)
{
	VehicleID veh_src = GB(p2, 0, 20);
	VehicleID veh_dst = GB(p1, 0, 20);

	Vehicle *dst = Vehicle::GetIfValid(veh_dst);
	if (dst == NULL || !dst->IsPrimaryVehicle()) return CMD_ERROR;

	CommandCost ret = CheckOwnership(dst->owner);
	if (ret.Failed()) return ret;

	switch (GB(p1, 30, 2)) {
		case CO_SHARE: {
			Vehicle *src = Vehicle::GetIfValid(veh_src);

			/* Sanity checks */
			if (src == NULL || !src->IsPrimaryVehicle() || dst->type != src->type || dst == src) return CMD_ERROR;

			CommandCost ret = CheckOwnership(src->owner);
			if (ret.Failed()) return ret;

			/* Trucks can't share orders with busses (and visa versa) */
			if (src->type == VEH_ROAD && RoadVehicle::From(src)->IsBus() != RoadVehicle::From(dst)->IsBus()) {
				return CMD_ERROR;
			}

			/* Is the vehicle already in the shared list? */
			if (src->FirstShared() == dst->FirstShared()) return CMD_ERROR;

			const Order *order;

			FOR_VEHICLE_ORDERS(src, order) {
				if (OrderGoesToStation(dst, order) &&
						!CanVehicleUseStation(dst, Station::Get(order->GetDestination()))) {
					return_cmd_error(STR_ERROR_CAN_T_COPY_SHARE_ORDER);
				}
			}

			if (flags & DC_EXEC) {
				/* If the destination vehicle had a OrderList, destroy it */
				DeleteVehicleOrders(dst);

				dst->orders.list = src->orders.list;

				/* Link this vehicle in the shared-list */
				dst->AddToShared(src);

				InvalidateVehicleOrder(dst, -1);
				InvalidateVehicleOrder(src, -2);

				InvalidateWindowClassesData(GetWindowClassForVehicleType(dst->type), 0);
			}
			break;
		}

		case CO_COPY: {
			Vehicle *src = Vehicle::GetIfValid(veh_src);

			/* Sanity checks */
			if (src == NULL || !src->IsPrimaryVehicle() || dst->type != src->type || dst == src) return CMD_ERROR;

			CommandCost ret = CheckOwnership(src->owner);
			if (ret.Failed()) return ret;

			/* Trucks can't copy all the orders from busses (and visa versa),
			 * and neither can helicopters and aircarft. */
			const Order *order;
			FOR_VEHICLE_ORDERS(src, order) {
				if (OrderGoesToStation(dst, order) &&
						!CanVehicleUseStation(dst, Station::Get(order->GetDestination()))) {
					return_cmd_error(STR_ERROR_CAN_T_COPY_SHARE_ORDER);
				}
			}

			/* make sure there are orders available */
			int delta = dst->IsOrderListShared() ? src->GetNumOrders() + 1 : src->GetNumOrders() - dst->GetNumOrders();
			if (!Order::CanAllocateItem(delta) ||
					((dst->orders.list == NULL || dst->IsOrderListShared()) && !OrderList::CanAllocateItem())) {
				return_cmd_error(STR_ERROR_NO_MORE_SPACE_FOR_ORDERS);
			}

			if (flags & DC_EXEC) {
				const Order *order;
				Order *first = NULL;
				Order **order_dst;

				/* If the destination vehicle had an order list, destroy the chain but keep the OrderList */
				DeleteVehicleOrders(dst, true);

				order_dst = &first;
				FOR_VEHICLE_ORDERS(src, order) {
					*order_dst = new Order();
					(*order_dst)->AssignOrder(*order);
					order_dst = &(*order_dst)->next;
				}
				if (dst->orders.list == NULL) {
					dst->orders.list = new OrderList(first, dst);
				} else {
					assert(dst->orders.list->GetFirstOrder() == NULL);
					assert(!dst->orders.list->IsShared());
					delete dst->orders.list;
					dst->orders.list = new OrderList(first, dst);
				}

				InvalidateVehicleOrder(dst, -1);

				InvalidateWindowClassesData(GetWindowClassForVehicleType(dst->type), 0);
			}
			break;
		}

		case CO_UNSHARE: return DecloneOrder(dst, flags);
		default: return CMD_ERROR;
	}

	RecalcFrozenIfLoading(dst);

	return CommandCost();
}

/**
 * Add/remove refit orders from an order
 * @param tile Not used
 * @param flags operation to perform
 * @param p1 VehicleIndex of the vehicle having the order
 * @param p2 bitmask
 *   - bit 0-7 CargoID
 *   - bit 8-15 Cargo subtype
 *   - bit 16-23 number of order to modify
 * @param text unused
 * @return the cost of this operation or an error
 */
CommandCost CmdOrderRefit(TileIndex tile, DoCommandFlag flags, uint32 p1, uint32 p2, const char *text)
{
	VehicleID veh = GB(p1, 0, 20);
	VehicleOrderID order_number  = GB(p2, 16, 8);
	CargoID cargo = GB(p2, 0, 8);
	byte subtype  = GB(p2, 8, 8);

	if (cargo >= NUM_CARGO) return CMD_ERROR;

	const Vehicle *v = Vehicle::GetIfValid(veh);
	if (v == NULL || !v->IsPrimaryVehicle()) return CMD_ERROR;

	CommandCost ret = CheckOwnership(v->owner);
	if (ret.Failed()) return ret;

	Order *order = v->GetOrder(order_number);
	if (order == NULL) return CMD_ERROR;

	if (flags & DC_EXEC) {
		order->SetRefit(cargo, subtype);

		for (Vehicle *u = v->FirstShared(); u != NULL; u = u->NextShared()) {
			/* Update any possible open window of the vehicle */
			InvalidateVehicleOrder(u, -2);

			/* If the vehicle already got the current depot set as current order, then update current order as well */
			if (u->cur_order_index == order_number && (u->current_order.GetDepotOrderType() & ODTFB_PART_OF_ORDERS)) {
				u->current_order.SetRefit(cargo, subtype);
			}
		}
	}

	return CommandCost();
}


/**
 *
 * Check the orders of a vehicle, to see if there are invalid orders and stuff
 *
 */
void CheckOrders(const Vehicle *v)
{
	/* Does the user wants us to check things? */
	if (_settings_client.gui.order_review_system == 0) return;

	/* Do nothing for crashed vehicles */
	if (v->vehstatus & VS_CRASHED) return;

	/* Do nothing for stopped vehicles if setting is '1' */
	if (_settings_client.gui.order_review_system == 1 && (v->vehstatus & VS_STOPPED)) return;

	/* do nothing we we're not the first vehicle in a share-chain */
	if (v->FirstShared() != v) return;

	/* Only check every 20 days, so that we don't flood the message log */
	if (v->owner == _local_company && v->day_counter % 20 == 0) {
		int n_st, problem_type = -1;
		const Order *order;
		int message = 0;

		/* Check the order list */
		n_st = 0;

		FOR_VEHICLE_ORDERS(v, order) {
			/* Dummy order? */
			if (order->IsType(OT_DUMMY)) {
				problem_type = 1;
				break;
			}
			/* Does station have a load-bay for this vehicle? */
			if (order->IsType(OT_GOTO_STATION)) {
				const Station *st = Station::Get(order->GetDestination());

				n_st++;
				if (!CanVehicleUseStation(v, st)) problem_type = 3;
			}
		}

		/* Check if the last and the first order are the same */
		if (v->GetNumOrders() > 1) {
			const Order *last = v->GetLastOrder();

			if (v->orders.list->GetFirstOrder()->Equals(*last)) {
				problem_type = 2;
			}
		}

		/* Do we only have 1 station in our order list? */
		if (n_st < 2 && problem_type == -1) problem_type = 0;

#ifndef NDEBUG
		if (v->orders.list != NULL) v->orders.list->DebugCheckSanity();
#endif

		/* We don't have a problem */
		if (problem_type < 0) return;

		message = STR_NEWS_VEHICLE_HAS_TOO_FEW_ORDERS + problem_type;
		//DEBUG(misc, 3, "Triggered News Item for vehicle %d", v->index);

		SetDParam(0, v->index);
		AddVehicleNewsItem(
			message,
			NS_ADVICE,
			v->index
		);
	}
}

/**
 * Removes an order from all vehicles. Triggers when, say, a station is removed.
 * @param type The type of the order (OT_GOTO_[STATION|DEPOT|WAYPOINT]).
 * @param destination The destination. Can be a StationID, DepotID or WaypointID.
 */
void RemoveOrderFromAllVehicles(OrderType type, DestinationID destination)
{
	Vehicle *v;

	/* Aircraft have StationIDs for depot orders and never use DepotIDs
	 * This fact is handled specially below
	 */

	/* Go through all vehicles */
	FOR_ALL_VEHICLES(v) {
		Order *order;

		order = &v->current_order;
		if ((v->type == VEH_AIRCRAFT && order->IsType(OT_GOTO_DEPOT) ? OT_GOTO_STATION : order->GetType()) == type &&
				v->current_order.GetDestination() == destination) {
			order->MakeDummy();
			SetWindowDirty(WC_VEHICLE_VIEW, v->index);
		}

		/* Clear the order from the order-list */
		int id = -1;
		FOR_VEHICLE_ORDERS(v, order) {
			id++;
			if (order->IsType(OT_GOTO_DEPOT) && (order->GetDepotActionType() & ODATFB_NEAREST_DEPOT) != 0) continue;
			if ((v->type == VEH_AIRCRAFT && order->IsType(OT_GOTO_DEPOT) ? OT_GOTO_STATION : order->GetType()) == type &&
					order->GetDestination() == destination) {
				order->MakeDummy();
				for (const Vehicle *w = v->FirstShared(); w != NULL; w = w->NextShared()) {
					/* In GUI, simulate by removing the order and adding it back */
					InvalidateVehicleOrder(w, id | (INVALID_VEH_ORDER_ID << 8));
					InvalidateVehicleOrder(w, (INVALID_VEH_ORDER_ID << 8) | id);

					RecalcFrozenIfLoading(w);
				}
			}
		}
	}
}

/**
 *
 * Checks if a vehicle has a GOTO_DEPOT in his order list
 *
 * @return True if this is true (lol ;))
 *
 */
bool VehicleHasDepotOrders(const Vehicle *v)
{
	const Order *order;

	FOR_VEHICLE_ORDERS(v, order) {
		if (order->IsType(OT_GOTO_DEPOT)) return true;
	}

	return false;
}

/**
 *
 * Delete all orders from a vehicle
 *
 */
void DeleteVehicleOrders(Vehicle *v, bool keep_orderlist)
{
	DeleteOrderWarnings(v);

	if (v->IsOrderListShared()) {
		/* Remove ourself from the shared order list. */
		v->RemoveFromShared();
		v->orders.list = NULL;
	} else if (v->orders.list != NULL) {
		/* Remove the orders */
		v->orders.list->FreeChain(keep_orderlist);
		if (!keep_orderlist) v->orders.list = NULL;
	}

	RecalcFrozenIfLoading(v);
}

uint16 GetServiceIntervalClamped(uint interval, CompanyID company_id)
{
	return (Company::Get(company_id)->settings.vehicle.servint_ispercent) ? Clamp(interval, MIN_SERVINT_PERCENT, MAX_SERVINT_PERCENT) : Clamp(interval, MIN_SERVINT_DAYS, MAX_SERVINT_DAYS);
}

/**
 *
 * Check if a vehicle has any valid orders
 *
 * @return false if there are no valid orders
 * @note Conditional orders are not considered valid destination orders
 *
 */
static bool CheckForValidOrders(const Vehicle *v)
{
	const Order *order;

	FOR_VEHICLE_ORDERS(v, order) {
		switch (order->GetType()) {
			case OT_GOTO_STATION:
			case OT_GOTO_DEPOT:
			case OT_GOTO_WAYPOINT:
				return true;

			default:
				break;
		}
	}

	return false;
}

/**
 * Compare the variable and value based on the given comparator.
 */
static bool OrderConditionCompare(OrderConditionComparator occ, int variable, int value)
{
	switch (occ) {
		case OCC_EQUALS:      return variable == value;
		case OCC_NOT_EQUALS:  return variable != value;
		case OCC_LESS_THAN:   return variable <  value;
		case OCC_LESS_EQUALS: return variable <= value;
		case OCC_MORE_THAN:   return variable >  value;
		case OCC_MORE_EQUALS: return variable >= value;
		case OCC_IS_TRUE:     return variable != 0;
		case OCC_IS_FALSE:    return variable == 0;
		default: NOT_REACHED();
	}
}

/**
 * Process a conditional order and determine the next order.
 * @param order the order the vehicle currently has
 * @param v the vehicle to update
 * @return index of next order to jump to, or INVALID_VEH_ORDER_ID to use the next order
 */
VehicleOrderID ProcessConditionalOrder(const Order *order, const Vehicle *v)
{
	if (order->GetType() != OT_CONDITIONAL) return INVALID_VEH_ORDER_ID;

	bool skip_order = false;
	OrderConditionComparator occ = order->GetConditionComparator();
	uint16 value = order->GetConditionValue();

	switch (order->GetConditionVariable()) {
		case OCV_LOAD_PERCENTAGE:  skip_order = OrderConditionCompare(occ, CalcPercentVehicleFilled(v, NULL), value); break;
		case OCV_RELIABILITY:      skip_order = OrderConditionCompare(occ, ToPercent16(v->reliability),       value); break;
		case OCV_MAX_SPEED:        skip_order = OrderConditionCompare(occ, v->GetDisplayMaxSpeed() * 10 / 16, value); break;
		case OCV_AGE:              skip_order = OrderConditionCompare(occ, v->age / DAYS_IN_LEAP_YEAR,        value); break;
		case OCV_REQUIRES_SERVICE: skip_order = OrderConditionCompare(occ, v->NeedsServicing(),               value); break;
		case OCV_UNCONDITIONALLY:  skip_order = true; break;
		default: NOT_REACHED();
	}

	return skip_order ? order->GetConditionSkipToOrder() : (VehicleOrderID)INVALID_VEH_ORDER_ID;
}

/**
 * Update the vehicle's destination tile from an order.
 * @param order the order the vehicle currently has
 * @param v the vehicle to update
 * @param conditional_depth the depth (amount of steps) to go with conditional orders. This to prevent infinite loops.
 */
bool UpdateOrderDest(Vehicle *v, const Order *order, int conditional_depth)
{
	if (conditional_depth > v->GetNumOrders()) return false;

	switch (order->GetType()) {
		case OT_GOTO_STATION:
			v->dest_tile = v->GetOrderStationLocation(order->GetDestination());
			return true;

		case OT_GOTO_DEPOT:
			if ((order->GetDepotOrderType() & ODTFB_SERVICE) && !v->NeedsServicing()) {
				UpdateVehicleTimetable(v, true);
				v->IncrementOrderIndex();
				break;
			}

			if (v->current_order.GetDepotActionType() & ODATFB_NEAREST_DEPOT) {
				/* We need to search for the nearest depot (hangar). */
				TileIndex location;
				DestinationID destination;
				bool reverse;

				if (v->FindClosestDepot(&location, &destination, &reverse)) {
					v->dest_tile = location;
					v->current_order.MakeGoToDepot(destination, v->current_order.GetDepotOrderType(), v->current_order.GetNonStopType(), (OrderDepotActionFlags)(v->current_order.GetDepotActionType() & ~ODATFB_NEAREST_DEPOT), v->current_order.GetRefitCargo(), v->current_order.GetRefitSubtype());

					/* If there is no depot in front, reverse automatically (trains only) */
					if (v->type == VEH_TRAIN && reverse) DoCommand(v->tile, v->index, 0, DC_EXEC, CMD_REVERSE_TRAIN_DIRECTION);

					if (v->type == VEH_AIRCRAFT) {
						Aircraft *a = Aircraft::From(v);
						if (a->state == FLYING && a->targetairport != destination) {
							/* The aircraft is now heading for a different hangar than the next in the orders */
							extern void AircraftNextAirportPos_and_Order(Aircraft *a);
							AircraftNextAirportPos_and_Order(a);
						}
					}
					return true;
				}

				UpdateVehicleTimetable(v, true);
				v->IncrementOrderIndex();
			} else {
				if (v->type != VEH_AIRCRAFT) {
					v->dest_tile = Depot::Get(order->GetDestination())->xy;
				}
				return true;
			}
			break;

		case OT_GOTO_WAYPOINT:
			v->dest_tile = Waypoint::Get(order->GetDestination())->xy;
			return true;

		case OT_CONDITIONAL: {
			VehicleOrderID next_order = ProcessConditionalOrder(order, v);
			if (next_order != INVALID_VEH_ORDER_ID) {
				UpdateVehicleTimetable(v, false);
				v->cur_order_index = next_order;
				v->current_order_time += v->GetOrder(next_order)->travel_time;
			} else {
				UpdateVehicleTimetable(v, true);
				v->IncrementOrderIndex();
			}
			break;
		}

		default:
			v->dest_tile = 0;
			return false;
	}

	assert(v->cur_order_index < v->GetNumOrders());

	/* Get the current order */
	order = v->GetOrder(v->cur_order_index);
	v->current_order = *order;
	return UpdateOrderDest(v, order, conditional_depth + 1);
}

/**
 * Handle the orders of a vehicle and determine the next place
 * to go to if needed.
 * @param v the vehicle to do this for.
 * @return true *if* the vehicle is eligible for reversing
 *              (basically only when leaving a station).
 */
bool ProcessOrders(Vehicle *v)
{
	switch (v->current_order.GetType()) {
		case OT_GOTO_DEPOT:
			/* Let a depot order in the orderlist interrupt. */
			if (!(v->current_order.GetDepotOrderType() & ODTFB_PART_OF_ORDERS)) return false;
			break;

		case OT_LOADING:
			return false;

		case OT_LEAVESTATION:
			if (v->type != VEH_AIRCRAFT) return false;
			break;

		default: break;
	}

	/**
	 * Reversing because of order change is allowed only just after leaving a
	 * station (and the difficulty setting to allowed, of course)
	 * this can be detected because only after OT_LEAVESTATION, current_order
	 * will be reset to nothing. (That also happens if no order, but in that case
	 * it won't hit the point in code where may_reverse is checked)
	 */
	bool may_reverse = v->current_order.IsType(OT_NOTHING);
	StationID update_last_visited = INVALID_STATION;

	/* Check if we've reached a 'via' destination. */
	if (((v->current_order.IsType(OT_GOTO_STATION) && (v->current_order.GetNonStopType() & ONSF_NO_STOP_AT_DESTINATION_STATION)) || v->current_order.IsType(OT_GOTO_WAYPOINT)) &&
			IsTileType(v->tile, MP_STATION) &&
			v->current_order.GetDestination() == GetStationIndex(v->tile)) {
		update_last_visited = v->current_order.GetDestination();
		UpdateVehicleTimetable(v, true);
		v->IncrementOrderIndex();
	}

	/* Get the current order */
	if (v->cur_order_index >= v->GetNumOrders()) v->cur_order_index = 0;

	const Order *order = v->GetOrder(v->cur_order_index);

	/* If no order, do nothing. */
	if (order == NULL || (v->type == VEH_AIRCRAFT && !CheckForValidOrders(v))) {
		if (v->type == VEH_AIRCRAFT) {
			/* Aircraft do something vastly different here, so handle separately */
			extern void HandleMissingAircraftOrders(Aircraft *v);
			HandleMissingAircraftOrders(Aircraft::From(v));
			return false;
		}

		v->current_order.Free();
		v->dest_tile = 0;
		return false;
	}

	/* If it is unchanged, keep it. */
	if (order->Equals(v->current_order) && (v->type == VEH_AIRCRAFT || v->dest_tile != 0) &&
			(v->type != VEH_SHIP || !order->IsType(OT_GOTO_STATION) || Station::Get(order->GetDestination())->dock_tile != INVALID_TILE)) {
		return false;
	}

	/* Otherwise set it, and determine the destination tile. */
	v->current_order = *order;

	InvalidateVehicleOrder(v, -2);
	switch (v->type) {
		default:
			NOT_REACHED();

		case VEH_ROAD:
		case VEH_TRAIN:
			/* We set the last visited station here because we do not want
			 * the train to stop at this 'via' station if the next order
			 * is a no-non-stop order; in that case not setting the last
			 * visited station will cause the vehicle to still stop.
			 *
			 * However, this interferes with cargodist. The last station
			 * visited should be the last station the vehicle has actually
			 * stopped at. If the order isn't non-stop this doesn't matter
			 * as cargodist will go crazy anyway. So we can set it in that
			 * case.
<<<<<<< HEAD
			 */
			if (update_last_visited != INVALID_STATION && !(v->current_order.GetNonStopType() & ONSF_NO_STOP_AT_INTERMEDIATE_STATIONS)) {
=======
			 *
			 * Station::IsValidID(update_last_visited) also makes sure we don't
			 * do this for waypoints.
			 */
			if (Station::IsValidID(update_last_visited) && !(v->current_order.GetNonStopType() & ONSF_NO_STOP_AT_INTERMEDIATE_STATIONS)) {
>>>>>>> 3257d48f
				if (Station::IsValidID(v->last_station_visited)) {
					IncreaseStats(Station::Get(v->last_station_visited), v, update_last_visited, false);
				}
				v->last_station_visited = update_last_visited;
			}
			break;

		case VEH_AIRCRAFT:
		case VEH_SHIP:
			SetWindowClassesDirty(GetWindowClassForVehicleType(v->type));
			break;
	}

	return UpdateOrderDest(v, order) && may_reverse;
}

/**
 * Check whether the given vehicle should stop at the given station
 * based on this order and the non-stop settings.
 * @param v       the vehicle that might be stopping.
 * @param station the station to stop at.
 * @return true if the vehicle should stop.
 */
bool Order::ShouldStopAtStation(const Vehicle *v, StationID station) const
{
	bool is_dest_station = this->IsType(OT_GOTO_STATION) && this->dest == station;
	return
			(!this->IsType(OT_GOTO_DEPOT) || (this->GetDepotOrderType() & ODTFB_PART_OF_ORDERS) != 0) &&
			v->last_station_visited != station && // Do stop only when we've not just been there
			/* Finally do stop when there is no non-stop flag set for this type of station. */
			!(this->GetNonStopType() & (is_dest_station ? ONSF_NO_STOP_AT_DESTINATION_STATION : ONSF_NO_STOP_AT_INTERMEDIATE_STATIONS));
}

void InitializeOrders()
{
	_order_pool.CleanPool();
	_orderlist_pool.CleanPool();
}<|MERGE_RESOLUTION|>--- conflicted
+++ resolved
@@ -1835,16 +1835,11 @@
 			 * stopped at. If the order isn't non-stop this doesn't matter
 			 * as cargodist will go crazy anyway. So we can set it in that
 			 * case.
-<<<<<<< HEAD
-			 */
-			if (update_last_visited != INVALID_STATION && !(v->current_order.GetNonStopType() & ONSF_NO_STOP_AT_INTERMEDIATE_STATIONS)) {
-=======
 			 *
 			 * Station::IsValidID(update_last_visited) also makes sure we don't
 			 * do this for waypoints.
 			 */
 			if (Station::IsValidID(update_last_visited) && !(v->current_order.GetNonStopType() & ONSF_NO_STOP_AT_INTERMEDIATE_STATIONS)) {
->>>>>>> 3257d48f
 				if (Station::IsValidID(v->last_station_visited)) {
 					IncreaseStats(Station::Get(v->last_station_visited), v, update_last_visited, false);
 				}
