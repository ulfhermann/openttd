/* $Id$ */

/*
 * This file is part of OpenTTD.
 * OpenTTD is free software; you can redistribute it and/or modify it under the terms of the GNU General Public License as published by the Free Software Foundation, version 2.
 * OpenTTD is distributed in the hope that it will be useful, but WITHOUT ANY WARRANTY; without even the implied warranty of MERCHANTABILITY or FITNESS FOR A PARTICULAR PURPOSE.
 * See the GNU General Public License for more details. You should have received a copy of the GNU General Public License along with OpenTTD. If not, see <http://www.gnu.org/licenses/>.
 */

/** @file order_cmd.cpp Handling of orders. */

#include "stdafx.h"
#include "debug.h"
#include "cmd_helper.h"
#include "command_func.h"
#include "company_func.h"
#include "news_func.h"
#include "vehicle_gui.h"
#include "strings_func.h"
#include "functions.h"
#include "window_func.h"
#include "timetable.h"
#include "vehicle_func.h"
#include "depot_base.h"
#include "core/pool_func.hpp"
#include "aircraft.h"
#include "roadveh.h"
#include "station_base.h"
#include "waypoint_base.h"
#include "company_base.h"

#include "table/strings.h"

/* DestinationID must be at least as large as every these below, because it can
 * be any of them
 */
assert_compile(sizeof(DestinationID) >= sizeof(DepotID));
assert_compile(sizeof(DestinationID) >= sizeof(StationID));

OrderPool _order_pool("Order");
INSTANTIATE_POOL_METHODS(Order)
OrderListPool _orderlist_pool("OrderList");
INSTANTIATE_POOL_METHODS(OrderList)

void Order::Free()
{
	this->type  = OT_NOTHING;
	this->flags = 0;
	this->dest  = 0;
	this->next  = NULL;
}

void Order::MakeGoToStation(StationID destination)
{
	this->type = OT_GOTO_STATION;
	this->flags = 0;
	this->dest = destination;
}

void Order::MakeGoToDepot(DepotID destination, OrderDepotTypeFlags order, OrderNonStopFlags non_stop_type, OrderDepotActionFlags action, CargoID cargo, byte subtype)
{
	this->type = OT_GOTO_DEPOT;
	this->SetDepotOrderType(order);
	this->SetDepotActionType(action);
	this->SetNonStopType(non_stop_type);
	this->dest = destination;
	this->SetRefit(cargo, subtype);
}

void Order::MakeGoToWaypoint(StationID destination)
{
	this->type = OT_GOTO_WAYPOINT;
	this->flags = 0;
	this->dest = destination;
}

void Order::MakeLoading(bool ordered)
{
	this->type = OT_LOADING;
	if (!ordered) this->flags = 0;
}

void Order::MakeLeaveStation()
{
	this->type = OT_LEAVESTATION;
	this->flags = 0;
}

void Order::MakeDummy()
{
	this->type = OT_DUMMY;
	this->flags = 0;
}

void Order::MakeConditional(VehicleOrderID order)
{
	this->type = OT_CONDITIONAL;
	this->flags = order;
	this->dest = 0;
}

void Order::MakeAutomatic(StationID destination)
{
	this->type = OT_AUTOMATIC;
	this->dest = destination;
}

void Order::SetRefit(CargoID cargo, byte subtype)
{
	this->refit_cargo = cargo;
	this->refit_subtype = subtype;
}

bool Order::Equals(const Order &other) const
{
	/* In case of go to nearest depot orders we need "only" compare the flags
	 * with the other and not the nearest depot order bit or the actual
	 * destination because those get clear/filled in during the order
	 * evaluation. If we do not do this the order will continuously be seen as
	 * a different order and it will try to find a "nearest depot" every tick. */
	if ((this->IsType(OT_GOTO_DEPOT) && this->type == other.type) &&
			((this->GetDepotActionType() & ODATFB_NEAREST_DEPOT) != 0 ||
			 (other.GetDepotActionType() & ODATFB_NEAREST_DEPOT) != 0)) {
		return this->GetDepotOrderType() == other.GetDepotOrderType() &&
				(this->GetDepotActionType() & ~ODATFB_NEAREST_DEPOT) == (other.GetDepotActionType() & ~ODATFB_NEAREST_DEPOT);
	}

	return this->type == other.type && this->flags == other.flags && this->dest == other.dest;
}

uint32 Order::Pack() const
{
	return this->dest << 16 | this->flags << 8 | this->type;
}

uint16 Order::MapOldOrder() const
{
	uint16 order = this->GetType();
	switch (this->type) {
		case OT_GOTO_STATION:
			if (this->GetUnloadType() & OUFB_UNLOAD) SetBit(order, 5);
			if (this->GetLoadType() & OLFB_FULL_LOAD) SetBit(order, 6);
			if (this->GetNonStopType() & ONSF_NO_STOP_AT_INTERMEDIATE_STATIONS) SetBit(order, 7);
			order |= GB(this->GetDestination(), 0, 8) << 8;
			break;
		case OT_GOTO_DEPOT:
			if (!(this->GetDepotOrderType() & ODTFB_PART_OF_ORDERS)) SetBit(order, 6);
			SetBit(order, 7);
			order |= GB(this->GetDestination(), 0, 8) << 8;
			break;
		case OT_LOADING:
			if (this->GetLoadType() & OLFB_FULL_LOAD) SetBit(order, 6);
			break;
	}
	return order;
}

Order::Order(uint32 packed)
{
	this->type    = (OrderType)GB(packed,  0,  8);
	this->flags   = GB(packed,  8,  8);
	this->dest    = GB(packed, 16, 16);
	this->next    = NULL;
	this->refit_cargo   = CT_NO_REFIT;
	this->refit_subtype = 0;
	this->wait_time     = 0;
	this->travel_time   = 0;
}

/**
 *
 * Updates the widgets of a vehicle which contains the order-data
 *
 */
void InvalidateVehicleOrder(const Vehicle *v, int data)
{
	SetWindowDirty(WC_VEHICLE_VIEW, v->index);

	if (data != 0) {
		/* Calls SetDirty() too */
		InvalidateWindowData(WC_VEHICLE_ORDERS,    v->index, data);
		InvalidateWindowData(WC_VEHICLE_TIMETABLE, v->index, data);
		return;
	}

	SetWindowDirty(WC_VEHICLE_ORDERS,    v->index);
	SetWindowDirty(WC_VEHICLE_TIMETABLE, v->index);
}

/**
 *
 * Assign data to an order (from another order)
 *   This function makes sure that the index is maintained correctly
 *
 */
void Order::AssignOrder(const Order &other)
{
	this->type  = other.type;
	this->flags = other.flags;
	this->dest  = other.dest;

	this->refit_cargo   = other.refit_cargo;
	this->refit_subtype = other.refit_subtype;

	this->wait_time   = other.wait_time;
	this->travel_time = other.travel_time;
}

void OrderList::Initialize(Order *chain, Vehicle *v)
{
	this->first = chain;
	this->first_shared = v;

	this->num_orders = 0;
	this->num_manual_orders = 0;
	this->num_vehicles = 1;
	this->timetable_duration = 0;

	for (Order *o = this->first; o != NULL; o = o->next) {
		++this->num_orders;
		if (!o->IsType(OT_AUTOMATIC)) ++this->num_manual_orders;
		this->timetable_duration += o->wait_time + o->travel_time;
	}

	for (Vehicle *u = this->first_shared->PreviousShared(); u != NULL; u = u->PreviousShared()) {
		++this->num_vehicles;
		this->first_shared = u;
	}

	for (const Vehicle *u = v->NextShared(); u != NULL; u = u->NextShared()) ++this->num_vehicles;
}

void OrderList::FreeChain(bool keep_orderlist)
{
	Order *next;
	for (Order *o = this->first; o != NULL; o = next) {
		next = o->next;
		delete o;
	}

	if (keep_orderlist) {
		this->first = NULL;
		this->num_orders = 0;
		this->num_manual_orders = 0;
		this->timetable_duration = 0;
	} else {
		delete this;
	}
}

Order *OrderList::GetOrderAt(int index) const
{
	if (index < 0) return NULL;

	Order *order = this->first;

	while (order != NULL && index-- > 0) {
		order = order->next;
	}
	return order;
}

/**
 * Recursively determine the next deterministic station to stop at.
<<<<<<< HEAD
 * @param next the first order to check
 * @param curr_station the station the vehicle is just visiting or INVALID_STATION
 * @param hops the number of orders we have already checked.
 * @return the next stoppping station or INVALID_STATION
=======
 * @param next First order to check.
 * @param curr_station Station the vehicle is just visiting or INVALID_STATION.
 * @param hops Number of orders we have already checked.
 * @return Next stoppping station or INVALID_STATION.
>>>>>>> 9e2f1caf
 */
StationID OrderList::GetNextStoppingStation(const Order *next, StationID curr_station, uint hops) const
{
	if (next == NULL || hops > this->GetNumOrders()) {
		return INVALID_STATION;
	}

	if (next->IsType(OT_CONDITIONAL)) {
		StationID skip_to = this->GetNextStoppingStation(this->GetOrderAt(next->GetConditionSkipToOrder()), curr_station, hops + 1);
		StationID advance = this->GetNextStoppingStation(this->GetNext(next), curr_station, hops + 1);
		return (skip_to == advance) ? skip_to : INVALID_STATION;
	}

	if (!(next->IsType(OT_GOTO_STATION) || next->IsType(OT_AUTOMATIC)) ||
			(next->GetNonStopType() & ONSF_NO_STOP_AT_DESTINATION_STATION) != 0 ||
			next->GetDestination() == curr_station) {
		return GetNextStoppingStation(this->GetNext(next), curr_station, hops + 1);
	}

	return next->GetDestination();
}

/**
 * Get the next station the vehicle will stop at, if that is deterministic.
<<<<<<< HEAD
 * @param curr_order the ID of the current order
 * @param curr_station the station the vehicle is just visiting or INVALID_STATION
 * @return The ID of the next station the vehicle will stop at or INVALID_STATION
=======
 * @param curr_order ID of the current order.
 * @param curr_station Station the vehicle is just visiting or INVALID_STATION.
 * @return ID of the next station the vehicle will stop at or INVALID_STATION.
>>>>>>> 9e2f1caf
 */
StationID OrderList::GetNextStoppingStation(VehicleOrderID curr_order, StationID curr_station) const
{
	const Order *curr = this->GetOrderAt(curr_order);
	if (curr == NULL) {
		curr = this->GetFirstOrder();
		if (curr == NULL) return INVALID_STATION;
	}

	/* If we're not at a station or the current order doesn't yield the station
	 * we're at, we have to check the current order; otherwise we have to check
	 * the next one.
	 */
<<<<<<< HEAD
	if (curr_station == INVALID_STATION || 
=======
	if (curr_station == INVALID_STATION ||
>>>>>>> 9e2f1caf
			!(curr->IsType(OT_GOTO_STATION) || curr->IsType(OT_AUTOMATIC)) ||
			curr_station != curr->GetDestination()) {
		return this->GetNextStoppingStation(curr, curr_station, 0);
	} else {
		return this->GetNextStoppingStation(this->GetNext(curr), curr_station, 1);
	}
}

void OrderList::InsertOrderAt(Order *new_order, int index)
{
	if (this->first == NULL) {
		this->first = new_order;
	} else {
		if (index == 0) {
			/* Insert as first or only order */
			new_order->next = this->first;
			this->first = new_order;
		} else if (index >= this->num_orders) {
			/* index is after the last order, add it to the end */
			this->GetLastOrder()->next = new_order;
		} else {
			/* Put the new order in between */
			Order *order = this->GetOrderAt(index - 1);
			new_order->next = order->next;
			order->next = new_order;
		}
	}
	++this->num_orders;
	if (!new_order->IsType(OT_AUTOMATIC)) ++this->num_manual_orders;
	this->timetable_duration += new_order->wait_time + new_order->travel_time;
}


void OrderList::DeleteOrderAt(int index)
{
	if (index >= this->num_orders) return;

	Order *to_remove;

	if (index == 0) {
		to_remove = this->first;
		this->first = to_remove->next;
	} else {
		Order *prev = GetOrderAt(index - 1);
		to_remove = prev->next;
		prev->next = to_remove->next;
	}
	--this->num_orders;
	if (!to_remove->IsType(OT_AUTOMATIC)) --this->num_manual_orders;
	this->timetable_duration -= (to_remove->wait_time + to_remove->travel_time);
	delete to_remove;
}

void OrderList::MoveOrder(int from, int to)
{
	if (from >= this->num_orders || to >= this->num_orders || from == to) return;

	Order *moving_one;

	/* Take the moving order out of the pointer-chain */
	if (from == 0) {
		moving_one = this->first;
		this->first = moving_one->next;
	} else {
		Order *one_before = GetOrderAt(from - 1);
		moving_one = one_before->next;
		one_before->next = moving_one->next;
	}

	/* Insert the moving_order again in the pointer-chain */
	if (to == 0) {
		moving_one->next = this->first;
		this->first = moving_one;
	} else {
		Order *one_before = GetOrderAt(to - 1);
		moving_one->next = one_before->next;
		one_before->next = moving_one;
	}
}

void OrderList::RemoveVehicle(Vehicle *v)
{
	--this->num_vehicles;
	if (v == this->first_shared) this->first_shared = v->NextShared();
}

bool OrderList::IsVehicleInSharedOrdersList(const Vehicle *v) const
{
	for (const Vehicle *v_shared = this->first_shared; v_shared != NULL; v_shared = v_shared->NextShared()) {
		if (v_shared == v) return true;
	}

	return false;
}

int OrderList::GetPositionInSharedOrderList(const Vehicle *v) const
{
	int count = 0;
	for (const Vehicle *v_shared = v->PreviousShared(); v_shared != NULL; v_shared = v_shared->PreviousShared()) count++;
	return count;
}

bool OrderList::IsCompleteTimetable() const
{
	for (Order *o = this->first; o != NULL; o = o->next) {
		/* Automatic orders are, by definition, not timetabled. */
		if (o->IsType(OT_AUTOMATIC)) continue;
		if (!o->IsCompletelyTimetabled()) return false;
	}
	return true;
}

void OrderList::DebugCheckSanity() const
{
	VehicleOrderID check_num_orders = 0;
	VehicleOrderID check_num_manual_orders = 0;
	uint check_num_vehicles = 0;
	Ticks check_timetable_duration = 0;

	DEBUG(misc, 6, "Checking OrderList %hu for sanity...", this->index);

	for (const Order *o = this->first; o != NULL; o = o->next) {
		++check_num_orders;
		if (!o->IsType(OT_AUTOMATIC)) ++check_num_manual_orders;
		check_timetable_duration += o->wait_time + o->travel_time;
	}
	assert(this->num_orders == check_num_orders);
	assert(this->num_manual_orders == check_num_manual_orders);
	assert(this->timetable_duration == check_timetable_duration);

	for (const Vehicle *v = this->first_shared; v != NULL; v = v->NextShared()) {
		++check_num_vehicles;
		assert(v->orders.list == this);
	}
	assert(this->num_vehicles == check_num_vehicles);
	DEBUG(misc, 6, "... detected %u orders (%u manual), %u vehicles, %i ticks",
			(uint)this->num_orders, (uint)this->num_manual_orders,
			this->num_vehicles, this->timetable_duration);
}

/**
 * Checks whether the order goes to a station or not, i.e. whether the
 * destination is a station
 * @param v the vehicle to check for
 * @param o the order to check
 * @return true if the destination is a station
 */
static inline bool OrderGoesToStation(const Vehicle *v, const Order *o)
{
	return o->IsType(OT_GOTO_STATION) ||
			(v->type == VEH_AIRCRAFT && o->IsType(OT_GOTO_DEPOT) && !(o->GetDepotActionType() & ODATFB_NEAREST_DEPOT));
}

/**
 * Delete all news items regarding defective orders about a vehicle
 * This could kill still valid warnings (for example about void order when just
 * another order gets added), but assume the company will notice the problems,
 * when (s)he's changing the orders.
 */
static void DeleteOrderWarnings(const Vehicle *v)
{
	DeleteVehicleNews(v->index, STR_NEWS_VEHICLE_HAS_TOO_FEW_ORDERS);
	DeleteVehicleNews(v->index, STR_NEWS_VEHICLE_HAS_VOID_ORDER);
	DeleteVehicleNews(v->index, STR_NEWS_VEHICLE_HAS_DUPLICATE_ENTRY);
	DeleteVehicleNews(v->index, STR_NEWS_VEHICLE_HAS_INVALID_ENTRY);
}

/**
 * Returns a tile somewhat representing the order destination (not suitable for pathfinding).
 * @param v The vehicle to get the location for.
 * @return destination of order, or INVALID_TILE if none.
 */
TileIndex Order::GetLocation(const Vehicle *v) const
{
	switch (this->GetType()) {
		case OT_GOTO_WAYPOINT:
		case OT_GOTO_STATION:
			return BaseStation::Get(this->GetDestination())->xy;

		case OT_GOTO_DEPOT:
			if ((this->GetDepotActionType() & ODATFB_NEAREST_DEPOT) != 0) return INVALID_TILE;
			return (v->type == VEH_AIRCRAFT) ? Station::Get(this->GetDestination())->xy : Depot::Get(this->GetDestination())->xy;

		default:
			return INVALID_TILE;
	}
}

static uint GetOrderDistance(const Order *prev, const Order *cur, const Vehicle *v, int conditional_depth = 0)
{
	assert(v->type == VEH_SHIP);

	if (cur->IsType(OT_CONDITIONAL)) {
		if (conditional_depth > v->GetNumOrders()) return 0;

		conditional_depth++;

		int dist1 = GetOrderDistance(prev, v->GetOrder(cur->GetConditionSkipToOrder()), v, conditional_depth);
		int dist2 = GetOrderDistance(prev, cur->next == NULL ? v->orders.list->GetFirstOrder() : cur->next, v, conditional_depth);
		return max(dist1, dist2);
	}

	TileIndex prev_tile = prev->GetLocation(v);
	TileIndex cur_tile = cur->GetLocation(v);
	if (prev_tile == INVALID_TILE || cur_tile == INVALID_TILE) return 0;
	return DistanceManhattan(prev_tile, cur_tile);
}

/**
 * Add an order to the orderlist of a vehicle.
 * @param tile unused
 * @param flags operation to perform
 * @param p1 various bitstuffed elements
 * - p1 = (bit  0 - 19) - ID of the vehicle
 * - p1 = (bit 24 - 31) - the selected order (if any). If the last order is given,
 *                        the order will be inserted before that one
 *                        the maximum vehicle order id is 254.
 * @param p2 packed order to insert
 * @param text unused
 * @return the cost of this operation or an error
 */
CommandCost CmdInsertOrder(TileIndex tile, DoCommandFlag flags, uint32 p1, uint32 p2, const char *text)
{
	VehicleID veh          = GB(p1,  0, 20);
	VehicleOrderID sel_ord = GB(p1, 20, 8);
	Order new_order(p2);

	Vehicle *v = Vehicle::GetIfValid(veh);
	if (v == NULL || !v->IsPrimaryVehicle()) return CMD_ERROR;

	CommandCost ret = CheckOwnership(v->owner);
	if (ret.Failed()) return ret;

	/* Check if the inserted order is to the correct destination (owner, type),
	 * and has the correct flags if any */
	switch (new_order.GetType()) {
		case OT_GOTO_STATION: {
			const Station *st = Station::GetIfValid(new_order.GetDestination());
			if (st == NULL) return CMD_ERROR;

			if (st->owner != OWNER_NONE) {
				CommandCost ret = CheckOwnership(st->owner);
				if (ret.Failed()) return ret;
			}

			if (!CanVehicleUseStation(v, st)) return_cmd_error(STR_ERROR_CAN_T_ADD_ORDER);
			for (Vehicle *u = v->FirstShared(); u != NULL; u = u->NextShared()) {
				if (!CanVehicleUseStation(u, st)) return_cmd_error(STR_ERROR_CAN_T_ADD_ORDER_SHARED);
			}

			/* Non stop only allowed for ground vehicles. */
			if (new_order.GetNonStopType() != ONSF_STOP_EVERYWHERE && !v->IsGroundVehicle()) return CMD_ERROR;

			/* No load and no unload are mutual exclusive. */
			if ((new_order.GetLoadType() & OLFB_NO_LOAD) && (new_order.GetUnloadType() & OUFB_NO_UNLOAD)) return CMD_ERROR;

			/* Filter invalid load/unload types. */
			switch (new_order.GetLoadType()) {
				case OLF_LOAD_IF_POSSIBLE: case OLFB_FULL_LOAD: case OLF_FULL_LOAD_ANY: case OLFB_NO_LOAD: break;
				default: return CMD_ERROR;
			}
			switch (new_order.GetUnloadType()) {
				case OUF_UNLOAD_IF_POSSIBLE: case OUFB_UNLOAD: case OUFB_TRANSFER: case OUFB_NO_UNLOAD: break;
				default: return CMD_ERROR;
			}

			/* Filter invalid stop locations */
			switch (new_order.GetStopLocation()) {
				case OSL_PLATFORM_NEAR_END:
				case OSL_PLATFORM_MIDDLE:
					if (v->type != VEH_TRAIN) return CMD_ERROR;
					/* FALL THROUGH */
				case OSL_PLATFORM_FAR_END:
					break;

				default:
					return CMD_ERROR;
			}

			break;
		}

		case OT_GOTO_DEPOT: {
			if ((new_order.GetDepotActionType() & ODATFB_NEAREST_DEPOT) == 0) {
				if (v->type == VEH_AIRCRAFT) {
					const Station *st = Station::GetIfValid(new_order.GetDestination());

					if (st == NULL) return CMD_ERROR;

					CommandCost ret = CheckOwnership(st->owner);
					if (ret.Failed()) return ret;

					if (!CanVehicleUseStation(v, st) || !st->airport.HasHangar()) {
						return CMD_ERROR;
					}
				} else {
					const Depot *dp = Depot::GetIfValid(new_order.GetDestination());

					if (dp == NULL) return CMD_ERROR;

					CommandCost ret = CheckOwnership(GetTileOwner(dp->xy));
					if (ret.Failed()) return ret;

					switch (v->type) {
						case VEH_TRAIN:
							if (!IsRailDepotTile(dp->xy)) return CMD_ERROR;
							break;

						case VEH_ROAD:
							if (!IsRoadDepotTile(dp->xy)) return CMD_ERROR;
							break;

						case VEH_SHIP:
							if (!IsShipDepotTile(dp->xy)) return CMD_ERROR;
							break;

						default: return CMD_ERROR;
					}
				}
			}

			if (new_order.GetNonStopType() != ONSF_STOP_EVERYWHERE && !v->IsGroundVehicle()) return CMD_ERROR;
			if (new_order.GetDepotOrderType() & ~(ODTFB_PART_OF_ORDERS | ((new_order.GetDepotOrderType() & ODTFB_PART_OF_ORDERS) != 0 ? ODTFB_SERVICE : 0))) return CMD_ERROR;
			if (new_order.GetDepotActionType() & ~(ODATFB_HALT | ODATFB_NEAREST_DEPOT)) return CMD_ERROR;
			if ((new_order.GetDepotOrderType() & ODTFB_SERVICE) && (new_order.GetDepotActionType() & ODATFB_HALT)) return CMD_ERROR;
			break;
		}

		case OT_GOTO_WAYPOINT: {
			const Waypoint *wp = Waypoint::GetIfValid(new_order.GetDestination());
			if (wp == NULL) return CMD_ERROR;

			switch (v->type) {
				default: return CMD_ERROR;

				case VEH_TRAIN: {
					if (!(wp->facilities & FACIL_TRAIN)) return_cmd_error(STR_ERROR_CAN_T_ADD_ORDER);

					CommandCost ret = CheckOwnership(wp->owner);
					if (ret.Failed()) return ret;
					break;
				}

				case VEH_SHIP:
					if (!(wp->facilities & FACIL_DOCK)) return_cmd_error(STR_ERROR_CAN_T_ADD_ORDER);
					if (wp->owner != OWNER_NONE) {
						CommandCost ret = CheckOwnership(wp->owner);
						if (ret.Failed()) return ret;
					}
					break;
			}

			/* Order flags can be any of the following for waypoints:
			 * [non-stop]
			 * non-stop orders (if any) are only valid for trains */
			if (new_order.GetNonStopType() != ONSF_STOP_EVERYWHERE && v->type != VEH_TRAIN) return CMD_ERROR;
			break;
		}

		case OT_CONDITIONAL: {
			VehicleOrderID skip_to = new_order.GetConditionSkipToOrder();
			if (skip_to != 0 && skip_to >= v->GetNumOrders()) return CMD_ERROR; // Always allow jumping to the first (even when there is no order).
			if (new_order.GetConditionVariable() > OCV_END) return CMD_ERROR;

			OrderConditionComparator occ = new_order.GetConditionComparator();
			if (occ > OCC_END) return CMD_ERROR;
			switch (new_order.GetConditionVariable()) {
				case OCV_REQUIRES_SERVICE:
					if (occ != OCC_IS_TRUE && occ != OCC_IS_FALSE) return CMD_ERROR;
					break;

				case OCV_UNCONDITIONALLY:
					if (occ != OCC_EQUALS) return CMD_ERROR;
					if (new_order.GetConditionValue() != 0) return CMD_ERROR;
					break;

				case OCV_LOAD_PERCENTAGE:
				case OCV_RELIABILITY:
					if (new_order.GetConditionValue() > 100) return CMD_ERROR;
					/* FALL THROUGH */
				default:
					if (occ == OCC_IS_TRUE || occ == OCC_IS_FALSE) return CMD_ERROR;
					break;
			}
			break;
		}

		default: return CMD_ERROR;
	}

	if (sel_ord > v->GetNumOrders()) return CMD_ERROR;

	if (v->GetNumOrders() >= MAX_VEH_ORDER_ID) return_cmd_error(STR_ERROR_TOO_MANY_ORDERS);
	if (!Order::CanAllocateItem()) return_cmd_error(STR_ERROR_NO_MORE_SPACE_FOR_ORDERS);
	if (v->orders.list == NULL && !OrderList::CanAllocateItem()) return_cmd_error(STR_ERROR_NO_MORE_SPACE_FOR_ORDERS);

	if (v->type == VEH_SHIP && _settings_game.pf.pathfinder_for_ships != VPF_NPF) {
		/* Make sure the new destination is not too far away from the previous */
		const Order *prev = NULL;
		uint n = 0;

		/* Find the last goto station or depot order before the insert location.
		 * If the order is to be inserted at the beginning of the order list this
		 * finds the last order in the list. */
		const Order *o;
		FOR_VEHICLE_ORDERS(v, o) {
			switch (o->GetType()) {
				case OT_GOTO_STATION:
				case OT_GOTO_DEPOT:
				case OT_GOTO_WAYPOINT:
					prev = o;
					break;

				default: break;
			}
			if (++n == sel_ord && prev != NULL) break;
		}
		if (prev != NULL) {
			uint dist = GetOrderDistance(prev, &new_order, v);
			if (dist >= 130) {
				return_cmd_error(STR_ERROR_TOO_FAR_FROM_PREVIOUS_DESTINATION);
			}
		}
	}

	if (flags & DC_EXEC) {
		Order *new_o = new Order();
		new_o->AssignOrder(new_order);
		InsertOrder(v, new_o, sel_ord);
	}

	return CommandCost();
}

/**
 * Insert a new order but skip the validation.
 * @param v       The vehicle to insert the order to.
 * @param new_o   The new order.
 * @param sel_ord The position the order should be inserted at.
 */
void InsertOrder(Vehicle *v, Order *new_o, VehicleOrderID sel_ord)
{
	/* Create new order and link in list */
	if (v->orders.list == NULL) {
		v->orders.list = new OrderList(new_o, v);
	} else {
		v->orders.list->InsertOrderAt(new_o, sel_ord);
	}

	Vehicle *u = v->FirstShared();
	DeleteOrderWarnings(u);
	for (; u != NULL; u = u->NextShared()) {
		assert(v->orders.list == u->orders.list);

		/* If there is added an order before the current one, we need
		 * to update the selected order */
		if (sel_ord <= u->cur_order_index) {
			uint cur = u->cur_order_index + 1;
			/* Check if we don't go out of bound */
			if (cur < u->GetNumOrders()) {
				u->cur_order_index = cur;
			}
		}
		/* Update any possible open window of the vehicle */
		InvalidateVehicleOrder(u, INVALID_VEH_ORDER_ID | (sel_ord << 8));
<<<<<<< HEAD
		
=======

>>>>>>> 9e2f1caf
		RecalcFrozenIfLoading(u);
	}

	/* As we insert an order, the order to skip to will be 'wrong'. */
	VehicleOrderID cur_order_id = 0;
	Order *order;
	FOR_VEHICLE_ORDERS(v, order) {
		if (order->IsType(OT_CONDITIONAL)) {
			VehicleOrderID order_id = order->GetConditionSkipToOrder();
			if (order_id >= sel_ord) {
				order->SetConditionSkipToOrder(order_id + 1);
			}
			if (order_id == cur_order_id) {
				order->SetConditionSkipToOrder((order_id + 1) % v->GetNumOrders());
			}
		}
		cur_order_id++;
	}

	/* Make sure to rebuild the whole list */
	InvalidateWindowClassesData(GetWindowClassForVehicleType(v->type), 0);
}

/**
 * Declone an order-list
 * @param *dst delete the orders of this vehicle
 * @param flags execution flags
 */
static CommandCost DecloneOrder(Vehicle *dst, DoCommandFlag flags)
{
	if (flags & DC_EXEC) {
		DeleteVehicleOrders(dst);
		InvalidateVehicleOrder(dst, -1);

		RecalcFrozenIfLoading(dst);

		InvalidateWindowClassesData(GetWindowClassForVehicleType(dst->type), 0);
	}
	return CommandCost();
}

/**
 * Delete an order from the orderlist of a vehicle.
 * @param tile unused
 * @param flags operation to perform
 * @param p1 the ID of the vehicle
 * @param p2 the order to delete (max 255)
 * @param text unused
 * @return the cost of this operation or an error
 */
CommandCost CmdDeleteOrder(TileIndex tile, DoCommandFlag flags, uint32 p1, uint32 p2, const char *text)
{
	VehicleID veh_id = GB(p1, 0, 20);
	VehicleOrderID sel_ord = GB(p2, 0, 8);

	Vehicle *v = Vehicle::GetIfValid(veh_id);

	if (v == NULL || !v->IsPrimaryVehicle()) return CMD_ERROR;

	CommandCost ret = CheckOwnership(v->owner);
	if (ret.Failed()) return ret;

	/* If we did not select an order, we maybe want to de-clone the orders */
	if (sel_ord >= v->GetNumOrders()) return DecloneOrder(v, flags);

	if (v->GetOrder(sel_ord) == NULL) return CMD_ERROR;

	if (flags & DC_EXEC) DeleteOrder(v, sel_ord);
	return CommandCost();
}

/**
 * Delete an order but skip the parameter validation.
 * @param v       The vehicle to delete the order from.
 * @param sel_ord The id of the order to be deleted.
 */
void DeleteOrder(Vehicle *v, VehicleOrderID sel_ord)
{
	v->orders.list->DeleteOrderAt(sel_ord);

	Vehicle *u = v->FirstShared();
	DeleteOrderWarnings(u);
	for (; u != NULL; u = u->NextShared()) {
		if (sel_ord < u->cur_order_index) u->cur_order_index--;

		assert(v->orders.list == u->orders.list);

		/* NON-stop flag is misused to see if a train is in a station that is
		 * on his order list or not */
		if (sel_ord == u->cur_order_index && u->current_order.IsType(OT_LOADING)) {
			u->current_order.SetNonStopType(ONSF_STOP_EVERYWHERE);
			/* When full loading, "cancel" that order so the vehicle doesn't
			 * stay indefinitely at this station anymore. */
			if (u->current_order.GetLoadType() & OLFB_FULL_LOAD) u->current_order.SetLoadType(OLF_LOAD_IF_POSSIBLE);
		}

		/* Update any possible open window of the vehicle */
		InvalidateVehicleOrder(u, sel_ord | (INVALID_VEH_ORDER_ID << 8));

		RecalcFrozenIfLoading(u);
	}

	/* As we delete an order, the order to skip to will be 'wrong'. */
	VehicleOrderID cur_order_id = 0;
	Order *order = NULL;
	FOR_VEHICLE_ORDERS(v, order) {
		if (order->IsType(OT_CONDITIONAL)) {
			VehicleOrderID order_id = order->GetConditionSkipToOrder();
			if (order_id >= sel_ord) {
				order->SetConditionSkipToOrder(max(order_id - 1, 0));
			}
			if (order_id == cur_order_id) {
				order->SetConditionSkipToOrder((order_id + 1) % v->GetNumOrders());
			}
		}
		cur_order_id++;
	}

	InvalidateWindowClassesData(GetWindowClassForVehicleType(v->type), 0);
}

/**
 * Goto order of order-list.
 * @param tile unused
 * @param flags operation to perform
 * @param p1 The ID of the vehicle which order is skipped
 * @param p2 the selected order to which we want to skip
 * @param text unused
 * @return the cost of this operation or an error
 */
CommandCost CmdSkipToOrder(TileIndex tile, DoCommandFlag flags, uint32 p1, uint32 p2, const char *text)
{
	VehicleID veh_id = GB(p1, 0, 20);
	VehicleOrderID sel_ord = GB(p2, 0, 8);

	Vehicle *v = Vehicle::GetIfValid(veh_id);

	if (v == NULL || !v->IsPrimaryVehicle() || sel_ord == v->cur_order_index || sel_ord >= v->GetNumOrders() || v->GetNumOrders() < 2) return CMD_ERROR;

	CommandCost ret = CheckOwnership(v->owner);
	if (ret.Failed()) return ret;

	if (flags & DC_EXEC) {
		if (v->current_order.IsType(OT_LOADING)) v->LeaveStation();

		v->cur_order_index = sel_ord;

		InvalidateVehicleOrder(v, -2);
	}

	/* We have an aircraft/ship, they have a mini-schedule, so update them all */
	if (v->type == VEH_AIRCRAFT) SetWindowClassesDirty(WC_AIRCRAFT_LIST);
	if (v->type == VEH_SHIP) SetWindowClassesDirty(WC_SHIPS_LIST);

	return CommandCost();
}

/**
 * Move an order inside the orderlist
 * @param tile unused
 * @param flags operation to perform
 * @param p1 the ID of the vehicle
 * @param p2 order to move and target
 *           bit 0-15  : the order to move
 *           bit 16-31 : the target order
 * @param text unused
 * @return the cost of this operation or an error
 * @note The target order will move one place down in the orderlist
 *  if you move the order upwards else it'll move it one place down
 */
CommandCost CmdMoveOrder(TileIndex tile, DoCommandFlag flags, uint32 p1, uint32 p2, const char *text)
{
	VehicleID veh = GB(p1, 0, 20);
	VehicleOrderID moving_order = GB(p2,  0, 16);
	VehicleOrderID target_order = GB(p2, 16, 16);

	Vehicle *v = Vehicle::GetIfValid(veh);
	if (v == NULL || !v->IsPrimaryVehicle()) return CMD_ERROR;

	CommandCost ret = CheckOwnership(v->owner);
	if (ret.Failed()) return ret;

	/* Don't make senseless movements */
	if (moving_order >= v->GetNumOrders() || target_order >= v->GetNumOrders() ||
			moving_order == target_order || v->GetNumOrders() <= 1) return CMD_ERROR;

	Order *moving_one = v->GetOrder(moving_order);
	/* Don't move an empty order */
	if (moving_one == NULL) return CMD_ERROR;

	if (flags & DC_EXEC) {
		v->orders.list->MoveOrder(moving_order, target_order);

		/* Update shared list */
		Vehicle *u = v->FirstShared();

		DeleteOrderWarnings(u);

		for (; u != NULL; u = u->NextShared()) {
			/* Update the current order */
			if (u->cur_order_index == moving_order) {
				u->cur_order_index = target_order;
			} else if (u->cur_order_index > moving_order && u->cur_order_index <= target_order) {
				u->cur_order_index--;
			} else if (u->cur_order_index < moving_order && u->cur_order_index >= target_order) {
				u->cur_order_index++;
			}

			assert(v->orders.list == u->orders.list);
			/* Update any possible open window of the vehicle */
			InvalidateVehicleOrder(u, moving_order | (target_order << 8));

			RecalcFrozenIfLoading(u);
		}

		/* As we move an order, the order to skip to will be 'wrong'. */
		Order *order;
		FOR_VEHICLE_ORDERS(v, order) {
			if (order->IsType(OT_CONDITIONAL)) {
				VehicleOrderID order_id = order->GetConditionSkipToOrder();
				if (order_id == moving_order) {
					order_id = target_order;
				} else if (order_id > moving_order && order_id <= target_order) {
					order_id--;
				} else if (order_id < moving_order && order_id >= target_order) {
					order_id++;
				}
				order->SetConditionSkipToOrder(order_id);
			}
		}

		/* Make sure to rebuild the whole list */
		InvalidateWindowClassesData(GetWindowClassForVehicleType(v->type), 0);
	}

	return CommandCost();
}

/**
 * Modify an order in the orderlist of a vehicle.
 * @param tile unused
 * @param flags operation to perform
 * @param p1 various bitstuffed elements
 * - p1 = (bit  0 - 19) - ID of the vehicle
 * - p1 = (bit 24 - 31) - the selected order (if any). If the last order is given,
 *                        the order will be inserted before that one
 *                        the maximum vehicle order id is 254.
 * @param p2 various bitstuffed elements
 *  - p2 = (bit 0 -  3) - what data to modify (@see ModifyOrderFlags)
 *  - p2 = (bit 4 - 15) - the data to modify
 * @param text unused
 * @return the cost of this operation or an error
 */
CommandCost CmdModifyOrder(TileIndex tile, DoCommandFlag flags, uint32 p1, uint32 p2, const char *text)
{
	VehicleOrderID sel_ord = GB(p1, 20,  8);
	VehicleID veh          = GB(p1,  0, 20);
	ModifyOrderFlags mof   = Extract<ModifyOrderFlags, 0, 4>(p2);
	uint16 data            = GB(p2,  4, 11);

	if (mof >= MOF_END) return CMD_ERROR;

	Vehicle *v = Vehicle::GetIfValid(veh);
	if (v == NULL || !v->IsPrimaryVehicle()) return CMD_ERROR;

	CommandCost ret = CheckOwnership(v->owner);
	if (ret.Failed()) return ret;

	/* Is it a valid order? */
	if (sel_ord >= v->GetNumOrders()) return CMD_ERROR;

	Order *order = v->GetOrder(sel_ord);
	switch (order->GetType()) {
		case OT_GOTO_STATION:
			if (mof == MOF_COND_VARIABLE || mof == MOF_COND_COMPARATOR || mof == MOF_DEPOT_ACTION || mof == MOF_COND_VALUE) return CMD_ERROR;
			break;

		case OT_GOTO_DEPOT:
			if (mof != MOF_NON_STOP && mof != MOF_DEPOT_ACTION) return CMD_ERROR;
			break;

		case OT_GOTO_WAYPOINT:
			if (mof != MOF_NON_STOP) return CMD_ERROR;
			break;

		case OT_CONDITIONAL:
			if (mof != MOF_COND_VARIABLE && mof != MOF_COND_COMPARATOR && mof != MOF_COND_VALUE && mof != MOF_COND_DESTINATION) return CMD_ERROR;
			break;

		default:
			return CMD_ERROR;
	}

	switch (mof) {
		default: NOT_REACHED();

		case MOF_NON_STOP:
			if (!v->IsGroundVehicle()) return CMD_ERROR;
			if (data >= ONSF_END) return CMD_ERROR;
			if (data == order->GetNonStopType()) return CMD_ERROR;
			break;

		case MOF_STOP_LOCATION:
			if (v->type != VEH_TRAIN) return CMD_ERROR;
			if (data >= OSL_END) return CMD_ERROR;
			break;

		case MOF_UNLOAD:
			if ((data & ~(OUFB_UNLOAD | OUFB_TRANSFER | OUFB_NO_UNLOAD)) != 0) return CMD_ERROR;
			/* Unload and no-unload are mutual exclusive and so are transfer and no unload. */
			if (data != 0 && ((data & (OUFB_UNLOAD | OUFB_TRANSFER)) != 0) == ((data & OUFB_NO_UNLOAD) != 0)) return CMD_ERROR;
			if (data == order->GetUnloadType()) return CMD_ERROR;
			break;

		case MOF_LOAD:
			if (data > OLFB_NO_LOAD || data == 1) return CMD_ERROR;
			if (data == order->GetLoadType()) return CMD_ERROR;
			break;

		case MOF_DEPOT_ACTION:
			if (data >= DA_END) return CMD_ERROR;
			break;

		case MOF_COND_VARIABLE:
			if (data >= OCV_END) return CMD_ERROR;
			break;

		case MOF_COND_COMPARATOR:
			if (data >= OCC_END) return CMD_ERROR;
			switch (order->GetConditionVariable()) {
				case OCV_UNCONDITIONALLY: return CMD_ERROR;

				case OCV_REQUIRES_SERVICE:
					if (data != OCC_IS_TRUE && data != OCC_IS_FALSE) return CMD_ERROR;
					break;

				default:
					if (data == OCC_IS_TRUE || data == OCC_IS_FALSE) return CMD_ERROR;
					break;
			}
			break;

		case MOF_COND_VALUE:
			switch (order->GetConditionVariable()) {
				case OCV_UNCONDITIONALLY: return CMD_ERROR;

				case OCV_LOAD_PERCENTAGE:
				case OCV_RELIABILITY:
					if (data > 100) return CMD_ERROR;
					break;

				default:
					if (data > 2047) return CMD_ERROR;
					break;
			}
			break;

		case MOF_COND_DESTINATION:
			if (data >= v->GetNumOrders()) return CMD_ERROR;
			break;
	}

	if (flags & DC_EXEC) {
		switch (mof) {
			case MOF_NON_STOP:
				order->SetNonStopType((OrderNonStopFlags)data);
				break;

			case MOF_STOP_LOCATION:
				order->SetStopLocation((OrderStopLocation)data);
				break;

			case MOF_UNLOAD:
				order->SetUnloadType((OrderUnloadFlags)data);
				if ((data & OUFB_NO_UNLOAD) != 0 && (order->GetLoadType() & OLFB_NO_LOAD) != 0) {
					order->SetLoadType((OrderLoadFlags)(order->GetLoadType() & ~OLFB_NO_LOAD));
				}
				break;

			case MOF_LOAD:
				order->SetLoadType((OrderLoadFlags)data);
				if ((data & OLFB_NO_LOAD) != 0 && (order->GetUnloadType() & OUFB_NO_UNLOAD) != 0) {
					/* No load + no unload isn't compatible */
					order->SetUnloadType((OrderUnloadFlags)(order->GetUnloadType() & ~OUFB_NO_UNLOAD));
				}
				break;

			case MOF_DEPOT_ACTION: {
				switch (data) {
					case DA_ALWAYS_GO:
						order->SetDepotOrderType((OrderDepotTypeFlags)(order->GetDepotOrderType() & ~ODTFB_SERVICE));
						order->SetDepotActionType((OrderDepotActionFlags)(order->GetDepotActionType() & ~ODATFB_HALT));
						break;

					case DA_SERVICE:
						order->SetDepotOrderType((OrderDepotTypeFlags)(order->GetDepotOrderType() | ODTFB_SERVICE));
						order->SetDepotActionType((OrderDepotActionFlags)(order->GetDepotActionType() & ~ODATFB_HALT));
						break;

					case DA_STOP:
						order->SetDepotOrderType((OrderDepotTypeFlags)(order->GetDepotOrderType() & ~ODTFB_SERVICE));
						order->SetDepotActionType((OrderDepotActionFlags)(order->GetDepotActionType() | ODATFB_HALT));
						break;

					default:
						NOT_REACHED();
				}
				break;
			}

			case MOF_COND_VARIABLE: {
				order->SetConditionVariable((OrderConditionVariable)data);

				OrderConditionComparator occ = order->GetConditionComparator();
				switch (order->GetConditionVariable()) {
					case OCV_UNCONDITIONALLY:
						order->SetConditionComparator(OCC_EQUALS);
						order->SetConditionValue(0);
						break;

					case OCV_REQUIRES_SERVICE:
						if (occ != OCC_IS_TRUE && occ != OCC_IS_FALSE) order->SetConditionComparator(OCC_IS_TRUE);
						break;

					case OCV_LOAD_PERCENTAGE:
					case OCV_RELIABILITY:
						if (order->GetConditionValue() > 100) order->SetConditionValue(100);
						/* FALL THROUGH */
					default:
						if (occ == OCC_IS_TRUE || occ == OCC_IS_FALSE) order->SetConditionComparator(OCC_EQUALS);
						break;
				}
				break;
			}

			case MOF_COND_COMPARATOR:
				order->SetConditionComparator((OrderConditionComparator)data);
				break;

			case MOF_COND_VALUE:
				order->SetConditionValue(data);
				break;

			case MOF_COND_DESTINATION:
				order->SetConditionSkipToOrder(data);
				break;

			default: NOT_REACHED();
		}

		/* Update the windows and full load flags, also for vehicles that share the same order list */
		Vehicle *u = v->FirstShared();
		DeleteOrderWarnings(u);
		for (; u != NULL; u = u->NextShared()) {
			/* Toggle u->current_order "Full load" flag if it changed.
			 * However, as the same flag is used for depot orders, check
			 * whether we are not going to a depot as there are three
			 * cases where the full load flag can be active and only
			 * one case where the flag is used for depot orders. In the
			 * other cases for the OrderTypeByte the flags are not used,
			 * so do not care and those orders should not be active
			 * when this function is called.
			 */
			if (sel_ord == u->cur_order_index &&
					(u->current_order.IsType(OT_GOTO_STATION) || u->current_order.IsType(OT_LOADING)) &&
					u->current_order.GetLoadType() != order->GetLoadType()) {
				u->current_order.SetLoadType(order->GetLoadType());
			}
			InvalidateVehicleOrder(u, -2);

			RecalcFrozenIfLoading(u);
		}
	}

	return CommandCost();
}

/**
 * Clone/share/copy an order-list of another vehicle.
 * @param tile unused
 * @param flags operation to perform
 * @param p1 various bitstuffed elements
 * - p1 = (bit  0-19) - destination vehicle to clone orders to
 * - p1 = (bit 30-31) - action to perform
 * @param p2 source vehicle to clone orders from, if any (none for CO_UNSHARE)
 * @param text unused
 * @return the cost of this operation or an error
 */
CommandCost CmdCloneOrder(TileIndex tile, DoCommandFlag flags, uint32 p1, uint32 p2, const char *text)
{
	VehicleID veh_src = GB(p2, 0, 20);
	VehicleID veh_dst = GB(p1, 0, 20);

	Vehicle *dst = Vehicle::GetIfValid(veh_dst);
	if (dst == NULL || !dst->IsPrimaryVehicle()) return CMD_ERROR;

	CommandCost ret = CheckOwnership(dst->owner);
	if (ret.Failed()) return ret;

	switch (GB(p1, 30, 2)) {
		case CO_SHARE: {
			Vehicle *src = Vehicle::GetIfValid(veh_src);

			/* Sanity checks */
			if (src == NULL || !src->IsPrimaryVehicle() || dst->type != src->type || dst == src) return CMD_ERROR;

			CommandCost ret = CheckOwnership(src->owner);
			if (ret.Failed()) return ret;

			/* Trucks can't share orders with busses (and visa versa) */
			if (src->type == VEH_ROAD && RoadVehicle::From(src)->IsBus() != RoadVehicle::From(dst)->IsBus()) {
				return CMD_ERROR;
			}

			/* Is the vehicle already in the shared list? */
			if (src->FirstShared() == dst->FirstShared()) return CMD_ERROR;

			const Order *order;

			FOR_VEHICLE_ORDERS(src, order) {
				if (OrderGoesToStation(dst, order) &&
						!CanVehicleUseStation(dst, Station::Get(order->GetDestination()))) {
					return_cmd_error(STR_ERROR_CAN_T_COPY_SHARE_ORDER);
				}
			}

			if (flags & DC_EXEC) {
				/* If the destination vehicle had a OrderList, destroy it */
				DeleteVehicleOrders(dst);

				dst->orders.list = src->orders.list;

				/* Link this vehicle in the shared-list */
				dst->AddToShared(src);

				InvalidateVehicleOrder(dst, -1);
				InvalidateVehicleOrder(src, -2);

				InvalidateWindowClassesData(GetWindowClassForVehicleType(dst->type), 0);
			}
			break;
		}

		case CO_COPY: {
			Vehicle *src = Vehicle::GetIfValid(veh_src);

			/* Sanity checks */
			if (src == NULL || !src->IsPrimaryVehicle() || dst->type != src->type || dst == src) return CMD_ERROR;

			CommandCost ret = CheckOwnership(src->owner);
			if (ret.Failed()) return ret;

			/* Trucks can't copy all the orders from busses (and visa versa),
			 * and neither can helicopters and aircarft. */
			const Order *order;
			FOR_VEHICLE_ORDERS(src, order) {
				if (OrderGoesToStation(dst, order) &&
						!CanVehicleUseStation(dst, Station::Get(order->GetDestination()))) {
					return_cmd_error(STR_ERROR_CAN_T_COPY_SHARE_ORDER);
				}
			}

			/* make sure there are orders available */
			int delta = dst->IsOrderListShared() ? src->GetNumOrders() + 1 : src->GetNumOrders() - dst->GetNumOrders();
			if (!Order::CanAllocateItem(delta) ||
					((dst->orders.list == NULL || dst->IsOrderListShared()) && !OrderList::CanAllocateItem())) {
				return_cmd_error(STR_ERROR_NO_MORE_SPACE_FOR_ORDERS);
			}

			if (flags & DC_EXEC) {
				const Order *order;
				Order *first = NULL;
				Order **order_dst;

				/* If the destination vehicle had an order list, destroy the chain but keep the OrderList */
				DeleteVehicleOrders(dst, true);

				order_dst = &first;
				FOR_VEHICLE_ORDERS(src, order) {
					*order_dst = new Order();
					(*order_dst)->AssignOrder(*order);
					order_dst = &(*order_dst)->next;
				}
				if (dst->orders.list == NULL) {
					dst->orders.list = new OrderList(first, dst);
				} else {
					assert(dst->orders.list->GetFirstOrder() == NULL);
					assert(!dst->orders.list->IsShared());
					delete dst->orders.list;
					dst->orders.list = new OrderList(first, dst);
				}

				InvalidateVehicleOrder(dst, -1);

				InvalidateWindowClassesData(GetWindowClassForVehicleType(dst->type), 0);
			}
			break;
		}

		case CO_UNSHARE: return DecloneOrder(dst, flags);
		default: return CMD_ERROR;
	}

	RecalcFrozenIfLoading(dst);

	return CommandCost();
}

/**
 * Add/remove refit orders from an order
 * @param tile Not used
 * @param flags operation to perform
 * @param p1 VehicleIndex of the vehicle having the order
 * @param p2 bitmask
 *   - bit 0-7 CargoID
 *   - bit 8-15 Cargo subtype
 *   - bit 16-23 number of order to modify
 * @param text unused
 * @return the cost of this operation or an error
 */
CommandCost CmdOrderRefit(TileIndex tile, DoCommandFlag flags, uint32 p1, uint32 p2, const char *text)
{
	VehicleID veh = GB(p1, 0, 20);
	VehicleOrderID order_number  = GB(p2, 16, 8);
	CargoID cargo = GB(p2, 0, 8);
	byte subtype  = GB(p2, 8, 8);

	if (cargo >= NUM_CARGO) return CMD_ERROR;

	const Vehicle *v = Vehicle::GetIfValid(veh);
	if (v == NULL || !v->IsPrimaryVehicle()) return CMD_ERROR;

	CommandCost ret = CheckOwnership(v->owner);
	if (ret.Failed()) return ret;

	Order *order = v->GetOrder(order_number);
	if (order == NULL) return CMD_ERROR;

	if (flags & DC_EXEC) {
		order->SetRefit(cargo, subtype);

		for (Vehicle *u = v->FirstShared(); u != NULL; u = u->NextShared()) {
			/* Update any possible open window of the vehicle */
			InvalidateVehicleOrder(u, -2);

			/* If the vehicle already got the current depot set as current order, then update current order as well */
			if (u->cur_order_index == order_number && (u->current_order.GetDepotOrderType() & ODTFB_PART_OF_ORDERS)) {
				u->current_order.SetRefit(cargo, subtype);
			}
		}
	}

	return CommandCost();
}


/**
 *
 * Check the orders of a vehicle, to see if there are invalid orders and stuff
 *
 */
void CheckOrders(const Vehicle *v)
{
	/* Does the user wants us to check things? */
	if (_settings_client.gui.order_review_system == 0) return;

	/* Do nothing for crashed vehicles */
	if (v->vehstatus & VS_CRASHED) return;

	/* Do nothing for stopped vehicles if setting is '1' */
	if (_settings_client.gui.order_review_system == 1 && (v->vehstatus & VS_STOPPED)) return;

	/* do nothing we we're not the first vehicle in a share-chain */
	if (v->FirstShared() != v) return;

	/* Only check every 20 days, so that we don't flood the message log */
	if (v->owner == _local_company && v->day_counter % 20 == 0) {
		int n_st, problem_type = -1;
		const Order *order;
		int message = 0;

		/* Check the order list */
		n_st = 0;

		FOR_VEHICLE_ORDERS(v, order) {
			/* Dummy order? */
			if (order->IsType(OT_DUMMY)) {
				problem_type = 1;
				break;
			}
			/* Does station have a load-bay for this vehicle? */
			if (order->IsType(OT_GOTO_STATION)) {
				const Station *st = Station::Get(order->GetDestination());

				n_st++;
				if (!CanVehicleUseStation(v, st)) problem_type = 3;
			}
		}

		/* Check if the last and the first order are the same */
		if (v->GetNumOrders() > 1) {
			const Order *last = v->GetLastOrder();

			if (v->orders.list->GetFirstOrder()->Equals(*last)) {
				problem_type = 2;
			}
		}

		/* Do we only have 1 station in our order list? */
		if (n_st < 2 && problem_type == -1) problem_type = 0;

#ifndef NDEBUG
		if (v->orders.list != NULL) v->orders.list->DebugCheckSanity();
#endif

		/* We don't have a problem */
		if (problem_type < 0) return;

		message = STR_NEWS_VEHICLE_HAS_TOO_FEW_ORDERS + problem_type;
		//DEBUG(misc, 3, "Triggered News Item for vehicle %d", v->index);

		SetDParam(0, v->index);
		AddVehicleNewsItem(
			message,
			NS_ADVICE,
			v->index
		);
	}
}

/**
 * Removes an order from all vehicles. Triggers when, say, a station is removed.
 * @param type The type of the order (OT_GOTO_[STATION|DEPOT|WAYPOINT]).
 * @param destination The destination. Can be a StationID, DepotID or WaypointID.
 */
void RemoveOrderFromAllVehicles(OrderType type, DestinationID destination)
{
	Vehicle *v;

	/* Aircraft have StationIDs for depot orders and never use DepotIDs
	 * This fact is handled specially below
	 */

	/* Go through all vehicles */
	FOR_ALL_VEHICLES(v) {
		Order *order;

		order = &v->current_order;
		if ((v->type == VEH_AIRCRAFT && order->IsType(OT_GOTO_DEPOT) ? OT_GOTO_STATION : order->GetType()) == type &&
				v->current_order.GetDestination() == destination) {
			order->MakeDummy();
			SetWindowDirty(WC_VEHICLE_VIEW, v->index);
		}

		/* Clear the order from the order-list */
		int id = -1;
		FOR_VEHICLE_ORDERS(v, order) {
			id++;

			OrderType ot = order->GetType();
			if (ot == OT_GOTO_DEPOT && (order->GetDepotActionType() & ODATFB_NEAREST_DEPOT) != 0) continue;
			if (ot == OT_AUTOMATIC || (v->type == VEH_AIRCRAFT && ot == OT_GOTO_DEPOT)) ot = OT_GOTO_STATION;
			if (ot == type && order->GetDestination() == destination) {
				/* We want to clear automatic orders, but we don't want to make them
				 * dummy orders. They should just vanish. Also check the actual order
				 * type as ot is currently OT_GOTO_STATION. */
				if (order->IsType(OT_AUTOMATIC)) {
					DeleteOrder(v, id);
					id--;
					continue;
				}

				order->MakeDummy();
				for (const Vehicle *w = v->FirstShared(); w != NULL; w = w->NextShared()) {
					/* In GUI, simulate by removing the order and adding it back */
					InvalidateVehicleOrder(w, id | (INVALID_VEH_ORDER_ID << 8));
					InvalidateVehicleOrder(w, (INVALID_VEH_ORDER_ID << 8) | id);

					RecalcFrozenIfLoading(w);
				}
			}
		}
	}
}

/**
 * Checks if a vehicle has a depot in its order list.
 * @return True iff at least one order is a depot order.
 */
bool Vehicle::HasDepotOrder() const
{
	const Order *order;

	FOR_VEHICLE_ORDERS(this, order) {
		if (order->IsType(OT_GOTO_DEPOT)) return true;
	}

	return false;
}

/**
 *
 * Delete all orders from a vehicle
 *
 */
void DeleteVehicleOrders(Vehicle *v, bool keep_orderlist)
{
	DeleteOrderWarnings(v);

	if (v->IsOrderListShared()) {
		/* Remove ourself from the shared order list. */
		v->RemoveFromShared();
		v->orders.list = NULL;
	} else if (v->orders.list != NULL) {
		/* Remove the orders */
		v->orders.list->FreeChain(keep_orderlist);
		if (!keep_orderlist) v->orders.list = NULL;
	}

	RecalcFrozenIfLoading(v);
}

uint16 GetServiceIntervalClamped(uint interval, CompanyID company_id)
{
	return (Company::Get(company_id)->settings.vehicle.servint_ispercent) ? Clamp(interval, MIN_SERVINT_PERCENT, MAX_SERVINT_PERCENT) : Clamp(interval, MIN_SERVINT_DAYS, MAX_SERVINT_DAYS);
}

/**
 *
 * Check if a vehicle has any valid orders
 *
 * @return false if there are no valid orders
 * @note Conditional orders are not considered valid destination orders
 *
 */
static bool CheckForValidOrders(const Vehicle *v)
{
	const Order *order;

	FOR_VEHICLE_ORDERS(v, order) {
		switch (order->GetType()) {
			case OT_GOTO_STATION:
			case OT_GOTO_DEPOT:
			case OT_GOTO_WAYPOINT:
				return true;

			default:
				break;
		}
	}

	return false;
}

/**
 * Compare the variable and value based on the given comparator.
 */
static bool OrderConditionCompare(OrderConditionComparator occ, int variable, int value)
{
	switch (occ) {
		case OCC_EQUALS:      return variable == value;
		case OCC_NOT_EQUALS:  return variable != value;
		case OCC_LESS_THAN:   return variable <  value;
		case OCC_LESS_EQUALS: return variable <= value;
		case OCC_MORE_THAN:   return variable >  value;
		case OCC_MORE_EQUALS: return variable >= value;
		case OCC_IS_TRUE:     return variable != 0;
		case OCC_IS_FALSE:    return variable == 0;
		default: NOT_REACHED();
	}
}

/**
 * Process a conditional order and determine the next order.
 * @param order the order the vehicle currently has
 * @param v the vehicle to update
 * @return index of next order to jump to, or INVALID_VEH_ORDER_ID to use the next order
 */
VehicleOrderID ProcessConditionalOrder(const Order *order, const Vehicle *v)
{
	if (order->GetType() != OT_CONDITIONAL) return INVALID_VEH_ORDER_ID;

	bool skip_order = false;
	OrderConditionComparator occ = order->GetConditionComparator();
	uint16 value = order->GetConditionValue();

	switch (order->GetConditionVariable()) {
		case OCV_LOAD_PERCENTAGE:  skip_order = OrderConditionCompare(occ, CalcPercentVehicleFilled(v, NULL), value); break;
		case OCV_RELIABILITY:      skip_order = OrderConditionCompare(occ, ToPercent16(v->reliability),       value); break;
		case OCV_MAX_SPEED:        skip_order = OrderConditionCompare(occ, v->GetDisplayMaxSpeed() * 10 / 16, value); break;
		case OCV_AGE:              skip_order = OrderConditionCompare(occ, v->age / DAYS_IN_LEAP_YEAR,        value); break;
		case OCV_REQUIRES_SERVICE: skip_order = OrderConditionCompare(occ, v->NeedsServicing(),               value); break;
		case OCV_UNCONDITIONALLY:  skip_order = true; break;
		default: NOT_REACHED();
	}

	return skip_order ? order->GetConditionSkipToOrder() : (VehicleOrderID)INVALID_VEH_ORDER_ID;
}

/**
 * Update the vehicle's destination tile from an order.
 * @param order the order the vehicle currently has
 * @param v the vehicle to update
 * @param conditional_depth the depth (amount of steps) to go with conditional orders. This to prevent infinite loops.
 */
bool UpdateOrderDest(Vehicle *v, const Order *order, int conditional_depth)
{
	if (conditional_depth > v->GetNumOrders()) return false;

	switch (order->GetType()) {
		case OT_GOTO_STATION:
			v->dest_tile = v->GetOrderStationLocation(order->GetDestination());
			return true;

		case OT_GOTO_DEPOT:
			if ((order->GetDepotOrderType() & ODTFB_SERVICE) && !v->NeedsServicing()) {
				UpdateVehicleTimetable(v, true);
				v->IncrementOrderIndex();
				break;
			}

			if (v->current_order.GetDepotActionType() & ODATFB_NEAREST_DEPOT) {
				/* We need to search for the nearest depot (hangar). */
				TileIndex location;
				DestinationID destination;
				bool reverse;

				if (v->FindClosestDepot(&location, &destination, &reverse)) {
					v->dest_tile = location;
					v->current_order.MakeGoToDepot(destination, v->current_order.GetDepotOrderType(), v->current_order.GetNonStopType(), (OrderDepotActionFlags)(v->current_order.GetDepotActionType() & ~ODATFB_NEAREST_DEPOT), v->current_order.GetRefitCargo(), v->current_order.GetRefitSubtype());

					/* If there is no depot in front, reverse automatically (trains only) */
					if (v->type == VEH_TRAIN && reverse) DoCommand(v->tile, v->index, 0, DC_EXEC, CMD_REVERSE_TRAIN_DIRECTION);

					if (v->type == VEH_AIRCRAFT) {
						Aircraft *a = Aircraft::From(v);
						if (a->state == FLYING && a->targetairport != destination) {
							/* The aircraft is now heading for a different hangar than the next in the orders */
							extern void AircraftNextAirportPos_and_Order(Aircraft *a);
							AircraftNextAirportPos_and_Order(a);
						}
					}
					return true;
				}

				UpdateVehicleTimetable(v, true);
				v->IncrementOrderIndex();
			} else {
				if (v->type != VEH_AIRCRAFT) {
					v->dest_tile = Depot::Get(order->GetDestination())->xy;
				}
				return true;
			}
			break;

		case OT_GOTO_WAYPOINT:
			v->dest_tile = Waypoint::Get(order->GetDestination())->xy;
			return true;

		case OT_CONDITIONAL: {
			VehicleOrderID next_order = ProcessConditionalOrder(order, v);
			if (next_order != INVALID_VEH_ORDER_ID) {
				UpdateVehicleTimetable(v, false);
				v->cur_order_index = next_order;
				v->current_order_time += v->GetOrder(next_order)->travel_time;
			} else {
				UpdateVehicleTimetable(v, true);
				v->IncrementOrderIndex();
			}
			break;
		}

		default:
			v->dest_tile = 0;
			return false;
	}

	assert(v->cur_order_index < v->GetNumOrders());

	/* Get the current order */
	order = v->GetNextManualOrder(v->cur_order_index);
	if (order == NULL) {
		order = v->GetNextManualOrder(0);
		if (order == NULL) {
			v->current_order.Free();
			v->dest_tile = 0;
			return false;
		}
	}
	v->current_order = *order;
	return UpdateOrderDest(v, order, conditional_depth + 1);
}

/**
 * Handle the orders of a vehicle and determine the next place
 * to go to if needed.
 * @param v the vehicle to do this for.
 * @return true *if* the vehicle is eligible for reversing
 *              (basically only when leaving a station).
 */
bool ProcessOrders(Vehicle *v)
{
	switch (v->current_order.GetType()) {
		case OT_GOTO_DEPOT:
			/* Let a depot order in the orderlist interrupt. */
			if (!(v->current_order.GetDepotOrderType() & ODTFB_PART_OF_ORDERS)) return false;
			break;

		case OT_LOADING:
			return false;

		case OT_LEAVESTATION:
			if (v->type != VEH_AIRCRAFT) return false;
			break;

		default: break;
	}

	/**
	 * Reversing because of order change is allowed only just after leaving a
	 * station (and the difficulty setting to allowed, of course)
	 * this can be detected because only after OT_LEAVESTATION, current_order
	 * will be reset to nothing. (That also happens if no order, but in that case
	 * it won't hit the point in code where may_reverse is checked)
	 */
	bool may_reverse = v->current_order.IsType(OT_NOTHING);

	/* Check if we've reached a 'via' destination. */
	if (((v->current_order.IsType(OT_GOTO_STATION) && (v->current_order.GetNonStopType() & ONSF_NO_STOP_AT_DESTINATION_STATION)) || v->current_order.IsType(OT_GOTO_WAYPOINT)) &&
			IsTileType(v->tile, MP_STATION) &&
			v->current_order.GetDestination() == GetStationIndex(v->tile)) {
		/* We set the last visited station here because we do not want
		 * the train to stop at this 'via' station if the next order
		 * is a no-non-stop order; in that case not setting the last
		 * visited station will cause the vehicle to still stop. */
		v->last_station_visited = v->current_order.GetDestination();
		UpdateVehicleTimetable(v, true);
		v->IncrementOrderIndex();
	}

	/* Get the current order */
	if (v->cur_order_index >= v->GetNumOrders()) v->cur_order_index = 0;

	const Order *order = v->GetNextManualOrder(v->cur_order_index);

	/* If no order, do nothing. */
	if (order == NULL || (v->type == VEH_AIRCRAFT && !CheckForValidOrders(v))) {
		if (v->type == VEH_AIRCRAFT) {
			/* Aircraft do something vastly different here, so handle separately */
			extern void HandleMissingAircraftOrders(Aircraft *v);
			HandleMissingAircraftOrders(Aircraft::From(v));
			return false;
		}

		v->current_order.Free();
		v->dest_tile = 0;
		return false;
	}

	/* If it is unchanged, keep it. */
	if (order->Equals(v->current_order) && (v->type == VEH_AIRCRAFT || v->dest_tile != 0) &&
			(v->type != VEH_SHIP || !order->IsType(OT_GOTO_STATION) || Station::Get(order->GetDestination())->dock_tile != INVALID_TILE)) {
		return false;
	}

	/* Otherwise set it, and determine the destination tile. */
	v->current_order = *order;

	InvalidateVehicleOrder(v, -2);
	switch (v->type) {
		default:
			NOT_REACHED();

		case VEH_ROAD:
		case VEH_TRAIN:
			break;

		case VEH_AIRCRAFT:
		case VEH_SHIP:
			SetWindowClassesDirty(GetWindowClassForVehicleType(v->type));
			break;
	}

	return UpdateOrderDest(v, order) && may_reverse;
}

/**
 * Check whether the given vehicle should stop at the given station
 * based on this order and the non-stop settings.
 * @param v       the vehicle that might be stopping.
 * @param station the station to stop at.
 * @return true if the vehicle should stop.
 */
bool Order::ShouldStopAtStation(const Vehicle *v, StationID station) const
{
	bool is_dest_station = this->IsType(OT_GOTO_STATION) && this->dest == station;

	return (!this->IsType(OT_GOTO_DEPOT) || (this->GetDepotOrderType() & ODTFB_PART_OF_ORDERS) != 0) &&
			v->last_station_visited != station && // Do stop only when we've not just been there
			/* Finally do stop when there is no non-stop flag set for this type of station. */
			!(this->GetNonStopType() & (is_dest_station ? ONSF_NO_STOP_AT_DESTINATION_STATION : ONSF_NO_STOP_AT_INTERMEDIATE_STATIONS));
}

void InitializeOrders()
{
	_order_pool.CleanPool();
	_orderlist_pool.CleanPool();
}<|MERGE_RESOLUTION|>--- conflicted
+++ resolved
@@ -262,17 +262,10 @@
 
 /**
  * Recursively determine the next deterministic station to stop at.
-<<<<<<< HEAD
- * @param next the first order to check
- * @param curr_station the station the vehicle is just visiting or INVALID_STATION
- * @param hops the number of orders we have already checked.
- * @return the next stoppping station or INVALID_STATION
-=======
  * @param next First order to check.
  * @param curr_station Station the vehicle is just visiting or INVALID_STATION.
  * @param hops Number of orders we have already checked.
  * @return Next stoppping station or INVALID_STATION.
->>>>>>> 9e2f1caf
  */
 StationID OrderList::GetNextStoppingStation(const Order *next, StationID curr_station, uint hops) const
 {
@@ -297,15 +290,9 @@
 
 /**
  * Get the next station the vehicle will stop at, if that is deterministic.
-<<<<<<< HEAD
- * @param curr_order the ID of the current order
- * @param curr_station the station the vehicle is just visiting or INVALID_STATION
- * @return The ID of the next station the vehicle will stop at or INVALID_STATION
-=======
  * @param curr_order ID of the current order.
  * @param curr_station Station the vehicle is just visiting or INVALID_STATION.
  * @return ID of the next station the vehicle will stop at or INVALID_STATION.
->>>>>>> 9e2f1caf
  */
 StationID OrderList::GetNextStoppingStation(VehicleOrderID curr_order, StationID curr_station) const
 {
@@ -319,11 +306,7 @@
 	 * we're at, we have to check the current order; otherwise we have to check
 	 * the next one.
 	 */
-<<<<<<< HEAD
-	if (curr_station == INVALID_STATION || 
-=======
 	if (curr_station == INVALID_STATION ||
->>>>>>> 9e2f1caf
 			!(curr->IsType(OT_GOTO_STATION) || curr->IsType(OT_AUTOMATIC)) ||
 			curr_station != curr->GetDestination()) {
 		return this->GetNextStoppingStation(curr, curr_station, 0);
@@ -789,11 +772,7 @@
 		}
 		/* Update any possible open window of the vehicle */
 		InvalidateVehicleOrder(u, INVALID_VEH_ORDER_ID | (sel_ord << 8));
-<<<<<<< HEAD
-		
-=======
-
->>>>>>> 9e2f1caf
+
 		RecalcFrozenIfLoading(u);
 	}
 
