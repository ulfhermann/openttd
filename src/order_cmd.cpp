/* $Id$ */

/*
 * This file is part of OpenTTD.
 * OpenTTD is free software; you can redistribute it and/or modify it under the terms of the GNU General Public License as published by the Free Software Foundation, version 2.
 * OpenTTD is distributed in the hope that it will be useful, but WITHOUT ANY WARRANTY; without even the implied warranty of MERCHANTABILITY or FITNESS FOR A PARTICULAR PURPOSE.
 * See the GNU General Public License for more details. You should have received a copy of the GNU General Public License along with OpenTTD. If not, see <http://www.gnu.org/licenses/>.
 */

/** @file order_cmd.cpp Handling of orders. */

#include "stdafx.h"
#include "debug.h"
#include "cmd_helper.h"
#include "command_func.h"
#include "company_func.h"
#include "news_func.h"
#include "vehicle_gui.h"
#include "strings_func.h"
#include "functions.h"
#include "window_func.h"
#include "timetable.h"
#include "vehicle_func.h"
#include "depot_base.h"
#include "core/pool_func.hpp"
#include "aircraft.h"
#include "roadveh.h"
#include "station_base.h"
#include "waypoint_base.h"
#include "company_base.h"

#include "table/strings.h"

/* DestinationID must be at least as large as every these below, because it can
 * be any of them
 */
assert_compile(sizeof(DestinationID) >= sizeof(DepotID));
assert_compile(sizeof(DestinationID) >= sizeof(StationID));

OrderPool _order_pool("Order");
INSTANTIATE_POOL_METHODS(Order)
OrderListPool _orderlist_pool("OrderList");
INSTANTIATE_POOL_METHODS(OrderList)

void Order::Free()
{
	this->type  = OT_NOTHING;
	this->flags = 0;
	this->dest  = 0;
	this->next  = NULL;
}

void Order::MakeGoToStation(StationID destination)
{
	this->type = OT_GOTO_STATION;
	this->flags = 0;
	this->dest = destination;
}

void Order::MakeGoToDepot(DepotID destination, OrderDepotTypeFlags order, OrderNonStopFlags non_stop_type, OrderDepotActionFlags action, CargoID cargo, byte subtype)
{
	this->type = OT_GOTO_DEPOT;
	this->SetDepotOrderType(order);
	this->SetDepotActionType(action);
	this->SetNonStopType(non_stop_type);
	this->dest = destination;
	this->SetRefit(cargo, subtype);
}

void Order::MakeGoToWaypoint(StationID destination)
{
	this->type = OT_GOTO_WAYPOINT;
	this->flags = 0;
	this->dest = destination;
}

void Order::MakeLoading(bool ordered)
{
	this->type = OT_LOADING;
	if (!ordered) this->flags = 0;
}

void Order::MakeLeaveStation()
{
	this->type = OT_LEAVESTATION;
	this->flags = 0;
}

void Order::MakeDummy()
{
	this->type = OT_DUMMY;
	this->flags = 0;
}

void Order::MakeConditional(VehicleOrderID order)
{
	this->type = OT_CONDITIONAL;
	this->flags = order;
	this->dest = 0;
}

void Order::SetRefit(CargoID cargo, byte subtype)
{
	this->refit_cargo = cargo;
	this->refit_subtype = subtype;
}

bool Order::Equals(const Order &other) const
{
	/* In case of go to nearest depot orders we need "only" compare the flags
	 * with the other and not the nearest depot order bit or the actual
	 * destination because those get clear/filled in during the order
	 * evaluation. If we do not do this the order will continuously be seen as
	 * a different order and it will try to find a "nearest depot" every tick. */
	if ((this->IsType(OT_GOTO_DEPOT) && this->type == other.type) &&
			((this->GetDepotActionType() & ODATFB_NEAREST_DEPOT) != 0 ||
			 (other.GetDepotActionType() & ODATFB_NEAREST_DEPOT) != 0)) {
		return
			this->GetDepotOrderType() == other.GetDepotOrderType() &&
			(this->GetDepotActionType() & ~ODATFB_NEAREST_DEPOT) == (other.GetDepotActionType() & ~ODATFB_NEAREST_DEPOT);
	}

	return
			this->type  == other.type &&
			this->flags == other.flags &&
			this->dest  == other.dest;
}

uint32 Order::Pack() const
{
	return this->dest << 16 | this->flags << 8 | this->type;
}

uint16 Order::MapOldOrder() const
{
	uint16 order = this->GetType();
	switch (this->type) {
		case OT_GOTO_STATION:
			if (this->GetUnloadType() & OUFB_UNLOAD) SetBit(order, 5);
			if (this->GetLoadType() & OLFB_FULL_LOAD) SetBit(order, 6);
			if (this->GetNonStopType() & ONSF_NO_STOP_AT_INTERMEDIATE_STATIONS) SetBit(order, 7);
			order |= GB(this->GetDestination(), 0, 8) << 8;
			break;
		case OT_GOTO_DEPOT:
			if (!(this->GetDepotOrderType() & ODTFB_PART_OF_ORDERS)) SetBit(order, 6);
			SetBit(order, 7);
			order |= GB(this->GetDestination(), 0, 8) << 8;
			break;
		case OT_LOADING:
			if (this->GetLoadType() & OLFB_FULL_LOAD) SetBit(order, 6);
			break;
	}
	return order;
}

Order::Order(uint32 packed)
{
	this->type    = (OrderType)GB(packed,  0,  8);
	this->flags   = GB(packed,  8,  8);
	this->dest    = GB(packed, 16, 16);
	this->next    = NULL;
	this->refit_cargo   = CT_NO_REFIT;
	this->refit_subtype = 0;
	this->wait_time     = 0;
	this->travel_time   = 0;
}

/**
 *
 * Updates the widgets of a vehicle which contains the order-data
 *
 */
void InvalidateVehicleOrder(const Vehicle *v, int data)
{
	SetWindowDirty(WC_VEHICLE_VIEW, v->index);

	if (data != 0) {
		/* Calls SetDirty() too */
		InvalidateWindowData(WC_VEHICLE_ORDERS,    v->index, data);
		InvalidateWindowData(WC_VEHICLE_TIMETABLE, v->index, data);
		return;
	}

	SetWindowDirty(WC_VEHICLE_ORDERS,    v->index);
	SetWindowDirty(WC_VEHICLE_TIMETABLE, v->index);
}

/**
 *
 * Assign data to an order (from another order)
 *   This function makes sure that the index is maintained correctly
 *
 */
void Order::AssignOrder(const Order &other)
{
	this->type  = other.type;
	this->flags = other.flags;
	this->dest  = other.dest;

	this->refit_cargo   = other.refit_cargo;
	this->refit_subtype = other.refit_subtype;

	this->wait_time   = other.wait_time;
	this->travel_time = other.travel_time;
}

void OrderList::Initialize(Order *chain, Vehicle *v)
{
	this->first = chain;
	this->first_shared = v;

	this->num_orders = 0;
	this->num_vehicles = 1;
	this->timetable_duration = 0;

	for (Order *o = this->first; o != NULL; o = o->next) {
		++this->num_orders;
		this->timetable_duration += o->wait_time + o->travel_time;
	}

	for (Vehicle *u = this->first_shared->PreviousShared(); u != NULL; u = u->PreviousShared()) {
		++this->num_vehicles;
		this->first_shared = u;
	}

	for (const Vehicle *u = v->NextShared(); u != NULL; u = u->NextShared()) ++this->num_vehicles;
}

void OrderList::FreeChain(bool keep_orderlist)
{
	Order *next;
	for (Order *o = this->first; o != NULL; o = next) {
		next = o->next;
		delete o;
	}

	if (keep_orderlist) {
		this->first = NULL;
		this->num_orders = 0;
		this->timetable_duration = 0;
	} else {
		delete this;
	}
}

Order *OrderList::GetOrderAt(int index) const
{
	if (index < 0) return NULL;

	Order *order = this->first;

	while (order != NULL && index-- > 0) {
		order = order->next;
	}
	return order;
}

/**
 * Get the order after the given one or the first one, if the given one is the
 * last one.
 * @param curr the order to find the next one for
 * @return the next order
 */
const Order *OrderList::GetNext(const Order *curr) const
{
	const Order *next = curr->next;
	if (next == NULL) {
		next = this->GetFirstOrder();
	}
	return next;
}

/**
 * Recursively determine the next deterministic station to stop at.
 * @param next the first order to check
 * @param hops the number of orders we have already checked.
 * @param check_nonstop if true regard orders without non-stop flag as nondeterministic
 * @return the next stoppping station or INVALID_STATION
 */
StationID OrderList::GetNextStoppingStation(const Order *next, uint hops, bool check_nonstop) const
{
	if (next == NULL || hops > this->GetNumOrders()) {
		return INVALID_STATION;
	}

	if (next->GetType() == OT_CONDITIONAL) {
		StationID skip_to = this->GetNextStoppingStation(this->GetOrderAt(next->GetConditionSkipToOrder()), hops + 1, check_nonstop);
		StationID advance = this->GetNextStoppingStation(this->GetNext(next), hops + 1, check_nonstop);
		if (skip_to == advance) {
			return skip_to; // skipping over non-stopping orders
		} else {
			return INVALID_STATION; // nondeterministic
		}
	}

	if (check_nonstop) {
		switch(next->GetNonStopType()) {
		case ONSF_NO_STOP_AT_INTERMEDIATE_STATIONS:
			if (next->GetType() == OT_GOTO_STATION) return next->GetDestination(); // else fall through
		case ONSF_NO_STOP_AT_ANY_STATION:
			return GetNextStoppingStation(this->GetNext(next), hops + 1, check_nonstop);
		default: // nondeterministic
			return INVALID_STATION;
		}
	} else if (next->GetType() == OT_GOTO_STATION) {
		return next->GetDestination();
	} else {
		return this->GetNextStoppingStation(this->GetNext(next), hops + 1, check_nonstop);
	}
}

/**
 * Get the next station the vehicle will stop at, if that is deterministic.
 * @param curr_order the ID of the current order
 * @param curr_station the station the vehicle is just visiting or INVALID_STATION
 * @param check_nonstop if true regard orders without non-stop flag as nondeterministic
 * @return The ID of the next station the vehicle will stop at or INVALID_STATION
 */
StationID OrderList::GetNextStoppingStation(VehicleOrderID curr_order, StationID curr_station, bool check_nonstop) const {
	const Order *curr = this->GetOrderAt(curr_order);
	if (curr == NULL) {
		curr = this->GetFirstOrder();
		if (curr == NULL) return INVALID_STATION;
	}

	/* If we're not at a station or the current order doesn't yield the station
	 * we're at, we have to check the current order; otherwise we have to check
	 * the next one.
	 */
	if (curr_station == INVALID_STATION || curr->GetType() != OT_GOTO_STATION ||
			curr_station != curr->GetDestination()) {
		return this->GetNextStoppingStation(curr, 0, check_nonstop);
	} else {
		return this->GetNextStoppingStation(this->GetNext(curr), 1, check_nonstop);
	}
}

void OrderList::InsertOrderAt(Order *new_order, int index)
{
	if (this->first == NULL) {
		this->first = new_order;
	} else {
		if (index == 0) {
			/* Insert as first or only order */
			new_order->next = this->first;
			this->first = new_order;
		} else if (index >= this->num_orders) {
			/* index is after the last order, add it to the end */
			this->GetLastOrder()->next = new_order;
		} else {
			/* Put the new order in between */
			Order *order = this->GetOrderAt(index - 1);
			new_order->next = order->next;
			order->next = new_order;
		}
	}
	++this->num_orders;
	this->timetable_duration += new_order->wait_time + new_order->travel_time;
}


void OrderList::DeleteOrderAt(int index)
{
	if (index >= this->num_orders) return;

	Order *to_remove;

	if (index == 0) {
		to_remove = this->first;
		this->first = to_remove->next;
	} else {
		Order *prev = GetOrderAt(index - 1);
		to_remove = prev->next;
		prev->next = to_remove->next;
	}
	--this->num_orders;
	this->timetable_duration -= (to_remove->wait_time + to_remove->travel_time);
	delete to_remove;
}

void OrderList::MoveOrder(int from, int to)
{
	if (from >= this->num_orders || to >= this->num_orders || from == to) return;

	Order *moving_one;

	/* Take the moving order out of the pointer-chain */
	if (from == 0) {
		moving_one = this->first;
		this->first = moving_one->next;
	} else {
		Order *one_before = GetOrderAt(from - 1);
		moving_one = one_before->next;
		one_before->next = moving_one->next;
	}

	/* Insert the moving_order again in the pointer-chain */
	if (to == 0) {
		moving_one->next = this->first;
		this->first = moving_one;
	} else {
		Order *one_before = GetOrderAt(to - 1);
		moving_one->next = one_before->next;
		one_before->next = moving_one;
	}
}

void OrderList::RemoveVehicle(Vehicle *v)
{
	--this->num_vehicles;
	if (v == this->first_shared) this->first_shared = v->NextShared();
}

bool OrderList::IsVehicleInSharedOrdersList(const Vehicle *v) const
{
	for (const Vehicle *v_shared = this->first_shared; v_shared != NULL; v_shared = v_shared->NextShared()) {
		if (v_shared == v) return true;
	}

	return false;
}

int OrderList::GetPositionInSharedOrderList(const Vehicle *v) const
{
	int count = 0;
	for (const Vehicle *v_shared = v->PreviousShared(); v_shared != NULL; v_shared = v_shared->PreviousShared()) count++;
	return count;
}

bool OrderList::IsCompleteTimetable() const
{
	for (Order *o = this->first; o != NULL; o = o->next) {
		if (!o->IsCompletelyTimetabled()) return false;
	}
	return true;
}

void OrderList::DebugCheckSanity() const
{
	VehicleOrderID check_num_orders = 0;
	uint check_num_vehicles = 0;
	Ticks check_timetable_duration = 0;

	DEBUG(misc, 6, "Checking OrderList %hu for sanity...", this->index);

	for (const Order *o = this->first; o != NULL; o = o->next) {
		++check_num_orders;
		check_timetable_duration += o->wait_time + o->travel_time;
	}
	assert(this->num_orders == check_num_orders);
	assert(this->timetable_duration == check_timetable_duration);

	for (const Vehicle *v = this->first_shared; v != NULL; v = v->NextShared()) {
		++check_num_vehicles;
		assert(v->orders.list == this);
	}
	assert(this->num_vehicles == check_num_vehicles);
	DEBUG(misc, 6, "... detected %u orders, %u vehicles, %i ticks", (uint)this->num_orders,
	      this->num_vehicles, this->timetable_duration);
}

/**
 * Checks whether the order goes to a station or not, i.e. whether the
 * destination is a station
 * @param v the vehicle to check for
 * @param o the order to check
 * @return true if the destination is a station
 */
static inline bool OrderGoesToStation(const Vehicle *v, const Order *o)
{
	return o->IsType(OT_GOTO_STATION) ||
			(v->type == VEH_AIRCRAFT && o->IsType(OT_GOTO_DEPOT) && !(o->GetDepotActionType() & ODATFB_NEAREST_DEPOT));
}

/**
 * Delete all news items regarding defective orders about a vehicle
 * This could kill still valid warnings (for example about void order when just
 * another order gets added), but assume the company will notice the problems,
 * when (s)he's changing the orders.
 */
static void DeleteOrderWarnings(const Vehicle *v)
{
	DeleteVehicleNews(v->index, STR_NEWS_VEHICLE_HAS_TOO_FEW_ORDERS);
	DeleteVehicleNews(v->index, STR_NEWS_VEHICLE_HAS_VOID_ORDER);
	DeleteVehicleNews(v->index, STR_NEWS_VEHICLE_HAS_DUPLICATE_ENTRY);
	DeleteVehicleNews(v->index, STR_NEWS_VEHICLE_HAS_INVALID_ENTRY);
}

/**
 * Returns a tile somewhat representing the order destination (not suitable for pathfinding).
 * @param v The vehicle to get the location for.
 * @return destination of order, or INVALID_TILE if none.
 */
TileIndex Order::GetLocation(const Vehicle *v) const
{
	switch (this->GetType()) {
		case OT_GOTO_WAYPOINT:
		case OT_GOTO_STATION:
			return BaseStation::Get(this->GetDestination())->xy;

		case OT_GOTO_DEPOT:
			if ((this->GetDepotActionType() & ODATFB_NEAREST_DEPOT) != 0) return INVALID_TILE;
			return (v->type == VEH_AIRCRAFT) ? Station::Get(this->GetDestination())->xy : Depot::Get(this->GetDestination())->xy;

		default:
			return INVALID_TILE;
	}
}

static uint GetOrderDistance(const Order *prev, const Order *cur, const Vehicle *v, int conditional_depth = 0)
{
	assert(v->type == VEH_SHIP);

	if (cur->IsType(OT_CONDITIONAL)) {
		if (conditional_depth > v->GetNumOrders()) return 0;

		conditional_depth++;

		int dist1 = GetOrderDistance(prev, v->GetOrder(cur->GetConditionSkipToOrder()), v, conditional_depth);
		int dist2 = GetOrderDistance(prev, cur->next == NULL ? v->orders.list->GetFirstOrder() : cur->next, v, conditional_depth);
		return max(dist1, dist2);
	}

	TileIndex prev_tile = prev->GetLocation(v);
	TileIndex cur_tile = cur->GetLocation(v);
	if (prev_tile == INVALID_TILE || cur_tile == INVALID_TILE) return 0;
	return DistanceManhattan(prev_tile, cur_tile);
}

/**
 * Add an order to the orderlist of a vehicle.
 * @param tile unused
 * @param flags operation to perform
 * @param p1 various bitstuffed elements
 * - p1 = (bit  0 - 19) - ID of the vehicle
 * - p1 = (bit 24 - 31) - the selected order (if any). If the last order is given,
 *                        the order will be inserted before that one
 *                        the maximum vehicle order id is 254.
 * @param p2 packed order to insert
 * @param text unused
 * @return the cost of this operation or an error
 */
CommandCost CmdInsertOrder(TileIndex tile, DoCommandFlag flags, uint32 p1, uint32 p2, const char *text)
{
	VehicleID veh          = GB(p1,  0, 20);
	VehicleOrderID sel_ord = GB(p1, 20, 8);
	Order new_order(p2);

	Vehicle *v = Vehicle::GetIfValid(veh);
	if (v == NULL || !v->IsPrimaryVehicle()) return CMD_ERROR;

	CommandCost ret = CheckOwnership(v->owner);
	if (ret.Failed()) return ret;

	/* Check if the inserted order is to the correct destination (owner, type),
	 * and has the correct flags if any */
	switch (new_order.GetType()) {
		case OT_GOTO_STATION: {
			const Station *st = Station::GetIfValid(new_order.GetDestination());
			if (st == NULL) return CMD_ERROR;

			if (st->owner != OWNER_NONE) {
				CommandCost ret = CheckOwnership(st->owner);
				if (ret.Failed()) return ret;
			}

			if (!CanVehicleUseStation(v, st)) return_cmd_error(STR_ERROR_CAN_T_ADD_ORDER);
			for (Vehicle *u = v->FirstShared(); u != NULL; u = u->NextShared()) {
				if (!CanVehicleUseStation(u, st)) return_cmd_error(STR_ERROR_CAN_T_ADD_ORDER_SHARED);
			}

			/* Non stop not allowed for non-trains. */
			if (new_order.GetNonStopType() != ONSF_STOP_EVERYWHERE && v->type != VEH_TRAIN && v->type != VEH_ROAD) return CMD_ERROR;

			/* No load and no unload are mutual exclusive. */
			if ((new_order.GetLoadType() & OLFB_NO_LOAD) && (new_order.GetUnloadType() & OUFB_NO_UNLOAD)) return CMD_ERROR;

			/* Filter invalid load/unload types. */
			switch (new_order.GetLoadType()) {
				case OLF_LOAD_IF_POSSIBLE: case OLFB_FULL_LOAD: case OLF_FULL_LOAD_ANY: case OLFB_NO_LOAD: break;
				default: return CMD_ERROR;
			}
			switch (new_order.GetUnloadType()) {
				case OUF_UNLOAD_IF_POSSIBLE: case OUFB_UNLOAD: case OUFB_TRANSFER: case OUFB_NO_UNLOAD: break;
				default: return CMD_ERROR;
			}

			/* Filter invalid stop locations */
			switch (new_order.GetStopLocation()) {
				case OSL_PLATFORM_NEAR_END:
				case OSL_PLATFORM_MIDDLE:
					if (v->type != VEH_TRAIN) return CMD_ERROR;
					/* FALL THROUGH */
				case OSL_PLATFORM_FAR_END:
					break;

				default:
					return CMD_ERROR;
			}

			break;
		}

		case OT_GOTO_DEPOT: {
			if ((new_order.GetDepotActionType() & ODATFB_NEAREST_DEPOT) == 0) {
				if (v->type == VEH_AIRCRAFT) {
					const Station *st = Station::GetIfValid(new_order.GetDestination());

					if (st == NULL) return CMD_ERROR;

					CommandCost ret = CheckOwnership(st->owner);
					if (ret.Failed()) return ret;

					if (!CanVehicleUseStation(v, st) || !st->airport.HasHangar()) {
						return CMD_ERROR;
					}
				} else {
					const Depot *dp = Depot::GetIfValid(new_order.GetDestination());

					if (dp == NULL) return CMD_ERROR;

					CommandCost ret = CheckOwnership(GetTileOwner(dp->xy));
					if (ret.Failed()) return ret;

					switch (v->type) {
						case VEH_TRAIN:
							if (!IsRailDepotTile(dp->xy)) return CMD_ERROR;
							break;

						case VEH_ROAD:
							if (!IsRoadDepotTile(dp->xy)) return CMD_ERROR;
							break;

						case VEH_SHIP:
							if (!IsShipDepotTile(dp->xy)) return CMD_ERROR;
							break;

						default: return CMD_ERROR;
					}
				}
			}

			if (new_order.GetNonStopType() != ONSF_STOP_EVERYWHERE && v->type != VEH_TRAIN && v->type != VEH_ROAD) return CMD_ERROR;
			if (new_order.GetDepotOrderType() & ~(ODTFB_PART_OF_ORDERS | ((new_order.GetDepotOrderType() & ODTFB_PART_OF_ORDERS) != 0 ? ODTFB_SERVICE : 0))) return CMD_ERROR;
			if (new_order.GetDepotActionType() & ~(ODATFB_HALT | ODATFB_NEAREST_DEPOT)) return CMD_ERROR;
			if ((new_order.GetDepotOrderType() & ODTFB_SERVICE) && (new_order.GetDepotActionType() & ODATFB_HALT)) return CMD_ERROR;
			break;
		}

		case OT_GOTO_WAYPOINT: {
			const Waypoint *wp = Waypoint::GetIfValid(new_order.GetDestination());
			if (wp == NULL) return CMD_ERROR;

			switch (v->type) {
				default: return CMD_ERROR;

				case VEH_TRAIN: {
					if (!(wp->facilities & FACIL_TRAIN)) return_cmd_error(STR_ERROR_CAN_T_ADD_ORDER);

					CommandCost ret = CheckOwnership(wp->owner);
					if (ret.Failed()) return ret;
					break;
				}

				case VEH_SHIP:
					if (!(wp->facilities & FACIL_DOCK)) return_cmd_error(STR_ERROR_CAN_T_ADD_ORDER);
					if (wp->owner != OWNER_NONE) {
						CommandCost ret = CheckOwnership(wp->owner);
						if (ret.Failed()) return ret;
					}
					break;
			}

			/* Order flags can be any of the following for waypoints:
			 * [non-stop]
			 * non-stop orders (if any) are only valid for trains */
			if (new_order.GetNonStopType() != ONSF_STOP_EVERYWHERE && v->type != VEH_TRAIN) return CMD_ERROR;
			break;
		}

		case OT_CONDITIONAL: {
			VehicleOrderID skip_to = new_order.GetConditionSkipToOrder();
			if (skip_to != 0 && skip_to >= v->GetNumOrders()) return CMD_ERROR; // Always allow jumping to the first (even when there is no order).
			if (new_order.GetConditionVariable() > OCV_END) return CMD_ERROR;

			OrderConditionComparator occ = new_order.GetConditionComparator();
			if (occ > OCC_END) return CMD_ERROR;
			switch (new_order.GetConditionVariable()) {
				case OCV_REQUIRES_SERVICE:
					if (occ != OCC_IS_TRUE && occ != OCC_IS_FALSE) return CMD_ERROR;
					break;

				case OCV_UNCONDITIONALLY:
					if (occ != OCC_EQUALS) return CMD_ERROR;
					if (new_order.GetConditionValue() != 0) return CMD_ERROR;
					break;

				case OCV_LOAD_PERCENTAGE:
				case OCV_RELIABILITY:
					if (new_order.GetConditionValue() > 100) return CMD_ERROR;
					/* FALL THROUGH */
				default:
					if (occ == OCC_IS_TRUE || occ == OCC_IS_FALSE) return CMD_ERROR;
					break;
			}
			break;
		}

		default: return CMD_ERROR;
	}

	if (sel_ord > v->GetNumOrders()) return CMD_ERROR;

	if (v->GetNumOrders() >= MAX_VEH_ORDER_ID) return_cmd_error(STR_ERROR_TOO_MANY_ORDERS);
	if (!Order::CanAllocateItem()) return_cmd_error(STR_ERROR_NO_MORE_SPACE_FOR_ORDERS);
	if (v->orders.list == NULL && !OrderList::CanAllocateItem()) return_cmd_error(STR_ERROR_NO_MORE_SPACE_FOR_ORDERS);

	if (v->type == VEH_SHIP && _settings_game.pf.pathfinder_for_ships != VPF_NPF) {
		/* Make sure the new destination is not too far away from the previous */
		const Order *prev = NULL;
		uint n = 0;

		/* Find the last goto station or depot order before the insert location.
		 * If the order is to be inserted at the beginning of the order list this
		 * finds the last order in the list. */
		const Order *o;
		FOR_VEHICLE_ORDERS(v, o) {
			switch (o->GetType()) {
				case OT_GOTO_STATION:
				case OT_GOTO_DEPOT:
				case OT_GOTO_WAYPOINT:
					prev = o;
					break;

				default: break;
			}
			if (++n == sel_ord && prev != NULL) break;
		}
		if (prev != NULL) {
			uint dist = GetOrderDistance(prev, &new_order, v);
			if (dist >= 130) {
				return_cmd_error(STR_ERROR_TOO_FAR_FROM_PREVIOUS_DESTINATION);
			}
		}
	}

	if (flags & DC_EXEC) {
		Order *new_o = new Order();
		new_o->AssignOrder(new_order);

		/* Create new order and link in list */
		if (v->orders.list == NULL) {
			v->orders.list = new OrderList(new_o, v);
		} else {
			v->orders.list->InsertOrderAt(new_o, sel_ord);
		}

		Vehicle *u = v->FirstShared();
		DeleteOrderWarnings(u);
		for (; u != NULL; u = u->NextShared()) {
			assert(v->orders.list == u->orders.list);

			/* If there is added an order before the current one, we need
			to update the selected order */
			if (sel_ord <= u->cur_order_index) {
				uint cur = u->cur_order_index + 1;
				/* Check if we don't go out of bound */
				if (cur < u->GetNumOrders()) {
					u->cur_order_index = cur;
				}
			}
			/* Update any possible open window of the vehicle */
			InvalidateVehicleOrder(u, INVALID_VEH_ORDER_ID | (sel_ord << 8));

			RecalcFrozenIfLoading(u);
		}

		/* As we insert an order, the order to skip to will be 'wrong'. */
		VehicleOrderID cur_order_id = 0;
		Order *order;
		FOR_VEHICLE_ORDERS(v, order) {
			if (order->IsType(OT_CONDITIONAL)) {
				VehicleOrderID order_id = order->GetConditionSkipToOrder();
				if (order_id >= sel_ord) {
					order->SetConditionSkipToOrder(order_id + 1);
				}
				if (order_id == cur_order_id) {
					order->SetConditionSkipToOrder((order_id + 1) % v->GetNumOrders());
				}
			}
			cur_order_id++;
		}

		/* Make sure to rebuild the whole list */
		InvalidateWindowClassesData(GetWindowClassForVehicleType(v->type), 0);
	}

	return CommandCost();
}

/**
 * Declone an order-list
 * @param *dst delete the orders of this vehicle
 * @param flags execution flags
 */
static CommandCost DecloneOrder(Vehicle *dst, DoCommandFlag flags)
{
	if (flags & DC_EXEC) {
		DeleteVehicleOrders(dst);
		InvalidateVehicleOrder(dst, -1);

		RecalcFrozenIfLoading(dst);

		InvalidateWindowClassesData(GetWindowClassForVehicleType(dst->type), 0);
	}
	return CommandCost();
}

/**
 * Delete an order from the orderlist of a vehicle.
 * @param tile unused
 * @param flags operation to perform
 * @param p1 the ID of the vehicle
 * @param p2 the order to delete (max 255)
 * @param text unused
 * @return the cost of this operation or an error
 */
CommandCost CmdDeleteOrder(TileIndex tile, DoCommandFlag flags, uint32 p1, uint32 p2, const char *text)
{
	VehicleID veh_id = GB(p1, 0, 20);
	VehicleOrderID sel_ord = GB(p2, 0, 8);
	Order *order;

	Vehicle *v = Vehicle::GetIfValid(veh_id);

	if (v == NULL || !v->IsPrimaryVehicle()) return CMD_ERROR;

	CommandCost ret = CheckOwnership(v->owner);
	if (ret.Failed()) return ret;

	/* If we did not select an order, we maybe want to de-clone the orders */
	if (sel_ord >= v->GetNumOrders()) return DecloneOrder(v, flags);

	order = v->GetOrder(sel_ord);
	if (order == NULL) return CMD_ERROR;

	if (flags & DC_EXEC) {
		v->orders.list->DeleteOrderAt(sel_ord);

		Vehicle *u = v->FirstShared();
		DeleteOrderWarnings(u);
		for (; u != NULL; u = u->NextShared()) {
			if (sel_ord < u->cur_order_index) u->cur_order_index--;

			assert(v->orders.list == u->orders.list);

			/* NON-stop flag is misused to see if a train is in a station that is
			 * on his order list or not */
			if (sel_ord == u->cur_order_index && u->current_order.IsType(OT_LOADING)) {
				u->current_order.SetNonStopType(ONSF_STOP_EVERYWHERE);
				/* When full loading, "cancel" that order so the vehicle doesn't
				 * stay indefinitely at this station anymore. */
				if (u->current_order.GetLoadType() & OLFB_FULL_LOAD) u->current_order.SetLoadType(OLF_LOAD_IF_POSSIBLE);
			}

			/* Update any possible open window of the vehicle */
			InvalidateVehicleOrder(u, sel_ord | (INVALID_VEH_ORDER_ID << 8));

			RecalcFrozenIfLoading(u);
		}

		/* As we delete an order, the order to skip to will be 'wrong'. */
		VehicleOrderID cur_order_id = 0;
		FOR_VEHICLE_ORDERS(v, order) {
			if (order->IsType(OT_CONDITIONAL)) {
				VehicleOrderID order_id = order->GetConditionSkipToOrder();
				if (order_id >= sel_ord) {
					order->SetConditionSkipToOrder(max(order_id - 1, 0));
				}
				if (order_id == cur_order_id) {
					order->SetConditionSkipToOrder((order_id + 1) % v->GetNumOrders());
				}
			}
			cur_order_id++;
		}

		InvalidateWindowClassesData(GetWindowClassForVehicleType(v->type), 0);
	}

	return CommandCost();
}

/**
 * Goto order of order-list.
 * @param tile unused
 * @param flags operation to perform
 * @param p1 The ID of the vehicle which order is skipped
 * @param p2 the selected order to which we want to skip
 * @param text unused
 * @return the cost of this operation or an error
 */
CommandCost CmdSkipToOrder(TileIndex tile, DoCommandFlag flags, uint32 p1, uint32 p2, const char *text)
{
	VehicleID veh_id = GB(p1, 0, 20);
	VehicleOrderID sel_ord = GB(p2, 0, 8);

	Vehicle *v = Vehicle::GetIfValid(veh_id);

	if (v == NULL || !v->IsPrimaryVehicle() || sel_ord == v->cur_order_index || sel_ord >= v->GetNumOrders() || v->GetNumOrders() < 2) return CMD_ERROR;

	CommandCost ret = CheckOwnership(v->owner);
	if (ret.Failed()) return ret;

	if (flags & DC_EXEC) {
		if (v->current_order.IsType(OT_LOADING)) v->LeaveStation();

		v->cur_order_index = sel_ord;

		InvalidateVehicleOrder(v, -2);
	}

	/* We have an aircraft/ship, they have a mini-schedule, so update them all */
	if (v->type == VEH_AIRCRAFT) SetWindowClassesDirty(WC_AIRCRAFT_LIST);
	if (v->type == VEH_SHIP) SetWindowClassesDirty(WC_SHIPS_LIST);

	return CommandCost();
}

/**
 * Move an order inside the orderlist
 * @param tile unused
 * @param flags operation to perform
 * @param p1 the ID of the vehicle
 * @param p2 order to move and target
 *           bit 0-15  : the order to move
 *           bit 16-31 : the target order
 * @param text unused
 * @return the cost of this operation or an error
 * @note The target order will move one place down in the orderlist
 *  if you move the order upwards else it'll move it one place down
 */
CommandCost CmdMoveOrder(TileIndex tile, DoCommandFlag flags, uint32 p1, uint32 p2, const char *text)
{
	VehicleID veh = GB(p1, 0, 20);
	VehicleOrderID moving_order = GB(p2,  0, 16);
	VehicleOrderID target_order = GB(p2, 16, 16);

	Vehicle *v = Vehicle::GetIfValid(veh);
	if (v == NULL || !v->IsPrimaryVehicle()) return CMD_ERROR;

	CommandCost ret = CheckOwnership(v->owner);
	if (ret.Failed()) return ret;

	/* Don't make senseless movements */
	if (moving_order >= v->GetNumOrders() || target_order >= v->GetNumOrders() ||
			moving_order == target_order || v->GetNumOrders() <= 1) return CMD_ERROR;

	Order *moving_one = v->GetOrder(moving_order);
	/* Don't move an empty order */
	if (moving_one == NULL) return CMD_ERROR;

	if (flags & DC_EXEC) {
		v->orders.list->MoveOrder(moving_order, target_order);

		/* Update shared list */
		Vehicle *u = v->FirstShared();

		DeleteOrderWarnings(u);

		for (; u != NULL; u = u->NextShared()) {
			/* Update the current order */
			if (u->cur_order_index == moving_order) {
				u->cur_order_index = target_order;
			} else if (u->cur_order_index > moving_order && u->cur_order_index <= target_order) {
				u->cur_order_index--;
			} else if (u->cur_order_index < moving_order && u->cur_order_index >= target_order) {
				u->cur_order_index++;
			}

			assert(v->orders.list == u->orders.list);
			/* Update any possible open window of the vehicle */
			InvalidateVehicleOrder(u, moving_order | (target_order << 8));

			RecalcFrozenIfLoading(u);
		}

		/* As we move an order, the order to skip to will be 'wrong'. */
		Order *order;
		FOR_VEHICLE_ORDERS(v, order) {
			if (order->IsType(OT_CONDITIONAL)) {
				VehicleOrderID order_id = order->GetConditionSkipToOrder();
				if (order_id == moving_order) {
					order_id = target_order;
				} else if (order_id > moving_order && order_id <= target_order) {
					order_id--;
				} else if (order_id < moving_order && order_id >= target_order) {
					order_id++;
				}
				order->SetConditionSkipToOrder(order_id);
			}
		}

		/* Make sure to rebuild the whole list */
		InvalidateWindowClassesData(GetWindowClassForVehicleType(v->type), 0);
	}

	return CommandCost();
}

/**
 * Modify an order in the orderlist of a vehicle.
 * @param tile unused
 * @param flags operation to perform
 * @param p1 various bitstuffed elements
 * - p1 = (bit  0 - 19) - ID of the vehicle
 * - p1 = (bit 24 - 31) - the selected order (if any). If the last order is given,
 *                        the order will be inserted before that one
 *                        the maximum vehicle order id is 254.
 * @param p2 various bitstuffed elements
 *  - p2 = (bit 0 -  3) - what data to modify (@see ModifyOrderFlags)
 *  - p2 = (bit 4 - 15) - the data to modify
 * @param text unused
 * @return the cost of this operation or an error
 */
CommandCost CmdModifyOrder(TileIndex tile, DoCommandFlag flags, uint32 p1, uint32 p2, const char *text)
{
	VehicleOrderID sel_ord = GB(p1, 20,  8);
	VehicleID veh          = GB(p1,  0, 20);
	ModifyOrderFlags mof   = Extract<ModifyOrderFlags, 0, 4>(p2);
	uint16 data            = GB(p2,  4, 11);

	if (mof >= MOF_END) return CMD_ERROR;

	Vehicle *v = Vehicle::GetIfValid(veh);
	if (v == NULL || !v->IsPrimaryVehicle()) return CMD_ERROR;

	CommandCost ret = CheckOwnership(v->owner);
	if (ret.Failed()) return ret;

	/* Is it a valid order? */
	if (sel_ord >= v->GetNumOrders()) return CMD_ERROR;

	Order *order = v->GetOrder(sel_ord);
	switch (order->GetType()) {
		case OT_GOTO_STATION:
			if (mof == MOF_COND_VARIABLE || mof == MOF_COND_COMPARATOR || mof == MOF_DEPOT_ACTION || mof == MOF_COND_VALUE) return CMD_ERROR;
			break;

		case OT_GOTO_DEPOT:
			if (mof != MOF_NON_STOP && mof != MOF_DEPOT_ACTION) return CMD_ERROR;
			break;

		case OT_GOTO_WAYPOINT:
			if (mof != MOF_NON_STOP) return CMD_ERROR;
			break;

		case OT_CONDITIONAL:
			if (mof != MOF_COND_VARIABLE && mof != MOF_COND_COMPARATOR && mof != MOF_COND_VALUE && mof != MOF_COND_DESTINATION) return CMD_ERROR;
			break;

		default:
			return CMD_ERROR;
	}

	switch (mof) {
		default: NOT_REACHED();

		case MOF_NON_STOP:
			if (v->type != VEH_TRAIN && v->type != VEH_ROAD) return CMD_ERROR;
			if (data >= ONSF_END) return CMD_ERROR;
			if (data == order->GetNonStopType()) return CMD_ERROR;
			break;

		case MOF_STOP_LOCATION:
			if (v->type != VEH_TRAIN) return CMD_ERROR;
			if (data >= OSL_END) return CMD_ERROR;
			break;

		case MOF_UNLOAD:
			if ((data & ~(OUFB_UNLOAD | OUFB_TRANSFER | OUFB_NO_UNLOAD)) != 0) return CMD_ERROR;
			/* Unload and no-unload are mutual exclusive and so are transfer and no unload. */
			if (data != 0 && ((data & (OUFB_UNLOAD | OUFB_TRANSFER)) != 0) == ((data & OUFB_NO_UNLOAD) != 0)) return CMD_ERROR;
			if (data == order->GetUnloadType()) return CMD_ERROR;
			break;

		case MOF_LOAD:
			if (data > OLFB_NO_LOAD || data == 1) return CMD_ERROR;
			if (data == order->GetLoadType()) return CMD_ERROR;
			break;

		case MOF_DEPOT_ACTION:
			if (data >= DA_END) return CMD_ERROR;
			break;

		case MOF_COND_VARIABLE:
			if (data >= OCV_END) return CMD_ERROR;
			break;

		case MOF_COND_COMPARATOR:
			if (data >= OCC_END) return CMD_ERROR;
			switch (order->GetConditionVariable()) {
				case OCV_UNCONDITIONALLY: return CMD_ERROR;

				case OCV_REQUIRES_SERVICE:
					if (data != OCC_IS_TRUE && data != OCC_IS_FALSE) return CMD_ERROR;
					break;

				default:
					if (data == OCC_IS_TRUE || data == OCC_IS_FALSE) return CMD_ERROR;
					break;
			}
			break;

		case MOF_COND_VALUE:
			switch (order->GetConditionVariable()) {
				case OCV_UNCONDITIONALLY: return CMD_ERROR;

				case OCV_LOAD_PERCENTAGE:
				case OCV_RELIABILITY:
					if (data > 100) return CMD_ERROR;
					break;

				default:
					if (data > 2047) return CMD_ERROR;
					break;
			}
			break;

		case MOF_COND_DESTINATION:
			if (data >= v->GetNumOrders()) return CMD_ERROR;
			break;
	}

	if (flags & DC_EXEC) {
		switch (mof) {
			case MOF_NON_STOP:
				order->SetNonStopType((OrderNonStopFlags)data);
				break;

			case MOF_STOP_LOCATION:
				order->SetStopLocation((OrderStopLocation)data);
				break;

			case MOF_UNLOAD:
				order->SetUnloadType((OrderUnloadFlags)data);
				if ((data & OUFB_NO_UNLOAD) != 0 && (order->GetLoadType() & OLFB_NO_LOAD) != 0) {
					order->SetLoadType((OrderLoadFlags)(order->GetLoadType() & ~OLFB_NO_LOAD));
				}
				break;

			case MOF_LOAD:
				order->SetLoadType((OrderLoadFlags)data);
				if ((data & OLFB_NO_LOAD) != 0 && (order->GetUnloadType() & OUFB_NO_UNLOAD) != 0) {
					/* No load + no unload isn't compatible */
					order->SetUnloadType((OrderUnloadFlags)(order->GetUnloadType() & ~OUFB_NO_UNLOAD));
				}
				break;

			case MOF_DEPOT_ACTION: {
				switch (data) {
					case DA_ALWAYS_GO:
						order->SetDepotOrderType((OrderDepotTypeFlags)(order->GetDepotOrderType() & ~ODTFB_SERVICE));
						order->SetDepotActionType((OrderDepotActionFlags)(order->GetDepotActionType() & ~ODATFB_HALT));
						break;

					case DA_SERVICE:
						order->SetDepotOrderType((OrderDepotTypeFlags)(order->GetDepotOrderType() | ODTFB_SERVICE));
						order->SetDepotActionType((OrderDepotActionFlags)(order->GetDepotActionType() & ~ODATFB_HALT));
						break;

					case DA_STOP:
						order->SetDepotOrderType((OrderDepotTypeFlags)(order->GetDepotOrderType() & ~ODTFB_SERVICE));
						order->SetDepotActionType((OrderDepotActionFlags)(order->GetDepotActionType() | ODATFB_HALT));
						break;

					default:
						NOT_REACHED();
				}
				break;
			}

			case MOF_COND_VARIABLE: {
				order->SetConditionVariable((OrderConditionVariable)data);

				OrderConditionComparator occ = order->GetConditionComparator();
				switch (order->GetConditionVariable()) {
					case OCV_UNCONDITIONALLY:
						order->SetConditionComparator(OCC_EQUALS);
						order->SetConditionValue(0);
						break;

					case OCV_REQUIRES_SERVICE:
						if (occ != OCC_IS_TRUE && occ != OCC_IS_FALSE) order->SetConditionComparator(OCC_IS_TRUE);
						break;

					case OCV_LOAD_PERCENTAGE:
					case OCV_RELIABILITY:
						if (order->GetConditionValue() > 100) order->SetConditionValue(100);
						/* FALL THROUGH */
					default:
						if (occ == OCC_IS_TRUE || occ == OCC_IS_FALSE) order->SetConditionComparator(OCC_EQUALS);
						break;
				}
				break;
			}

			case MOF_COND_COMPARATOR:
				order->SetConditionComparator((OrderConditionComparator)data);
				break;

			case MOF_COND_VALUE:
				order->SetConditionValue(data);
				break;

			case MOF_COND_DESTINATION:
				order->SetConditionSkipToOrder(data);
				break;

			default: NOT_REACHED();
		}

		/* Update the windows and full load flags, also for vehicles that share the same order list */
		Vehicle *u = v->FirstShared();
		DeleteOrderWarnings(u);
		for (; u != NULL; u = u->NextShared()) {
			/* Toggle u->current_order "Full load" flag if it changed.
			 * However, as the same flag is used for depot orders, check
			 * whether we are not going to a depot as there are three
			 * cases where the full load flag can be active and only
			 * one case where the flag is used for depot orders. In the
			 * other cases for the OrderTypeByte the flags are not used,
			 * so do not care and those orders should not be active
			 * when this function is called.
			 */
			if (sel_ord == u->cur_order_index &&
					(u->current_order.IsType(OT_GOTO_STATION) || u->current_order.IsType(OT_LOADING)) &&
					u->current_order.GetLoadType() != order->GetLoadType()) {
				u->current_order.SetLoadType(order->GetLoadType());
			}
			InvalidateVehicleOrder(u, -2);

			RecalcFrozenIfLoading(u);
		}
	}

	return CommandCost();
}

/**
 * Clone/share/copy an order-list of another vehicle.
 * @param tile unused
 * @param flags operation to perform
 * @param p1 various bitstuffed elements
 * - p1 = (bit  0-19) - destination vehicle to clone orders to
 * - p1 = (bit 30-31) - action to perform
 * @param p2 source vehicle to clone orders from, if any (none for CO_UNSHARE)
 * @param text unused
 * @return the cost of this operation or an error
 */
CommandCost CmdCloneOrder(TileIndex tile, DoCommandFlag flags, uint32 p1, uint32 p2, const char *text)
{
	VehicleID veh_src = GB(p2, 0, 20);
	VehicleID veh_dst = GB(p1, 0, 20);

	Vehicle *dst = Vehicle::GetIfValid(veh_dst);
	if (dst == NULL || !dst->IsPrimaryVehicle()) return CMD_ERROR;

	CommandCost ret = CheckOwnership(dst->owner);
	if (ret.Failed()) return ret;

	switch (GB(p1, 30, 2)) {
		case CO_SHARE: {
			Vehicle *src = Vehicle::GetIfValid(veh_src);

			/* Sanity checks */
			if (src == NULL || !src->IsPrimaryVehicle() || dst->type != src->type || dst == src) return CMD_ERROR;

			CommandCost ret = CheckOwnership(src->owner);
			if (ret.Failed()) return ret;

			/* Trucks can't share orders with busses (and visa versa) */
			if (src->type == VEH_ROAD && RoadVehicle::From(src)->IsBus() != RoadVehicle::From(dst)->IsBus()) {
				return CMD_ERROR;
			}

			/* Is the vehicle already in the shared list? */
			if (src->FirstShared() == dst->FirstShared()) return CMD_ERROR;

			const Order *order;

			FOR_VEHICLE_ORDERS(src, order) {
				if (OrderGoesToStation(dst, order) &&
						!CanVehicleUseStation(dst, Station::Get(order->GetDestination()))) {
					return_cmd_error(STR_ERROR_CAN_T_COPY_SHARE_ORDER);
				}
			}

			if (flags & DC_EXEC) {
				/* If the destination vehicle had a OrderList, destroy it */
				DeleteVehicleOrders(dst);

				dst->orders.list = src->orders.list;

				/* Link this vehicle in the shared-list */
				dst->AddToShared(src);

				InvalidateVehicleOrder(dst, -1);
				InvalidateVehicleOrder(src, -2);

				InvalidateWindowClassesData(GetWindowClassForVehicleType(dst->type), 0);
			}
			break;
		}

		case CO_COPY: {
			Vehicle *src = Vehicle::GetIfValid(veh_src);

			/* Sanity checks */
			if (src == NULL || !src->IsPrimaryVehicle() || dst->type != src->type || dst == src) return CMD_ERROR;

			CommandCost ret = CheckOwnership(src->owner);
			if (ret.Failed()) return ret;

			/* Trucks can't copy all the orders from busses (and visa versa),
			 * and neither can helicopters and aircarft. */
			const Order *order;
			FOR_VEHICLE_ORDERS(src, order) {
				if (OrderGoesToStation(dst, order) &&
						!CanVehicleUseStation(dst, Station::Get(order->GetDestination()))) {
					return_cmd_error(STR_ERROR_CAN_T_COPY_SHARE_ORDER);
				}
			}

			/* make sure there are orders available */
			int delta = dst->IsOrderListShared() ? src->GetNumOrders() + 1 : src->GetNumOrders() - dst->GetNumOrders();
			if (!Order::CanAllocateItem(delta) ||
					((dst->orders.list == NULL || dst->IsOrderListShared()) && !OrderList::CanAllocateItem())) {
				return_cmd_error(STR_ERROR_NO_MORE_SPACE_FOR_ORDERS);
			}

			if (flags & DC_EXEC) {
				const Order *order;
				Order *first = NULL;
				Order **order_dst;

				/* If the destination vehicle had an order list, destroy the chain but keep the OrderList */
				DeleteVehicleOrders(dst, true);

				order_dst = &first;
				FOR_VEHICLE_ORDERS(src, order) {
					*order_dst = new Order();
					(*order_dst)->AssignOrder(*order);
					order_dst = &(*order_dst)->next;
				}
				if (dst->orders.list == NULL) {
					dst->orders.list = new OrderList(first, dst);
				} else {
					assert(dst->orders.list->GetFirstOrder() == NULL);
					assert(!dst->orders.list->IsShared());
					delete dst->orders.list;
					dst->orders.list = new OrderList(first, dst);
				}

				InvalidateVehicleOrder(dst, -1);

				InvalidateWindowClassesData(GetWindowClassForVehicleType(dst->type), 0);
			}
			break;
		}

		case CO_UNSHARE: return DecloneOrder(dst, flags);
		default: return CMD_ERROR;
	}

	RecalcFrozenIfLoading(dst);

	return CommandCost();
}

/**
 * Add/remove refit orders from an order
 * @param tile Not used
 * @param flags operation to perform
 * @param p1 VehicleIndex of the vehicle having the order
 * @param p2 bitmask
 *   - bit 0-7 CargoID
 *   - bit 8-15 Cargo subtype
 *   - bit 16-23 number of order to modify
 * @param text unused
 * @return the cost of this operation or an error
 */
CommandCost CmdOrderRefit(TileIndex tile, DoCommandFlag flags, uint32 p1, uint32 p2, const char *text)
{
	VehicleID veh = GB(p1, 0, 20);
	VehicleOrderID order_number  = GB(p2, 16, 8);
	CargoID cargo = GB(p2, 0, 8);
	byte subtype  = GB(p2, 8, 8);

	if (cargo >= NUM_CARGO) return CMD_ERROR;

	const Vehicle *v = Vehicle::GetIfValid(veh);
	if (v == NULL || !v->IsPrimaryVehicle()) return CMD_ERROR;

	CommandCost ret = CheckOwnership(v->owner);
	if (ret.Failed()) return ret;

	Order *order = v->GetOrder(order_number);
	if (order == NULL) return CMD_ERROR;

	if (flags & DC_EXEC) {
		order->SetRefit(cargo, subtype);

		for (Vehicle *u = v->FirstShared(); u != NULL; u = u->NextShared()) {
			/* Update any possible open window of the vehicle */
			InvalidateVehicleOrder(u, -2);

			/* If the vehicle already got the current depot set as current order, then update current order as well */
			if (u->cur_order_index == order_number && (u->current_order.GetDepotOrderType() & ODTFB_PART_OF_ORDERS)) {
				u->current_order.SetRefit(cargo, subtype);
			}
		}
	}

	return CommandCost();
}


/**
 *
 * Check the orders of a vehicle, to see if there are invalid orders and stuff
 *
 */
void CheckOrders(const Vehicle *v)
{
	/* Does the user wants us to check things? */
	if (_settings_client.gui.order_review_system == 0) return;

	/* Do nothing for crashed vehicles */
	if (v->vehstatus & VS_CRASHED) return;

	/* Do nothing for stopped vehicles if setting is '1' */
	if (_settings_client.gui.order_review_system == 1 && (v->vehstatus & VS_STOPPED)) return;

	/* do nothing we we're not the first vehicle in a share-chain */
	if (v->FirstShared() != v) return;

	/* Only check every 20 days, so that we don't flood the message log */
	if (v->owner == _local_company && v->day_counter % 20 == 0) {
		int n_st, problem_type = -1;
		const Order *order;
		int message = 0;

		/* Check the order list */
		n_st = 0;

		FOR_VEHICLE_ORDERS(v, order) {
			/* Dummy order? */
			if (order->IsType(OT_DUMMY)) {
				problem_type = 1;
				break;
			}
			/* Does station have a load-bay for this vehicle? */
			if (order->IsType(OT_GOTO_STATION)) {
				const Station *st = Station::Get(order->GetDestination());

				n_st++;
				if (!CanVehicleUseStation(v, st)) problem_type = 3;
			}
		}

		/* Check if the last and the first order are the same */
		if (v->GetNumOrders() > 1) {
			const Order *last = v->GetLastOrder();

			if (v->orders.list->GetFirstOrder()->Equals(*last)) {
				problem_type = 2;
			}
		}

		/* Do we only have 1 station in our order list? */
		if (n_st < 2 && problem_type == -1) problem_type = 0;

#ifndef NDEBUG
		if (v->orders.list != NULL) v->orders.list->DebugCheckSanity();
#endif

		/* We don't have a problem */
		if (problem_type < 0) return;

		message = STR_NEWS_VEHICLE_HAS_TOO_FEW_ORDERS + problem_type;
		//DEBUG(misc, 3, "Triggered News Item for vehicle %d", v->index);

		SetDParam(0, v->index);
		AddVehicleNewsItem(
			message,
			NS_ADVICE,
			v->index
		);
	}
}

/**
 * Removes an order from all vehicles. Triggers when, say, a station is removed.
 * @param type The type of the order (OT_GOTO_[STATION|DEPOT|WAYPOINT]).
 * @param destination The destination. Can be a StationID, DepotID or WaypointID.
 */
void RemoveOrderFromAllVehicles(OrderType type, DestinationID destination)
{
	Vehicle *v;

	/* Aircraft have StationIDs for depot orders and never use DepotIDs
	 * This fact is handled specially below
	 */

	/* Go through all vehicles */
	FOR_ALL_VEHICLES(v) {
		Order *order;

		order = &v->current_order;
		if ((v->type == VEH_AIRCRAFT && order->IsType(OT_GOTO_DEPOT) ? OT_GOTO_STATION : order->GetType()) == type &&
				v->current_order.GetDestination() == destination) {
			order->MakeDummy();
			SetWindowDirty(WC_VEHICLE_VIEW, v->index);
		}

		/* Clear the order from the order-list */
		int id = -1;
		FOR_VEHICLE_ORDERS(v, order) {
			id++;
			if (order->IsType(OT_GOTO_DEPOT) && (order->GetDepotActionType() & ODATFB_NEAREST_DEPOT) != 0) continue;
			if ((v->type == VEH_AIRCRAFT && order->IsType(OT_GOTO_DEPOT) ? OT_GOTO_STATION : order->GetType()) == type &&
					order->GetDestination() == destination) {
				order->MakeDummy();
				for (const Vehicle *w = v->FirstShared(); w != NULL; w = w->NextShared()) {
					/* In GUI, simulate by removing the order and adding it back */
					InvalidateVehicleOrder(w, id | (INVALID_VEH_ORDER_ID << 8));
					InvalidateVehicleOrder(w, (INVALID_VEH_ORDER_ID << 8) | id);

					RecalcFrozenIfLoading(w);
				}
			}
		}
	}
}

/**
 *
 * Checks if a vehicle has a GOTO_DEPOT in his order list
 *
 * @return True if this is true (lol ;))
 *
 */
bool VehicleHasDepotOrders(const Vehicle *v)
{
	const Order *order;

	FOR_VEHICLE_ORDERS(v, order) {
		if (order->IsType(OT_GOTO_DEPOT)) return true;
	}

	return false;
}

/**
 *
 * Delete all orders from a vehicle
 *
 */
void DeleteVehicleOrders(Vehicle *v, bool keep_orderlist)
{
	DeleteOrderWarnings(v);

	if (v->IsOrderListShared()) {
		/* Remove ourself from the shared order list. */
		v->RemoveFromShared();
		v->orders.list = NULL;
	} else if (v->orders.list != NULL) {
		/* Remove the orders */
		v->orders.list->FreeChain(keep_orderlist);
		if (!keep_orderlist) v->orders.list = NULL;
	}

	RecalcFrozenIfLoading(v);
}

uint16 GetServiceIntervalClamped(uint interval, CompanyID company_id)
{
	return (Company::Get(company_id)->settings.vehicle.servint_ispercent) ? Clamp(interval, MIN_SERVINT_PERCENT, MAX_SERVINT_PERCENT) : Clamp(interval, MIN_SERVINT_DAYS, MAX_SERVINT_DAYS);
}

/**
 *
 * Check if a vehicle has any valid orders
 *
 * @return false if there are no valid orders
 * @note Conditional orders are not considered valid destination orders
 *
 */
static bool CheckForValidOrders(const Vehicle *v)
{
	const Order *order;

	FOR_VEHICLE_ORDERS(v, order) {
		switch (order->GetType()) {
			case OT_GOTO_STATION:
			case OT_GOTO_DEPOT:
			case OT_GOTO_WAYPOINT:
				return true;

			default:
				break;
		}
	}

	return false;
}

/**
 * Compare the variable and value based on the given comparator.
 */
static bool OrderConditionCompare(OrderConditionComparator occ, int variable, int value)
{
	switch (occ) {
		case OCC_EQUALS:      return variable == value;
		case OCC_NOT_EQUALS:  return variable != value;
		case OCC_LESS_THAN:   return variable <  value;
		case OCC_LESS_EQUALS: return variable <= value;
		case OCC_MORE_THAN:   return variable >  value;
		case OCC_MORE_EQUALS: return variable >= value;
		case OCC_IS_TRUE:     return variable != 0;
		case OCC_IS_FALSE:    return variable == 0;
		default: NOT_REACHED();
	}
}

/**
 * Process a conditional order and determine the next order.
 * @param order the order the vehicle currently has
 * @param v the vehicle to update
 * @return index of next order to jump to, or INVALID_VEH_ORDER_ID to use the next order
 */
VehicleOrderID ProcessConditionalOrder(const Order *order, const Vehicle *v)
{
	if (order->GetType() != OT_CONDITIONAL) return INVALID_VEH_ORDER_ID;

	bool skip_order = false;
	OrderConditionComparator occ = order->GetConditionComparator();
	uint16 value = order->GetConditionValue();

	switch (order->GetConditionVariable()) {
		case OCV_LOAD_PERCENTAGE:  skip_order = OrderConditionCompare(occ, CalcPercentVehicleFilled(v, NULL), value); break;
		case OCV_RELIABILITY:      skip_order = OrderConditionCompare(occ, ToPercent16(v->reliability),       value); break;
		case OCV_MAX_SPEED:        skip_order = OrderConditionCompare(occ, v->GetDisplayMaxSpeed() * 10 / 16, value); break;
		case OCV_AGE:              skip_order = OrderConditionCompare(occ, v->age / DAYS_IN_LEAP_YEAR,        value); break;
		case OCV_REQUIRES_SERVICE: skip_order = OrderConditionCompare(occ, v->NeedsServicing(),               value); break;
		case OCV_UNCONDITIONALLY:  skip_order = true; break;
		default: NOT_REACHED();
	}

	return skip_order ? order->GetConditionSkipToOrder() : (VehicleOrderID)INVALID_VEH_ORDER_ID;
}

/**
 * Update the vehicle's destination tile from an order.
 * @param order the order the vehicle currently has
 * @param v the vehicle to update
 * @param conditional_depth the depth (amount of steps) to go with conditional orders. This to prevent infinite loops.
 */
bool UpdateOrderDest(Vehicle *v, const Order *order, int conditional_depth)
{
	if (conditional_depth > v->GetNumOrders()) return false;

	switch (order->GetType()) {
		case OT_GOTO_STATION:
			v->dest_tile = v->GetOrderStationLocation(order->GetDestination());
			return true;

		case OT_GOTO_DEPOT:
			if ((order->GetDepotOrderType() & ODTFB_SERVICE) && !v->NeedsServicing()) {
				UpdateVehicleTimetable(v, true);
				v->IncrementOrderIndex();
				break;
			}

			if (v->current_order.GetDepotActionType() & ODATFB_NEAREST_DEPOT) {
				/* We need to search for the nearest depot (hangar). */
				TileIndex location;
				DestinationID destination;
				bool reverse;

				if (v->FindClosestDepot(&location, &destination, &reverse)) {
					v->dest_tile = location;
					v->current_order.MakeGoToDepot(destination, v->current_order.GetDepotOrderType(), v->current_order.GetNonStopType(), (OrderDepotActionFlags)(v->current_order.GetDepotActionType() & ~ODATFB_NEAREST_DEPOT), v->current_order.GetRefitCargo(), v->current_order.GetRefitSubtype());

					/* If there is no depot in front, reverse automatically (trains only) */
					if (v->type == VEH_TRAIN && reverse) DoCommand(v->tile, v->index, 0, DC_EXEC, CMD_REVERSE_TRAIN_DIRECTION);

					if (v->type == VEH_AIRCRAFT) {
						Aircraft *a = Aircraft::From(v);
						if (a->state == FLYING && a->targetairport != destination) {
							/* The aircraft is now heading for a different hangar than the next in the orders */
							extern void AircraftNextAirportPos_and_Order(Aircraft *a);
							AircraftNextAirportPos_and_Order(a);
						}
					}
					return true;
				}

				UpdateVehicleTimetable(v, true);
				v->IncrementOrderIndex();
			} else {
				if (v->type != VEH_AIRCRAFT) {
					v->dest_tile = Depot::Get(order->GetDestination())->xy;
				}
				return true;
			}
			break;

		case OT_GOTO_WAYPOINT:
			v->dest_tile = Waypoint::Get(order->GetDestination())->xy;
			return true;

		case OT_CONDITIONAL: {
			VehicleOrderID next_order = ProcessConditionalOrder(order, v);
			if (next_order != INVALID_VEH_ORDER_ID) {
				UpdateVehicleTimetable(v, false);
				v->cur_order_index = next_order;
				v->current_order_time += v->GetOrder(next_order)->travel_time;
			} else {
				UpdateVehicleTimetable(v, true);
				v->IncrementOrderIndex();
			}
			break;
		}

		default:
			v->dest_tile = 0;
			return false;
	}

	assert(v->cur_order_index < v->GetNumOrders());

	/* Get the current order */
	order = v->GetOrder(v->cur_order_index);
	v->current_order = *order;
	return UpdateOrderDest(v, order, conditional_depth + 1);
}

/**
 * Handle the orders of a vehicle and determine the next place
 * to go to if needed.
 * @param v the vehicle to do this for.
 * @return true *if* the vehicle is eligible for reversing
 *              (basically only when leaving a station).
 */
bool ProcessOrders(Vehicle *v)
{
	switch (v->current_order.GetType()) {
		case OT_GOTO_DEPOT:
			/* Let a depot order in the orderlist interrupt. */
			if (!(v->current_order.GetDepotOrderType() & ODTFB_PART_OF_ORDERS)) return false;
			break;

		case OT_LOADING:
			return false;

		case OT_LEAVESTATION:
			if (v->type != VEH_AIRCRAFT) return false;
			break;

		default: break;
	}

	/**
	 * Reversing because of order change is allowed only just after leaving a
	 * station (and the difficulty setting to allowed, of course)
	 * this can be detected because only after OT_LEAVESTATION, current_order
	 * will be reset to nothing. (That also happens if no order, but in that case
	 * it won't hit the point in code where may_reverse is checked)
	 */
	bool may_reverse = v->current_order.IsType(OT_NOTHING);

	/* Check if we've reached a 'via' destination. */
	if (((v->current_order.IsType(OT_GOTO_STATION) && (v->current_order.GetNonStopType() & ONSF_NO_STOP_AT_DESTINATION_STATION)) || v->current_order.IsType(OT_GOTO_WAYPOINT)) &&
			IsTileType(v->tile, MP_STATION) &&
			v->current_order.GetDestination() == GetStationIndex(v->tile)) {
<<<<<<< HEAD
		/* treat it like a waypoint and don't set last_station_visited */
=======
		/* We set the last visited station here because we do not want
		 * the train to stop at this 'via' station if the next order
		 * is a no-non-stop order; in that case not setting the last
		 * visited station will cause the vehicle to still stop. */
		v->last_station_visited = v->current_order.GetDestination();
>>>>>>> d4699d40
		UpdateVehicleTimetable(v, true);
		v->IncrementOrderIndex();
	}

	/* Get the current order */
	if (v->cur_order_index >= v->GetNumOrders()) v->cur_order_index = 0;

	const Order *order = v->GetOrder(v->cur_order_index);

	/* If no order, do nothing. */
	if (order == NULL || (v->type == VEH_AIRCRAFT && !CheckForValidOrders(v))) {
		if (v->type == VEH_AIRCRAFT) {
			/* Aircraft do something vastly different here, so handle separately */
			extern void HandleMissingAircraftOrders(Aircraft *v);
			HandleMissingAircraftOrders(Aircraft::From(v));
			return false;
		}

		v->current_order.Free();
		v->dest_tile = 0;
		return false;
	}

	/* If it is unchanged, keep it. */
	if (order->Equals(v->current_order) && (v->type == VEH_AIRCRAFT || v->dest_tile != 0) &&
			(v->type != VEH_SHIP || !order->IsType(OT_GOTO_STATION) || Station::Get(order->GetDestination())->dock_tile != INVALID_TILE)) {
		return false;
	}

	/* Otherwise set it, and determine the destination tile. */
	v->current_order = *order;

	InvalidateVehicleOrder(v, -2);
	switch (v->type) {
		default:
			NOT_REACHED();

		case VEH_ROAD:
		case VEH_TRAIN:
			break;

		case VEH_AIRCRAFT:
		case VEH_SHIP:
			SetWindowClassesDirty(GetWindowClassForVehicleType(v->type));
			break;
	}

	return UpdateOrderDest(v, order) && may_reverse;
}

/**
 * Check whether the given vehicle should stop at the given station
 * based on this order and the non-stop settings.
 * @param v       the vehicle that might be stopping.
 * @param station the station to stop at.
 * @return true if the vehicle should stop.
 */
bool Order::ShouldStopAtStation(const Vehicle *v, StationID station) const
{
	bool is_dest_station = this->IsType(OT_GOTO_STATION) && this->dest == station;
	return
			(!this->IsType(OT_GOTO_DEPOT) || (this->GetDepotOrderType() & ODTFB_PART_OF_ORDERS) != 0) &&
			v->last_station_visited != station && // Do stop only when we've not just been there
			/* Finally do stop when there is no non-stop flag set for this type of station. */
			!(this->GetNonStopType() & (is_dest_station ? ONSF_NO_STOP_AT_DESTINATION_STATION : ONSF_NO_STOP_AT_INTERMEDIATE_STATIONS));
}

void InitializeOrders()
{
	_order_pool.CleanPool();
	_orderlist_pool.CleanPool();
}<|MERGE_RESOLUTION|>--- conflicted
+++ resolved
@@ -1784,17 +1784,24 @@
 	if (((v->current_order.IsType(OT_GOTO_STATION) && (v->current_order.GetNonStopType() & ONSF_NO_STOP_AT_DESTINATION_STATION)) || v->current_order.IsType(OT_GOTO_WAYPOINT)) &&
 			IsTileType(v->tile, MP_STATION) &&
 			v->current_order.GetDestination() == GetStationIndex(v->tile)) {
-<<<<<<< HEAD
-		/* treat it like a waypoint and don't set last_station_visited */
-=======
+		StationID last_visited = v->current_order.GetDestination();
+		UpdateVehicleTimetable(v, true);
+		v->IncrementOrderIndex();
+
 		/* We set the last visited station here because we do not want
 		 * the train to stop at this 'via' station if the next order
 		 * is a no-non-stop order; in that case not setting the last
-		 * visited station will cause the vehicle to still stop. */
-		v->last_station_visited = v->current_order.GetDestination();
->>>>>>> d4699d40
-		UpdateVehicleTimetable(v, true);
-		v->IncrementOrderIndex();
+		 * visited station will cause the vehicle to still stop.
+		 *
+		 * However, this interferes with cargodist. The last station
+		 * visited should be the last station the vehicle has actually
+		 * stopped at. If the order isn't non-stop this doesn't matter
+		 * as cargodist will go crazy anyway. So we can set it in that
+		 * case.
+		 *
+		 * It will look ugly in the link graph, though ...
+		 */
+		if (!(v->current_order.GetNonStopType() & ONSF_NO_STOP_AT_INTERMEDIATE_STATIONS)) v->last_station_visited = last_visited;
 	}
 
 	/* Get the current order */
