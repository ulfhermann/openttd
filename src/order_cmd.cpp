--- conflicted
+++ resolved
@@ -256,40 +256,6 @@
 }
 
 /**
-<<<<<<< HEAD
- * Get the order after the given one or the first one, if the given one is the
- * last one.
- * @param curr the order to find the next one for
- * @return the next order
- */
-const Order *OrderList::GetNext(const Order *curr) const
-{
-	const Order *next = curr->next;
-	if (next == NULL) {
-		next = this->GetFirstOrder();
-	}
-	return next;
-}
-
-/**
- * Recursively determine the next deterministic station to stop at.
- * @param next the first order to check
- * @param check_nonstop if true regard orders without non-stop flag as nondeterministic
- * @param hops the number of orders we have already checked.
- * @return the next stoppping order or NULL
- */
-const Order *OrderList::GetNextStoppingOrder(const Order *next, bool check_nonstop, uint hops) const
-{
-	if (next == NULL || hops > this->GetNumOrders()) return NULL;
-
-	if (next->GetType() == OT_CONDITIONAL) {
-		const Order *skip_to = this->GetNextStoppingOrder(this->GetOrderAt(next->GetConditionSkipToOrder()), check_nonstop, hops + 1);
-		const Order *advance = this->GetNextStoppingOrder(this->GetNext(next), check_nonstop, hops + 1);
-		if (skip_to != NULL && advance != NULL && skip_to->GetDestination() == advance->GetDestination()) {
-			return skip_to; // skipping over non-stopping orders
-		} else {
-			return NULL; // nondeterministic
-=======
  * Recursively determine the next deterministic station to stop at.
  * @param next the first order to check
  * @param hops the number of orders we have already checked.
@@ -309,25 +275,12 @@
 			return skip_to; // skipping over non-stopping orders
 		} else {
 			return INVALID_STATION; // nondeterministic
->>>>>>> 9cdace7b
 		}
 	}
 
 	if (check_nonstop) {
 		switch(next->GetNonStopType()) {
 		case ONSF_NO_STOP_AT_INTERMEDIATE_STATIONS:
-<<<<<<< HEAD
-			if (next->GetType() == OT_GOTO_STATION) return next; // else fall through
-		case ONSF_NO_STOP_AT_ANY_STATION:
-			return GetNextStoppingOrder(this->GetNext(next), check_nonstop, hops + 1);
-		default: // nondeterministic
-			return NULL;
-		}
-	} else if (next->GetType() == OT_GOTO_STATION) {
-		return next;
-	} else {
-		return this->GetNextStoppingOrder(this->GetNext(next), check_nonstop, hops + 1);
-=======
 			if (next->GetType() == OT_GOTO_STATION) return next->GetDestination(); // else fall through
 		case ONSF_NO_STOP_AT_ANY_STATION:
 			return GetNextStoppingStation(this->GetNext(next), hops + 1, check_nonstop);
@@ -338,7 +291,6 @@
 		return next->GetDestination();
 	} else {
 		return this->GetNextStoppingStation(this->GetNext(next), hops + 1, check_nonstop);
->>>>>>> 9cdace7b
 	}
 }
 
@@ -361,23 +313,12 @@
 	 * we're at, we have to check the current order; otherwise we have to check
 	 * the next one.
 	 */
-<<<<<<< HEAD
-	const Order *next = NULL;
-	if (curr_station == INVALID_STATION || curr->GetType() != OT_GOTO_STATION ||
-			curr_station != curr->GetDestination()) {
-		next = this->GetNextStoppingOrder(curr, check_nonstop);
-	} else {
-		next = this->GetNextStoppingOrder(this->GetNext(curr), check_nonstop, 1);
-	}
-	return (next == NULL) ? INVALID_STATION : next->GetDestination();
-=======
 	if (curr_station == INVALID_STATION || curr->GetType() != OT_GOTO_STATION ||
 			curr_station != curr->GetDestination()) {
 		return this->GetNextStoppingStation(curr, 0, check_nonstop);
 	} else {
 		return this->GetNextStoppingStation(this->GetNext(curr), 1, check_nonstop);
 	}
->>>>>>> 9cdace7b
 }
 
 void OrderList::InsertOrderAt(Order *new_order, int index)
