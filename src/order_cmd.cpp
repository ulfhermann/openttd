/* $Id$ */

/*
 * This file is part of OpenTTD.
 * OpenTTD is free software; you can redistribute it and/or modify it under the terms of the GNU General Public License as published by the Free Software Foundation, version 2.
 * OpenTTD is distributed in the hope that it will be useful, but WITHOUT ANY WARRANTY; without even the implied warranty of MERCHANTABILITY or FITNESS FOR A PARTICULAR PURPOSE.
 * See the GNU General Public License for more details. You should have received a copy of the GNU General Public License along with OpenTTD. If not, see <http://www.gnu.org/licenses/>.
 */

/** @file order_cmd.cpp Handling of orders. */

#include "stdafx.h"
#include "debug.h"
#include "cmd_helper.h"
#include "command_func.h"
#include "company_func.h"
#include "news_func.h"
#include "vehicle_gui.h"
#include "strings_func.h"
#include "window_func.h"
#include "timetable.h"
#include "vehicle_func.h"
#include "depot_base.h"
#include "core/pool_func.hpp"
#include "core/random_func.hpp"
#include "aircraft.h"
#include "roadveh.h"
#include "station_base.h"
#include "waypoint_base.h"
#include "company_base.h"

#include "table/strings.h"

/* DestinationID must be at least as large as every these below, because it can
 * be any of them
 */
assert_compile(sizeof(DestinationID) >= sizeof(DepotID));
assert_compile(sizeof(DestinationID) >= sizeof(StationID));

OrderPool _order_pool("Order");
INSTANTIATE_POOL_METHODS(Order)
OrderListPool _orderlist_pool("OrderList");
INSTANTIATE_POOL_METHODS(OrderList)

/**
 * 'Free' the order
 * @note ONLY use on "current_order" vehicle orders!
 */
void Order::Free()
{
	this->type  = OT_NOTHING;
	this->flags = 0;
	this->dest  = 0;
	this->next  = NULL;
}

/**
 * Makes this order a Go To Station order.
 * @param destination the station to go to.
 */
void Order::MakeGoToStation(StationID destination)
{
	this->type = OT_GOTO_STATION;
	this->flags = 0;
	this->dest = destination;
}

/**
 * Makes this order a Go To Depot order.
 * @param destination   the depot to go to.
 * @param order         is this order a 'default' order, or an overriden vehicle order?
 * @param non_stop_type how to get to the depot?
 * @param action        what to do in the depot?
 * @param cargo         the cargo type to change to.
 * @param subtype       the subtype to change to.
 */
void Order::MakeGoToDepot(DepotID destination, OrderDepotTypeFlags order, OrderNonStopFlags non_stop_type, OrderDepotActionFlags action, CargoID cargo, byte subtype)
{
	this->type = OT_GOTO_DEPOT;
	this->SetDepotOrderType(order);
	this->SetDepotActionType(action);
	this->SetNonStopType(non_stop_type);
	this->dest = destination;
	this->SetRefit(cargo, subtype);
}

/**
 * Makes this order a Go To Waypoint order.
 * @param destination the waypoint to go to.
 */
void Order::MakeGoToWaypoint(StationID destination)
{
	this->type = OT_GOTO_WAYPOINT;
	this->flags = 0;
	this->dest = destination;
}

/**
 * Makes this order a Loading order.
 * @param ordered is this an ordered stop?
 */
void Order::MakeLoading(bool ordered)
{
	this->type = OT_LOADING;
	if (!ordered) this->flags = 0;
}

/**
 * Makes this order a Leave Station order.
 */
void Order::MakeLeaveStation()
{
	this->type = OT_LEAVESTATION;
	this->flags = 0;
}

/**
 * Makes this order a Dummy order.
 */
void Order::MakeDummy()
{
	this->type = OT_DUMMY;
	this->flags = 0;
}

/**
 * Makes this order an conditional order.
 * @param order the order to jump to.
 */
void Order::MakeConditional(VehicleOrderID order)
{
	this->type = OT_CONDITIONAL;
	this->flags = order;
	this->dest = 0;
}

/**
 * Makes this order an automatic order.
 * @param destination the station to go to.
 */
void Order::MakeAutomatic(StationID destination)
{
	this->type = OT_AUTOMATIC;
	this->dest = destination;
}

/**
 * Make this depot order also a refit order.
 * @param cargo   the cargo type to change to.
 * @param subtype the subtype to change to.
 * @pre IsType(OT_GOTO_DEPOT).
 */
void Order::SetRefit(CargoID cargo, byte subtype)
{
	this->refit_cargo = cargo;
	this->refit_subtype = subtype;
}

/**
 * Does this order have the same type, flags and destination?
 * @param other the second order to compare to.
 * @return true if the type, flags and destination match.
 */
bool Order::Equals(const Order &other) const
{
	/* In case of go to nearest depot orders we need "only" compare the flags
	 * with the other and not the nearest depot order bit or the actual
	 * destination because those get clear/filled in during the order
	 * evaluation. If we do not do this the order will continuously be seen as
	 * a different order and it will try to find a "nearest depot" every tick. */
	if ((this->IsType(OT_GOTO_DEPOT) && this->type == other.type) &&
			((this->GetDepotActionType() & ODATFB_NEAREST_DEPOT) != 0 ||
			 (other.GetDepotActionType() & ODATFB_NEAREST_DEPOT) != 0)) {
		return this->GetDepotOrderType() == other.GetDepotOrderType() &&
				(this->GetDepotActionType() & ~ODATFB_NEAREST_DEPOT) == (other.GetDepotActionType() & ~ODATFB_NEAREST_DEPOT);
	}

	return this->type == other.type && this->flags == other.flags && this->dest == other.dest;
}

/**
 * Pack this order into a 32 bits integer, or actually only
 * the type, flags and destination.
 * @return the packed representation.
 * @note unpacking is done in the constructor.
 */
uint32 Order::Pack() const
{
	return this->dest << 16 | this->flags << 8 | this->type;
}

/**
 * Pack this order into a 16 bits integer as close to the TTD
 * representation as possible.
 * @return the TTD-like packed representation.
 */
uint16 Order::MapOldOrder() const
{
	uint16 order = this->GetType();
	switch (this->type) {
		case OT_GOTO_STATION:
			if (this->GetUnloadType() & OUFB_UNLOAD) SetBit(order, 5);
			if (this->GetLoadType() & OLFB_FULL_LOAD) SetBit(order, 6);
			if (this->GetNonStopType() & ONSF_NO_STOP_AT_INTERMEDIATE_STATIONS) SetBit(order, 7);
			order |= GB(this->GetDestination(), 0, 8) << 8;
			break;
		case OT_GOTO_DEPOT:
			if (!(this->GetDepotOrderType() & ODTFB_PART_OF_ORDERS)) SetBit(order, 6);
			SetBit(order, 7);
			order |= GB(this->GetDestination(), 0, 8) << 8;
			break;
		case OT_LOADING:
			if (this->GetLoadType() & OLFB_FULL_LOAD) SetBit(order, 6);
			break;
	}
	return order;
}

/**
 * Create an order based on a packed representation of that order.
 * @param packed the packed representation.
 */
Order::Order(uint32 packed)
{
	this->type    = (OrderType)GB(packed,  0,  8);
	this->flags   = GB(packed,  8,  8);
	this->dest    = GB(packed, 16, 16);
	this->next    = NULL;
	this->refit_cargo   = CT_NO_REFIT;
	this->refit_subtype = 0;
	this->wait_time     = 0;
	this->travel_time   = 0;
}

/**
 *
 * Updates the widgets of a vehicle which contains the order-data
 *
 */
void InvalidateVehicleOrder(const Vehicle *v, int data)
{
	SetWindowDirty(WC_VEHICLE_VIEW, v->index);

	if (data != 0) {
		/* Calls SetDirty() too */
		InvalidateWindowData(WC_VEHICLE_ORDERS,    v->index, data);
		InvalidateWindowData(WC_VEHICLE_TIMETABLE, v->index, data);
		return;
	}

	SetWindowDirty(WC_VEHICLE_ORDERS,    v->index);
	SetWindowDirty(WC_VEHICLE_TIMETABLE, v->index);
}

/**
 *
 * Assign data to an order (from another order)
 *   This function makes sure that the index is maintained correctly
 * @param other the data to copy (except next pointer).
 *
 */
void Order::AssignOrder(const Order &other)
{
	this->type  = other.type;
	this->flags = other.flags;
	this->dest  = other.dest;

	this->refit_cargo   = other.refit_cargo;
	this->refit_subtype = other.refit_subtype;

	this->wait_time   = other.wait_time;
	this->travel_time = other.travel_time;
}

/**
 * Recomputes everything.
 * @param chain first order in the chain
 * @param v one of vehicle that is using this orderlist
 */
void OrderList::Initialize(Order *chain, Vehicle *v)
{
	this->first = chain;
	this->first_shared = v;

	this->num_orders = 0;
	this->num_manual_orders = 0;
	this->num_vehicles = 1;
	this->timetable_duration = 0;

	for (Order *o = this->first; o != NULL; o = o->next) {
		++this->num_orders;
		if (!o->IsType(OT_AUTOMATIC)) ++this->num_manual_orders;
		this->timetable_duration += o->wait_time + o->travel_time;
	}

	for (Vehicle *u = this->first_shared->PreviousShared(); u != NULL; u = u->PreviousShared()) {
		++this->num_vehicles;
		this->first_shared = u;
	}

	for (const Vehicle *u = v->NextShared(); u != NULL; u = u->NextShared()) ++this->num_vehicles;
}

/**
 * Free a complete order chain.
 * @param keep_orderlist If this is true only delete the orders, otherwise also delete the OrderList.
 * @note do not use on "current_order" vehicle orders!
 */
void OrderList::FreeChain(bool keep_orderlist)
{
	Order *next;
	for (Order *o = this->first; o != NULL; o = next) {
		next = o->next;
		delete o;
	}

	if (keep_orderlist) {
		this->first = NULL;
		this->num_orders = 0;
		this->num_manual_orders = 0;
		this->timetable_duration = 0;
	} else {
		delete this;
	}
}

/**
 * Get a certain order of the order chain.
 * @param index zero-based index of the order within the chain.
 * @return the order at position index.
 */
Order *OrderList::GetOrderAt(int index) const
{
	if (index < 0) return NULL;

	Order *order = this->first;

	while (order != NULL && index-- > 0) {
		order = order->next;
	}
	return order;
}

/**
<<<<<<< HEAD
 * Choose between the two possible next orders so that the given consist can
 * load most cargo.
 * @param v Head of the consist.
 * @param o1 First order to choose from.
 * @param o2 Second order to choose from.
 * @return Either o1 or o2, depending on the amounts of cargo waiting at the
 *	vehicle's current station for each.
 */
const Order *OrderList::GetBestLoadableNext(const Vehicle *v, const Order *o2, const Order *o1) const
{
	SmallMap<CargoID, uint> capacities;
	v->GetConsistFreeCapacities(capacities);
	uint loadable1 = 0;
	uint loadable2 = 0;
	StationID st1 = o1->GetDestination();
	StationID st2 = o2->GetDestination();
	const Station *cur_station = Station::Get(v->last_station_visited);
	for (SmallPair<CargoID, uint> *i = capacities.Begin(); i != capacities.End(); ++i) {
		const StationCargoPacketMap *loadable_packets = cur_station->goods[i->first].cargo.Packets();
		uint loadable_cargo = 0;
		std::pair<StationCargoPacketMap::const_iterator, StationCargoPacketMap::const_iterator> p =
			loadable_packets->equal_range(st1);
		for (StationCargoPacketMap::const_iterator j = p.first; j != p.second; ++j) {
			loadable_cargo = (*j)->Count();
		}
		loadable1 += min(i->second, loadable_cargo);

		loadable_cargo = 0;
		p = loadable_packets->equal_range(st2);
		for (StationCargoPacketMap::const_iterator j = p.first; j != p.second; ++j) {
			loadable_cargo = (*j)->Count();
		}
		loadable2 += min(i->second, loadable_cargo);
	}
	if (loadable1 == loadable2) return RandomRange(2) == 0 ? o1 : o2;
	return loadable1 > loadable2 ? o1 : o2;
}

const Order *OrderList::GetNextStoppingOrder(const Vehicle *v, const Order *next, uint hops, bool is_loading) const
=======
 * Get the next order which will make the given vehicle stop at a station
 * or refit at a depot if its state doesn't change.
 * @param v The vehicle in question.
 * @param next The order to start looking at.
 * @param hops The number of orders we have already looked at.
 * @return Either an order or NULL if the vehicle won't stop anymore.
 */
const Order *OrderList::GetNextStoppingOrder(const Vehicle *v, const Order *next, uint hops) const
>>>>>>> b6f118f7
{
	if (hops > this->GetNumOrders() || next == NULL) return NULL;

	if (next->IsType(OT_CONDITIONAL)) {
		if (is_loading && next->GetConditionVariable() == OCV_LOAD_PERCENTAGE) {
			/* If the condition is based on load percentage we can't
			 * tell what it will do. So we choose randomly.
			 */
			const Order *skip_to = this->GetNextStoppingOrder(v,
					this->GetOrderAt(next->GetConditionSkipToOrder()),
					hops + 1);
			const Order *advance = this->GetNextStoppingOrder(v,
					this->GetNext(next), hops + 1);
			if (advance == NULL) {
				return skip_to;
			} else if (skip_to == NULL) {
				return advance;
			} else {
				return this->GetBestLoadableNext(v, skip_to, advance);
			}
		} else {
			/* Otherwise we're optimistic and expect that the
			 * condition value won't change until it's evaluated.
			 */
			VehicleOrderID skip_to = ProcessConditionalOrder(next, v);
			if (skip_to != INVALID_VEH_ORDER_ID) {
				return this->GetNextStoppingOrder(v,
						this->GetOrderAt(skip_to), hops + 1);
			} else {
				return this->GetNextStoppingOrder(v,
						this->GetNext(next), hops + 1);
			}
		}
	}

	if (next->IsType(OT_GOTO_DEPOT)) {
		if (next->GetDepotActionType() == ODATFB_HALT) return NULL;
		if (next->IsRefit()) return next;
	}

	if (!next->CanLoadOrUnload()) {
		return this->GetNextStoppingOrder(v, this->GetNext(next), hops + 1);
	}

	return next;
}

/**
 * Recursively determine the next deterministic station to stop at.
 * @param v The vehicle we're looking at.
 * @return Next stoppping station or INVALID_STATION.
 * @pre The vehicle is currently loading and v->last_station_visited is meaningful.
 * @note This function may draw a random number. Don't use it from the GUI.
 */
StationID OrderList::GetNextStoppingStation(const Vehicle *v) const
{
	
	const Order *next = this->GetOrderAt(v->cur_auto_order_index);
	if (next == NULL) {
		next = this->GetFirstOrder();
		if (next == NULL) return INVALID_STATION;
	} else {
		next = this->GetNext(next);
	}

	uint hops = 0;
	do {
<<<<<<< HEAD
		next = this->GetNextStoppingOrder(v, next, ++hops, true);
	} while (next != NULL && (next->IsType(OT_GOTO_DEPOT) ||
			next->GetDestination() == v->last_station_visited));
=======
		next = this->GetNextStoppingOrder(v, next, ++hops);
		/* Don't return a next stop if the vehicle has to unload everything. */
		if (next->GetDestination() == v->last_station_visited &&
				(next->GetUnloadType() & (OUFB_TRANSFER | OUFB_UNLOAD)) == 0) {
			return INVALID_STATION;
		}
	} while (next != NULL && (next->IsType(OT_GOTO_DEPOT) || next->GetDestination() == v->last_station_visited));

>>>>>>> b6f118f7
	return next == NULL ? INVALID_STATION : next->GetDestination();
}

/**
 * Insert a new order into the order chain.
 * @param new_order is the order to insert into the chain.
 * @param index is the position where the order is supposed to be inserted.
 */
void OrderList::InsertOrderAt(Order *new_order, int index)
{
	if (this->first == NULL) {
		this->first = new_order;
	} else {
		if (index == 0) {
			/* Insert as first or only order */
			new_order->next = this->first;
			this->first = new_order;
		} else if (index >= this->num_orders) {
			/* index is after the last order, add it to the end */
			this->GetLastOrder()->next = new_order;
		} else {
			/* Put the new order in between */
			Order *order = this->GetOrderAt(index - 1);
			new_order->next = order->next;
			order->next = new_order;
		}
	}
	++this->num_orders;
	if (!new_order->IsType(OT_AUTOMATIC)) ++this->num_manual_orders;
	this->timetable_duration += new_order->wait_time + new_order->travel_time;
}


/**
 * Remove an order from the order list and delete it.
 * @param index is the position of the order which is to be deleted.
 */
void OrderList::DeleteOrderAt(int index)
{
	if (index >= this->num_orders) return;

	Order *to_remove;

	if (index == 0) {
		to_remove = this->first;
		this->first = to_remove->next;
	} else {
		Order *prev = GetOrderAt(index - 1);
		to_remove = prev->next;
		prev->next = to_remove->next;
	}
	--this->num_orders;
	if (!to_remove->IsType(OT_AUTOMATIC)) --this->num_manual_orders;
	this->timetable_duration -= (to_remove->wait_time + to_remove->travel_time);
	delete to_remove;
}

/**
 * Move an order to another position within the order list.
 * @param from is the zero-based position of the order to move.
 * @param to is the zero-based position where the order is moved to.
 */
void OrderList::MoveOrder(int from, int to)
{
	if (from >= this->num_orders || to >= this->num_orders || from == to) return;

	Order *moving_one;

	/* Take the moving order out of the pointer-chain */
	if (from == 0) {
		moving_one = this->first;
		this->first = moving_one->next;
	} else {
		Order *one_before = GetOrderAt(from - 1);
		moving_one = one_before->next;
		one_before->next = moving_one->next;
	}

	/* Insert the moving_order again in the pointer-chain */
	if (to == 0) {
		moving_one->next = this->first;
		this->first = moving_one;
	} else {
		Order *one_before = GetOrderAt(to - 1);
		moving_one->next = one_before->next;
		one_before->next = moving_one;
	}
}

/**
 * Removes the vehicle from the shared order list.
 * @note This is supposed to be called when the vehicle is still in the chain
 * @param v vehicle to remove from the list
 */
void OrderList::RemoveVehicle(Vehicle *v)
{
	--this->num_vehicles;
	if (v == this->first_shared) this->first_shared = v->NextShared();
}

/**
 * Checks whether a vehicle is part of the shared vehicle chain.
 * @param v is the vehicle to search in the shared vehicle chain.
 */
bool OrderList::IsVehicleInSharedOrdersList(const Vehicle *v) const
{
	for (const Vehicle *v_shared = this->first_shared; v_shared != NULL; v_shared = v_shared->NextShared()) {
		if (v_shared == v) return true;
	}

	return false;
}

/**
 * Gets the position of the given vehicle within the shared order vehicle list.
 * @param v is the vehicle of which to get the position
 * @return position of v within the shared vehicle chain.
 */
int OrderList::GetPositionInSharedOrderList(const Vehicle *v) const
{
	int count = 0;
	for (const Vehicle *v_shared = v->PreviousShared(); v_shared != NULL; v_shared = v_shared->PreviousShared()) count++;
	return count;
}

/**
 * Checks whether all orders of the list have a filled timetable.
 * @return whether all orders have a filled timetable.
 */
bool OrderList::IsCompleteTimetable() const
{
	for (Order *o = this->first; o != NULL; o = o->next) {
		/* Automatic orders are, by definition, not timetabled. */
		if (o->IsType(OT_AUTOMATIC)) continue;
		if (!o->IsCompletelyTimetabled()) return false;
	}
	return true;
}

/**
 * Checks for internal consistency of order list. Triggers assertion if something is wrong.
 */
void OrderList::DebugCheckSanity() const
{
	VehicleOrderID check_num_orders = 0;
	VehicleOrderID check_num_manual_orders = 0;
	uint check_num_vehicles = 0;
	Ticks check_timetable_duration = 0;

	DEBUG(misc, 6, "Checking OrderList %hu for sanity...", this->index);

	for (const Order *o = this->first; o != NULL; o = o->next) {
		++check_num_orders;
		if (!o->IsType(OT_AUTOMATIC)) ++check_num_manual_orders;
		check_timetable_duration += o->wait_time + o->travel_time;
	}
	assert(this->num_orders == check_num_orders);
	assert(this->num_manual_orders == check_num_manual_orders);
	assert(this->timetable_duration == check_timetable_duration);

	for (const Vehicle *v = this->first_shared; v != NULL; v = v->NextShared()) {
		++check_num_vehicles;
		assert(v->orders.list == this);
	}
	assert(this->num_vehicles == check_num_vehicles);
	DEBUG(misc, 6, "... detected %u orders (%u manual), %u vehicles, %i ticks",
			(uint)this->num_orders, (uint)this->num_manual_orders,
			this->num_vehicles, this->timetable_duration);
}

/**
 * Checks whether the order goes to a station or not, i.e. whether the
 * destination is a station
 * @param v the vehicle to check for
 * @param o the order to check
 * @return true if the destination is a station
 */
static inline bool OrderGoesToStation(const Vehicle *v, const Order *o)
{
	return o->IsType(OT_GOTO_STATION) ||
			(v->type == VEH_AIRCRAFT && o->IsType(OT_GOTO_DEPOT) && !(o->GetDepotActionType() & ODATFB_NEAREST_DEPOT));
}

/**
 * Delete all news items regarding defective orders about a vehicle
 * This could kill still valid warnings (for example about void order when just
 * another order gets added), but assume the company will notice the problems,
 * when (s)he's changing the orders.
 */
static void DeleteOrderWarnings(const Vehicle *v)
{
	DeleteVehicleNews(v->index, STR_NEWS_VEHICLE_HAS_TOO_FEW_ORDERS);
	DeleteVehicleNews(v->index, STR_NEWS_VEHICLE_HAS_VOID_ORDER);
	DeleteVehicleNews(v->index, STR_NEWS_VEHICLE_HAS_DUPLICATE_ENTRY);
	DeleteVehicleNews(v->index, STR_NEWS_VEHICLE_HAS_INVALID_ENTRY);
}

/**
 * Returns a tile somewhat representing the order destination (not suitable for pathfinding).
 * @param v The vehicle to get the location for.
 * @return destination of order, or INVALID_TILE if none.
 */
TileIndex Order::GetLocation(const Vehicle *v) const
{
	switch (this->GetType()) {
		case OT_GOTO_WAYPOINT:
		case OT_GOTO_STATION:
		case OT_AUTOMATIC:
			return BaseStation::Get(this->GetDestination())->xy;

		case OT_GOTO_DEPOT:
			if ((this->GetDepotActionType() & ODATFB_NEAREST_DEPOT) != 0) return INVALID_TILE;
			return (v->type == VEH_AIRCRAFT) ? Station::Get(this->GetDestination())->xy : Depot::Get(this->GetDestination())->xy;

		default:
			return INVALID_TILE;
	}
}

static uint GetOrderDistance(const Order *prev, const Order *cur, const Vehicle *v, int conditional_depth = 0)
{
	assert(v->type == VEH_SHIP);

	if (cur->IsType(OT_CONDITIONAL)) {
		if (conditional_depth > v->GetNumOrders()) return 0;

		conditional_depth++;

		int dist1 = GetOrderDistance(prev, v->GetOrder(cur->GetConditionSkipToOrder()), v, conditional_depth);
		int dist2 = GetOrderDistance(prev, cur->next == NULL ? v->orders.list->GetFirstOrder() : cur->next, v, conditional_depth);
		return max(dist1, dist2);
	}

	TileIndex prev_tile = prev->GetLocation(v);
	TileIndex cur_tile = cur->GetLocation(v);
	if (prev_tile == INVALID_TILE || cur_tile == INVALID_TILE) return 0;
	return DistanceManhattan(prev_tile, cur_tile);
}

/**
 * Add an order to the orderlist of a vehicle.
 * @param tile unused
 * @param flags operation to perform
 * @param p1 various bitstuffed elements
 * - p1 = (bit  0 - 19) - ID of the vehicle
 * - p1 = (bit 24 - 31) - the selected order (if any). If the last order is given,
 *                        the order will be inserted before that one
 *                        the maximum vehicle order id is 254.
 * @param p2 packed order to insert
 * @param text unused
 * @return the cost of this operation or an error
 */
CommandCost CmdInsertOrder(TileIndex tile, DoCommandFlag flags, uint32 p1, uint32 p2, const char *text)
{
	VehicleID veh          = GB(p1,  0, 20);
	VehicleOrderID sel_ord = GB(p1, 20, 8);
	Order new_order(p2);

	Vehicle *v = Vehicle::GetIfValid(veh);
	if (v == NULL || !v->IsPrimaryVehicle()) return CMD_ERROR;

	CommandCost ret = CheckOwnership(v->owner);
	if (ret.Failed()) return ret;

	/* Check if the inserted order is to the correct destination (owner, type),
	 * and has the correct flags if any */
	switch (new_order.GetType()) {
		case OT_GOTO_STATION: {
			const Station *st = Station::GetIfValid(new_order.GetDestination());
			if (st == NULL) return CMD_ERROR;

			if (st->owner != OWNER_NONE) {
				CommandCost ret = CheckOwnership(st->owner);
				if (ret.Failed()) return ret;
			}

			if (!CanVehicleUseStation(v, st)) return_cmd_error(STR_ERROR_CAN_T_ADD_ORDER);
			for (Vehicle *u = v->FirstShared(); u != NULL; u = u->NextShared()) {
				if (!CanVehicleUseStation(u, st)) return_cmd_error(STR_ERROR_CAN_T_ADD_ORDER_SHARED);
			}

			/* Non stop only allowed for ground vehicles. */
			if (new_order.GetNonStopType() != ONSF_STOP_EVERYWHERE && !v->IsGroundVehicle()) return CMD_ERROR;

			/* Filter invalid load/unload types. */
			switch (new_order.GetLoadType()) {
				case OLF_LOAD_IF_POSSIBLE: case OLFB_FULL_LOAD: case OLF_FULL_LOAD_ANY: case OLFB_NO_LOAD: break;
				default: return CMD_ERROR;
			}
			switch (new_order.GetUnloadType()) {
				case OUF_UNLOAD_IF_POSSIBLE: case OUFB_UNLOAD: case OUFB_TRANSFER: case OUFB_NO_UNLOAD: break;
				default: return CMD_ERROR;
			}

			/* Filter invalid stop locations */
			switch (new_order.GetStopLocation()) {
				case OSL_PLATFORM_NEAR_END:
				case OSL_PLATFORM_MIDDLE:
					if (v->type != VEH_TRAIN) return CMD_ERROR;
					/* FALL THROUGH */
				case OSL_PLATFORM_FAR_END:
					break;

				default:
					return CMD_ERROR;
			}

			break;
		}

		case OT_GOTO_DEPOT: {
			if ((new_order.GetDepotActionType() & ODATFB_NEAREST_DEPOT) == 0) {
				if (v->type == VEH_AIRCRAFT) {
					const Station *st = Station::GetIfValid(new_order.GetDestination());

					if (st == NULL) return CMD_ERROR;

					CommandCost ret = CheckOwnership(st->owner);
					if (ret.Failed()) return ret;

					if (!CanVehicleUseStation(v, st) || !st->airport.HasHangar()) {
						return CMD_ERROR;
					}
				} else {
					const Depot *dp = Depot::GetIfValid(new_order.GetDestination());

					if (dp == NULL) return CMD_ERROR;

					CommandCost ret = CheckOwnership(GetTileOwner(dp->xy));
					if (ret.Failed()) return ret;

					switch (v->type) {
						case VEH_TRAIN:
							if (!IsRailDepotTile(dp->xy)) return CMD_ERROR;
							break;

						case VEH_ROAD:
							if (!IsRoadDepotTile(dp->xy)) return CMD_ERROR;
							break;

						case VEH_SHIP:
							if (!IsShipDepotTile(dp->xy)) return CMD_ERROR;
							break;

						default: return CMD_ERROR;
					}
				}
			}

			if (new_order.GetNonStopType() != ONSF_STOP_EVERYWHERE && !v->IsGroundVehicle()) return CMD_ERROR;
			if (new_order.GetDepotOrderType() & ~(ODTFB_PART_OF_ORDERS | ((new_order.GetDepotOrderType() & ODTFB_PART_OF_ORDERS) != 0 ? ODTFB_SERVICE : 0))) return CMD_ERROR;
			if (new_order.GetDepotActionType() & ~(ODATFB_HALT | ODATFB_NEAREST_DEPOT)) return CMD_ERROR;
			if ((new_order.GetDepotOrderType() & ODTFB_SERVICE) && (new_order.GetDepotActionType() & ODATFB_HALT)) return CMD_ERROR;
			break;
		}

		case OT_GOTO_WAYPOINT: {
			const Waypoint *wp = Waypoint::GetIfValid(new_order.GetDestination());
			if (wp == NULL) return CMD_ERROR;

			switch (v->type) {
				default: return CMD_ERROR;

				case VEH_TRAIN: {
					if (!(wp->facilities & FACIL_TRAIN)) return_cmd_error(STR_ERROR_CAN_T_ADD_ORDER);

					CommandCost ret = CheckOwnership(wp->owner);
					if (ret.Failed()) return ret;
					break;
				}

				case VEH_SHIP:
					if (!(wp->facilities & FACIL_DOCK)) return_cmd_error(STR_ERROR_CAN_T_ADD_ORDER);
					if (wp->owner != OWNER_NONE) {
						CommandCost ret = CheckOwnership(wp->owner);
						if (ret.Failed()) return ret;
					}
					break;
			}

			/* Order flags can be any of the following for waypoints:
			 * [non-stop]
			 * non-stop orders (if any) are only valid for trains */
			if (new_order.GetNonStopType() != ONSF_STOP_EVERYWHERE && v->type != VEH_TRAIN) return CMD_ERROR;
			break;
		}

		case OT_CONDITIONAL: {
			VehicleOrderID skip_to = new_order.GetConditionSkipToOrder();
			if (skip_to != 0 && skip_to >= v->GetNumOrders()) return CMD_ERROR; // Always allow jumping to the first (even when there is no order).
			if (new_order.GetConditionVariable() > OCV_END) return CMD_ERROR;

			OrderConditionComparator occ = new_order.GetConditionComparator();
			if (occ > OCC_END) return CMD_ERROR;
			switch (new_order.GetConditionVariable()) {
				case OCV_REQUIRES_SERVICE:
					if (occ != OCC_IS_TRUE && occ != OCC_IS_FALSE) return CMD_ERROR;
					break;

				case OCV_UNCONDITIONALLY:
					if (occ != OCC_EQUALS) return CMD_ERROR;
					if (new_order.GetConditionValue() != 0) return CMD_ERROR;
					break;

				case OCV_LOAD_PERCENTAGE:
				case OCV_RELIABILITY:
					if (new_order.GetConditionValue() > 100) return CMD_ERROR;
					/* FALL THROUGH */
				default:
					if (occ == OCC_IS_TRUE || occ == OCC_IS_FALSE) return CMD_ERROR;
					break;
			}
			break;
		}

		default: return CMD_ERROR;
	}

	if (sel_ord > v->GetNumOrders()) return CMD_ERROR;

	if (v->GetNumOrders() >= MAX_VEH_ORDER_ID) return_cmd_error(STR_ERROR_TOO_MANY_ORDERS);
	if (!Order::CanAllocateItem()) return_cmd_error(STR_ERROR_NO_MORE_SPACE_FOR_ORDERS);
	if (v->orders.list == NULL && !OrderList::CanAllocateItem()) return_cmd_error(STR_ERROR_NO_MORE_SPACE_FOR_ORDERS);

	if (v->type == VEH_SHIP && _settings_game.pf.pathfinder_for_ships != VPF_NPF) {
		/* Make sure the new destination is not too far away from the previous */
		const Order *prev = NULL;
		uint n = 0;

		/* Find the last goto station or depot order before the insert location.
		 * If the order is to be inserted at the beginning of the order list this
		 * finds the last order in the list. */
		const Order *o;
		FOR_VEHICLE_ORDERS(v, o) {
			switch (o->GetType()) {
				case OT_GOTO_STATION:
				case OT_GOTO_DEPOT:
				case OT_GOTO_WAYPOINT:
					prev = o;
					break;

				default: break;
			}
			if (++n == sel_ord && prev != NULL) break;
		}
		if (prev != NULL) {
			uint dist = GetOrderDistance(prev, &new_order, v);
			if (dist >= 130) {
				return_cmd_error(STR_ERROR_TOO_FAR_FROM_PREVIOUS_DESTINATION);
			}
		}
	}

	if (flags & DC_EXEC) {
		Order *new_o = new Order();
		new_o->AssignOrder(new_order);
		InsertOrder(v, new_o, sel_ord);
	}

	return CommandCost();
}

/**
 * Insert a new order but skip the validation.
 * @param v       The vehicle to insert the order to.
 * @param new_o   The new order.
 * @param sel_ord The position the order should be inserted at.
 */
void InsertOrder(Vehicle *v, Order *new_o, VehicleOrderID sel_ord)
{
	/* Create new order and link in list */
	if (v->orders.list == NULL) {
		v->orders.list = new OrderList(new_o, v);
	} else {
		v->orders.list->InsertOrderAt(new_o, sel_ord);
	}

	Vehicle *u = v->FirstShared();
	DeleteOrderWarnings(u);
	for (; u != NULL; u = u->NextShared()) {
		assert(v->orders.list == u->orders.list);

		/* If there is added an order before the current one, we need
		 * to update the selected order. We do not change automatic/real order indices though.
		 * If the new order is between the current auto order and real order, the auto order will
		 * later skip the inserted order. */
		if (sel_ord <= u->cur_real_order_index) {
			uint cur = u->cur_real_order_index + 1;
			/* Check if we don't go out of bound */
			if (cur < u->GetNumOrders()) {
				u->cur_real_order_index = cur;
			}
		}
		if (sel_ord <= u->cur_auto_order_index) {
			uint cur = u->cur_auto_order_index + 1;
			/* Check if we don't go out of bound */
			if (cur < u->GetNumOrders()) {
				u->cur_auto_order_index = cur;
			}
		}
		/* Update any possible open window of the vehicle */
		InvalidateVehicleOrder(u, INVALID_VEH_ORDER_ID | (sel_ord << 8));
	}

	/* As we insert an order, the order to skip to will be 'wrong'. */
	VehicleOrderID cur_order_id = 0;
	Order *order;
	FOR_VEHICLE_ORDERS(v, order) {
		if (order->IsType(OT_CONDITIONAL)) {
			VehicleOrderID order_id = order->GetConditionSkipToOrder();
			if (order_id >= sel_ord) {
				order->SetConditionSkipToOrder(order_id + 1);
			}
			if (order_id == cur_order_id) {
				order->SetConditionSkipToOrder((order_id + 1) % v->GetNumOrders());
			}
		}
		cur_order_id++;
	}

	/* Make sure to rebuild the whole list */
	InvalidateWindowClassesData(GetWindowClassForVehicleType(v->type), 0);
}

/**
 * Declone an order-list
 * @param *dst delete the orders of this vehicle
 * @param flags execution flags
 */
static CommandCost DecloneOrder(Vehicle *dst, DoCommandFlag flags)
{
	if (flags & DC_EXEC) {
		DeleteVehicleOrders(dst);
		InvalidateVehicleOrder(dst, -1);

		InvalidateWindowClassesData(GetWindowClassForVehicleType(dst->type), 0);
	}
	return CommandCost();
}

/**
 * Delete an order from the orderlist of a vehicle.
 * @param tile unused
 * @param flags operation to perform
 * @param p1 the ID of the vehicle
 * @param p2 the order to delete (max 255)
 * @param text unused
 * @return the cost of this operation or an error
 */
CommandCost CmdDeleteOrder(TileIndex tile, DoCommandFlag flags, uint32 p1, uint32 p2, const char *text)
{
	VehicleID veh_id = GB(p1, 0, 20);
	VehicleOrderID sel_ord = GB(p2, 0, 8);

	Vehicle *v = Vehicle::GetIfValid(veh_id);

	if (v == NULL || !v->IsPrimaryVehicle()) return CMD_ERROR;

	CommandCost ret = CheckOwnership(v->owner);
	if (ret.Failed()) return ret;

	/* If we did not select an order, we maybe want to de-clone the orders */
	if (sel_ord >= v->GetNumOrders()) return DecloneOrder(v, flags);

	if (v->GetOrder(sel_ord) == NULL) return CMD_ERROR;

	if (flags & DC_EXEC) DeleteOrder(v, sel_ord);
	return CommandCost();
}

/**
 * Cancel the current loading order of the vehicle as the order was deleted.
 * @param v the vehicle
 */
static void CancelLoadingDueToDeletedOrder(Vehicle *v)
{
	assert(v->current_order.IsType(OT_LOADING));
	/* NON-stop flag is misused to see if a train is in a station that is
	 * on his order list or not */
	v->current_order.SetNonStopType(ONSF_STOP_EVERYWHERE);
	/* When full loading, "cancel" that order so the vehicle doesn't
	 * stay indefinitely at this station anymore. */
	if (v->current_order.GetLoadType() & OLFB_FULL_LOAD) v->current_order.SetLoadType(OLF_LOAD_IF_POSSIBLE);
}

/**
 * Delete an order but skip the parameter validation.
 * @param v       The vehicle to delete the order from.
 * @param sel_ord The id of the order to be deleted.
 */
void DeleteOrder(Vehicle *v, VehicleOrderID sel_ord)
{
	v->orders.list->DeleteOrderAt(sel_ord);

	Vehicle *u = v->FirstShared();
	DeleteOrderWarnings(u);
	for (; u != NULL; u = u->NextShared()) {
		assert(v->orders.list == u->orders.list);

		if (sel_ord == u->cur_real_order_index && u->current_order.IsType(OT_LOADING)) {
			CancelLoadingDueToDeletedOrder(u);
		}

		if (sel_ord < u->cur_real_order_index) {
			u->cur_real_order_index--;
		} else if (sel_ord == u->cur_real_order_index) {
			u->UpdateRealOrderIndex();
		}

		if (sel_ord < u->cur_auto_order_index) {
			u->cur_auto_order_index--;
		} else if (sel_ord == u->cur_auto_order_index) {
			/* Make sure the index is valid */
			if (u->cur_auto_order_index >= u->GetNumOrders()) u->cur_auto_order_index = 0;

			/* Skip non-automatic orders for the auto-order-index (e.g. if the current auto order was deleted */
			while (u->cur_auto_order_index != u->cur_real_order_index && !u->GetOrder(u->cur_auto_order_index)->IsType(OT_AUTOMATIC)) {
				u->cur_auto_order_index++;
				if (u->cur_auto_order_index >= u->GetNumOrders()) u->cur_auto_order_index = 0;
			}
		}

		/* Update any possible open window of the vehicle */
		InvalidateVehicleOrder(u, sel_ord | (INVALID_VEH_ORDER_ID << 8));
	}

	/* As we delete an order, the order to skip to will be 'wrong'. */
	VehicleOrderID cur_order_id = 0;
	Order *order = NULL;
	FOR_VEHICLE_ORDERS(v, order) {
		if (order->IsType(OT_CONDITIONAL)) {
			VehicleOrderID order_id = order->GetConditionSkipToOrder();
			if (order_id >= sel_ord) {
				order->SetConditionSkipToOrder(max(order_id - 1, 0));
			}
			if (order_id == cur_order_id) {
				order->SetConditionSkipToOrder((order_id + 1) % v->GetNumOrders());
			}
		}
		cur_order_id++;
	}

	InvalidateWindowClassesData(GetWindowClassForVehicleType(v->type), 0);
}

/**
 * Goto order of order-list.
 * @param tile unused
 * @param flags operation to perform
 * @param p1 The ID of the vehicle which order is skipped
 * @param p2 the selected order to which we want to skip
 * @param text unused
 * @return the cost of this operation or an error
 */
CommandCost CmdSkipToOrder(TileIndex tile, DoCommandFlag flags, uint32 p1, uint32 p2, const char *text)
{
	VehicleID veh_id = GB(p1, 0, 20);
	VehicleOrderID sel_ord = GB(p2, 0, 8);

	Vehicle *v = Vehicle::GetIfValid(veh_id);

	if (v == NULL || !v->IsPrimaryVehicle() || sel_ord == v->cur_auto_order_index || sel_ord >= v->GetNumOrders() || v->GetNumOrders() < 2) return CMD_ERROR;

	CommandCost ret = CheckOwnership(v->owner);
	if (ret.Failed()) return ret;

	if (flags & DC_EXEC) {
		if (v->current_order.IsType(OT_LOADING)) v->LeaveStation();

		v->cur_auto_order_index = v->cur_real_order_index = sel_ord;
		v->UpdateRealOrderIndex();

		InvalidateVehicleOrder(v, -2);
	}

	/* We have an aircraft/ship, they have a mini-schedule, so update them all */
	if (v->type == VEH_AIRCRAFT) SetWindowClassesDirty(WC_AIRCRAFT_LIST);
	if (v->type == VEH_SHIP) SetWindowClassesDirty(WC_SHIPS_LIST);

	return CommandCost();
}

/**
 * Move an order inside the orderlist
 * @param tile unused
 * @param flags operation to perform
 * @param p1 the ID of the vehicle
 * @param p2 order to move and target
 *           bit 0-15  : the order to move
 *           bit 16-31 : the target order
 * @param text unused
 * @return the cost of this operation or an error
 * @note The target order will move one place down in the orderlist
 *  if you move the order upwards else it'll move it one place down
 */
CommandCost CmdMoveOrder(TileIndex tile, DoCommandFlag flags, uint32 p1, uint32 p2, const char *text)
{
	VehicleID veh = GB(p1, 0, 20);
	VehicleOrderID moving_order = GB(p2,  0, 16);
	VehicleOrderID target_order = GB(p2, 16, 16);

	Vehicle *v = Vehicle::GetIfValid(veh);
	if (v == NULL || !v->IsPrimaryVehicle()) return CMD_ERROR;

	CommandCost ret = CheckOwnership(v->owner);
	if (ret.Failed()) return ret;

	/* Don't make senseless movements */
	if (moving_order >= v->GetNumOrders() || target_order >= v->GetNumOrders() ||
			moving_order == target_order || v->GetNumOrders() <= 1) return CMD_ERROR;

	Order *moving_one = v->GetOrder(moving_order);
	/* Don't move an empty order */
	if (moving_one == NULL) return CMD_ERROR;

	if (flags & DC_EXEC) {
		v->orders.list->MoveOrder(moving_order, target_order);

		/* Update shared list */
		Vehicle *u = v->FirstShared();

		DeleteOrderWarnings(u);

		for (; u != NULL; u = u->NextShared()) {
			/* Update the current order.
			 * There are multiple ways to move orders, which result in cur_auto_order_index
			 * and cur_real_order_index to not longer make any sense. E.g. moving another
			 * real order between them.
			 *
			 * Basically one could choose to preserve either of them, but not both.
			 * While both ways are suitable in this or that case from a human point of view, neither
			 * of them makes really sense.
			 * However, from an AI point of view, preserving cur_real_order_index is the most
			 * predictable and transparent behaviour.
			 *
			 * With that decision it basically does not matter what we do to cur_auto_order_index.
			 * If we change orders between the auto- and real-index, the auto orders are mostly likely
			 * completely out-dated anyway. So, keep it simple and just keep cur_auto_order_index as well.
			 * The worst which can happen is that a lot of automatic orders are removed when reaching current_order.
			 */
			if (u->cur_real_order_index == moving_order) {
				u->cur_real_order_index = target_order;
			} else if (u->cur_real_order_index > moving_order && u->cur_real_order_index <= target_order) {
				u->cur_real_order_index--;
			} else if (u->cur_real_order_index < moving_order && u->cur_real_order_index >= target_order) {
				u->cur_real_order_index++;
			}

			if (u->cur_auto_order_index == moving_order) {
				u->cur_auto_order_index = target_order;
			} else if (u->cur_auto_order_index > moving_order && u->cur_auto_order_index <= target_order) {
				u->cur_auto_order_index--;
			} else if (u->cur_auto_order_index < moving_order && u->cur_auto_order_index >= target_order) {
				u->cur_auto_order_index++;
			}

			assert(v->orders.list == u->orders.list);
			/* Update any possible open window of the vehicle */
			InvalidateVehicleOrder(u, moving_order | (target_order << 8));
		}

		/* As we move an order, the order to skip to will be 'wrong'. */
		Order *order;
		FOR_VEHICLE_ORDERS(v, order) {
			if (order->IsType(OT_CONDITIONAL)) {
				VehicleOrderID order_id = order->GetConditionSkipToOrder();
				if (order_id == moving_order) {
					order_id = target_order;
				} else if (order_id > moving_order && order_id <= target_order) {
					order_id--;
				} else if (order_id < moving_order && order_id >= target_order) {
					order_id++;
				}
				order->SetConditionSkipToOrder(order_id);
			}
		}

		/* Make sure to rebuild the whole list */
		InvalidateWindowClassesData(GetWindowClassForVehicleType(v->type), 0);
	}

	return CommandCost();
}

/**
 * Modify an order in the orderlist of a vehicle.
 * @param tile unused
 * @param flags operation to perform
 * @param p1 various bitstuffed elements
 * - p1 = (bit  0 - 19) - ID of the vehicle
 * - p1 = (bit 24 - 31) - the selected order (if any). If the last order is given,
 *                        the order will be inserted before that one
 *                        the maximum vehicle order id is 254.
 * @param p2 various bitstuffed elements
 *  - p2 = (bit 0 -  3) - what data to modify (@see ModifyOrderFlags)
 *  - p2 = (bit 4 - 15) - the data to modify
 * @param text unused
 * @return the cost of this operation or an error
 */
CommandCost CmdModifyOrder(TileIndex tile, DoCommandFlag flags, uint32 p1, uint32 p2, const char *text)
{
	VehicleOrderID sel_ord = GB(p1, 20,  8);
	VehicleID veh          = GB(p1,  0, 20);
	ModifyOrderFlags mof   = Extract<ModifyOrderFlags, 0, 4>(p2);
	uint16 data            = GB(p2,  4, 11);

	if (mof >= MOF_END) return CMD_ERROR;

	Vehicle *v = Vehicle::GetIfValid(veh);
	if (v == NULL || !v->IsPrimaryVehicle()) return CMD_ERROR;

	CommandCost ret = CheckOwnership(v->owner);
	if (ret.Failed()) return ret;

	/* Is it a valid order? */
	if (sel_ord >= v->GetNumOrders()) return CMD_ERROR;

	Order *order = v->GetOrder(sel_ord);
	switch (order->GetType()) {
		case OT_GOTO_STATION:
			if (mof == MOF_COND_VARIABLE || mof == MOF_COND_COMPARATOR || mof == MOF_DEPOT_ACTION || mof == MOF_COND_VALUE) return CMD_ERROR;
			break;

		case OT_GOTO_DEPOT:
			if (mof != MOF_NON_STOP && mof != MOF_DEPOT_ACTION) return CMD_ERROR;
			break;

		case OT_GOTO_WAYPOINT:
			if (mof != MOF_NON_STOP) return CMD_ERROR;
			break;

		case OT_CONDITIONAL:
			if (mof != MOF_COND_VARIABLE && mof != MOF_COND_COMPARATOR && mof != MOF_COND_VALUE && mof != MOF_COND_DESTINATION) return CMD_ERROR;
			break;

		default:
			return CMD_ERROR;
	}

	switch (mof) {
		default: NOT_REACHED();

		case MOF_NON_STOP:
			if (!v->IsGroundVehicle()) return CMD_ERROR;
			if (data >= ONSF_END) return CMD_ERROR;
			if (data == order->GetNonStopType()) return CMD_ERROR;
			break;

		case MOF_STOP_LOCATION:
			if (v->type != VEH_TRAIN) return CMD_ERROR;
			if (data >= OSL_END) return CMD_ERROR;
			break;

		case MOF_UNLOAD:
			if ((data & ~(OUFB_UNLOAD | OUFB_TRANSFER | OUFB_NO_UNLOAD)) != 0) return CMD_ERROR;
			/* Unload and no-unload are mutual exclusive and so are transfer and no unload. */
			if (data != 0 && ((data & (OUFB_UNLOAD | OUFB_TRANSFER)) != 0) == ((data & OUFB_NO_UNLOAD) != 0)) return CMD_ERROR;
			if (data == order->GetUnloadType()) return CMD_ERROR;
			break;

		case MOF_LOAD:
			if (data > OLFB_NO_LOAD || data == 1) return CMD_ERROR;
			if (data == order->GetLoadType()) return CMD_ERROR;
			break;

		case MOF_DEPOT_ACTION:
			if (data >= DA_END) return CMD_ERROR;
			break;

		case MOF_COND_VARIABLE:
			if (data >= OCV_END) return CMD_ERROR;
			break;

		case MOF_COND_COMPARATOR:
			if (data >= OCC_END) return CMD_ERROR;
			switch (order->GetConditionVariable()) {
				case OCV_UNCONDITIONALLY: return CMD_ERROR;

				case OCV_REQUIRES_SERVICE:
					if (data != OCC_IS_TRUE && data != OCC_IS_FALSE) return CMD_ERROR;
					break;

				default:
					if (data == OCC_IS_TRUE || data == OCC_IS_FALSE) return CMD_ERROR;
					break;
			}
			break;

		case MOF_COND_VALUE:
			switch (order->GetConditionVariable()) {
				case OCV_UNCONDITIONALLY: return CMD_ERROR;

				case OCV_LOAD_PERCENTAGE:
				case OCV_RELIABILITY:
					if (data > 100) return CMD_ERROR;
					break;

				default:
					if (data > 2047) return CMD_ERROR;
					break;
			}
			break;

		case MOF_COND_DESTINATION:
			if (data >= v->GetNumOrders()) return CMD_ERROR;
			break;
	}

	if (flags & DC_EXEC) {
		switch (mof) {
			case MOF_NON_STOP:
				order->SetNonStopType((OrderNonStopFlags)data);
				break;

			case MOF_STOP_LOCATION:
				order->SetStopLocation((OrderStopLocation)data);
				break;

			case MOF_UNLOAD:
				order->SetUnloadType((OrderUnloadFlags)data);
				break;

			case MOF_LOAD:
				order->SetLoadType((OrderLoadFlags)data);
				break;

			case MOF_DEPOT_ACTION: {
				switch (data) {
					case DA_ALWAYS_GO:
						order->SetDepotOrderType((OrderDepotTypeFlags)(order->GetDepotOrderType() & ~ODTFB_SERVICE));
						order->SetDepotActionType((OrderDepotActionFlags)(order->GetDepotActionType() & ~ODATFB_HALT));
						break;

					case DA_SERVICE:
						order->SetDepotOrderType((OrderDepotTypeFlags)(order->GetDepotOrderType() | ODTFB_SERVICE));
						order->SetDepotActionType((OrderDepotActionFlags)(order->GetDepotActionType() & ~ODATFB_HALT));
						break;

					case DA_STOP:
						order->SetDepotOrderType((OrderDepotTypeFlags)(order->GetDepotOrderType() & ~ODTFB_SERVICE));
						order->SetDepotActionType((OrderDepotActionFlags)(order->GetDepotActionType() | ODATFB_HALT));
						break;

					default:
						NOT_REACHED();
				}
				break;
			}

			case MOF_COND_VARIABLE: {
				order->SetConditionVariable((OrderConditionVariable)data);

				OrderConditionComparator occ = order->GetConditionComparator();
				switch (order->GetConditionVariable()) {
					case OCV_UNCONDITIONALLY:
						order->SetConditionComparator(OCC_EQUALS);
						order->SetConditionValue(0);
						break;

					case OCV_REQUIRES_SERVICE:
						if (occ != OCC_IS_TRUE && occ != OCC_IS_FALSE) order->SetConditionComparator(OCC_IS_TRUE);
						break;

					case OCV_LOAD_PERCENTAGE:
					case OCV_RELIABILITY:
						if (order->GetConditionValue() > 100) order->SetConditionValue(100);
						/* FALL THROUGH */
					default:
						if (occ == OCC_IS_TRUE || occ == OCC_IS_FALSE) order->SetConditionComparator(OCC_EQUALS);
						break;
				}
				break;
			}

			case MOF_COND_COMPARATOR:
				order->SetConditionComparator((OrderConditionComparator)data);
				break;

			case MOF_COND_VALUE:
				order->SetConditionValue(data);
				break;

			case MOF_COND_DESTINATION:
				order->SetConditionSkipToOrder(data);
				break;

			default: NOT_REACHED();
		}

		/* Update the windows and full load flags, also for vehicles that share the same order list */
		Vehicle *u = v->FirstShared();
		DeleteOrderWarnings(u);
		for (; u != NULL; u = u->NextShared()) {
			/* Toggle u->current_order "Full load" flag if it changed.
			 * However, as the same flag is used for depot orders, check
			 * whether we are not going to a depot as there are three
			 * cases where the full load flag can be active and only
			 * one case where the flag is used for depot orders. In the
			 * other cases for the OrderTypeByte the flags are not used,
			 * so do not care and those orders should not be active
			 * when this function is called.
			 */
			if (sel_ord == u->cur_real_order_index &&
					(u->current_order.IsType(OT_GOTO_STATION) || u->current_order.IsType(OT_LOADING)) &&
					u->current_order.GetLoadType() != order->GetLoadType()) {
				u->current_order.SetLoadType(order->GetLoadType());
			}
			InvalidateVehicleOrder(u, -2);
		}
	}

	return CommandCost();
}

/**
 * Clone/share/copy an order-list of another vehicle.
 * @param tile unused
 * @param flags operation to perform
 * @param p1 various bitstuffed elements
 * - p1 = (bit  0-19) - destination vehicle to clone orders to
 * - p1 = (bit 30-31) - action to perform
 * @param p2 source vehicle to clone orders from, if any (none for CO_UNSHARE)
 * @param text unused
 * @return the cost of this operation or an error
 */
CommandCost CmdCloneOrder(TileIndex tile, DoCommandFlag flags, uint32 p1, uint32 p2, const char *text)
{
	VehicleID veh_src = GB(p2, 0, 20);
	VehicleID veh_dst = GB(p1, 0, 20);

	Vehicle *dst = Vehicle::GetIfValid(veh_dst);
	if (dst == NULL || !dst->IsPrimaryVehicle()) return CMD_ERROR;

	CommandCost ret = CheckOwnership(dst->owner);
	if (ret.Failed()) return ret;

	switch (GB(p1, 30, 2)) {
		case CO_SHARE: {
			Vehicle *src = Vehicle::GetIfValid(veh_src);

			/* Sanity checks */
			if (src == NULL || !src->IsPrimaryVehicle() || dst->type != src->type || dst == src) return CMD_ERROR;

			CommandCost ret = CheckOwnership(src->owner);
			if (ret.Failed()) return ret;

			/* Trucks can't share orders with busses (and visa versa) */
			if (src->type == VEH_ROAD && RoadVehicle::From(src)->IsBus() != RoadVehicle::From(dst)->IsBus()) {
				return CMD_ERROR;
			}

			/* Is the vehicle already in the shared list? */
			if (src->FirstShared() == dst->FirstShared()) return CMD_ERROR;

			const Order *order;

			FOR_VEHICLE_ORDERS(src, order) {
				if (OrderGoesToStation(dst, order) &&
						!CanVehicleUseStation(dst, Station::Get(order->GetDestination()))) {
					return_cmd_error(STR_ERROR_CAN_T_COPY_SHARE_ORDER);
				}
			}

			if (src->orders.list == NULL && !OrderList::CanAllocateItem()) {
				return_cmd_error(STR_ERROR_NO_MORE_SPACE_FOR_ORDERS);
			}

			if (flags & DC_EXEC) {
				/* If the destination vehicle had a OrderList, destroy it.
				 * We only reset the order indices, if the new orders are obviously different.
				 * (We mainly do this to keep the order indices valid and in range.) */
				DeleteVehicleOrders(dst, false, dst->GetNumOrders() != src->GetNumOrders());

				dst->orders.list = src->orders.list;

				/* Link this vehicle in the shared-list */
				dst->AddToShared(src);

				InvalidateVehicleOrder(dst, -1);
				InvalidateVehicleOrder(src, -2);

				InvalidateWindowClassesData(GetWindowClassForVehicleType(dst->type), 0);
			}
			break;
		}

		case CO_COPY: {
			Vehicle *src = Vehicle::GetIfValid(veh_src);

			/* Sanity checks */
			if (src == NULL || !src->IsPrimaryVehicle() || dst->type != src->type || dst == src) return CMD_ERROR;

			CommandCost ret = CheckOwnership(src->owner);
			if (ret.Failed()) return ret;

			/* Trucks can't copy all the orders from busses (and visa versa),
			 * and neither can helicopters and aircarft. */
			const Order *order;
			FOR_VEHICLE_ORDERS(src, order) {
				if (OrderGoesToStation(dst, order) &&
						!CanVehicleUseStation(dst, Station::Get(order->GetDestination()))) {
					return_cmd_error(STR_ERROR_CAN_T_COPY_SHARE_ORDER);
				}
			}

			/* make sure there are orders available */
			int delta = dst->IsOrderListShared() ? src->GetNumOrders() + 1 : src->GetNumOrders() - dst->GetNumOrders();
			if (!Order::CanAllocateItem(delta) ||
					((dst->orders.list == NULL || dst->IsOrderListShared()) && !OrderList::CanAllocateItem())) {
				return_cmd_error(STR_ERROR_NO_MORE_SPACE_FOR_ORDERS);
			}

			if (flags & DC_EXEC) {
				const Order *order;
				Order *first = NULL;
				Order **order_dst;

				/* If the destination vehicle had an order list, destroy the chain but keep the OrderList.
				 * We only reset the order indices, if the new orders are obviously different.
				 * (We mainly do this to keep the order indices valid and in range.) */
				DeleteVehicleOrders(dst, true, dst->GetNumOrders() != src->GetNumOrders());

				order_dst = &first;
				FOR_VEHICLE_ORDERS(src, order) {
					*order_dst = new Order();
					(*order_dst)->AssignOrder(*order);
					order_dst = &(*order_dst)->next;
				}
				if (dst->orders.list == NULL) {
					dst->orders.list = new OrderList(first, dst);
				} else {
					assert(dst->orders.list->GetFirstOrder() == NULL);
					assert(!dst->orders.list->IsShared());
					delete dst->orders.list;
					assert(OrderList::CanAllocateItem());
					dst->orders.list = new OrderList(first, dst);
				}

				InvalidateVehicleOrder(dst, -1);

				InvalidateWindowClassesData(GetWindowClassForVehicleType(dst->type), 0);
			}
			break;
		}

		case CO_UNSHARE: return DecloneOrder(dst, flags);
		default: return CMD_ERROR;
	}

	return CommandCost();
}

/**
 * Add/remove refit orders from an order
 * @param tile Not used
 * @param flags operation to perform
 * @param p1 VehicleIndex of the vehicle having the order
 * @param p2 bitmask
 *   - bit 0-7 CargoID
 *   - bit 8-15 Cargo subtype
 *   - bit 16-23 number of order to modify
 * @param text unused
 * @return the cost of this operation or an error
 */
CommandCost CmdOrderRefit(TileIndex tile, DoCommandFlag flags, uint32 p1, uint32 p2, const char *text)
{
	VehicleID veh = GB(p1, 0, 20);
	VehicleOrderID order_number  = GB(p2, 16, 8);
	CargoID cargo = GB(p2, 0, 8);
	byte subtype  = GB(p2, 8, 8);

	if (cargo >= NUM_CARGO && cargo != CT_NO_REFIT) return CMD_ERROR;

	const Vehicle *v = Vehicle::GetIfValid(veh);
	if (v == NULL || !v->IsPrimaryVehicle()) return CMD_ERROR;

	CommandCost ret = CheckOwnership(v->owner);
	if (ret.Failed()) return ret;

	Order *order = v->GetOrder(order_number);
	if (order == NULL) return CMD_ERROR;

	if (flags & DC_EXEC) {
		order->SetRefit(cargo, subtype);

		for (Vehicle *u = v->FirstShared(); u != NULL; u = u->NextShared()) {
			/* Update any possible open window of the vehicle */
			InvalidateVehicleOrder(u, -2);

			/* If the vehicle already got the current depot set as current order, then update current order as well */
			if (u->cur_real_order_index == order_number && (u->current_order.GetDepotOrderType() & ODTFB_PART_OF_ORDERS)) {
				u->current_order.SetRefit(cargo, subtype);
			}
		}
	}

	return CommandCost();
}


/**
 *
 * Check the orders of a vehicle, to see if there are invalid orders and stuff
 *
 */
void CheckOrders(const Vehicle *v)
{
	/* Does the user wants us to check things? */
	if (_settings_client.gui.order_review_system == 0) return;

	/* Do nothing for crashed vehicles */
	if (v->vehstatus & VS_CRASHED) return;

	/* Do nothing for stopped vehicles if setting is '1' */
	if (_settings_client.gui.order_review_system == 1 && (v->vehstatus & VS_STOPPED)) return;

	/* do nothing we we're not the first vehicle in a share-chain */
	if (v->FirstShared() != v) return;

	/* Only check every 20 days, so that we don't flood the message log */
	if (v->owner == _local_company && v->day_counter % 20 == 0) {
		int n_st, problem_type = -1;
		const Order *order;
		int message = 0;

		/* Check the order list */
		n_st = 0;

		FOR_VEHICLE_ORDERS(v, order) {
			/* Dummy order? */
			if (order->IsType(OT_DUMMY)) {
				problem_type = 1;
				break;
			}
			/* Does station have a load-bay for this vehicle? */
			if (order->IsType(OT_GOTO_STATION)) {
				const Station *st = Station::Get(order->GetDestination());

				n_st++;
				if (!CanVehicleUseStation(v, st)) problem_type = 3;
			}
		}

		/* Check if the last and the first order are the same */
		if (v->GetNumOrders() > 1) {
			const Order *last = v->GetLastOrder();

			if (v->orders.list->GetFirstOrder()->Equals(*last)) {
				problem_type = 2;
			}
		}

		/* Do we only have 1 station in our order list? */
		if (n_st < 2 && problem_type == -1) problem_type = 0;

#ifndef NDEBUG
		if (v->orders.list != NULL) v->orders.list->DebugCheckSanity();
#endif

		/* We don't have a problem */
		if (problem_type < 0) return;

		message = STR_NEWS_VEHICLE_HAS_TOO_FEW_ORDERS + problem_type;
		//DEBUG(misc, 3, "Triggered News Item for vehicle %d", v->index);

		SetDParam(0, v->index);
		AddVehicleNewsItem(
			message,
			NS_ADVICE,
			v->index
		);
	}
}

/**
 * Removes an order from all vehicles. Triggers when, say, a station is removed.
 * @param type The type of the order (OT_GOTO_[STATION|DEPOT|WAYPOINT]).
 * @param destination The destination. Can be a StationID, DepotID or WaypointID.
 */
void RemoveOrderFromAllVehicles(OrderType type, DestinationID destination)
{
	Vehicle *v;

	/* Aircraft have StationIDs for depot orders and never use DepotIDs
	 * This fact is handled specially below
	 */

	/* Go through all vehicles */
	FOR_ALL_VEHICLES(v) {
		Order *order;

		order = &v->current_order;
		if ((v->type == VEH_AIRCRAFT && order->IsType(OT_GOTO_DEPOT) ? OT_GOTO_STATION : order->GetType()) == type &&
				v->current_order.GetDestination() == destination) {
			order->MakeDummy();
			SetWindowDirty(WC_VEHICLE_VIEW, v->index);
		}

		/* Clear the order from the order-list */
		int id = -1;
		FOR_VEHICLE_ORDERS(v, order) {
			id++;
restart:

			OrderType ot = order->GetType();
			if (ot == OT_GOTO_DEPOT && (order->GetDepotActionType() & ODATFB_NEAREST_DEPOT) != 0) continue;
			if (ot == OT_AUTOMATIC || (v->type == VEH_AIRCRAFT && ot == OT_GOTO_DEPOT)) ot = OT_GOTO_STATION;
			if (ot == type && order->GetDestination() == destination) {
				/* We want to clear automatic orders, but we don't want to make them
				 * dummy orders. They should just vanish. Also check the actual order
				 * type as ot is currently OT_GOTO_STATION. */
				if (order->IsType(OT_AUTOMATIC)) {
					order = order->next; // DeleteOrder() invalidates current order
					DeleteOrder(v, id);
					if (order != NULL) goto restart;
					break;
				}

				order->MakeDummy();
				for (const Vehicle *w = v->FirstShared(); w != NULL; w = w->NextShared()) {
					/* In GUI, simulate by removing the order and adding it back */
					InvalidateVehicleOrder(w, id | (INVALID_VEH_ORDER_ID << 8));
					InvalidateVehicleOrder(w, (INVALID_VEH_ORDER_ID << 8) | id);
				}
			}
		}
	}
}

/**
 * Checks if a vehicle has a depot in its order list.
 * @return True iff at least one order is a depot order.
 */
bool Vehicle::HasDepotOrder() const
{
	const Order *order;

	FOR_VEHICLE_ORDERS(this, order) {
		if (order->IsType(OT_GOTO_DEPOT)) return true;
	}

	return false;
}

/**
 * Delete all orders from a vehicle
 * @param v                   Vehicle whose orders to reset
 * @param keep_orderlist      If true, do not free the order list, only empty it.
 * @param reset_order_indices If true, reset cur_auto_order_index and cur_real_order_index
 *                            and cancel the current full load order (if the vehicle is loading).
 *                            If false, _you_ have to make sure the order indices are valid after
 *                            your messing with them!
 */
void DeleteVehicleOrders(Vehicle *v, bool keep_orderlist, bool reset_order_indices)
{
	DeleteOrderWarnings(v);

	if (v->IsOrderListShared()) {
		/* Remove ourself from the shared order list. */
		v->RemoveFromShared();
		v->orders.list = NULL;
	} else if (v->orders.list != NULL) {
		/* Remove the orders */
		v->orders.list->FreeChain(keep_orderlist);
		if (!keep_orderlist) v->orders.list = NULL;
	}

	if (reset_order_indices) {
		v->cur_auto_order_index = v->cur_real_order_index = 0;
		if (v->current_order.IsType(OT_LOADING)) {
			CancelLoadingDueToDeletedOrder(v);
		}
	}
}

/**
 * Clamp the service interval to the correct min/max. The actual min/max values
 * depend on whether it's in percent or days.
 * @param interval proposed service interval
 * @param company_id the owner of the vehicle
 * @return Clamped service interval
 */
uint16 GetServiceIntervalClamped(uint interval, CompanyID company_id)
{
	return (Company::Get(company_id)->settings.vehicle.servint_ispercent) ? Clamp(interval, MIN_SERVINT_PERCENT, MAX_SERVINT_PERCENT) : Clamp(interval, MIN_SERVINT_DAYS, MAX_SERVINT_DAYS);
}

/**
 *
 * Check if a vehicle has any valid orders
 *
 * @return false if there are no valid orders
 * @note Conditional orders are not considered valid destination orders
 *
 */
static bool CheckForValidOrders(const Vehicle *v)
{
	const Order *order;

	FOR_VEHICLE_ORDERS(v, order) {
		switch (order->GetType()) {
			case OT_GOTO_STATION:
			case OT_GOTO_DEPOT:
			case OT_GOTO_WAYPOINT:
				return true;

			default:
				break;
		}
	}

	return false;
}

/**
 * Compare the variable and value based on the given comparator.
 */
static bool OrderConditionCompare(OrderConditionComparator occ, int variable, int value)
{
	switch (occ) {
		case OCC_EQUALS:      return variable == value;
		case OCC_NOT_EQUALS:  return variable != value;
		case OCC_LESS_THAN:   return variable <  value;
		case OCC_LESS_EQUALS: return variable <= value;
		case OCC_MORE_THAN:   return variable >  value;
		case OCC_MORE_EQUALS: return variable >= value;
		case OCC_IS_TRUE:     return variable != 0;
		case OCC_IS_FALSE:    return variable == 0;
		default: NOT_REACHED();
	}
}

/**
 * Process a conditional order and determine the next order.
 * @param order the order the vehicle currently has
 * @param v the vehicle to update
 * @return index of next order to jump to, or INVALID_VEH_ORDER_ID to use the next order
 */
VehicleOrderID ProcessConditionalOrder(const Order *order, const Vehicle *v)
{
	if (order->GetType() != OT_CONDITIONAL) return INVALID_VEH_ORDER_ID;

	bool skip_order = false;
	OrderConditionComparator occ = order->GetConditionComparator();
	uint16 value = order->GetConditionValue();

	switch (order->GetConditionVariable()) {
		case OCV_LOAD_PERCENTAGE:  skip_order = OrderConditionCompare(occ, CalcPercentVehicleFilled(v, NULL), value); break;
		case OCV_RELIABILITY:      skip_order = OrderConditionCompare(occ, ToPercent16(v->reliability),       value); break;
		case OCV_MAX_SPEED:        skip_order = OrderConditionCompare(occ, v->GetDisplayMaxSpeed() * 10 / 16, value); break;
		case OCV_AGE:              skip_order = OrderConditionCompare(occ, v->age / DAYS_IN_LEAP_YEAR,        value); break;
		case OCV_REQUIRES_SERVICE: skip_order = OrderConditionCompare(occ, v->NeedsServicing(),               value); break;
		case OCV_UNCONDITIONALLY:  skip_order = true; break;
		default: NOT_REACHED();
	}

	return skip_order ? order->GetConditionSkipToOrder() : (VehicleOrderID)INVALID_VEH_ORDER_ID;
}

/**
 * Update the vehicle's destination tile from an order.
 * @param order the order the vehicle currently has
 * @param v the vehicle to update
 * @param conditional_depth the depth (amount of steps) to go with conditional orders. This to prevent infinite loops.
 */
bool UpdateOrderDest(Vehicle *v, const Order *order, int conditional_depth)
{
	if (conditional_depth > v->GetNumOrders()) return false;

	switch (order->GetType()) {
		case OT_GOTO_STATION:
			v->dest_tile = v->GetOrderStationLocation(order->GetDestination());
			return true;

		case OT_GOTO_DEPOT:
			if ((order->GetDepotOrderType() & ODTFB_SERVICE) && !v->NeedsServicing()) {
				UpdateVehicleTimetable(v, true);
				v->IncrementRealOrderIndex();
				break;
			}

			if (v->current_order.GetDepotActionType() & ODATFB_NEAREST_DEPOT) {
				/* We need to search for the nearest depot (hangar). */
				TileIndex location;
				DestinationID destination;
				bool reverse;

				if (v->FindClosestDepot(&location, &destination, &reverse)) {
					v->dest_tile = location;
					v->current_order.MakeGoToDepot(destination, v->current_order.GetDepotOrderType(), v->current_order.GetNonStopType(), (OrderDepotActionFlags)(v->current_order.GetDepotActionType() & ~ODATFB_NEAREST_DEPOT), v->current_order.GetRefitCargo(), v->current_order.GetRefitSubtype());

					/* If there is no depot in front, reverse automatically (trains only) */
					if (v->type == VEH_TRAIN && reverse) DoCommand(v->tile, v->index, 0, DC_EXEC, CMD_REVERSE_TRAIN_DIRECTION);

					if (v->type == VEH_AIRCRAFT) {
						Aircraft *a = Aircraft::From(v);
						if (a->state == FLYING && a->targetairport != destination) {
							/* The aircraft is now heading for a different hangar than the next in the orders */
							extern void AircraftNextAirportPos_and_Order(Aircraft *a);
							AircraftNextAirportPos_and_Order(a);
						}
					}
					return true;
				}

				UpdateVehicleTimetable(v, true);
				v->IncrementRealOrderIndex();
			} else {
				if (v->type != VEH_AIRCRAFT) {
					v->dest_tile = Depot::Get(order->GetDestination())->xy;
				}
				return true;
			}
			break;

		case OT_GOTO_WAYPOINT:
			v->dest_tile = Waypoint::Get(order->GetDestination())->xy;
			return true;

		case OT_CONDITIONAL: {
			VehicleOrderID next_order = ProcessConditionalOrder(order, v);
			if (next_order != INVALID_VEH_ORDER_ID) {
				/* Jump to next_order. cur_auto_order_index becomes exactly that order,
				 * cur_real_order_index might come after next_order. */
				UpdateVehicleTimetable(v, false);
				v->cur_auto_order_index = v->cur_real_order_index = next_order;
				v->UpdateRealOrderIndex();
				v->current_order_time += v->GetOrder(v->cur_real_order_index)->travel_time;
			} else {
				UpdateVehicleTimetable(v, true);
				v->IncrementRealOrderIndex();
			}
			break;
		}

		default:
			v->dest_tile = 0;
			return false;
	}

	assert(v->cur_auto_order_index < v->GetNumOrders());
	assert(v->cur_real_order_index < v->GetNumOrders());

	/* Get the current order */
	order = v->GetOrder(v->cur_real_order_index);
	if (order != NULL && order->IsType(OT_AUTOMATIC)) {
		assert(v->GetNumManualOrders() == 0);
		order = NULL;
	}

	if (order == NULL) {
		v->current_order.Free();
		v->dest_tile = 0;
		return false;
	}

	v->current_order = *order;
	return UpdateOrderDest(v, order, conditional_depth + 1);
}

/**
 * Handle the orders of a vehicle and determine the next place
 * to go to if needed.
 * @param v the vehicle to do this for.
 * @return true *if* the vehicle is eligible for reversing
 *              (basically only when leaving a station).
 */
bool ProcessOrders(Vehicle *v)
{
	switch (v->current_order.GetType()) {
		case OT_GOTO_DEPOT:
			/* Let a depot order in the orderlist interrupt. */
			if (!(v->current_order.GetDepotOrderType() & ODTFB_PART_OF_ORDERS)) return false;
			break;

		case OT_LOADING:
			return false;

		case OT_LEAVESTATION:
			if (v->type != VEH_AIRCRAFT) return false;
			break;

		default: break;
	}

	/**
	 * Reversing because of order change is allowed only just after leaving a
	 * station (and the difficulty setting to allowed, of course)
	 * this can be detected because only after OT_LEAVESTATION, current_order
	 * will be reset to nothing. (That also happens if no order, but in that case
	 * it won't hit the point in code where may_reverse is checked)
	 */
	bool may_reverse = v->current_order.IsType(OT_NOTHING);

	/* Check if we've reached a 'via' destination. */
	if (((v->current_order.IsType(OT_GOTO_STATION) && (v->current_order.GetNonStopType() & ONSF_NO_STOP_AT_DESTINATION_STATION)) || v->current_order.IsType(OT_GOTO_WAYPOINT)) &&
			IsTileType(v->tile, MP_STATION) &&
			v->current_order.GetDestination() == GetStationIndex(v->tile)) {
		v->DeleteUnreachedAutoOrders();
		/* We set the last visited station here because we do not want
		 * the train to stop at this 'via' station if the next order
		 * is a no-non-stop order; in that case not setting the last
		 * visited station will cause the vehicle to still stop. */
		v->last_station_visited = v->current_order.GetDestination();
		UpdateVehicleTimetable(v, true);
		v->IncrementAutoOrderIndex();
	}

	/* Get the current order */
	assert(v->cur_auto_order_index == 0 || v->cur_auto_order_index < v->GetNumOrders());
	v->UpdateRealOrderIndex();

	const Order *order = v->GetOrder(v->cur_real_order_index);
	if (order != NULL && order->IsType(OT_AUTOMATIC)) {
		assert(v->GetNumManualOrders() == 0);
		order = NULL;
	}

	/* If no order, do nothing. */
	if (order == NULL || (v->type == VEH_AIRCRAFT && !CheckForValidOrders(v))) {
		if (v->type == VEH_AIRCRAFT) {
			/* Aircraft do something vastly different here, so handle separately */
			extern void HandleMissingAircraftOrders(Aircraft *v);
			HandleMissingAircraftOrders(Aircraft::From(v));
			return false;
		}

		v->current_order.Free();
		v->dest_tile = 0;
		return false;
	}

	/* If it is unchanged, keep it. */
	if (order->Equals(v->current_order) && (v->type == VEH_AIRCRAFT || v->dest_tile != 0) &&
			(v->type != VEH_SHIP || !order->IsType(OT_GOTO_STATION) || Station::Get(order->GetDestination())->dock_tile != INVALID_TILE)) {
		return false;
	}

	/* Otherwise set it, and determine the destination tile. */
	v->current_order = *order;

	InvalidateVehicleOrder(v, -2);
	switch (v->type) {
		default:
			NOT_REACHED();

		case VEH_ROAD:
		case VEH_TRAIN:
			break;

		case VEH_AIRCRAFT:
		case VEH_SHIP:
			SetWindowClassesDirty(GetWindowClassForVehicleType(v->type));
			break;
	}

	return UpdateOrderDest(v, order) && may_reverse;
}

/**
 * Check whether the given vehicle should stop at the given station
 * based on this order and the non-stop settings.
 * @param v       the vehicle that might be stopping.
 * @param station the station to stop at.
 * @return true if the vehicle should stop.
 */
bool Order::ShouldStopAtStation(const Vehicle *v, StationID station) const
{
	bool is_dest_station = this->IsType(OT_GOTO_STATION) && this->dest == station;

	return (!this->IsType(OT_GOTO_DEPOT) || (this->GetDepotOrderType() & ODTFB_PART_OF_ORDERS) != 0) &&
			v->last_station_visited != station && // Do stop only when we've not just been there
			/* Finally do stop when there is no non-stop flag set for this type of station. */
			!(this->GetNonStopType() & (is_dest_station ? ONSF_NO_STOP_AT_DESTINATION_STATION : ONSF_NO_STOP_AT_INTERMEDIATE_STATIONS));
}

bool Order::CanLoadOrUnload() const
{
	return (this->IsType(OT_GOTO_STATION) || this->IsType(OT_AUTOMATIC)) &&
			(this->GetNonStopType() & ONSF_NO_STOP_AT_DESTINATION_STATION) == 0 &&
			((this->GetLoadType() & OLFB_NO_LOAD) == 0 ||
			(this->GetUnloadType() & OUFB_NO_UNLOAD) == 0);
}

/**
 * A vehicle can leave the current station with cargo if:
 * 1. it can load cargo here OR
 * 2a. it could leave the last station with cargo AND
 * 2b. it doesn't have to unload all cargo here.
 */
bool Order::CanLeaveWithCargo(bool has_cargo) const
{
	return (this->GetLoadType() & OLFB_NO_LOAD) == 0 || (has_cargo &&
			(this->GetUnloadType() & (OUFB_UNLOAD | OUFB_TRANSFER)) == 0);
}<|MERGE_RESOLUTION|>--- conflicted
+++ resolved
@@ -342,7 +342,6 @@
 }
 
 /**
-<<<<<<< HEAD
  * Choose between the two possible next orders so that the given consist can
  * load most cargo.
  * @param v Head of the consist.
@@ -381,17 +380,18 @@
 	return loadable1 > loadable2 ? o1 : o2;
 }
 
-const Order *OrderList::GetNextStoppingOrder(const Vehicle *v, const Order *next, uint hops, bool is_loading) const
-=======
+/**
  * Get the next order which will make the given vehicle stop at a station
  * or refit at a depot if its state doesn't change.
  * @param v The vehicle in question.
  * @param next The order to start looking at.
  * @param hops The number of orders we have already looked at.
+ * @param is_loading If the vehicle is loading. This triggers a different
+ * behaviour on conditional orders based on load percentage.
  * @return Either an order or NULL if the vehicle won't stop anymore.
- */
-const Order *OrderList::GetNextStoppingOrder(const Vehicle *v, const Order *next, uint hops) const
->>>>>>> b6f118f7
+ * @see OrderList::GetBestLoadableNext
+ */
+const Order *OrderList::GetNextStoppingOrder(const Vehicle *v, const Order *next, uint hops, bool is_loading) const
 {
 	if (hops > this->GetNumOrders() || next == NULL) return NULL;
 
@@ -459,12 +459,7 @@
 
 	uint hops = 0;
 	do {
-<<<<<<< HEAD
 		next = this->GetNextStoppingOrder(v, next, ++hops, true);
-	} while (next != NULL && (next->IsType(OT_GOTO_DEPOT) ||
-			next->GetDestination() == v->last_station_visited));
-=======
-		next = this->GetNextStoppingOrder(v, next, ++hops);
 		/* Don't return a next stop if the vehicle has to unload everything. */
 		if (next->GetDestination() == v->last_station_visited &&
 				(next->GetUnloadType() & (OUFB_TRANSFER | OUFB_UNLOAD)) == 0) {
@@ -472,7 +467,6 @@
 		}
 	} while (next != NULL && (next->IsType(OT_GOTO_DEPOT) || next->GetDestination() == v->last_station_visited));
 
->>>>>>> b6f118f7
 	return next == NULL ? INVALID_STATION : next->GetDestination();
 }
 
