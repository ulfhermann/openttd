/* $Id$ */

/*
 * This file is part of OpenTTD.
 * OpenTTD is free software; you can redistribute it and/or modify it under the terms of the GNU General Public License as published by the Free Software Foundation, version 2.
 * OpenTTD is distributed in the hope that it will be useful, but WITHOUT ANY WARRANTY; without even the implied warranty of MERCHANTABILITY or FITNESS FOR A PARTICULAR PURPOSE.
 * See the GNU General Public License for more details. You should have received a copy of the GNU General Public License along with OpenTTD. If not, see <http://www.gnu.org/licenses/>.
 */

/** @file order_cmd.cpp Handling of orders. */

#include "stdafx.h"
#include "debug.h"
#include "cmd_helper.h"
#include "command_func.h"
#include "company_func.h"
#include "news_func.h"
#include "vehicle_gui.h"
#include "strings_func.h"
#include "functions.h"
#include "window_func.h"
#include "timetable.h"
#include "vehicle_func.h"
#include "depot_base.h"
#include "core/pool_func.hpp"
#include "aircraft.h"
#include "roadveh.h"
#include "station_base.h"
#include "waypoint_base.h"
#include "company_base.h"

#include "table/strings.h"

/* DestinationID must be at least as large as every these below, because it can
 * be any of them
 */
assert_compile(sizeof(DestinationID) >= sizeof(DepotID));
assert_compile(sizeof(DestinationID) >= sizeof(StationID));

OrderPool _order_pool("Order");
INSTANTIATE_POOL_METHODS(Order)
OrderListPool _orderlist_pool("OrderList");
INSTANTIATE_POOL_METHODS(OrderList)

void Order::Free()
{
	this->type  = OT_NOTHING;
	this->flags = 0;
	this->dest  = 0;
	this->next  = NULL;
}

void Order::MakeGoToStation(StationID destination)
{
	this->type = OT_GOTO_STATION;
	this->flags = 0;
	this->dest = destination;
}

void Order::MakeGoToDepot(DepotID destination, OrderDepotTypeFlags order, OrderNonStopFlags non_stop_type, OrderDepotActionFlags action, CargoID cargo, byte subtype)
{
	this->type = OT_GOTO_DEPOT;
	this->SetDepotOrderType(order);
	this->SetDepotActionType(action);
	this->SetNonStopType(non_stop_type);
	this->dest = destination;
	this->SetRefit(cargo, subtype);
}

void Order::MakeGoToWaypoint(StationID destination)
{
	this->type = OT_GOTO_WAYPOINT;
	this->flags = 0;
	this->dest = destination;
}

void Order::MakeLoading(bool ordered)
{
	this->type = OT_LOADING;
	if (!ordered) this->flags = 0;
}

void Order::MakeLeaveStation()
{
	this->type = OT_LEAVESTATION;
	this->flags = 0;
}

void Order::MakeDummy()
{
	this->type = OT_DUMMY;
	this->flags = 0;
}

void Order::MakeConditional(VehicleOrderID order)
{
	this->type = OT_CONDITIONAL;
	this->flags = order;
	this->dest = 0;
}

void Order::MakeAutomatic(StationID destination)
{
	this->type = OT_AUTOMATIC;
	this->dest = destination;
}

void Order::SetRefit(CargoID cargo, byte subtype)
{
	this->refit_cargo = cargo;
	this->refit_subtype = subtype;
}

bool Order::Equals(const Order &other) const
{
	/* In case of go to nearest depot orders we need "only" compare the flags
	 * with the other and not the nearest depot order bit or the actual
	 * destination because those get clear/filled in during the order
	 * evaluation. If we do not do this the order will continuously be seen as
	 * a different order and it will try to find a "nearest depot" every tick. */
	if ((this->IsType(OT_GOTO_DEPOT) && this->type == other.type) &&
			((this->GetDepotActionType() & ODATFB_NEAREST_DEPOT) != 0 ||
			 (other.GetDepotActionType() & ODATFB_NEAREST_DEPOT) != 0)) {
		return this->GetDepotOrderType() == other.GetDepotOrderType() &&
				(this->GetDepotActionType() & ~ODATFB_NEAREST_DEPOT) == (other.GetDepotActionType() & ~ODATFB_NEAREST_DEPOT);
	}

	return this->type == other.type && this->flags == other.flags && this->dest == other.dest;
}

uint32 Order::Pack() const
{
	return this->dest << 16 | this->flags << 8 | this->type;
}

uint16 Order::MapOldOrder() const
{
	uint16 order = this->GetType();
	switch (this->type) {
		case OT_GOTO_STATION:
			if (this->GetUnloadType() & OUFB_UNLOAD) SetBit(order, 5);
			if (this->GetLoadType() & OLFB_FULL_LOAD) SetBit(order, 6);
			if (this->GetNonStopType() & ONSF_NO_STOP_AT_INTERMEDIATE_STATIONS) SetBit(order, 7);
			order |= GB(this->GetDestination(), 0, 8) << 8;
			break;
		case OT_GOTO_DEPOT:
			if (!(this->GetDepotOrderType() & ODTFB_PART_OF_ORDERS)) SetBit(order, 6);
			SetBit(order, 7);
			order |= GB(this->GetDestination(), 0, 8) << 8;
			break;
		case OT_LOADING:
			if (this->GetLoadType() & OLFB_FULL_LOAD) SetBit(order, 6);
			break;
	}
	return order;
}

Order::Order(uint32 packed)
{
	this->type    = (OrderType)GB(packed,  0,  8);
	this->flags   = GB(packed,  8,  8);
	this->dest    = GB(packed, 16, 16);
	this->next    = NULL;
	this->refit_cargo   = CT_NO_REFIT;
	this->refit_subtype = 0;
	this->wait_time     = 0;
	this->travel_time   = 0;
}

/**
 *
 * Updates the widgets of a vehicle which contains the order-data
 *
 */
void InvalidateVehicleOrder(const Vehicle *v, int data)
{
	SetWindowDirty(WC_VEHICLE_VIEW, v->index);

	if (data != 0) {
		/* Calls SetDirty() too */
		InvalidateWindowData(WC_VEHICLE_ORDERS,    v->index, data);
		InvalidateWindowData(WC_VEHICLE_TIMETABLE, v->index, data);
		return;
	}

	SetWindowDirty(WC_VEHICLE_ORDERS,    v->index);
	SetWindowDirty(WC_VEHICLE_TIMETABLE, v->index);
}

/**
 *
 * Assign data to an order (from another order)
 *   This function makes sure that the index is maintained correctly
 *
 */
void Order::AssignOrder(const Order &other)
{
	this->type  = other.type;
	this->flags = other.flags;
	this->dest  = other.dest;

	this->refit_cargo   = other.refit_cargo;
	this->refit_subtype = other.refit_subtype;

	this->wait_time   = other.wait_time;
	this->travel_time = other.travel_time;
}

void OrderList::Initialize(Order *chain, Vehicle *v)
{
	this->first = chain;
	this->first_shared = v;

	this->num_orders = 0;
	this->num_vehicles = 1;
	this->timetable_duration = 0;

	for (Order *o = this->first; o != NULL; o = o->next) {
		++this->num_orders;
		this->timetable_duration += o->wait_time + o->travel_time;
	}

	for (Vehicle *u = this->first_shared->PreviousShared(); u != NULL; u = u->PreviousShared()) {
		++this->num_vehicles;
		this->first_shared = u;
	}

	for (const Vehicle *u = v->NextShared(); u != NULL; u = u->NextShared()) ++this->num_vehicles;
}

void OrderList::FreeChain(bool keep_orderlist)
{
	Order *next;
	for (Order *o = this->first; o != NULL; o = next) {
		next = o->next;
		delete o;
	}

	if (keep_orderlist) {
		this->first = NULL;
		this->num_orders = 0;
		this->timetable_duration = 0;
	} else {
		delete this;
	}
}

Order *OrderList::GetOrderAt(int index) const
{
	if (index < 0) return NULL;

	Order *order = this->first;

	while (order != NULL && index-- > 0) {
		order = order->next;
	}
	return order;
}

/**
 * Recursively determine the next deterministic station to stop at.
 * @param next the first order to check
 * @param curr_station the station the vehicle is just visiting or INVALID_STATION
 * @param hops the number of orders we have already checked.
 * @return the next stoppping station or INVALID_STATION
 */
StationID OrderList::GetNextStoppingStation(const Order *next, StationID curr_station, uint hops) const
{
	if (next == NULL || hops > this->GetNumOrders()) {
		return INVALID_STATION;
	}

	if (next->GetType() == OT_CONDITIONAL) {
		StationID skip_to = this->GetNextStoppingStation(this->GetOrderAt(next->GetConditionSkipToOrder()), curr_station, hops + 1);
		StationID advance = this->GetNextStoppingStation(this->GetNext(next), curr_station, hops + 1);
		return (skip_to == advance) ? skip_to : INVALID_STATION;
	}

	if (next->GetType() != OT_GOTO_STATION ||
			(next->GetNonStopType() & ONSF_NO_STOP_AT_DESTINATION_STATION) != 0 ||
			next->GetDestination() == curr_station) {
		return GetNextStoppingStation(this->GetNext(next), curr_station, hops + 1);
	}

	return next->GetDestination();
}

/**
 * Get the next station the vehicle will stop at, if that is deterministic.
 * @param curr_order the ID of the current order
 * @param curr_station the station the vehicle is just visiting or INVALID_STATION
 * @return The ID of the next station the vehicle will stop at or INVALID_STATION
 */
StationID OrderList::GetNextStoppingStation(VehicleOrderID curr_order, StationID curr_station) const
{
	const Order *curr = this->GetOrderAt(curr_order);
	if (curr == NULL) {
		curr = this->GetFirstOrder();
		if (curr == NULL) return INVALID_STATION;
	}

	/* If we're not at a station or the current order doesn't yield the station
	 * we're at, we have to check the current order; otherwise we have to check
	 * the next one.
	 */
	if (curr_station == INVALID_STATION || curr->GetType() != OT_GOTO_STATION ||
			curr_station != curr->GetDestination()) {
		return this->GetNextStoppingStation(curr, curr_station, 0);
	} else {
		return this->GetNextStoppingStation(this->GetNext(curr), curr_station, 1);
	}
}

void OrderList::InsertOrderAt(Order *new_order, int index)
{
	if (this->first == NULL) {
		this->first = new_order;
	} else {
		if (index == 0) {
			/* Insert as first or only order */
			new_order->next = this->first;
			this->first = new_order;
		} else if (index >= this->num_orders) {
			/* index is after the last order, add it to the end */
			this->GetLastOrder()->next = new_order;
		} else {
			/* Put the new order in between */
			Order *order = this->GetOrderAt(index - 1);
			new_order->next = order->next;
			order->next = new_order;
		}
	}
	++this->num_orders;
	this->timetable_duration += new_order->wait_time + new_order->travel_time;
}


void OrderList::DeleteOrderAt(int index)
{
	if (index >= this->num_orders) return;

	Order *to_remove;

	if (index == 0) {
		to_remove = this->first;
		this->first = to_remove->next;
	} else {
		Order *prev = GetOrderAt(index - 1);
		to_remove = prev->next;
		prev->next = to_remove->next;
	}
	--this->num_orders;
	this->timetable_duration -= (to_remove->wait_time + to_remove->travel_time);
	delete to_remove;
}

void OrderList::MoveOrder(int from, int to)
{
	if (from >= this->num_orders || to >= this->num_orders || from == to) return;

	Order *moving_one;

	/* Take the moving order out of the pointer-chain */
	if (from == 0) {
		moving_one = this->first;
		this->first = moving_one->next;
	} else {
		Order *one_before = GetOrderAt(from - 1);
		moving_one = one_before->next;
		one_before->next = moving_one->next;
	}

	/* Insert the moving_order again in the pointer-chain */
	if (to == 0) {
		moving_one->next = this->first;
		this->first = moving_one;
	} else {
		Order *one_before = GetOrderAt(to - 1);
		moving_one->next = one_before->next;
		one_before->next = moving_one;
	}
}

void OrderList::RemoveVehicle(Vehicle *v)
{
	--this->num_vehicles;
	if (v == this->first_shared) this->first_shared = v->NextShared();
}

bool OrderList::IsVehicleInSharedOrdersList(const Vehicle *v) const
{
	for (const Vehicle *v_shared = this->first_shared; v_shared != NULL; v_shared = v_shared->NextShared()) {
		if (v_shared == v) return true;
	}

	return false;
}

int OrderList::GetPositionInSharedOrderList(const Vehicle *v) const
{
	int count = 0;
	for (const Vehicle *v_shared = v->PreviousShared(); v_shared != NULL; v_shared = v_shared->PreviousShared()) count++;
	return count;
}

bool OrderList::IsCompleteTimetable() const
{
	for (Order *o = this->first; o != NULL; o = o->next) {
		if (!o->IsCompletelyTimetabled()) return false;
	}
	return true;
}

void OrderList::DebugCheckSanity() const
{
	VehicleOrderID check_num_orders = 0;
	uint check_num_vehicles = 0;
	Ticks check_timetable_duration = 0;

	DEBUG(misc, 6, "Checking OrderList %hu for sanity...", this->index);

	for (const Order *o = this->first; o != NULL; o = o->next) {
		++check_num_orders;
		check_timetable_duration += o->wait_time + o->travel_time;
	}
	assert(this->num_orders == check_num_orders);
	assert(this->timetable_duration == check_timetable_duration);

	for (const Vehicle *v = this->first_shared; v != NULL; v = v->NextShared()) {
		++check_num_vehicles;
		assert(v->orders.list == this);
	}
	assert(this->num_vehicles == check_num_vehicles);
	DEBUG(misc, 6, "... detected %u orders, %u vehicles, %i ticks", (uint)this->num_orders,
	      this->num_vehicles, this->timetable_duration);
}

/**
 * Checks whether the order goes to a station or not, i.e. whether the
 * destination is a station
 * @param v the vehicle to check for
 * @param o the order to check
 * @return true if the destination is a station
 */
static inline bool OrderGoesToStation(const Vehicle *v, const Order *o)
{
	return o->IsType(OT_GOTO_STATION) ||
			(v->type == VEH_AIRCRAFT && o->IsType(OT_GOTO_DEPOT) && !(o->GetDepotActionType() & ODATFB_NEAREST_DEPOT));
}

/**
 * Delete all news items regarding defective orders about a vehicle
 * This could kill still valid warnings (for example about void order when just
 * another order gets added), but assume the company will notice the problems,
 * when (s)he's changing the orders.
 */
static void DeleteOrderWarnings(const Vehicle *v)
{
	DeleteVehicleNews(v->index, STR_NEWS_VEHICLE_HAS_TOO_FEW_ORDERS);
	DeleteVehicleNews(v->index, STR_NEWS_VEHICLE_HAS_VOID_ORDER);
	DeleteVehicleNews(v->index, STR_NEWS_VEHICLE_HAS_DUPLICATE_ENTRY);
	DeleteVehicleNews(v->index, STR_NEWS_VEHICLE_HAS_INVALID_ENTRY);
}

/**
 * Returns a tile somewhat representing the order destination (not suitable for pathfinding).
 * @param v The vehicle to get the location for.
 * @return destination of order, or INVALID_TILE if none.
 */
TileIndex Order::GetLocation(const Vehicle *v) const
{
	switch (this->GetType()) {
		case OT_GOTO_WAYPOINT:
		case OT_GOTO_STATION:
			return BaseStation::Get(this->GetDestination())->xy;

		case OT_GOTO_DEPOT:
			if ((this->GetDepotActionType() & ODATFB_NEAREST_DEPOT) != 0) return INVALID_TILE;
			return (v->type == VEH_AIRCRAFT) ? Station::Get(this->GetDestination())->xy : Depot::Get(this->GetDestination())->xy;

		default:
			return INVALID_TILE;
	}
}

static uint GetOrderDistance(const Order *prev, const Order *cur, const Vehicle *v, int conditional_depth = 0)
{
	assert(v->type == VEH_SHIP);

	if (cur->IsType(OT_CONDITIONAL)) {
		if (conditional_depth > v->GetNumOrders()) return 0;

		conditional_depth++;

		int dist1 = GetOrderDistance(prev, v->GetOrder(cur->GetConditionSkipToOrder()), v, conditional_depth);
		int dist2 = GetOrderDistance(prev, cur->next == NULL ? v->orders.list->GetFirstOrder() : cur->next, v, conditional_depth);
		return max(dist1, dist2);
	}

	TileIndex prev_tile = prev->GetLocation(v);
	TileIndex cur_tile = cur->GetLocation(v);
	if (prev_tile == INVALID_TILE || cur_tile == INVALID_TILE) return 0;
	return DistanceManhattan(prev_tile, cur_tile);
}

/**
 * Add an order to the orderlist of a vehicle.
 * @param tile unused
 * @param flags operation to perform
 * @param p1 various bitstuffed elements
 * - p1 = (bit  0 - 19) - ID of the vehicle
 * - p1 = (bit 24 - 31) - the selected order (if any). If the last order is given,
 *                        the order will be inserted before that one
 *                        the maximum vehicle order id is 254.
 * @param p2 packed order to insert
 * @param text unused
 * @return the cost of this operation or an error
 */
CommandCost CmdInsertOrder(TileIndex tile, DoCommandFlag flags, uint32 p1, uint32 p2, const char *text)
{
	VehicleID veh          = GB(p1,  0, 20);
	VehicleOrderID sel_ord = GB(p1, 20, 8);
	Order new_order(p2);

	Vehicle *v = Vehicle::GetIfValid(veh);
	if (v == NULL || !v->IsPrimaryVehicle()) return CMD_ERROR;

	CommandCost ret = CheckOwnership(v->owner);
	if (ret.Failed()) return ret;

	/* Check if the inserted order is to the correct destination (owner, type),
	 * and has the correct flags if any */
	switch (new_order.GetType()) {
		case OT_GOTO_STATION: {
			const Station *st = Station::GetIfValid(new_order.GetDestination());
			if (st == NULL) return CMD_ERROR;

			if (st->owner != OWNER_NONE) {
				CommandCost ret = CheckOwnership(st->owner);
				if (ret.Failed()) return ret;
			}

			if (!CanVehicleUseStation(v, st)) return_cmd_error(STR_ERROR_CAN_T_ADD_ORDER);
			for (Vehicle *u = v->FirstShared(); u != NULL; u = u->NextShared()) {
				if (!CanVehicleUseStation(u, st)) return_cmd_error(STR_ERROR_CAN_T_ADD_ORDER_SHARED);
			}

			/* Non stop only allowed for ground vehicles. */
			if (new_order.GetNonStopType() != ONSF_STOP_EVERYWHERE && !v->IsGroundVehicle()) return CMD_ERROR;

			/* No load and no unload are mutual exclusive. */
			if ((new_order.GetLoadType() & OLFB_NO_LOAD) && (new_order.GetUnloadType() & OUFB_NO_UNLOAD)) return CMD_ERROR;

			/* Filter invalid load/unload types. */
			switch (new_order.GetLoadType()) {
				case OLF_LOAD_IF_POSSIBLE: case OLFB_FULL_LOAD: case OLF_FULL_LOAD_ANY: case OLFB_NO_LOAD: break;
				default: return CMD_ERROR;
			}
			switch (new_order.GetUnloadType()) {
				case OUF_UNLOAD_IF_POSSIBLE: case OUFB_UNLOAD: case OUFB_TRANSFER: case OUFB_NO_UNLOAD: break;
				default: return CMD_ERROR;
			}

			/* Filter invalid stop locations */
			switch (new_order.GetStopLocation()) {
				case OSL_PLATFORM_NEAR_END:
				case OSL_PLATFORM_MIDDLE:
					if (v->type != VEH_TRAIN) return CMD_ERROR;
					/* FALL THROUGH */
				case OSL_PLATFORM_FAR_END:
					break;

				default:
					return CMD_ERROR;
			}

			break;
		}

		case OT_GOTO_DEPOT: {
			if ((new_order.GetDepotActionType() & ODATFB_NEAREST_DEPOT) == 0) {
				if (v->type == VEH_AIRCRAFT) {
					const Station *st = Station::GetIfValid(new_order.GetDestination());

					if (st == NULL) return CMD_ERROR;

					CommandCost ret = CheckOwnership(st->owner);
					if (ret.Failed()) return ret;

					if (!CanVehicleUseStation(v, st) || !st->airport.HasHangar()) {
						return CMD_ERROR;
					}
				} else {
					const Depot *dp = Depot::GetIfValid(new_order.GetDestination());

					if (dp == NULL) return CMD_ERROR;

					CommandCost ret = CheckOwnership(GetTileOwner(dp->xy));
					if (ret.Failed()) return ret;

					switch (v->type) {
						case VEH_TRAIN:
							if (!IsRailDepotTile(dp->xy)) return CMD_ERROR;
							break;

						case VEH_ROAD:
							if (!IsRoadDepotTile(dp->xy)) return CMD_ERROR;
							break;

						case VEH_SHIP:
							if (!IsShipDepotTile(dp->xy)) return CMD_ERROR;
							break;

						default: return CMD_ERROR;
					}
				}
			}

			if (new_order.GetNonStopType() != ONSF_STOP_EVERYWHERE && !v->IsGroundVehicle()) return CMD_ERROR;
			if (new_order.GetDepotOrderType() & ~(ODTFB_PART_OF_ORDERS | ((new_order.GetDepotOrderType() & ODTFB_PART_OF_ORDERS) != 0 ? ODTFB_SERVICE : 0))) return CMD_ERROR;
			if (new_order.GetDepotActionType() & ~(ODATFB_HALT | ODATFB_NEAREST_DEPOT)) return CMD_ERROR;
			if ((new_order.GetDepotOrderType() & ODTFB_SERVICE) && (new_order.GetDepotActionType() & ODATFB_HALT)) return CMD_ERROR;
			break;
		}

		case OT_GOTO_WAYPOINT: {
			const Waypoint *wp = Waypoint::GetIfValid(new_order.GetDestination());
			if (wp == NULL) return CMD_ERROR;

			switch (v->type) {
				default: return CMD_ERROR;

				case VEH_TRAIN: {
					if (!(wp->facilities & FACIL_TRAIN)) return_cmd_error(STR_ERROR_CAN_T_ADD_ORDER);

					CommandCost ret = CheckOwnership(wp->owner);
					if (ret.Failed()) return ret;
					break;
				}

				case VEH_SHIP:
					if (!(wp->facilities & FACIL_DOCK)) return_cmd_error(STR_ERROR_CAN_T_ADD_ORDER);
					if (wp->owner != OWNER_NONE) {
						CommandCost ret = CheckOwnership(wp->owner);
						if (ret.Failed()) return ret;
					}
					break;
			}

			/* Order flags can be any of the following for waypoints:
			 * [non-stop]
			 * non-stop orders (if any) are only valid for trains */
			if (new_order.GetNonStopType() != ONSF_STOP_EVERYWHERE && v->type != VEH_TRAIN) return CMD_ERROR;
			break;
		}

		case OT_CONDITIONAL: {
			VehicleOrderID skip_to = new_order.GetConditionSkipToOrder();
			if (skip_to != 0 && skip_to >= v->GetNumOrders()) return CMD_ERROR; // Always allow jumping to the first (even when there is no order).
			if (new_order.GetConditionVariable() > OCV_END) return CMD_ERROR;

			OrderConditionComparator occ = new_order.GetConditionComparator();
			if (occ > OCC_END) return CMD_ERROR;
			switch (new_order.GetConditionVariable()) {
				case OCV_REQUIRES_SERVICE:
					if (occ != OCC_IS_TRUE && occ != OCC_IS_FALSE) return CMD_ERROR;
					break;

				case OCV_UNCONDITIONALLY:
					if (occ != OCC_EQUALS) return CMD_ERROR;
					if (new_order.GetConditionValue() != 0) return CMD_ERROR;
					break;

				case OCV_LOAD_PERCENTAGE:
				case OCV_RELIABILITY:
					if (new_order.GetConditionValue() > 100) return CMD_ERROR;
					/* FALL THROUGH */
				default:
					if (occ == OCC_IS_TRUE || occ == OCC_IS_FALSE) return CMD_ERROR;
					break;
			}
			break;
		}

		default: return CMD_ERROR;
	}

	if (sel_ord > v->GetNumOrders()) return CMD_ERROR;

	if (v->GetNumOrders() >= MAX_VEH_ORDER_ID) return_cmd_error(STR_ERROR_TOO_MANY_ORDERS);
	if (!Order::CanAllocateItem()) return_cmd_error(STR_ERROR_NO_MORE_SPACE_FOR_ORDERS);
	if (v->orders.list == NULL && !OrderList::CanAllocateItem()) return_cmd_error(STR_ERROR_NO_MORE_SPACE_FOR_ORDERS);

	if (v->type == VEH_SHIP && _settings_game.pf.pathfinder_for_ships != VPF_NPF) {
		/* Make sure the new destination is not too far away from the previous */
		const Order *prev = NULL;
		uint n = 0;

		/* Find the last goto station or depot order before the insert location.
		 * If the order is to be inserted at the beginning of the order list this
		 * finds the last order in the list. */
		const Order *o;
		FOR_VEHICLE_ORDERS(v, o) {
			switch (o->GetType()) {
				case OT_GOTO_STATION:
				case OT_GOTO_DEPOT:
				case OT_GOTO_WAYPOINT:
					prev = o;
					break;

				default: break;
			}
			if (++n == sel_ord && prev != NULL) break;
		}
		if (prev != NULL) {
			uint dist = GetOrderDistance(prev, &new_order, v);
			if (dist >= 130) {
				return_cmd_error(STR_ERROR_TOO_FAR_FROM_PREVIOUS_DESTINATION);
			}
		}
	}

	if (flags & DC_EXEC) {
		Order *new_o = new Order();
		new_o->AssignOrder(new_order);
		InsertOrder(v, new_o, sel_ord);
	}

	return CommandCost();
}

/**
 * Insert a new order but skip the validation.
 * @param v the vehicle to insert the order to
 * @param new_o the new order
 * @param sel_ord the position the order should be inserted at
 */
void InsertOrder(Vehicle *v, Order *new_o, VehicleOrderID sel_ord) {

	/* Create new order and link in list */
	if (v->orders.list == NULL) {
		v->orders.list = new OrderList(new_o, v);
	} else {
		v->orders.list->InsertOrderAt(new_o, sel_ord);
	}

	Vehicle *u = v->FirstShared();
	DeleteOrderWarnings(u);
	for (; u != NULL; u = u->NextShared()) {
		assert(v->orders.list == u->orders.list);

		/* If there is added an order before the current one, we need
		to update the selected order */
		if (sel_ord <= u->cur_order_index) {
			uint cur = u->cur_order_index + 1;
			/* Check if we don't go out of bound */
			if (cur < u->GetNumOrders()) {
				u->cur_order_index = cur;
			}
<<<<<<< HEAD
			/* Update any possible open window of the vehicle */
			InvalidateVehicleOrder(u, INVALID_VEH_ORDER_ID | (sel_ord << 8));

			RecalcFrozenIfLoading(u);
=======
>>>>>>> e45545e4
		}
		/* Update any possible open window of the vehicle */
		InvalidateVehicleOrder(u, INVALID_VEH_ORDER_ID | (sel_ord << 8));
	}

	/* As we insert an order, the order to skip to will be 'wrong'. */
	VehicleOrderID cur_order_id = 0;
	Order *order;
	FOR_VEHICLE_ORDERS(v, order) {
		if (order->IsType(OT_CONDITIONAL)) {
			VehicleOrderID order_id = order->GetConditionSkipToOrder();
			if (order_id >= sel_ord) {
				order->SetConditionSkipToOrder(order_id + 1);
			}
			if (order_id == cur_order_id) {
				order->SetConditionSkipToOrder((order_id + 1) % v->GetNumOrders());
			}
		}
		cur_order_id++;
	}

	/* Make sure to rebuild the whole list */
	InvalidateWindowClassesData(GetWindowClassForVehicleType(v->type), 0);
}

/**
 * Declone an order-list
 * @param *dst delete the orders of this vehicle
 * @param flags execution flags
 */
static CommandCost DecloneOrder(Vehicle *dst, DoCommandFlag flags)
{
	if (flags & DC_EXEC) {
		DeleteVehicleOrders(dst);
		InvalidateVehicleOrder(dst, -1);

		RecalcFrozenIfLoading(dst);

		InvalidateWindowClassesData(GetWindowClassForVehicleType(dst->type), 0);
	}
	return CommandCost();
}

/**
 * Delete an order from the orderlist of a vehicle.
 * @param tile unused
 * @param flags operation to perform
 * @param p1 the ID of the vehicle
 * @param p2 the order to delete (max 255)
 * @param text unused
 * @return the cost of this operation or an error
 */
CommandCost CmdDeleteOrder(TileIndex tile, DoCommandFlag flags, uint32 p1, uint32 p2, const char *text)
{
	VehicleID veh_id = GB(p1, 0, 20);
	VehicleOrderID sel_ord = GB(p2, 0, 8);
	Order *order;

	Vehicle *v = Vehicle::GetIfValid(veh_id);

	if (v == NULL || !v->IsPrimaryVehicle()) return CMD_ERROR;

	CommandCost ret = CheckOwnership(v->owner);
	if (ret.Failed()) return ret;

	/* If we did not select an order, we maybe want to de-clone the orders */
	if (sel_ord >= v->GetNumOrders()) return DecloneOrder(v, flags);

	order = v->GetOrder(sel_ord);
	if (order == NULL) return CMD_ERROR;

	if (flags & DC_EXEC) DeleteOrder(v, sel_ord);
	return CommandCost();
}

/**
 * Delete an order but skip the parameter validation
 * @param v the vehicle to delete the order from
 * @param sel_ord the id of the order to be deleted
 */
void DeleteOrder(Vehicle *v, VehicleOrderID sel_ord)
{
	v->orders.list->DeleteOrderAt(sel_ord);

	Vehicle *u = v->FirstShared();
	DeleteOrderWarnings(u);
	for (; u != NULL; u = u->NextShared()) {
		if (sel_ord < u->cur_order_index) u->cur_order_index--;

		assert(v->orders.list == u->orders.list);

		/* NON-stop flag is misused to see if a train is in a station that is
		 * on his order list or not */
		if (sel_ord == u->cur_order_index && u->current_order.IsType(OT_LOADING)) {
			u->current_order.SetNonStopType(ONSF_STOP_EVERYWHERE);
			/* When full loading, "cancel" that order so the vehicle doesn't
			 * stay indefinitely at this station anymore. */
			if (u->current_order.GetLoadType() & OLFB_FULL_LOAD) u->current_order.SetLoadType(OLF_LOAD_IF_POSSIBLE);
		}

		/* Update any possible open window of the vehicle */
		InvalidateVehicleOrder(u, sel_ord | (INVALID_VEH_ORDER_ID << 8));
	}

	/* As we delete an order, the order to skip to will be 'wrong'. */
	VehicleOrderID cur_order_id = 0;
	Order *order;
	FOR_VEHICLE_ORDERS(v, order) {
		if (order->IsType(OT_CONDITIONAL)) {
			VehicleOrderID order_id = order->GetConditionSkipToOrder();
			if (order_id >= sel_ord) {
				order->SetConditionSkipToOrder(max(order_id - 1, 0));
			}
<<<<<<< HEAD

			/* Update any possible open window of the vehicle */
			InvalidateVehicleOrder(u, sel_ord | (INVALID_VEH_ORDER_ID << 8));

			RecalcFrozenIfLoading(u);
		}

		/* As we delete an order, the order to skip to will be 'wrong'. */
		VehicleOrderID cur_order_id = 0;
		FOR_VEHICLE_ORDERS(v, order) {
			if (order->IsType(OT_CONDITIONAL)) {
				VehicleOrderID order_id = order->GetConditionSkipToOrder();
				if (order_id >= sel_ord) {
					order->SetConditionSkipToOrder(max(order_id - 1, 0));
				}
				if (order_id == cur_order_id) {
					order->SetConditionSkipToOrder((order_id + 1) % v->GetNumOrders());
				}
=======
			if (order_id == cur_order_id) {
				order->SetConditionSkipToOrder((order_id + 1) % v->GetNumOrders());
>>>>>>> e45545e4
			}
		}
		cur_order_id++;
	}

	InvalidateWindowClassesData(GetWindowClassForVehicleType(v->type), 0);
}

/**
 * Goto order of order-list.
 * @param tile unused
 * @param flags operation to perform
 * @param p1 The ID of the vehicle which order is skipped
 * @param p2 the selected order to which we want to skip
 * @param text unused
 * @return the cost of this operation or an error
 */
CommandCost CmdSkipToOrder(TileIndex tile, DoCommandFlag flags, uint32 p1, uint32 p2, const char *text)
{
	VehicleID veh_id = GB(p1, 0, 20);
	VehicleOrderID sel_ord = GB(p2, 0, 8);

	Vehicle *v = Vehicle::GetIfValid(veh_id);

	if (v == NULL || !v->IsPrimaryVehicle() || sel_ord == v->cur_order_index || sel_ord >= v->GetNumOrders() || v->GetNumOrders() < 2) return CMD_ERROR;

	CommandCost ret = CheckOwnership(v->owner);
	if (ret.Failed()) return ret;

	if (flags & DC_EXEC) {
		if (v->current_order.IsType(OT_LOADING)) v->LeaveStation();

		v->cur_order_index = sel_ord;

		InvalidateVehicleOrder(v, -2);
	}

	/* We have an aircraft/ship, they have a mini-schedule, so update them all */
	if (v->type == VEH_AIRCRAFT) SetWindowClassesDirty(WC_AIRCRAFT_LIST);
	if (v->type == VEH_SHIP) SetWindowClassesDirty(WC_SHIPS_LIST);

	return CommandCost();
}

/**
 * Move an order inside the orderlist
 * @param tile unused
 * @param flags operation to perform
 * @param p1 the ID of the vehicle
 * @param p2 order to move and target
 *           bit 0-15  : the order to move
 *           bit 16-31 : the target order
 * @param text unused
 * @return the cost of this operation or an error
 * @note The target order will move one place down in the orderlist
 *  if you move the order upwards else it'll move it one place down
 */
CommandCost CmdMoveOrder(TileIndex tile, DoCommandFlag flags, uint32 p1, uint32 p2, const char *text)
{
	VehicleID veh = GB(p1, 0, 20);
	VehicleOrderID moving_order = GB(p2,  0, 16);
	VehicleOrderID target_order = GB(p2, 16, 16);

	Vehicle *v = Vehicle::GetIfValid(veh);
	if (v == NULL || !v->IsPrimaryVehicle()) return CMD_ERROR;

	CommandCost ret = CheckOwnership(v->owner);
	if (ret.Failed()) return ret;

	/* Don't make senseless movements */
	if (moving_order >= v->GetNumOrders() || target_order >= v->GetNumOrders() ||
			moving_order == target_order || v->GetNumOrders() <= 1) return CMD_ERROR;

	Order *moving_one = v->GetOrder(moving_order);
	/* Don't move an empty order */
	if (moving_one == NULL) return CMD_ERROR;

	if (flags & DC_EXEC) {
		v->orders.list->MoveOrder(moving_order, target_order);

		/* Update shared list */
		Vehicle *u = v->FirstShared();

		DeleteOrderWarnings(u);

		for (; u != NULL; u = u->NextShared()) {
			/* Update the current order */
			if (u->cur_order_index == moving_order) {
				u->cur_order_index = target_order;
			} else if (u->cur_order_index > moving_order && u->cur_order_index <= target_order) {
				u->cur_order_index--;
			} else if (u->cur_order_index < moving_order && u->cur_order_index >= target_order) {
				u->cur_order_index++;
			}

			assert(v->orders.list == u->orders.list);
			/* Update any possible open window of the vehicle */
			InvalidateVehicleOrder(u, moving_order | (target_order << 8));

			RecalcFrozenIfLoading(u);
		}

		/* As we move an order, the order to skip to will be 'wrong'. */
		Order *order;
		FOR_VEHICLE_ORDERS(v, order) {
			if (order->IsType(OT_CONDITIONAL)) {
				VehicleOrderID order_id = order->GetConditionSkipToOrder();
				if (order_id == moving_order) {
					order_id = target_order;
				} else if (order_id > moving_order && order_id <= target_order) {
					order_id--;
				} else if (order_id < moving_order && order_id >= target_order) {
					order_id++;
				}
				order->SetConditionSkipToOrder(order_id);
			}
		}

		/* Make sure to rebuild the whole list */
		InvalidateWindowClassesData(GetWindowClassForVehicleType(v->type), 0);
	}

	return CommandCost();
}

/**
 * Modify an order in the orderlist of a vehicle.
 * @param tile unused
 * @param flags operation to perform
 * @param p1 various bitstuffed elements
 * - p1 = (bit  0 - 19) - ID of the vehicle
 * - p1 = (bit 24 - 31) - the selected order (if any). If the last order is given,
 *                        the order will be inserted before that one
 *                        the maximum vehicle order id is 254.
 * @param p2 various bitstuffed elements
 *  - p2 = (bit 0 -  3) - what data to modify (@see ModifyOrderFlags)
 *  - p2 = (bit 4 - 15) - the data to modify
 * @param text unused
 * @return the cost of this operation or an error
 */
CommandCost CmdModifyOrder(TileIndex tile, DoCommandFlag flags, uint32 p1, uint32 p2, const char *text)
{
	VehicleOrderID sel_ord = GB(p1, 20,  8);
	VehicleID veh          = GB(p1,  0, 20);
	ModifyOrderFlags mof   = Extract<ModifyOrderFlags, 0, 4>(p2);
	uint16 data            = GB(p2,  4, 11);

	if (mof >= MOF_END) return CMD_ERROR;

	Vehicle *v = Vehicle::GetIfValid(veh);
	if (v == NULL || !v->IsPrimaryVehicle()) return CMD_ERROR;

	CommandCost ret = CheckOwnership(v->owner);
	if (ret.Failed()) return ret;

	/* Is it a valid order? */
	if (sel_ord >= v->GetNumOrders()) return CMD_ERROR;

	Order *order = v->GetOrder(sel_ord);
	switch (order->GetType()) {
		case OT_GOTO_STATION:
			if (mof == MOF_COND_VARIABLE || mof == MOF_COND_COMPARATOR || mof == MOF_DEPOT_ACTION || mof == MOF_COND_VALUE) return CMD_ERROR;
			break;

		case OT_GOTO_DEPOT:
			if (mof != MOF_NON_STOP && mof != MOF_DEPOT_ACTION) return CMD_ERROR;
			break;

		case OT_GOTO_WAYPOINT:
			if (mof != MOF_NON_STOP) return CMD_ERROR;
			break;

		case OT_CONDITIONAL:
			if (mof != MOF_COND_VARIABLE && mof != MOF_COND_COMPARATOR && mof != MOF_COND_VALUE && mof != MOF_COND_DESTINATION) return CMD_ERROR;
			break;

		default:
			return CMD_ERROR;
	}

	switch (mof) {
		default: NOT_REACHED();

		case MOF_NON_STOP:
			if (!v->IsGroundVehicle()) return CMD_ERROR;
			if (data >= ONSF_END) return CMD_ERROR;
			if (data == order->GetNonStopType()) return CMD_ERROR;
			break;

		case MOF_STOP_LOCATION:
			if (v->type != VEH_TRAIN) return CMD_ERROR;
			if (data >= OSL_END) return CMD_ERROR;
			break;

		case MOF_UNLOAD:
			if ((data & ~(OUFB_UNLOAD | OUFB_TRANSFER | OUFB_NO_UNLOAD)) != 0) return CMD_ERROR;
			/* Unload and no-unload are mutual exclusive and so are transfer and no unload. */
			if (data != 0 && ((data & (OUFB_UNLOAD | OUFB_TRANSFER)) != 0) == ((data & OUFB_NO_UNLOAD) != 0)) return CMD_ERROR;
			if (data == order->GetUnloadType()) return CMD_ERROR;
			break;

		case MOF_LOAD:
			if (data > OLFB_NO_LOAD || data == 1) return CMD_ERROR;
			if (data == order->GetLoadType()) return CMD_ERROR;
			break;

		case MOF_DEPOT_ACTION:
			if (data >= DA_END) return CMD_ERROR;
			break;

		case MOF_COND_VARIABLE:
			if (data >= OCV_END) return CMD_ERROR;
			break;

		case MOF_COND_COMPARATOR:
			if (data >= OCC_END) return CMD_ERROR;
			switch (order->GetConditionVariable()) {
				case OCV_UNCONDITIONALLY: return CMD_ERROR;

				case OCV_REQUIRES_SERVICE:
					if (data != OCC_IS_TRUE && data != OCC_IS_FALSE) return CMD_ERROR;
					break;

				default:
					if (data == OCC_IS_TRUE || data == OCC_IS_FALSE) return CMD_ERROR;
					break;
			}
			break;

		case MOF_COND_VALUE:
			switch (order->GetConditionVariable()) {
				case OCV_UNCONDITIONALLY: return CMD_ERROR;

				case OCV_LOAD_PERCENTAGE:
				case OCV_RELIABILITY:
					if (data > 100) return CMD_ERROR;
					break;

				default:
					if (data > 2047) return CMD_ERROR;
					break;
			}
			break;

		case MOF_COND_DESTINATION:
			if (data >= v->GetNumOrders()) return CMD_ERROR;
			break;
	}

	if (flags & DC_EXEC) {
		switch (mof) {
			case MOF_NON_STOP:
				order->SetNonStopType((OrderNonStopFlags)data);
				break;

			case MOF_STOP_LOCATION:
				order->SetStopLocation((OrderStopLocation)data);
				break;

			case MOF_UNLOAD:
				order->SetUnloadType((OrderUnloadFlags)data);
				if ((data & OUFB_NO_UNLOAD) != 0 && (order->GetLoadType() & OLFB_NO_LOAD) != 0) {
					order->SetLoadType((OrderLoadFlags)(order->GetLoadType() & ~OLFB_NO_LOAD));
				}
				break;

			case MOF_LOAD:
				order->SetLoadType((OrderLoadFlags)data);
				if ((data & OLFB_NO_LOAD) != 0 && (order->GetUnloadType() & OUFB_NO_UNLOAD) != 0) {
					/* No load + no unload isn't compatible */
					order->SetUnloadType((OrderUnloadFlags)(order->GetUnloadType() & ~OUFB_NO_UNLOAD));
				}
				break;

			case MOF_DEPOT_ACTION: {
				switch (data) {
					case DA_ALWAYS_GO:
						order->SetDepotOrderType((OrderDepotTypeFlags)(order->GetDepotOrderType() & ~ODTFB_SERVICE));
						order->SetDepotActionType((OrderDepotActionFlags)(order->GetDepotActionType() & ~ODATFB_HALT));
						break;

					case DA_SERVICE:
						order->SetDepotOrderType((OrderDepotTypeFlags)(order->GetDepotOrderType() | ODTFB_SERVICE));
						order->SetDepotActionType((OrderDepotActionFlags)(order->GetDepotActionType() & ~ODATFB_HALT));
						break;

					case DA_STOP:
						order->SetDepotOrderType((OrderDepotTypeFlags)(order->GetDepotOrderType() & ~ODTFB_SERVICE));
						order->SetDepotActionType((OrderDepotActionFlags)(order->GetDepotActionType() | ODATFB_HALT));
						break;

					default:
						NOT_REACHED();
				}
				break;
			}

			case MOF_COND_VARIABLE: {
				order->SetConditionVariable((OrderConditionVariable)data);

				OrderConditionComparator occ = order->GetConditionComparator();
				switch (order->GetConditionVariable()) {
					case OCV_UNCONDITIONALLY:
						order->SetConditionComparator(OCC_EQUALS);
						order->SetConditionValue(0);
						break;

					case OCV_REQUIRES_SERVICE:
						if (occ != OCC_IS_TRUE && occ != OCC_IS_FALSE) order->SetConditionComparator(OCC_IS_TRUE);
						break;

					case OCV_LOAD_PERCENTAGE:
					case OCV_RELIABILITY:
						if (order->GetConditionValue() > 100) order->SetConditionValue(100);
						/* FALL THROUGH */
					default:
						if (occ == OCC_IS_TRUE || occ == OCC_IS_FALSE) order->SetConditionComparator(OCC_EQUALS);
						break;
				}
				break;
			}

			case MOF_COND_COMPARATOR:
				order->SetConditionComparator((OrderConditionComparator)data);
				break;

			case MOF_COND_VALUE:
				order->SetConditionValue(data);
				break;

			case MOF_COND_DESTINATION:
				order->SetConditionSkipToOrder(data);
				break;

			default: NOT_REACHED();
		}

		/* Update the windows and full load flags, also for vehicles that share the same order list */
		Vehicle *u = v->FirstShared();
		DeleteOrderWarnings(u);
		for (; u != NULL; u = u->NextShared()) {
			/* Toggle u->current_order "Full load" flag if it changed.
			 * However, as the same flag is used for depot orders, check
			 * whether we are not going to a depot as there are three
			 * cases where the full load flag can be active and only
			 * one case where the flag is used for depot orders. In the
			 * other cases for the OrderTypeByte the flags are not used,
			 * so do not care and those orders should not be active
			 * when this function is called.
			 */
			if (sel_ord == u->cur_order_index &&
					(u->current_order.IsType(OT_GOTO_STATION) || u->current_order.IsType(OT_LOADING)) &&
					u->current_order.GetLoadType() != order->GetLoadType()) {
				u->current_order.SetLoadType(order->GetLoadType());
			}
			InvalidateVehicleOrder(u, -2);

			RecalcFrozenIfLoading(u);
		}
	}

	return CommandCost();
}

/**
 * Clone/share/copy an order-list of another vehicle.
 * @param tile unused
 * @param flags operation to perform
 * @param p1 various bitstuffed elements
 * - p1 = (bit  0-19) - destination vehicle to clone orders to
 * - p1 = (bit 30-31) - action to perform
 * @param p2 source vehicle to clone orders from, if any (none for CO_UNSHARE)
 * @param text unused
 * @return the cost of this operation or an error
 */
CommandCost CmdCloneOrder(TileIndex tile, DoCommandFlag flags, uint32 p1, uint32 p2, const char *text)
{
	VehicleID veh_src = GB(p2, 0, 20);
	VehicleID veh_dst = GB(p1, 0, 20);

	Vehicle *dst = Vehicle::GetIfValid(veh_dst);
	if (dst == NULL || !dst->IsPrimaryVehicle()) return CMD_ERROR;

	CommandCost ret = CheckOwnership(dst->owner);
	if (ret.Failed()) return ret;

	switch (GB(p1, 30, 2)) {
		case CO_SHARE: {
			Vehicle *src = Vehicle::GetIfValid(veh_src);

			/* Sanity checks */
			if (src == NULL || !src->IsPrimaryVehicle() || dst->type != src->type || dst == src) return CMD_ERROR;

			CommandCost ret = CheckOwnership(src->owner);
			if (ret.Failed()) return ret;

			/* Trucks can't share orders with busses (and visa versa) */
			if (src->type == VEH_ROAD && RoadVehicle::From(src)->IsBus() != RoadVehicle::From(dst)->IsBus()) {
				return CMD_ERROR;
			}

			/* Is the vehicle already in the shared list? */
			if (src->FirstShared() == dst->FirstShared()) return CMD_ERROR;

			const Order *order;

			FOR_VEHICLE_ORDERS(src, order) {
				if (OrderGoesToStation(dst, order) &&
						!CanVehicleUseStation(dst, Station::Get(order->GetDestination()))) {
					return_cmd_error(STR_ERROR_CAN_T_COPY_SHARE_ORDER);
				}
			}

			if (flags & DC_EXEC) {
				/* If the destination vehicle had a OrderList, destroy it */
				DeleteVehicleOrders(dst);

				dst->orders.list = src->orders.list;

				/* Link this vehicle in the shared-list */
				dst->AddToShared(src);

				InvalidateVehicleOrder(dst, -1);
				InvalidateVehicleOrder(src, -2);

				InvalidateWindowClassesData(GetWindowClassForVehicleType(dst->type), 0);
			}
			break;
		}

		case CO_COPY: {
			Vehicle *src = Vehicle::GetIfValid(veh_src);

			/* Sanity checks */
			if (src == NULL || !src->IsPrimaryVehicle() || dst->type != src->type || dst == src) return CMD_ERROR;

			CommandCost ret = CheckOwnership(src->owner);
			if (ret.Failed()) return ret;

			/* Trucks can't copy all the orders from busses (and visa versa),
			 * and neither can helicopters and aircarft. */
			const Order *order;
			FOR_VEHICLE_ORDERS(src, order) {
				if (OrderGoesToStation(dst, order) &&
						!CanVehicleUseStation(dst, Station::Get(order->GetDestination()))) {
					return_cmd_error(STR_ERROR_CAN_T_COPY_SHARE_ORDER);
				}
			}

			/* make sure there are orders available */
			int delta = dst->IsOrderListShared() ? src->GetNumOrders() + 1 : src->GetNumOrders() - dst->GetNumOrders();
			if (!Order::CanAllocateItem(delta) ||
					((dst->orders.list == NULL || dst->IsOrderListShared()) && !OrderList::CanAllocateItem())) {
				return_cmd_error(STR_ERROR_NO_MORE_SPACE_FOR_ORDERS);
			}

			if (flags & DC_EXEC) {
				const Order *order;
				Order *first = NULL;
				Order **order_dst;

				/* If the destination vehicle had an order list, destroy the chain but keep the OrderList */
				DeleteVehicleOrders(dst, true);

				order_dst = &first;
				FOR_VEHICLE_ORDERS(src, order) {
					*order_dst = new Order();
					(*order_dst)->AssignOrder(*order);
					order_dst = &(*order_dst)->next;
				}
				if (dst->orders.list == NULL) {
					dst->orders.list = new OrderList(first, dst);
				} else {
					assert(dst->orders.list->GetFirstOrder() == NULL);
					assert(!dst->orders.list->IsShared());
					delete dst->orders.list;
					dst->orders.list = new OrderList(first, dst);
				}

				InvalidateVehicleOrder(dst, -1);

				InvalidateWindowClassesData(GetWindowClassForVehicleType(dst->type), 0);
			}
			break;
		}

		case CO_UNSHARE: return DecloneOrder(dst, flags);
		default: return CMD_ERROR;
	}

	RecalcFrozenIfLoading(dst);

	return CommandCost();
}

/**
 * Add/remove refit orders from an order
 * @param tile Not used
 * @param flags operation to perform
 * @param p1 VehicleIndex of the vehicle having the order
 * @param p2 bitmask
 *   - bit 0-7 CargoID
 *   - bit 8-15 Cargo subtype
 *   - bit 16-23 number of order to modify
 * @param text unused
 * @return the cost of this operation or an error
 */
CommandCost CmdOrderRefit(TileIndex tile, DoCommandFlag flags, uint32 p1, uint32 p2, const char *text)
{
	VehicleID veh = GB(p1, 0, 20);
	VehicleOrderID order_number  = GB(p2, 16, 8);
	CargoID cargo = GB(p2, 0, 8);
	byte subtype  = GB(p2, 8, 8);

	if (cargo >= NUM_CARGO) return CMD_ERROR;

	const Vehicle *v = Vehicle::GetIfValid(veh);
	if (v == NULL || !v->IsPrimaryVehicle()) return CMD_ERROR;

	CommandCost ret = CheckOwnership(v->owner);
	if (ret.Failed()) return ret;

	Order *order = v->GetOrder(order_number);
	if (order == NULL) return CMD_ERROR;

	if (flags & DC_EXEC) {
		order->SetRefit(cargo, subtype);

		for (Vehicle *u = v->FirstShared(); u != NULL; u = u->NextShared()) {
			/* Update any possible open window of the vehicle */
			InvalidateVehicleOrder(u, -2);

			/* If the vehicle already got the current depot set as current order, then update current order as well */
			if (u->cur_order_index == order_number && (u->current_order.GetDepotOrderType() & ODTFB_PART_OF_ORDERS)) {
				u->current_order.SetRefit(cargo, subtype);
			}
		}
	}

	return CommandCost();
}


/**
 *
 * Check the orders of a vehicle, to see if there are invalid orders and stuff
 *
 */
void CheckOrders(const Vehicle *v)
{
	/* Does the user wants us to check things? */
	if (_settings_client.gui.order_review_system == 0) return;

	/* Do nothing for crashed vehicles */
	if (v->vehstatus & VS_CRASHED) return;

	/* Do nothing for stopped vehicles if setting is '1' */
	if (_settings_client.gui.order_review_system == 1 && (v->vehstatus & VS_STOPPED)) return;

	/* do nothing we we're not the first vehicle in a share-chain */
	if (v->FirstShared() != v) return;

	/* Only check every 20 days, so that we don't flood the message log */
	if (v->owner == _local_company && v->day_counter % 20 == 0) {
		int n_st, problem_type = -1;
		const Order *order;
		int message = 0;

		/* Check the order list */
		n_st = 0;

		FOR_VEHICLE_ORDERS(v, order) {
			/* Dummy order? */
			if (order->IsType(OT_DUMMY)) {
				problem_type = 1;
				break;
			}
			/* Does station have a load-bay for this vehicle? */
			if (order->IsType(OT_GOTO_STATION)) {
				const Station *st = Station::Get(order->GetDestination());

				n_st++;
				if (!CanVehicleUseStation(v, st)) problem_type = 3;
			}
		}

		/* Check if the last and the first order are the same */
		if (v->GetNumOrders() > 1) {
			const Order *last = v->GetLastOrder();

			if (v->orders.list->GetFirstOrder()->Equals(*last)) {
				problem_type = 2;
			}
		}

		/* Do we only have 1 station in our order list? */
		if (n_st < 2 && problem_type == -1) problem_type = 0;

#ifndef NDEBUG
		if (v->orders.list != NULL) v->orders.list->DebugCheckSanity();
#endif

		/* We don't have a problem */
		if (problem_type < 0) return;

		message = STR_NEWS_VEHICLE_HAS_TOO_FEW_ORDERS + problem_type;
		//DEBUG(misc, 3, "Triggered News Item for vehicle %d", v->index);

		SetDParam(0, v->index);
		AddVehicleNewsItem(
			message,
			NS_ADVICE,
			v->index
		);
	}
}

/**
 * Removes an order from all vehicles. Triggers when, say, a station is removed.
 * @param type The type of the order (OT_GOTO_[STATION|DEPOT|WAYPOINT]).
 * @param destination The destination. Can be a StationID, DepotID or WaypointID.
 */
void RemoveOrderFromAllVehicles(OrderType type, DestinationID destination)
{
	Vehicle *v;

	/* Aircraft have StationIDs for depot orders and never use DepotIDs
	 * This fact is handled specially below
	 */

	/* Go through all vehicles */
	FOR_ALL_VEHICLES(v) {
		Order *order;

		order = &v->current_order;
		if ((v->type == VEH_AIRCRAFT && order->IsType(OT_GOTO_DEPOT) ? OT_GOTO_STATION : order->GetType()) == type &&
				v->current_order.GetDestination() == destination) {
			order->MakeDummy();
			SetWindowDirty(WC_VEHICLE_VIEW, v->index);
		}

		/* Clear the order from the order-list */
		int id = -1;
		FOR_VEHICLE_ORDERS(v, order) {
			id++;
			if (order->IsType(OT_GOTO_DEPOT) && (order->GetDepotActionType() & ODATFB_NEAREST_DEPOT) != 0) continue;
			if ((v->type == VEH_AIRCRAFT && order->IsType(OT_GOTO_DEPOT) ? OT_GOTO_STATION : order->GetType()) == type &&
					order->GetDestination() == destination) {
				order->MakeDummy();
				for (const Vehicle *w = v->FirstShared(); w != NULL; w = w->NextShared()) {
					/* In GUI, simulate by removing the order and adding it back */
					InvalidateVehicleOrder(w, id | (INVALID_VEH_ORDER_ID << 8));
					InvalidateVehicleOrder(w, (INVALID_VEH_ORDER_ID << 8) | id);

					RecalcFrozenIfLoading(w);
				}
			}
		}
	}
}

/**
 * Checks if a vehicle has a depot in its order list.
 * @return True iff at least one order is a depot order.
 */
bool Vehicle::HasDepotOrder() const
{
	const Order *order;

	FOR_VEHICLE_ORDERS(this, order) {
		if (order->IsType(OT_GOTO_DEPOT)) return true;
	}

	return false;
}

/**
 *
 * Delete all orders from a vehicle
 *
 */
void DeleteVehicleOrders(Vehicle *v, bool keep_orderlist)
{
	DeleteOrderWarnings(v);

	if (v->IsOrderListShared()) {
		/* Remove ourself from the shared order list. */
		v->RemoveFromShared();
		v->orders.list = NULL;
	} else if (v->orders.list != NULL) {
		/* Remove the orders */
		v->orders.list->FreeChain(keep_orderlist);
		if (!keep_orderlist) v->orders.list = NULL;
	}

	RecalcFrozenIfLoading(v);
}

uint16 GetServiceIntervalClamped(uint interval, CompanyID company_id)
{
	return (Company::Get(company_id)->settings.vehicle.servint_ispercent) ? Clamp(interval, MIN_SERVINT_PERCENT, MAX_SERVINT_PERCENT) : Clamp(interval, MIN_SERVINT_DAYS, MAX_SERVINT_DAYS);
}

/**
 *
 * Check if a vehicle has any valid orders
 *
 * @return false if there are no valid orders
 * @note Conditional orders are not considered valid destination orders
 *
 */
static bool CheckForValidOrders(const Vehicle *v)
{
	const Order *order;

	FOR_VEHICLE_ORDERS(v, order) {
		switch (order->GetType()) {
			case OT_GOTO_STATION:
			case OT_GOTO_DEPOT:
			case OT_GOTO_WAYPOINT:
				return true;

			default:
				break;
		}
	}

	return false;
}

/**
 * Compare the variable and value based on the given comparator.
 */
static bool OrderConditionCompare(OrderConditionComparator occ, int variable, int value)
{
	switch (occ) {
		case OCC_EQUALS:      return variable == value;
		case OCC_NOT_EQUALS:  return variable != value;
		case OCC_LESS_THAN:   return variable <  value;
		case OCC_LESS_EQUALS: return variable <= value;
		case OCC_MORE_THAN:   return variable >  value;
		case OCC_MORE_EQUALS: return variable >= value;
		case OCC_IS_TRUE:     return variable != 0;
		case OCC_IS_FALSE:    return variable == 0;
		default: NOT_REACHED();
	}
}

/**
 * Process a conditional order and determine the next order.
 * @param order the order the vehicle currently has
 * @param v the vehicle to update
 * @return index of next order to jump to, or INVALID_VEH_ORDER_ID to use the next order
 */
VehicleOrderID ProcessConditionalOrder(const Order *order, const Vehicle *v)
{
	if (order->GetType() != OT_CONDITIONAL) return INVALID_VEH_ORDER_ID;

	bool skip_order = false;
	OrderConditionComparator occ = order->GetConditionComparator();
	uint16 value = order->GetConditionValue();

	switch (order->GetConditionVariable()) {
		case OCV_LOAD_PERCENTAGE:  skip_order = OrderConditionCompare(occ, CalcPercentVehicleFilled(v, NULL), value); break;
		case OCV_RELIABILITY:      skip_order = OrderConditionCompare(occ, ToPercent16(v->reliability),       value); break;
		case OCV_MAX_SPEED:        skip_order = OrderConditionCompare(occ, v->GetDisplayMaxSpeed() * 10 / 16, value); break;
		case OCV_AGE:              skip_order = OrderConditionCompare(occ, v->age / DAYS_IN_LEAP_YEAR,        value); break;
		case OCV_REQUIRES_SERVICE: skip_order = OrderConditionCompare(occ, v->NeedsServicing(),               value); break;
		case OCV_UNCONDITIONALLY:  skip_order = true; break;
		default: NOT_REACHED();
	}

	return skip_order ? order->GetConditionSkipToOrder() : (VehicleOrderID)INVALID_VEH_ORDER_ID;
}

/**
 * Update the vehicle's destination tile from an order.
 * @param order the order the vehicle currently has
 * @param v the vehicle to update
 * @param conditional_depth the depth (amount of steps) to go with conditional orders. This to prevent infinite loops.
 */
bool UpdateOrderDest(Vehicle *v, const Order *order, int conditional_depth)
{
	if (conditional_depth > v->GetNumOrders()) return false;

	switch (order->GetType()) {
		case OT_GOTO_STATION:
			v->dest_tile = v->GetOrderStationLocation(order->GetDestination());
			return true;

		case OT_GOTO_DEPOT:
			if ((order->GetDepotOrderType() & ODTFB_SERVICE) && !v->NeedsServicing()) {
				UpdateVehicleTimetable(v, true);
				v->IncrementOrderIndex();
				break;
			}

			if (v->current_order.GetDepotActionType() & ODATFB_NEAREST_DEPOT) {
				/* We need to search for the nearest depot (hangar). */
				TileIndex location;
				DestinationID destination;
				bool reverse;

				if (v->FindClosestDepot(&location, &destination, &reverse)) {
					v->dest_tile = location;
					v->current_order.MakeGoToDepot(destination, v->current_order.GetDepotOrderType(), v->current_order.GetNonStopType(), (OrderDepotActionFlags)(v->current_order.GetDepotActionType() & ~ODATFB_NEAREST_DEPOT), v->current_order.GetRefitCargo(), v->current_order.GetRefitSubtype());

					/* If there is no depot in front, reverse automatically (trains only) */
					if (v->type == VEH_TRAIN && reverse) DoCommand(v->tile, v->index, 0, DC_EXEC, CMD_REVERSE_TRAIN_DIRECTION);

					if (v->type == VEH_AIRCRAFT) {
						Aircraft *a = Aircraft::From(v);
						if (a->state == FLYING && a->targetairport != destination) {
							/* The aircraft is now heading for a different hangar than the next in the orders */
							extern void AircraftNextAirportPos_and_Order(Aircraft *a);
							AircraftNextAirportPos_and_Order(a);
						}
					}
					return true;
				}

				UpdateVehicleTimetable(v, true);
				v->IncrementOrderIndex();
			} else {
				if (v->type != VEH_AIRCRAFT) {
					v->dest_tile = Depot::Get(order->GetDestination())->xy;
				}
				return true;
			}
			break;

		case OT_GOTO_WAYPOINT:
			v->dest_tile = Waypoint::Get(order->GetDestination())->xy;
			return true;

		case OT_CONDITIONAL: {
			VehicleOrderID next_order = ProcessConditionalOrder(order, v);
			if (next_order != INVALID_VEH_ORDER_ID) {
				UpdateVehicleTimetable(v, false);
				v->cur_order_index = next_order;
				v->current_order_time += v->GetOrder(next_order)->travel_time;
			} else {
				UpdateVehicleTimetable(v, true);
				v->IncrementOrderIndex();
			}
			break;
		}

		default:
			v->dest_tile = 0;
			return false;
	}

	assert(v->cur_order_index < v->GetNumOrders());

	/* Get the current order */
	order = v->GetNextManualOrder(v->cur_order_index);
	if (order == NULL) {
		order = v->GetNextManualOrder(0);
		if (order == NULL) {
			v->current_order.Free();
			v->dest_tile = 0;
			return false;
		}
	}
	v->current_order = *order;
	return UpdateOrderDest(v, order, conditional_depth + 1);
}

/**
 * Handle the orders of a vehicle and determine the next place
 * to go to if needed.
 * @param v the vehicle to do this for.
 * @return true *if* the vehicle is eligible for reversing
 *              (basically only when leaving a station).
 */
bool ProcessOrders(Vehicle *v)
{
	switch (v->current_order.GetType()) {
		case OT_GOTO_DEPOT:
			/* Let a depot order in the orderlist interrupt. */
			if (!(v->current_order.GetDepotOrderType() & ODTFB_PART_OF_ORDERS)) return false;
			break;

		case OT_LOADING:
			return false;

		case OT_LEAVESTATION:
			if (v->type != VEH_AIRCRAFT) return false;
			break;

		default: break;
	}

	/**
	 * Reversing because of order change is allowed only just after leaving a
	 * station (and the difficulty setting to allowed, of course)
	 * this can be detected because only after OT_LEAVESTATION, current_order
	 * will be reset to nothing. (That also happens if no order, but in that case
	 * it won't hit the point in code where may_reverse is checked)
	 */
	bool may_reverse = v->current_order.IsType(OT_NOTHING);

	/* Check if we've reached a 'via' destination. */
	if (((v->current_order.IsType(OT_GOTO_STATION) && (v->current_order.GetNonStopType() & ONSF_NO_STOP_AT_DESTINATION_STATION)) || v->current_order.IsType(OT_GOTO_WAYPOINT)) &&
			IsTileType(v->tile, MP_STATION) &&
			v->current_order.GetDestination() == GetStationIndex(v->tile)) {
		/* We set the last visited station here because we do not want
		 * the train to stop at this 'via' station if the next order
		 * is a no-non-stop order; in that case not setting the last
		 * visited station will cause the vehicle to still stop. */
		v->last_station_visited = v->current_order.GetDestination();
		UpdateVehicleTimetable(v, true);
		v->IncrementOrderIndex();
	}

	/* Get the current order */
	if (v->cur_order_index >= v->GetNumOrders()) v->cur_order_index = 0;

	const Order *order = v->GetNextManualOrder(v->cur_order_index);

	/* If no order, do nothing. */
	if (order == NULL || (v->type == VEH_AIRCRAFT && !CheckForValidOrders(v))) {
		if (v->type == VEH_AIRCRAFT) {
			/* Aircraft do something vastly different here, so handle separately */
			extern void HandleMissingAircraftOrders(Aircraft *v);
			HandleMissingAircraftOrders(Aircraft::From(v));
			return false;
		}

		v->current_order.Free();
		v->dest_tile = 0;
		return false;
	}

	/* If it is unchanged, keep it. */
	if (order->Equals(v->current_order) && (v->type == VEH_AIRCRAFT || v->dest_tile != 0) &&
			(v->type != VEH_SHIP || !order->IsType(OT_GOTO_STATION) || Station::Get(order->GetDestination())->dock_tile != INVALID_TILE)) {
		return false;
	}

	/* Otherwise set it, and determine the destination tile. */
	v->current_order = *order;

	InvalidateVehicleOrder(v, -2);
	switch (v->type) {
		default:
			NOT_REACHED();

		case VEH_ROAD:
		case VEH_TRAIN:
			break;

		case VEH_AIRCRAFT:
		case VEH_SHIP:
			SetWindowClassesDirty(GetWindowClassForVehicleType(v->type));
			break;
	}

	return UpdateOrderDest(v, order) && may_reverse;
}

/**
 * Check whether the given vehicle should stop at the given station
 * based on this order and the non-stop settings.
 * @param v       the vehicle that might be stopping.
 * @param station the station to stop at.
 * @return true if the vehicle should stop.
 */
bool Order::ShouldStopAtStation(const Vehicle *v, StationID station) const
{
	bool is_dest_station = this->IsType(OT_GOTO_STATION) && this->dest == station;

	return (!this->IsType(OT_GOTO_DEPOT) || (this->GetDepotOrderType() & ODTFB_PART_OF_ORDERS) != 0) &&
			v->last_station_visited != station && // Do stop only when we've not just been there
			/* Finally do stop when there is no non-stop flag set for this type of station. */
			!(this->GetNonStopType() & (is_dest_station ? ONSF_NO_STOP_AT_DESTINATION_STATION : ONSF_NO_STOP_AT_INTERMEDIATE_STATIONS));
}

void InitializeOrders()
{
	_order_pool.CleanPool();
	_orderlist_pool.CleanPool();
}<|MERGE_RESOLUTION|>--- conflicted
+++ resolved
@@ -757,16 +757,11 @@
 			if (cur < u->GetNumOrders()) {
 				u->cur_order_index = cur;
 			}
-<<<<<<< HEAD
-			/* Update any possible open window of the vehicle */
-			InvalidateVehicleOrder(u, INVALID_VEH_ORDER_ID | (sel_ord << 8));
-
-			RecalcFrozenIfLoading(u);
-=======
->>>>>>> e45545e4
 		}
 		/* Update any possible open window of the vehicle */
 		InvalidateVehicleOrder(u, INVALID_VEH_ORDER_ID | (sel_ord << 8));
+		
+		RecalcFrozenIfLoading(u);
 	}
 
 	/* As we insert an order, the order to skip to will be 'wrong'. */
@@ -866,40 +861,21 @@
 
 		/* Update any possible open window of the vehicle */
 		InvalidateVehicleOrder(u, sel_ord | (INVALID_VEH_ORDER_ID << 8));
+
+		RecalcFrozenIfLoading(u);
 	}
 
 	/* As we delete an order, the order to skip to will be 'wrong'. */
 	VehicleOrderID cur_order_id = 0;
-	Order *order;
+	Order *order = NULL;
 	FOR_VEHICLE_ORDERS(v, order) {
 		if (order->IsType(OT_CONDITIONAL)) {
 			VehicleOrderID order_id = order->GetConditionSkipToOrder();
 			if (order_id >= sel_ord) {
 				order->SetConditionSkipToOrder(max(order_id - 1, 0));
 			}
-<<<<<<< HEAD
-
-			/* Update any possible open window of the vehicle */
-			InvalidateVehicleOrder(u, sel_ord | (INVALID_VEH_ORDER_ID << 8));
-
-			RecalcFrozenIfLoading(u);
-		}
-
-		/* As we delete an order, the order to skip to will be 'wrong'. */
-		VehicleOrderID cur_order_id = 0;
-		FOR_VEHICLE_ORDERS(v, order) {
-			if (order->IsType(OT_CONDITIONAL)) {
-				VehicleOrderID order_id = order->GetConditionSkipToOrder();
-				if (order_id >= sel_ord) {
-					order->SetConditionSkipToOrder(max(order_id - 1, 0));
-				}
-				if (order_id == cur_order_id) {
-					order->SetConditionSkipToOrder((order_id + 1) % v->GetNumOrders());
-				}
-=======
 			if (order_id == cur_order_id) {
 				order->SetConditionSkipToOrder((order_id + 1) % v->GetNumOrders());
->>>>>>> e45545e4
 			}
 		}
 		cur_order_id++;
