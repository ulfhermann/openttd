/* $Id$ */

/*
 * This file is part of OpenTTD.
 * OpenTTD is free software; you can redistribute it and/or modify it under the terms of the GNU General Public License as published by the Free Software Foundation, version 2.
 * OpenTTD is distributed in the hope that it will be useful, but WITHOUT ANY WARRANTY; without even the implied warranty of MERCHANTABILITY or FITNESS FOR A PARTICULAR PURPOSE.
 * See the GNU General Public License for more details. You should have received a copy of the GNU General Public License along with OpenTTD. If not, see <http://www.gnu.org/licenses/>.
 */

/** @file order_cmd.cpp Handling of orders. */

#include "stdafx.h"
#include "debug.h"
#include "cmd_helper.h"
#include "command_func.h"
#include "company_func.h"
#include "news_func.h"
#include "vehicle_gui.h"
#include "strings_func.h"
#include "window_func.h"
#include "timetable.h"
#include "vehicle_func.h"
#include "depot_base.h"
#include "core/pool_func.hpp"
#include "aircraft.h"
#include "roadveh.h"
#include "station_base.h"
#include "waypoint_base.h"
#include "company_base.h"

#include "table/strings.h"

/* DestinationID must be at least as large as every these below, because it can
 * be any of them
 */
assert_compile(sizeof(DestinationID) >= sizeof(DepotID));
assert_compile(sizeof(DestinationID) >= sizeof(StationID));

OrderPool _order_pool("Order");
INSTANTIATE_POOL_METHODS(Order)
OrderListPool _orderlist_pool("OrderList");
INSTANTIATE_POOL_METHODS(OrderList)

/**
 * 'Free' the order
 * @note ONLY use on "current_order" vehicle orders!
 */
void Order::Free()
{
	this->type  = OT_NOTHING;
	this->flags = 0;
	this->dest  = 0;
	this->next  = NULL;
}

/**
 * Makes this order a Go To Station order.
 * @param destination the station to go to.
 */
void Order::MakeGoToStation(StationID destination)
{
	this->type = OT_GOTO_STATION;
	this->flags = 0;
	this->dest = destination;
}

/**
 * Makes this order a Go To Depot order.
 * @param destination   the depot to go to.
 * @param order         is this order a 'default' order, or an overriden vehicle order?
 * @param non_stop_type how to get to the depot?
 * @param action        what to do in the depot?
 * @param cargo         the cargo type to change to.
 * @param subtype       the subtype to change to.
 */
void Order::MakeGoToDepot(DepotID destination, OrderDepotTypeFlags order, OrderNonStopFlags non_stop_type, OrderDepotActionFlags action, CargoID cargo, byte subtype)
{
	this->type = OT_GOTO_DEPOT;
	this->SetDepotOrderType(order);
	this->SetDepotActionType(action);
	this->SetNonStopType(non_stop_type);
	this->dest = destination;
	this->SetRefit(cargo, subtype);
}

/**
 * Makes this order a Go To Waypoint order.
 * @param destination the waypoint to go to.
 */
void Order::MakeGoToWaypoint(StationID destination)
{
	this->type = OT_GOTO_WAYPOINT;
	this->flags = 0;
	this->dest = destination;
}

/**
 * Makes this order a Loading order.
 * @param ordered is this an ordered stop?
 */
void Order::MakeLoading(bool ordered)
{
	this->type = OT_LOADING;
	if (!ordered) this->flags = 0;
}

/**
 * Makes this order a Leave Station order.
 */
void Order::MakeLeaveStation()
{
	this->type = OT_LEAVESTATION;
	this->flags = 0;
}

/**
 * Makes this order a Dummy order.
 */
void Order::MakeDummy()
{
	this->type = OT_DUMMY;
	this->flags = 0;
}

/**
 * Makes this order an conditional order.
 * @param order the order to jump to.
 */
void Order::MakeConditional(VehicleOrderID order)
{
	this->type = OT_CONDITIONAL;
	this->flags = order;
	this->dest = 0;
}

/**
 * Makes this order an automatic order.
 * @param destination the station to go to.
 */
void Order::MakeAutomatic(StationID destination)
{
	this->type = OT_AUTOMATIC;
	this->dest = destination;
}

/**
 * Make this depot order also a refit order.
 * @param cargo   the cargo type to change to.
 * @param subtype the subtype to change to.
 * @pre IsType(OT_GOTO_DEPOT).
 */
void Order::SetRefit(CargoID cargo, byte subtype)
{
	this->refit_cargo = cargo;
	this->refit_subtype = subtype;
}

/**
 * Does this order have the same type, flags and destination?
 * @param other the second order to compare to.
 * @return true if the type, flags and destination match.
 */
bool Order::Equals(const Order &other) const
{
	/* In case of go to nearest depot orders we need "only" compare the flags
	 * with the other and not the nearest depot order bit or the actual
	 * destination because those get clear/filled in during the order
	 * evaluation. If we do not do this the order will continuously be seen as
	 * a different order and it will try to find a "nearest depot" every tick. */
	if ((this->IsType(OT_GOTO_DEPOT) && this->type == other.type) &&
			((this->GetDepotActionType() & ODATFB_NEAREST_DEPOT) != 0 ||
			 (other.GetDepotActionType() & ODATFB_NEAREST_DEPOT) != 0)) {
		return this->GetDepotOrderType() == other.GetDepotOrderType() &&
				(this->GetDepotActionType() & ~ODATFB_NEAREST_DEPOT) == (other.GetDepotActionType() & ~ODATFB_NEAREST_DEPOT);
	}

	return this->type == other.type && this->flags == other.flags && this->dest == other.dest;
}

/**
 * Pack this order into a 32 bits integer, or actually only
 * the type, flags and destination.
 * @return the packed representation.
 * @note unpacking is done in the constructor.
 */
uint32 Order::Pack() const
{
	return this->dest << 16 | this->flags << 8 | this->type;
}

/**
 * Pack this order into a 16 bits integer as close to the TTD
 * representation as possible.
 * @return the TTD-like packed representation.
 */
uint16 Order::MapOldOrder() const
{
	uint16 order = this->GetType();
	switch (this->type) {
		case OT_GOTO_STATION:
			if (this->GetUnloadType() & OUFB_UNLOAD) SetBit(order, 5);
			if (this->GetLoadType() & OLFB_FULL_LOAD) SetBit(order, 6);
			if (this->GetNonStopType() & ONSF_NO_STOP_AT_INTERMEDIATE_STATIONS) SetBit(order, 7);
			order |= GB(this->GetDestination(), 0, 8) << 8;
			break;
		case OT_GOTO_DEPOT:
			if (!(this->GetDepotOrderType() & ODTFB_PART_OF_ORDERS)) SetBit(order, 6);
			SetBit(order, 7);
			order |= GB(this->GetDestination(), 0, 8) << 8;
			break;
		case OT_LOADING:
			if (this->GetLoadType() & OLFB_FULL_LOAD) SetBit(order, 6);
			break;
	}
	return order;
}

/**
 * Create an order based on a packed representation of that order.
 * @param packed the packed representation.
 */
Order::Order(uint32 packed)
{
	this->type    = (OrderType)GB(packed,  0,  8);
	this->flags   = GB(packed,  8,  8);
	this->dest    = GB(packed, 16, 16);
	this->next    = NULL;
	this->refit_cargo   = CT_NO_REFIT;
	this->refit_subtype = 0;
	this->wait_time     = 0;
	this->travel_time   = 0;
}

/**
 *
 * Updates the widgets of a vehicle which contains the order-data
 *
 */
void InvalidateVehicleOrder(const Vehicle *v, int data)
{
	SetWindowDirty(WC_VEHICLE_VIEW, v->index);

	if (data != 0) {
		/* Calls SetDirty() too */
		InvalidateWindowData(WC_VEHICLE_ORDERS,    v->index, data);
		InvalidateWindowData(WC_VEHICLE_TIMETABLE, v->index, data);
		return;
	}

	SetWindowDirty(WC_VEHICLE_ORDERS,    v->index);
	SetWindowDirty(WC_VEHICLE_TIMETABLE, v->index);
}

/**
 *
 * Assign data to an order (from another order)
 *   This function makes sure that the index is maintained correctly
 * @param other the data to copy (except next pointer).
 *
 */
void Order::AssignOrder(const Order &other)
{
	this->type  = other.type;
	this->flags = other.flags;
	this->dest  = other.dest;

	this->refit_cargo   = other.refit_cargo;
	this->refit_subtype = other.refit_subtype;

	this->wait_time   = other.wait_time;
	this->travel_time = other.travel_time;
}

/**
 * Recomputes everything.
 * @param chain first order in the chain
 * @param v one of vehicle that is using this orderlist
 */
void OrderList::Initialize(Order *chain, Vehicle *v)
{
	this->first = chain;
	this->first_shared = v;

	this->num_orders = 0;
	this->num_manual_orders = 0;
	this->num_vehicles = 1;
	this->timetable_duration = 0;

	for (Order *o = this->first; o != NULL; o = o->next) {
		++this->num_orders;
		if (!o->IsType(OT_AUTOMATIC)) ++this->num_manual_orders;
		this->timetable_duration += o->wait_time + o->travel_time;
	}

	for (Vehicle *u = this->first_shared->PreviousShared(); u != NULL; u = u->PreviousShared()) {
		++this->num_vehicles;
		this->first_shared = u;
	}

	for (const Vehicle *u = v->NextShared(); u != NULL; u = u->NextShared()) ++this->num_vehicles;
}

/**
 * Free a complete order chain.
 * @param keep_orderlist If this is true only delete the orders, otherwise also delete the OrderList.
 * @note do not use on "current_order" vehicle orders!
 */
void OrderList::FreeChain(bool keep_orderlist)
{
	Order *next;
	for (Order *o = this->first; o != NULL; o = next) {
		next = o->next;
		delete o;
	}

	if (keep_orderlist) {
		this->first = NULL;
		this->num_orders = 0;
		this->num_manual_orders = 0;
		this->timetable_duration = 0;
	} else {
		delete this;
	}
}

/**
 * Get a certain order of the order chain.
 * @param index zero-based index of the order within the chain.
 * @return the order at position index.
 */
Order *OrderList::GetOrderAt(int index) const
{
	if (index < 0) return NULL;

	Order *order = this->first;

	while (order != NULL && index-- > 0) {
		order = order->next;
	}
	return order;
}

/**
 * Recursively determine the next deterministic station to stop at.
 * @param next First order to check.
 * @param curr_station Station the vehicle is just visiting or INVALID_STATION.
 * @param hops Number of orders we have already checked.
 * @return Next stoppping station or INVALID_STATION.
 */
StationID OrderList::GetNextStoppingStation(const Order *next, StationID curr_station, uint hops) const
{
	if (next == NULL || hops > this->GetNumOrders()) {
		return INVALID_STATION;
	}

	if (next->IsType(OT_CONDITIONAL)) {
		StationID skip_to = this->GetNextStoppingStation(this->GetOrderAt(next->GetConditionSkipToOrder()), curr_station, hops + 1);
		StationID advance = this->GetNextStoppingStation(this->GetNext(next), curr_station, hops + 1);
		return (skip_to == advance) ? skip_to : INVALID_STATION;
	}

	if (!(next->IsType(OT_GOTO_STATION) || next->IsType(OT_AUTOMATIC)) ||
			(next->GetNonStopType() & ONSF_NO_STOP_AT_DESTINATION_STATION) != 0 ||
			next->GetDestination() == curr_station) {
		return GetNextStoppingStation(this->GetNext(next), curr_station, hops + 1);
	}

	return next->GetDestination();
}

/**
 * Get the next station the vehicle will stop at, if that is deterministic.
 * @param curr_order ID of the current order.
 * @param curr_station Station the vehicle is just visiting or INVALID_STATION.
 * @return ID of the next station the vehicle will stop at or INVALID_STATION.
 */
StationID OrderList::GetNextStoppingStation(VehicleOrderID curr_order, StationID curr_station) const
{
	const Order *curr = this->GetOrderAt(curr_order);
	if (curr == NULL) {
		curr = this->GetFirstOrder();
		if (curr == NULL) return INVALID_STATION;
	}

	/* If we're not at a station or the current order doesn't yield the station
	 * we're at, we have to check the current order; otherwise we have to check
	 * the next one.
	 */
	if (curr_station == INVALID_STATION ||
			!(curr->IsType(OT_GOTO_STATION) || curr->IsType(OT_AUTOMATIC)) ||
			curr_station != curr->GetDestination()) {
		return this->GetNextStoppingStation(curr, curr_station, 0);
	} else {
		return this->GetNextStoppingStation(this->GetNext(curr), curr_station, 1);
	}
}

/**
 * Insert a new order into the order chain.
 * @param new_order is the order to insert into the chain.
 * @param index is the position where the order is supposed to be inserted.
 */
void OrderList::InsertOrderAt(Order *new_order, int index)
{
	if (this->first == NULL) {
		this->first = new_order;
	} else {
		if (index == 0) {
			/* Insert as first or only order */
			new_order->next = this->first;
			this->first = new_order;
		} else if (index >= this->num_orders) {
			/* index is after the last order, add it to the end */
			this->GetLastOrder()->next = new_order;
		} else {
			/* Put the new order in between */
			Order *order = this->GetOrderAt(index - 1);
			new_order->next = order->next;
			order->next = new_order;
		}
	}
	++this->num_orders;
	if (!new_order->IsType(OT_AUTOMATIC)) ++this->num_manual_orders;
	this->timetable_duration += new_order->wait_time + new_order->travel_time;
}


/**
 * Remove an order from the order list and delete it.
 * @param index is the position of the order which is to be deleted.
 */
void OrderList::DeleteOrderAt(int index)
{
	if (index >= this->num_orders) return;

	Order *to_remove;

	if (index == 0) {
		to_remove = this->first;
		this->first = to_remove->next;
	} else {
		Order *prev = GetOrderAt(index - 1);
		to_remove = prev->next;
		prev->next = to_remove->next;
	}
	--this->num_orders;
	if (!to_remove->IsType(OT_AUTOMATIC)) --this->num_manual_orders;
	this->timetable_duration -= (to_remove->wait_time + to_remove->travel_time);
	delete to_remove;
}

/**
 * Move an order to another position within the order list.
 * @param from is the zero-based position of the order to move.
 * @param to is the zero-based position where the order is moved to.
 */
void OrderList::MoveOrder(int from, int to)
{
	if (from >= this->num_orders || to >= this->num_orders || from == to) return;

	Order *moving_one;

	/* Take the moving order out of the pointer-chain */
	if (from == 0) {
		moving_one = this->first;
		this->first = moving_one->next;
	} else {
		Order *one_before = GetOrderAt(from - 1);
		moving_one = one_before->next;
		one_before->next = moving_one->next;
	}

	/* Insert the moving_order again in the pointer-chain */
	if (to == 0) {
		moving_one->next = this->first;
		this->first = moving_one;
	} else {
		Order *one_before = GetOrderAt(to - 1);
		moving_one->next = one_before->next;
		one_before->next = moving_one;
	}
}

/**
 * Removes the vehicle from the shared order list.
 * @note This is supposed to be called when the vehicle is still in the chain
 * @param v vehicle to remove from the list
 */
void OrderList::RemoveVehicle(Vehicle *v)
{
	--this->num_vehicles;
	if (v == this->first_shared) this->first_shared = v->NextShared();
}

/**
 * Checks whether a vehicle is part of the shared vehicle chain.
 * @param v is the vehicle to search in the shared vehicle chain.
 */
bool OrderList::IsVehicleInSharedOrdersList(const Vehicle *v) const
{
	for (const Vehicle *v_shared = this->first_shared; v_shared != NULL; v_shared = v_shared->NextShared()) {
		if (v_shared == v) return true;
	}

	return false;
}

/**
 * Gets the position of the given vehicle within the shared order vehicle list.
 * @param v is the vehicle of which to get the position
 * @return position of v within the shared vehicle chain.
 */
int OrderList::GetPositionInSharedOrderList(const Vehicle *v) const
{
	int count = 0;
	for (const Vehicle *v_shared = v->PreviousShared(); v_shared != NULL; v_shared = v_shared->PreviousShared()) count++;
	return count;
}

/**
 * Checks whether all orders of the list have a filled timetable.
 * @return whether all orders have a filled timetable.
 */
bool OrderList::IsCompleteTimetable() const
{
	for (Order *o = this->first; o != NULL; o = o->next) {
		/* Automatic orders are, by definition, not timetabled. */
		if (o->IsType(OT_AUTOMATIC)) continue;
		if (!o->IsCompletelyTimetabled()) return false;
	}
	return true;
}

/**
 * Checks for internal consistency of order list. Triggers assertion if something is wrong.
 */
void OrderList::DebugCheckSanity() const
{
	VehicleOrderID check_num_orders = 0;
	VehicleOrderID check_num_manual_orders = 0;
	uint check_num_vehicles = 0;
	Ticks check_timetable_duration = 0;

	DEBUG(misc, 6, "Checking OrderList %hu for sanity...", this->index);

	for (const Order *o = this->first; o != NULL; o = o->next) {
		++check_num_orders;
		if (!o->IsType(OT_AUTOMATIC)) ++check_num_manual_orders;
		check_timetable_duration += o->wait_time + o->travel_time;
	}
	assert(this->num_orders == check_num_orders);
	assert(this->num_manual_orders == check_num_manual_orders);
	assert(this->timetable_duration == check_timetable_duration);

	for (const Vehicle *v = this->first_shared; v != NULL; v = v->NextShared()) {
		++check_num_vehicles;
		assert(v->orders.list == this);
	}
	assert(this->num_vehicles == check_num_vehicles);
	DEBUG(misc, 6, "... detected %u orders (%u manual), %u vehicles, %i ticks",
			(uint)this->num_orders, (uint)this->num_manual_orders,
			this->num_vehicles, this->timetable_duration);
}

/**
 * Checks whether the order goes to a station or not, i.e. whether the
 * destination is a station
 * @param v the vehicle to check for
 * @param o the order to check
 * @return true if the destination is a station
 */
static inline bool OrderGoesToStation(const Vehicle *v, const Order *o)
{
	return o->IsType(OT_GOTO_STATION) ||
			(v->type == VEH_AIRCRAFT && o->IsType(OT_GOTO_DEPOT) && !(o->GetDepotActionType() & ODATFB_NEAREST_DEPOT));
}

/**
 * Delete all news items regarding defective orders about a vehicle
 * This could kill still valid warnings (for example about void order when just
 * another order gets added), but assume the company will notice the problems,
 * when (s)he's changing the orders.
 */
static void DeleteOrderWarnings(const Vehicle *v)
{
	DeleteVehicleNews(v->index, STR_NEWS_VEHICLE_HAS_TOO_FEW_ORDERS);
	DeleteVehicleNews(v->index, STR_NEWS_VEHICLE_HAS_VOID_ORDER);
	DeleteVehicleNews(v->index, STR_NEWS_VEHICLE_HAS_DUPLICATE_ENTRY);
	DeleteVehicleNews(v->index, STR_NEWS_VEHICLE_HAS_INVALID_ENTRY);
}

/**
 * Returns a tile somewhat representing the order destination (not suitable for pathfinding).
 * @param v The vehicle to get the location for.
 * @return destination of order, or INVALID_TILE if none.
 */
TileIndex Order::GetLocation(const Vehicle *v) const
{
	switch (this->GetType()) {
		case OT_GOTO_WAYPOINT:
		case OT_GOTO_STATION:
		case OT_AUTOMATIC:
			return BaseStation::Get(this->GetDestination())->xy;

		case OT_GOTO_DEPOT:
			if ((this->GetDepotActionType() & ODATFB_NEAREST_DEPOT) != 0) return INVALID_TILE;
			return (v->type == VEH_AIRCRAFT) ? Station::Get(this->GetDestination())->xy : Depot::Get(this->GetDestination())->xy;

		default:
			return INVALID_TILE;
	}
}

static uint GetOrderDistance(const Order *prev, const Order *cur, const Vehicle *v, int conditional_depth = 0)
{
	assert(v->type == VEH_SHIP);

	if (cur->IsType(OT_CONDITIONAL)) {
		if (conditional_depth > v->GetNumOrders()) return 0;

		conditional_depth++;

		int dist1 = GetOrderDistance(prev, v->GetOrder(cur->GetConditionSkipToOrder()), v, conditional_depth);
		int dist2 = GetOrderDistance(prev, cur->next == NULL ? v->orders.list->GetFirstOrder() : cur->next, v, conditional_depth);
		return max(dist1, dist2);
	}

	TileIndex prev_tile = prev->GetLocation(v);
	TileIndex cur_tile = cur->GetLocation(v);
	if (prev_tile == INVALID_TILE || cur_tile == INVALID_TILE) return 0;
	return DistanceManhattan(prev_tile, cur_tile);
}

/**
 * Add an order to the orderlist of a vehicle.
 * @param tile unused
 * @param flags operation to perform
 * @param p1 various bitstuffed elements
 * - p1 = (bit  0 - 19) - ID of the vehicle
 * - p1 = (bit 24 - 31) - the selected order (if any). If the last order is given,
 *                        the order will be inserted before that one
 *                        the maximum vehicle order id is 254.
 * @param p2 packed order to insert
 * @param text unused
 * @return the cost of this operation or an error
 */
CommandCost CmdInsertOrder(TileIndex tile, DoCommandFlag flags, uint32 p1, uint32 p2, const char *text)
{
	VehicleID veh          = GB(p1,  0, 20);
	VehicleOrderID sel_ord = GB(p1, 20, 8);
	Order new_order(p2);

	Vehicle *v = Vehicle::GetIfValid(veh);
	if (v == NULL || !v->IsPrimaryVehicle()) return CMD_ERROR;

	CommandCost ret = CheckOwnership(v->owner);
	if (ret.Failed()) return ret;

	/* Check if the inserted order is to the correct destination (owner, type),
	 * and has the correct flags if any */
	switch (new_order.GetType()) {
		case OT_GOTO_STATION: {
			const Station *st = Station::GetIfValid(new_order.GetDestination());
			if (st == NULL) return CMD_ERROR;

			if (st->owner != OWNER_NONE) {
				CommandCost ret = CheckOwnership(st->owner);
				if (ret.Failed()) return ret;
			}

			if (!CanVehicleUseStation(v, st)) return_cmd_error(STR_ERROR_CAN_T_ADD_ORDER);
			for (Vehicle *u = v->FirstShared(); u != NULL; u = u->NextShared()) {
				if (!CanVehicleUseStation(u, st)) return_cmd_error(STR_ERROR_CAN_T_ADD_ORDER_SHARED);
			}

			/* Non stop only allowed for ground vehicles. */
			if (new_order.GetNonStopType() != ONSF_STOP_EVERYWHERE && !v->IsGroundVehicle()) return CMD_ERROR;

			/* Filter invalid load/unload types. */
			switch (new_order.GetLoadType()) {
				case OLF_LOAD_IF_POSSIBLE: case OLFB_FULL_LOAD: case OLF_FULL_LOAD_ANY: case OLFB_NO_LOAD: break;
				default: return CMD_ERROR;
			}
			switch (new_order.GetUnloadType()) {
				case OUF_UNLOAD_IF_POSSIBLE: case OUFB_UNLOAD: case OUFB_TRANSFER: case OUFB_NO_UNLOAD: break;
				default: return CMD_ERROR;
			}

			/* Filter invalid stop locations */
			switch (new_order.GetStopLocation()) {
				case OSL_PLATFORM_NEAR_END:
				case OSL_PLATFORM_MIDDLE:
					if (v->type != VEH_TRAIN) return CMD_ERROR;
					/* FALL THROUGH */
				case OSL_PLATFORM_FAR_END:
					break;

				default:
					return CMD_ERROR;
			}

			break;
		}

		case OT_GOTO_DEPOT: {
			if ((new_order.GetDepotActionType() & ODATFB_NEAREST_DEPOT) == 0) {
				if (v->type == VEH_AIRCRAFT) {
					const Station *st = Station::GetIfValid(new_order.GetDestination());

					if (st == NULL) return CMD_ERROR;

					CommandCost ret = CheckOwnership(st->owner);
					if (ret.Failed()) return ret;

					if (!CanVehicleUseStation(v, st) || !st->airport.HasHangar()) {
						return CMD_ERROR;
					}
				} else {
					const Depot *dp = Depot::GetIfValid(new_order.GetDestination());

					if (dp == NULL) return CMD_ERROR;

					CommandCost ret = CheckOwnership(GetTileOwner(dp->xy));
					if (ret.Failed()) return ret;

					switch (v->type) {
						case VEH_TRAIN:
							if (!IsRailDepotTile(dp->xy)) return CMD_ERROR;
							break;

						case VEH_ROAD:
							if (!IsRoadDepotTile(dp->xy)) return CMD_ERROR;
							break;

						case VEH_SHIP:
							if (!IsShipDepotTile(dp->xy)) return CMD_ERROR;
							break;

						default: return CMD_ERROR;
					}
				}
			}

			if (new_order.GetNonStopType() != ONSF_STOP_EVERYWHERE && !v->IsGroundVehicle()) return CMD_ERROR;
			if (new_order.GetDepotOrderType() & ~(ODTFB_PART_OF_ORDERS | ((new_order.GetDepotOrderType() & ODTFB_PART_OF_ORDERS) != 0 ? ODTFB_SERVICE : 0))) return CMD_ERROR;
			if (new_order.GetDepotActionType() & ~(ODATFB_HALT | ODATFB_NEAREST_DEPOT)) return CMD_ERROR;
			if ((new_order.GetDepotOrderType() & ODTFB_SERVICE) && (new_order.GetDepotActionType() & ODATFB_HALT)) return CMD_ERROR;
			break;
		}

		case OT_GOTO_WAYPOINT: {
			const Waypoint *wp = Waypoint::GetIfValid(new_order.GetDestination());
			if (wp == NULL) return CMD_ERROR;

			switch (v->type) {
				default: return CMD_ERROR;

				case VEH_TRAIN: {
					if (!(wp->facilities & FACIL_TRAIN)) return_cmd_error(STR_ERROR_CAN_T_ADD_ORDER);

					CommandCost ret = CheckOwnership(wp->owner);
					if (ret.Failed()) return ret;
					break;
				}

				case VEH_SHIP:
					if (!(wp->facilities & FACIL_DOCK)) return_cmd_error(STR_ERROR_CAN_T_ADD_ORDER);
					if (wp->owner != OWNER_NONE) {
						CommandCost ret = CheckOwnership(wp->owner);
						if (ret.Failed()) return ret;
					}
					break;
			}

			/* Order flags can be any of the following for waypoints:
			 * [non-stop]
			 * non-stop orders (if any) are only valid for trains */
			if (new_order.GetNonStopType() != ONSF_STOP_EVERYWHERE && v->type != VEH_TRAIN) return CMD_ERROR;
			break;
		}

		case OT_CONDITIONAL: {
			VehicleOrderID skip_to = new_order.GetConditionSkipToOrder();
			if (skip_to != 0 && skip_to >= v->GetNumOrders()) return CMD_ERROR; // Always allow jumping to the first (even when there is no order).
			if (new_order.GetConditionVariable() > OCV_END) return CMD_ERROR;

			OrderConditionComparator occ = new_order.GetConditionComparator();
			if (occ > OCC_END) return CMD_ERROR;
			switch (new_order.GetConditionVariable()) {
				case OCV_REQUIRES_SERVICE:
					if (occ != OCC_IS_TRUE && occ != OCC_IS_FALSE) return CMD_ERROR;
					break;

				case OCV_UNCONDITIONALLY:
					if (occ != OCC_EQUALS) return CMD_ERROR;
					if (new_order.GetConditionValue() != 0) return CMD_ERROR;
					break;

				case OCV_LOAD_PERCENTAGE:
				case OCV_RELIABILITY:
					if (new_order.GetConditionValue() > 100) return CMD_ERROR;
					/* FALL THROUGH */
				default:
					if (occ == OCC_IS_TRUE || occ == OCC_IS_FALSE) return CMD_ERROR;
					break;
			}
			break;
		}

		default: return CMD_ERROR;
	}

	if (sel_ord > v->GetNumOrders()) return CMD_ERROR;

	if (v->GetNumOrders() >= MAX_VEH_ORDER_ID) return_cmd_error(STR_ERROR_TOO_MANY_ORDERS);
	if (!Order::CanAllocateItem()) return_cmd_error(STR_ERROR_NO_MORE_SPACE_FOR_ORDERS);
	if (v->orders.list == NULL && !OrderList::CanAllocateItem()) return_cmd_error(STR_ERROR_NO_MORE_SPACE_FOR_ORDERS);

	if (v->type == VEH_SHIP && _settings_game.pf.pathfinder_for_ships != VPF_NPF) {
		/* Make sure the new destination is not too far away from the previous */
		const Order *prev = NULL;
		uint n = 0;

		/* Find the last goto station or depot order before the insert location.
		 * If the order is to be inserted at the beginning of the order list this
		 * finds the last order in the list. */
		const Order *o;
		FOR_VEHICLE_ORDERS(v, o) {
			switch (o->GetType()) {
				case OT_GOTO_STATION:
				case OT_GOTO_DEPOT:
				case OT_GOTO_WAYPOINT:
					prev = o;
					break;

				default: break;
			}
			if (++n == sel_ord && prev != NULL) break;
		}
		if (prev != NULL) {
			uint dist = GetOrderDistance(prev, &new_order, v);
			if (dist >= 130) {
				return_cmd_error(STR_ERROR_TOO_FAR_FROM_PREVIOUS_DESTINATION);
			}
		}
	}

	if (flags & DC_EXEC) {
		Order *new_o = new Order();
		new_o->AssignOrder(new_order);
		InsertOrder(v, new_o, sel_ord);
	}

	return CommandCost();
}

/**
 * Insert a new order but skip the validation.
 * @param v       The vehicle to insert the order to.
 * @param new_o   The new order.
 * @param sel_ord The position the order should be inserted at.
 */
void InsertOrder(Vehicle *v, Order *new_o, VehicleOrderID sel_ord)
{
	/* Create new order and link in list */
	if (v->orders.list == NULL) {
		v->orders.list = new OrderList(new_o, v);
	} else {
		v->orders.list->InsertOrderAt(new_o, sel_ord);
	}

	Vehicle *u = v->FirstShared();
	DeleteOrderWarnings(u);
	for (; u != NULL; u = u->NextShared()) {
		assert(v->orders.list == u->orders.list);

		/* If there is added an order before the current one, we need
		 * to update the selected order. We do not change automatic/real order indices though.
		 * If the new order is between the current auto order and real order, the auto order will
		 * later skip the inserted order. */
		if (sel_ord <= u->cur_real_order_index) {
			uint cur = u->cur_real_order_index + 1;
			/* Check if we don't go out of bound */
			if (cur < u->GetNumOrders()) {
				u->cur_real_order_index = cur;
			}
		}
		if (sel_ord <= u->cur_auto_order_index) {
			uint cur = u->cur_auto_order_index + 1;
			/* Check if we don't go out of bound */
			if (cur < u->GetNumOrders()) {
				u->cur_auto_order_index = cur;
			}
		}
		/* Update any possible open window of the vehicle */
		InvalidateVehicleOrder(u, INVALID_VEH_ORDER_ID | (sel_ord << 8));

		RecalcFrozenIfLoading(u);
	}

	/* As we insert an order, the order to skip to will be 'wrong'. */
	VehicleOrderID cur_order_id = 0;
	Order *order;
	FOR_VEHICLE_ORDERS(v, order) {
		if (order->IsType(OT_CONDITIONAL)) {
			VehicleOrderID order_id = order->GetConditionSkipToOrder();
			if (order_id >= sel_ord) {
				order->SetConditionSkipToOrder(order_id + 1);
			}
			if (order_id == cur_order_id) {
				order->SetConditionSkipToOrder((order_id + 1) % v->GetNumOrders());
			}
		}
		cur_order_id++;
	}

	/* Make sure to rebuild the whole list */
	InvalidateWindowClassesData(GetWindowClassForVehicleType(v->type), 0);
}

/**
 * Declone an order-list
 * @param *dst delete the orders of this vehicle
 * @param flags execution flags
 */
static CommandCost DecloneOrder(Vehicle *dst, DoCommandFlag flags)
{
	if (flags & DC_EXEC) {
		DeleteVehicleOrders(dst);
		InvalidateVehicleOrder(dst, -1);

		RecalcFrozenIfLoading(dst);

		InvalidateWindowClassesData(GetWindowClassForVehicleType(dst->type), 0);
	}
	return CommandCost();
}

/**
 * Delete an order from the orderlist of a vehicle.
 * @param tile unused
 * @param flags operation to perform
 * @param p1 the ID of the vehicle
 * @param p2 the order to delete (max 255)
 * @param text unused
 * @return the cost of this operation or an error
 */
CommandCost CmdDeleteOrder(TileIndex tile, DoCommandFlag flags, uint32 p1, uint32 p2, const char *text)
{
	VehicleID veh_id = GB(p1, 0, 20);
	VehicleOrderID sel_ord = GB(p2, 0, 8);

	Vehicle *v = Vehicle::GetIfValid(veh_id);

	if (v == NULL || !v->IsPrimaryVehicle()) return CMD_ERROR;

	CommandCost ret = CheckOwnership(v->owner);
	if (ret.Failed()) return ret;

	/* If we did not select an order, we maybe want to de-clone the orders */
	if (sel_ord >= v->GetNumOrders()) return DecloneOrder(v, flags);

	if (v->GetOrder(sel_ord) == NULL) return CMD_ERROR;

	if (flags & DC_EXEC) DeleteOrder(v, sel_ord);
	return CommandCost();
}

/**
 * Cancel the current loading order of the vehicle as the order was deleted.
 * @param v the vehicle
 */
static void CancelLoadingDueToDeletedOrder(Vehicle *v)
{
	assert(v->current_order.IsType(OT_LOADING));
	/* NON-stop flag is misused to see if a train is in a station that is
	 * on his order list or not */
	v->current_order.SetNonStopType(ONSF_STOP_EVERYWHERE);
	/* When full loading, "cancel" that order so the vehicle doesn't
	 * stay indefinitely at this station anymore. */
	if (v->current_order.GetLoadType() & OLFB_FULL_LOAD) v->current_order.SetLoadType(OLF_LOAD_IF_POSSIBLE);
}

/**
 * Delete an order but skip the parameter validation.
 * @param v       The vehicle to delete the order from.
 * @param sel_ord The id of the order to be deleted.
 */
void DeleteOrder(Vehicle *v, VehicleOrderID sel_ord)
{
	v->orders.list->DeleteOrderAt(sel_ord);

	Vehicle *u = v->FirstShared();
	DeleteOrderWarnings(u);
	for (; u != NULL; u = u->NextShared()) {
		assert(v->orders.list == u->orders.list);

		if (sel_ord == u->cur_real_order_index && u->current_order.IsType(OT_LOADING)) {
			CancelLoadingDueToDeletedOrder(u);
		}

		if (sel_ord < u->cur_real_order_index) {
			u->cur_real_order_index--;
		} else if (sel_ord == u->cur_real_order_index) {
			u->UpdateRealOrderIndex();
		}

		if (sel_ord < u->cur_auto_order_index) {
			u->cur_auto_order_index--;
		} else if (sel_ord == u->cur_auto_order_index) {
			/* Make sure the index is valid */
			if (u->cur_auto_order_index >= u->GetNumOrders()) u->cur_auto_order_index = 0;

			/* Skip non-automatic orders for the auto-order-index (e.g. if the current auto order was deleted */
			while (u->cur_auto_order_index != u->cur_real_order_index && !u->GetOrder(u->cur_auto_order_index)->IsType(OT_AUTOMATIC)) {
				u->cur_auto_order_index++;
				if (u->cur_auto_order_index >= u->GetNumOrders()) u->cur_auto_order_index = 0;
			}
		}

		/* Update any possible open window of the vehicle */
		InvalidateVehicleOrder(u, sel_ord | (INVALID_VEH_ORDER_ID << 8));

		RecalcFrozenIfLoading(u);
	}

	/* As we delete an order, the order to skip to will be 'wrong'. */
	VehicleOrderID cur_order_id = 0;
	Order *order = NULL;
	FOR_VEHICLE_ORDERS(v, order) {
		if (order->IsType(OT_CONDITIONAL)) {
			VehicleOrderID order_id = order->GetConditionSkipToOrder();
			if (order_id >= sel_ord) {
				order->SetConditionSkipToOrder(max(order_id - 1, 0));
			}
			if (order_id == cur_order_id) {
				order->SetConditionSkipToOrder((order_id + 1) % v->GetNumOrders());
			}
		}
		cur_order_id++;
	}

	InvalidateWindowClassesData(GetWindowClassForVehicleType(v->type), 0);
}

/**
 * Goto order of order-list.
 * @param tile unused
 * @param flags operation to perform
 * @param p1 The ID of the vehicle which order is skipped
 * @param p2 the selected order to which we want to skip
 * @param text unused
 * @return the cost of this operation or an error
 */
CommandCost CmdSkipToOrder(TileIndex tile, DoCommandFlag flags, uint32 p1, uint32 p2, const char *text)
{
	VehicleID veh_id = GB(p1, 0, 20);
	VehicleOrderID sel_ord = GB(p2, 0, 8);

	Vehicle *v = Vehicle::GetIfValid(veh_id);

	if (v == NULL || !v->IsPrimaryVehicle() || sel_ord == v->cur_auto_order_index || sel_ord >= v->GetNumOrders() || v->GetNumOrders() < 2) return CMD_ERROR;

	CommandCost ret = CheckOwnership(v->owner);
	if (ret.Failed()) return ret;

	if (flags & DC_EXEC) {
		if (v->current_order.IsType(OT_LOADING)) v->LeaveStation();

		v->cur_auto_order_index = v->cur_real_order_index = sel_ord;
		v->UpdateRealOrderIndex();

		InvalidateVehicleOrder(v, -2);
	}

	/* We have an aircraft/ship, they have a mini-schedule, so update them all */
	if (v->type == VEH_AIRCRAFT) SetWindowClassesDirty(WC_AIRCRAFT_LIST);
	if (v->type == VEH_SHIP) SetWindowClassesDirty(WC_SHIPS_LIST);

	return CommandCost();
}

/**
 * Move an order inside the orderlist
 * @param tile unused
 * @param flags operation to perform
 * @param p1 the ID of the vehicle
 * @param p2 order to move and target
 *           bit 0-15  : the order to move
 *           bit 16-31 : the target order
 * @param text unused
 * @return the cost of this operation or an error
 * @note The target order will move one place down in the orderlist
 *  if you move the order upwards else it'll move it one place down
 */
CommandCost CmdMoveOrder(TileIndex tile, DoCommandFlag flags, uint32 p1, uint32 p2, const char *text)
{
	VehicleID veh = GB(p1, 0, 20);
	VehicleOrderID moving_order = GB(p2,  0, 16);
	VehicleOrderID target_order = GB(p2, 16, 16);

	Vehicle *v = Vehicle::GetIfValid(veh);
	if (v == NULL || !v->IsPrimaryVehicle()) return CMD_ERROR;

	CommandCost ret = CheckOwnership(v->owner);
	if (ret.Failed()) return ret;

	/* Don't make senseless movements */
	if (moving_order >= v->GetNumOrders() || target_order >= v->GetNumOrders() ||
			moving_order == target_order || v->GetNumOrders() <= 1) return CMD_ERROR;

	Order *moving_one = v->GetOrder(moving_order);
	/* Don't move an empty order */
	if (moving_one == NULL) return CMD_ERROR;

	if (flags & DC_EXEC) {
		v->orders.list->MoveOrder(moving_order, target_order);

		/* Update shared list */
		Vehicle *u = v->FirstShared();

		DeleteOrderWarnings(u);

		for (; u != NULL; u = u->NextShared()) {
			/* Update the current order.
			 * There are multiple ways to move orders, which result in cur_auto_order_index
			 * and cur_real_order_index to not longer make any sense. E.g. moving another
			 * real order between them.
			 *
			 * Basically one could choose to preserve either of them, but not both.
			 * While both ways are suitable in this or that case from a human point of view, neither
			 * of them makes really sense.
			 * However, from an AI point of view, preserving cur_real_order_index is the most
			 * predictable and transparent behaviour.
			 *
			 * With that decision it basically does not matter what we do to cur_auto_order_index.
			 * If we change orders between the auto- and real-index, the auto orders are mostly likely
			 * completely out-dated anyway. So, keep it simple and just keep cur_auto_order_index as well.
			 * The worst which can happen is that a lot of automatic orders are removed when reaching current_order.
			 */
			if (u->cur_real_order_index == moving_order) {
				u->cur_real_order_index = target_order;
			} else if (u->cur_real_order_index > moving_order && u->cur_real_order_index <= target_order) {
				u->cur_real_order_index--;
			} else if (u->cur_real_order_index < moving_order && u->cur_real_order_index >= target_order) {
				u->cur_real_order_index++;
			}

			if (u->cur_auto_order_index == moving_order) {
				u->cur_auto_order_index = target_order;
			} else if (u->cur_auto_order_index > moving_order && u->cur_auto_order_index <= target_order) {
				u->cur_auto_order_index--;
			} else if (u->cur_auto_order_index < moving_order && u->cur_auto_order_index >= target_order) {
				u->cur_auto_order_index++;
			}

			assert(v->orders.list == u->orders.list);
			/* Update any possible open window of the vehicle */
			InvalidateVehicleOrder(u, moving_order | (target_order << 8));

			RecalcFrozenIfLoading(u);
		}

		/* As we move an order, the order to skip to will be 'wrong'. */
		Order *order;
		FOR_VEHICLE_ORDERS(v, order) {
			if (order->IsType(OT_CONDITIONAL)) {
				VehicleOrderID order_id = order->GetConditionSkipToOrder();
				if (order_id == moving_order) {
					order_id = target_order;
				} else if (order_id > moving_order && order_id <= target_order) {
					order_id--;
				} else if (order_id < moving_order && order_id >= target_order) {
					order_id++;
				}
				order->SetConditionSkipToOrder(order_id);
			}
		}

		/* Make sure to rebuild the whole list */
		InvalidateWindowClassesData(GetWindowClassForVehicleType(v->type), 0);
	}

	return CommandCost();
}

/**
 * Modify an order in the orderlist of a vehicle.
 * @param tile unused
 * @param flags operation to perform
 * @param p1 various bitstuffed elements
 * - p1 = (bit  0 - 19) - ID of the vehicle
 * - p1 = (bit 24 - 31) - the selected order (if any). If the last order is given,
 *                        the order will be inserted before that one
 *                        the maximum vehicle order id is 254.
 * @param p2 various bitstuffed elements
 *  - p2 = (bit 0 -  3) - what data to modify (@see ModifyOrderFlags)
 *  - p2 = (bit 4 - 15) - the data to modify
 * @param text unused
 * @return the cost of this operation or an error
 */
CommandCost CmdModifyOrder(TileIndex tile, DoCommandFlag flags, uint32 p1, uint32 p2, const char *text)
{
	VehicleOrderID sel_ord = GB(p1, 20,  8);
	VehicleID veh          = GB(p1,  0, 20);
	ModifyOrderFlags mof   = Extract<ModifyOrderFlags, 0, 4>(p2);
	uint16 data            = GB(p2,  4, 11);

	if (mof >= MOF_END) return CMD_ERROR;

	Vehicle *v = Vehicle::GetIfValid(veh);
	if (v == NULL || !v->IsPrimaryVehicle()) return CMD_ERROR;

	CommandCost ret = CheckOwnership(v->owner);
	if (ret.Failed()) return ret;

	/* Is it a valid order? */
	if (sel_ord >= v->GetNumOrders()) return CMD_ERROR;

	Order *order = v->GetOrder(sel_ord);
	switch (order->GetType()) {
		case OT_GOTO_STATION:
			if (mof == MOF_COND_VARIABLE || mof == MOF_COND_COMPARATOR || mof == MOF_DEPOT_ACTION || mof == MOF_COND_VALUE) return CMD_ERROR;
			break;

		case OT_GOTO_DEPOT:
			if (mof != MOF_NON_STOP && mof != MOF_DEPOT_ACTION) return CMD_ERROR;
			break;

		case OT_GOTO_WAYPOINT:
			if (mof != MOF_NON_STOP) return CMD_ERROR;
			break;

		case OT_CONDITIONAL:
			if (mof != MOF_COND_VARIABLE && mof != MOF_COND_COMPARATOR && mof != MOF_COND_VALUE && mof != MOF_COND_DESTINATION) return CMD_ERROR;
			break;

		default:
			return CMD_ERROR;
	}

	switch (mof) {
		default: NOT_REACHED();

		case MOF_NON_STOP:
			if (!v->IsGroundVehicle()) return CMD_ERROR;
			if (data >= ONSF_END) return CMD_ERROR;
			if (data == order->GetNonStopType()) return CMD_ERROR;
			break;

		case MOF_STOP_LOCATION:
			if (v->type != VEH_TRAIN) return CMD_ERROR;
			if (data >= OSL_END) return CMD_ERROR;
			break;

		case MOF_UNLOAD:
			if ((data & ~(OUFB_UNLOAD | OUFB_TRANSFER | OUFB_NO_UNLOAD)) != 0) return CMD_ERROR;
			/* Unload and no-unload are mutual exclusive and so are transfer and no unload. */
			if (data != 0 && ((data & (OUFB_UNLOAD | OUFB_TRANSFER)) != 0) == ((data & OUFB_NO_UNLOAD) != 0)) return CMD_ERROR;
			if (data == order->GetUnloadType()) return CMD_ERROR;
			break;

		case MOF_LOAD:
			if (data > OLFB_NO_LOAD || data == 1) return CMD_ERROR;
			if (data == order->GetLoadType()) return CMD_ERROR;
			break;

		case MOF_DEPOT_ACTION:
			if (data >= DA_END) return CMD_ERROR;
			break;

		case MOF_COND_VARIABLE:
			if (data >= OCV_END) return CMD_ERROR;
			break;

		case MOF_COND_COMPARATOR:
			if (data >= OCC_END) return CMD_ERROR;
			switch (order->GetConditionVariable()) {
				case OCV_UNCONDITIONALLY: return CMD_ERROR;

				case OCV_REQUIRES_SERVICE:
					if (data != OCC_IS_TRUE && data != OCC_IS_FALSE) return CMD_ERROR;
					break;

				default:
					if (data == OCC_IS_TRUE || data == OCC_IS_FALSE) return CMD_ERROR;
					break;
			}
			break;

		case MOF_COND_VALUE:
			switch (order->GetConditionVariable()) {
				case OCV_UNCONDITIONALLY: return CMD_ERROR;

				case OCV_LOAD_PERCENTAGE:
				case OCV_RELIABILITY:
					if (data > 100) return CMD_ERROR;
					break;

				default:
					if (data > 2047) return CMD_ERROR;
					break;
			}
			break;

		case MOF_COND_DESTINATION:
			if (data >= v->GetNumOrders()) return CMD_ERROR;
			break;
	}

	if (flags & DC_EXEC) {
		switch (mof) {
			case MOF_NON_STOP:
				order->SetNonStopType((OrderNonStopFlags)data);
				break;

			case MOF_STOP_LOCATION:
				order->SetStopLocation((OrderStopLocation)data);
				break;

			case MOF_UNLOAD:
				order->SetUnloadType((OrderUnloadFlags)data);
				break;

			case MOF_LOAD:
				order->SetLoadType((OrderLoadFlags)data);
				break;

			case MOF_DEPOT_ACTION: {
				switch (data) {
					case DA_ALWAYS_GO:
						order->SetDepotOrderType((OrderDepotTypeFlags)(order->GetDepotOrderType() & ~ODTFB_SERVICE));
						order->SetDepotActionType((OrderDepotActionFlags)(order->GetDepotActionType() & ~ODATFB_HALT));
						break;

					case DA_SERVICE:
						order->SetDepotOrderType((OrderDepotTypeFlags)(order->GetDepotOrderType() | ODTFB_SERVICE));
						order->SetDepotActionType((OrderDepotActionFlags)(order->GetDepotActionType() & ~ODATFB_HALT));
						break;

					case DA_STOP:
						order->SetDepotOrderType((OrderDepotTypeFlags)(order->GetDepotOrderType() & ~ODTFB_SERVICE));
						order->SetDepotActionType((OrderDepotActionFlags)(order->GetDepotActionType() | ODATFB_HALT));
						break;

					default:
						NOT_REACHED();
				}
				break;
			}

			case MOF_COND_VARIABLE: {
				order->SetConditionVariable((OrderConditionVariable)data);

				OrderConditionComparator occ = order->GetConditionComparator();
				switch (order->GetConditionVariable()) {
					case OCV_UNCONDITIONALLY:
						order->SetConditionComparator(OCC_EQUALS);
						order->SetConditionValue(0);
						break;

					case OCV_REQUIRES_SERVICE:
						if (occ != OCC_IS_TRUE && occ != OCC_IS_FALSE) order->SetConditionComparator(OCC_IS_TRUE);
						break;

					case OCV_LOAD_PERCENTAGE:
					case OCV_RELIABILITY:
						if (order->GetConditionValue() > 100) order->SetConditionValue(100);
						/* FALL THROUGH */
					default:
						if (occ == OCC_IS_TRUE || occ == OCC_IS_FALSE) order->SetConditionComparator(OCC_EQUALS);
						break;
				}
				break;
			}

			case MOF_COND_COMPARATOR:
				order->SetConditionComparator((OrderConditionComparator)data);
				break;

			case MOF_COND_VALUE:
				order->SetConditionValue(data);
				break;

			case MOF_COND_DESTINATION:
				order->SetConditionSkipToOrder(data);
				break;

			default: NOT_REACHED();
		}

		/* Update the windows and full load flags, also for vehicles that share the same order list */
		Vehicle *u = v->FirstShared();
		DeleteOrderWarnings(u);
		for (; u != NULL; u = u->NextShared()) {
			/* Toggle u->current_order "Full load" flag if it changed.
			 * However, as the same flag is used for depot orders, check
			 * whether we are not going to a depot as there are three
			 * cases where the full load flag can be active and only
			 * one case where the flag is used for depot orders. In the
			 * other cases for the OrderTypeByte the flags are not used,
			 * so do not care and those orders should not be active
			 * when this function is called.
			 */
			if (sel_ord == u->cur_real_order_index &&
					(u->current_order.IsType(OT_GOTO_STATION) || u->current_order.IsType(OT_LOADING)) &&
					u->current_order.GetLoadType() != order->GetLoadType()) {
				u->current_order.SetLoadType(order->GetLoadType());
			}
			InvalidateVehicleOrder(u, -2);

			RecalcFrozenIfLoading(u);
		}
	}

	return CommandCost();
}

/**
 * Clone/share/copy an order-list of another vehicle.
 * @param tile unused
 * @param flags operation to perform
 * @param p1 various bitstuffed elements
 * - p1 = (bit  0-19) - destination vehicle to clone orders to
 * - p1 = (bit 30-31) - action to perform
 * @param p2 source vehicle to clone orders from, if any (none for CO_UNSHARE)
 * @param text unused
 * @return the cost of this operation or an error
 */
CommandCost CmdCloneOrder(TileIndex tile, DoCommandFlag flags, uint32 p1, uint32 p2, const char *text)
{
	VehicleID veh_src = GB(p2, 0, 20);
	VehicleID veh_dst = GB(p1, 0, 20);

	Vehicle *dst = Vehicle::GetIfValid(veh_dst);
	if (dst == NULL || !dst->IsPrimaryVehicle()) return CMD_ERROR;

	CommandCost ret = CheckOwnership(dst->owner);
	if (ret.Failed()) return ret;

	switch (GB(p1, 30, 2)) {
		case CO_SHARE: {
			Vehicle *src = Vehicle::GetIfValid(veh_src);

			/* Sanity checks */
			if (src == NULL || !src->IsPrimaryVehicle() || dst->type != src->type || dst == src) return CMD_ERROR;

			CommandCost ret = CheckOwnership(src->owner);
			if (ret.Failed()) return ret;

			/* Trucks can't share orders with busses (and visa versa) */
			if (src->type == VEH_ROAD && RoadVehicle::From(src)->IsBus() != RoadVehicle::From(dst)->IsBus()) {
				return CMD_ERROR;
			}

			/* Is the vehicle already in the shared list? */
			if (src->FirstShared() == dst->FirstShared()) return CMD_ERROR;

			const Order *order;

			FOR_VEHICLE_ORDERS(src, order) {
				if (OrderGoesToStation(dst, order) &&
						!CanVehicleUseStation(dst, Station::Get(order->GetDestination()))) {
					return_cmd_error(STR_ERROR_CAN_T_COPY_SHARE_ORDER);
				}
			}

			if (src->orders.list == NULL && !OrderList::CanAllocateItem()) {
				return_cmd_error(STR_ERROR_NO_MORE_SPACE_FOR_ORDERS);
			}

			if (flags & DC_EXEC) {
				/* If the destination vehicle had a OrderList, destroy it.
				 * We only reset the order indices, if the new orders are obviously different.
				 * (We mainly do this to keep the order indices valid and in range.) */
				DeleteVehicleOrders(dst, false, dst->GetNumOrders() != src->GetNumOrders());

				dst->orders.list = src->orders.list;

				/* Link this vehicle in the shared-list */
				dst->AddToShared(src);

				InvalidateVehicleOrder(dst, -1);
				InvalidateVehicleOrder(src, -2);

				InvalidateWindowClassesData(GetWindowClassForVehicleType(dst->type), 0);
			}
			break;
		}

		case CO_COPY: {
			Vehicle *src = Vehicle::GetIfValid(veh_src);

			/* Sanity checks */
			if (src == NULL || !src->IsPrimaryVehicle() || dst->type != src->type || dst == src) return CMD_ERROR;

			CommandCost ret = CheckOwnership(src->owner);
			if (ret.Failed()) return ret;

			/* Trucks can't copy all the orders from busses (and visa versa),
			 * and neither can helicopters and aircarft. */
			const Order *order;
			FOR_VEHICLE_ORDERS(src, order) {
				if (OrderGoesToStation(dst, order) &&
						!CanVehicleUseStation(dst, Station::Get(order->GetDestination()))) {
					return_cmd_error(STR_ERROR_CAN_T_COPY_SHARE_ORDER);
				}
			}

			/* make sure there are orders available */
			int delta = dst->IsOrderListShared() ? src->GetNumOrders() + 1 : src->GetNumOrders() - dst->GetNumOrders();
			if (!Order::CanAllocateItem(delta) ||
					((dst->orders.list == NULL || dst->IsOrderListShared()) && !OrderList::CanAllocateItem())) {
				return_cmd_error(STR_ERROR_NO_MORE_SPACE_FOR_ORDERS);
			}

			if (flags & DC_EXEC) {
				const Order *order;
				Order *first = NULL;
				Order **order_dst;

				/* If the destination vehicle had an order list, destroy the chain but keep the OrderList.
				 * We only reset the order indices, if the new orders are obviously different.
				 * (We mainly do this to keep the order indices valid and in range.) */
				DeleteVehicleOrders(dst, true, dst->GetNumOrders() != src->GetNumOrders());

				order_dst = &first;
				FOR_VEHICLE_ORDERS(src, order) {
					*order_dst = new Order();
					(*order_dst)->AssignOrder(*order);
					order_dst = &(*order_dst)->next;
				}
				if (dst->orders.list == NULL) {
					dst->orders.list = new OrderList(first, dst);
				} else {
					assert(dst->orders.list->GetFirstOrder() == NULL);
					assert(!dst->orders.list->IsShared());
					delete dst->orders.list;
					dst->orders.list = new OrderList(first, dst);
				}

				InvalidateVehicleOrder(dst, -1);

				InvalidateWindowClassesData(GetWindowClassForVehicleType(dst->type), 0);
			}
			break;
		}

		case CO_UNSHARE: return DecloneOrder(dst, flags);
		default: return CMD_ERROR;
	}

	RecalcFrozenIfLoading(dst);

	return CommandCost();
}

/**
 * Add/remove refit orders from an order
 * @param tile Not used
 * @param flags operation to perform
 * @param p1 VehicleIndex of the vehicle having the order
 * @param p2 bitmask
 *   - bit 0-7 CargoID
 *   - bit 8-15 Cargo subtype
 *   - bit 16-23 number of order to modify
 * @param text unused
 * @return the cost of this operation or an error
 */
CommandCost CmdOrderRefit(TileIndex tile, DoCommandFlag flags, uint32 p1, uint32 p2, const char *text)
{
	VehicleID veh = GB(p1, 0, 20);
	VehicleOrderID order_number  = GB(p2, 16, 8);
	CargoID cargo = GB(p2, 0, 8);
	byte subtype  = GB(p2, 8, 8);

	if (cargo >= NUM_CARGO && cargo != CT_NO_REFIT) return CMD_ERROR;

	const Vehicle *v = Vehicle::GetIfValid(veh);
	if (v == NULL || !v->IsPrimaryVehicle()) return CMD_ERROR;

	CommandCost ret = CheckOwnership(v->owner);
	if (ret.Failed()) return ret;

	Order *order = v->GetOrder(order_number);
	if (order == NULL) return CMD_ERROR;

	if (flags & DC_EXEC) {
		order->SetRefit(cargo, subtype);

		for (Vehicle *u = v->FirstShared(); u != NULL; u = u->NextShared()) {
			/* Update any possible open window of the vehicle */
			InvalidateVehicleOrder(u, -2);

			/* If the vehicle already got the current depot set as current order, then update current order as well */
			if (u->cur_real_order_index == order_number && (u->current_order.GetDepotOrderType() & ODTFB_PART_OF_ORDERS)) {
				u->current_order.SetRefit(cargo, subtype);
			}
		}
	}

	return CommandCost();
}


/**
 *
 * Check the orders of a vehicle, to see if there are invalid orders and stuff
 *
 */
void CheckOrders(const Vehicle *v)
{
	/* Does the user wants us to check things? */
	if (_settings_client.gui.order_review_system == 0) return;

	/* Do nothing for crashed vehicles */
	if (v->vehstatus & VS_CRASHED) return;

	/* Do nothing for stopped vehicles if setting is '1' */
	if (_settings_client.gui.order_review_system == 1 && (v->vehstatus & VS_STOPPED)) return;

	/* do nothing we we're not the first vehicle in a share-chain */
	if (v->FirstShared() != v) return;

	/* Only check every 20 days, so that we don't flood the message log */
	if (v->owner == _local_company && v->day_counter % 20 == 0) {
		int n_st, problem_type = -1;
		const Order *order;
		int message = 0;

		/* Check the order list */
		n_st = 0;

		FOR_VEHICLE_ORDERS(v, order) {
			/* Dummy order? */
			if (order->IsType(OT_DUMMY)) {
				problem_type = 1;
				break;
			}
			/* Does station have a load-bay for this vehicle? */
			if (order->IsType(OT_GOTO_STATION)) {
				const Station *st = Station::Get(order->GetDestination());

				n_st++;
				if (!CanVehicleUseStation(v, st)) problem_type = 3;
			}
		}

		/* Check if the last and the first order are the same */
		if (v->GetNumOrders() > 1) {
			const Order *last = v->GetLastOrder();

			if (v->orders.list->GetFirstOrder()->Equals(*last)) {
				problem_type = 2;
			}
		}

		/* Do we only have 1 station in our order list? */
		if (n_st < 2 && problem_type == -1) problem_type = 0;

#ifndef NDEBUG
		if (v->orders.list != NULL) v->orders.list->DebugCheckSanity();
#endif

		/* We don't have a problem */
		if (problem_type < 0) return;

		message = STR_NEWS_VEHICLE_HAS_TOO_FEW_ORDERS + problem_type;
		//DEBUG(misc, 3, "Triggered News Item for vehicle %d", v->index);

		SetDParam(0, v->index);
		AddVehicleNewsItem(
			message,
			NS_ADVICE,
			v->index
		);
	}
}

/**
 * Removes an order from all vehicles. Triggers when, say, a station is removed.
 * @param type The type of the order (OT_GOTO_[STATION|DEPOT|WAYPOINT]).
 * @param destination The destination. Can be a StationID, DepotID or WaypointID.
 */
void RemoveOrderFromAllVehicles(OrderType type, DestinationID destination)
{
	Vehicle *v;

	/* Aircraft have StationIDs for depot orders and never use DepotIDs
	 * This fact is handled specially below
	 */

	/* Go through all vehicles */
	FOR_ALL_VEHICLES(v) {
		Order *order;

		order = &v->current_order;
		if ((v->type == VEH_AIRCRAFT && order->IsType(OT_GOTO_DEPOT) ? OT_GOTO_STATION : order->GetType()) == type &&
				v->current_order.GetDestination() == destination) {
			order->MakeDummy();
			SetWindowDirty(WC_VEHICLE_VIEW, v->index);
		}

		/* Clear the order from the order-list */
		int id = -1;
		FOR_VEHICLE_ORDERS(v, order) {
			id++;

			OrderType ot = order->GetType();
			if (ot == OT_GOTO_DEPOT && (order->GetDepotActionType() & ODATFB_NEAREST_DEPOT) != 0) continue;
			if (ot == OT_AUTOMATIC || (v->type == VEH_AIRCRAFT && ot == OT_GOTO_DEPOT)) ot = OT_GOTO_STATION;
			if (ot == type && order->GetDestination() == destination) {
				/* We want to clear automatic orders, but we don't want to make them
				 * dummy orders. They should just vanish. Also check the actual order
				 * type as ot is currently OT_GOTO_STATION. */
				if (order->IsType(OT_AUTOMATIC)) {
					DeleteOrder(v, id);
					id--;
					continue;
				}

				order->MakeDummy();
				for (const Vehicle *w = v->FirstShared(); w != NULL; w = w->NextShared()) {
					/* In GUI, simulate by removing the order and adding it back */
					InvalidateVehicleOrder(w, id | (INVALID_VEH_ORDER_ID << 8));
					InvalidateVehicleOrder(w, (INVALID_VEH_ORDER_ID << 8) | id);

					RecalcFrozenIfLoading(w);
				}
			}
		}
	}
}

/**
 * Checks if a vehicle has a depot in its order list.
 * @return True iff at least one order is a depot order.
 */
bool Vehicle::HasDepotOrder() const
{
	const Order *order;

	FOR_VEHICLE_ORDERS(this, order) {
		if (order->IsType(OT_GOTO_DEPOT)) return true;
	}

	return false;
}

/**
 * Delete all orders from a vehicle
 * @param v                   Vehicle whose orders to reset
 * @param keep_orderlist      If true, do not free the order list, only empty it.
 * @param reset_order_indices If true, reset cur_auto_order_index and cur_real_order_index
 *                            and cancel the current full load order (if the vehicle is loading).
 *                            If false, _you_ have to make sure the order indices are valid after
 *                            your messing with them!
 */
void DeleteVehicleOrders(Vehicle *v, bool keep_orderlist, bool reset_order_indices)
{
	DeleteOrderWarnings(v);

	if (v->IsOrderListShared()) {
		/* Remove ourself from the shared order list. */
		v->RemoveFromShared();
		v->orders.list = NULL;
	} else if (v->orders.list != NULL) {
		/* Remove the orders */
		v->orders.list->FreeChain(keep_orderlist);
		if (!keep_orderlist) v->orders.list = NULL;
	}

<<<<<<< HEAD
	RecalcFrozenIfLoading(v);
=======
	if (reset_order_indices) {
		v->cur_auto_order_index = v->cur_real_order_index = 0;
		if (v->current_order.IsType(OT_LOADING)) {
			CancelLoadingDueToDeletedOrder(v);
		}
	}
>>>>>>> 5728a49a
}

/**
 * Clamp the service interval to the correct min/max. The actual min/max values
 * depend on whether it's in percent or days.
 * @param interval proposed service interval
 * @param company_id the owner of the vehicle
 * @return Clamped service interval
 */
uint16 GetServiceIntervalClamped(uint interval, CompanyID company_id)
{
	return (Company::Get(company_id)->settings.vehicle.servint_ispercent) ? Clamp(interval, MIN_SERVINT_PERCENT, MAX_SERVINT_PERCENT) : Clamp(interval, MIN_SERVINT_DAYS, MAX_SERVINT_DAYS);
}

/**
 *
 * Check if a vehicle has any valid orders
 *
 * @return false if there are no valid orders
 * @note Conditional orders are not considered valid destination orders
 *
 */
static bool CheckForValidOrders(const Vehicle *v)
{
	const Order *order;

	FOR_VEHICLE_ORDERS(v, order) {
		switch (order->GetType()) {
			case OT_GOTO_STATION:
			case OT_GOTO_DEPOT:
			case OT_GOTO_WAYPOINT:
				return true;

			default:
				break;
		}
	}

	return false;
}

/**
 * Compare the variable and value based on the given comparator.
 */
static bool OrderConditionCompare(OrderConditionComparator occ, int variable, int value)
{
	switch (occ) {
		case OCC_EQUALS:      return variable == value;
		case OCC_NOT_EQUALS:  return variable != value;
		case OCC_LESS_THAN:   return variable <  value;
		case OCC_LESS_EQUALS: return variable <= value;
		case OCC_MORE_THAN:   return variable >  value;
		case OCC_MORE_EQUALS: return variable >= value;
		case OCC_IS_TRUE:     return variable != 0;
		case OCC_IS_FALSE:    return variable == 0;
		default: NOT_REACHED();
	}
}

/**
 * Process a conditional order and determine the next order.
 * @param order the order the vehicle currently has
 * @param v the vehicle to update
 * @return index of next order to jump to, or INVALID_VEH_ORDER_ID to use the next order
 */
VehicleOrderID ProcessConditionalOrder(const Order *order, const Vehicle *v)
{
	if (order->GetType() != OT_CONDITIONAL) return INVALID_VEH_ORDER_ID;

	bool skip_order = false;
	OrderConditionComparator occ = order->GetConditionComparator();
	uint16 value = order->GetConditionValue();

	switch (order->GetConditionVariable()) {
		case OCV_LOAD_PERCENTAGE:  skip_order = OrderConditionCompare(occ, CalcPercentVehicleFilled(v, NULL), value); break;
		case OCV_RELIABILITY:      skip_order = OrderConditionCompare(occ, ToPercent16(v->reliability),       value); break;
		case OCV_MAX_SPEED:        skip_order = OrderConditionCompare(occ, v->GetDisplayMaxSpeed() * 10 / 16, value); break;
		case OCV_AGE:              skip_order = OrderConditionCompare(occ, v->age / DAYS_IN_LEAP_YEAR,        value); break;
		case OCV_REQUIRES_SERVICE: skip_order = OrderConditionCompare(occ, v->NeedsServicing(),               value); break;
		case OCV_UNCONDITIONALLY:  skip_order = true; break;
		default: NOT_REACHED();
	}

	return skip_order ? order->GetConditionSkipToOrder() : (VehicleOrderID)INVALID_VEH_ORDER_ID;
}

/**
 * Update the vehicle's destination tile from an order.
 * @param order the order the vehicle currently has
 * @param v the vehicle to update
 * @param conditional_depth the depth (amount of steps) to go with conditional orders. This to prevent infinite loops.
 */
bool UpdateOrderDest(Vehicle *v, const Order *order, int conditional_depth)
{
	if (conditional_depth > v->GetNumOrders()) return false;

	switch (order->GetType()) {
		case OT_GOTO_STATION:
			v->dest_tile = v->GetOrderStationLocation(order->GetDestination());
			return true;

		case OT_GOTO_DEPOT:
			if ((order->GetDepotOrderType() & ODTFB_SERVICE) && !v->NeedsServicing()) {
				UpdateVehicleTimetable(v, true);
				v->IncrementRealOrderIndex();
				break;
			}

			if (v->current_order.GetDepotActionType() & ODATFB_NEAREST_DEPOT) {
				/* We need to search for the nearest depot (hangar). */
				TileIndex location;
				DestinationID destination;
				bool reverse;

				if (v->FindClosestDepot(&location, &destination, &reverse)) {
					v->dest_tile = location;
					v->current_order.MakeGoToDepot(destination, v->current_order.GetDepotOrderType(), v->current_order.GetNonStopType(), (OrderDepotActionFlags)(v->current_order.GetDepotActionType() & ~ODATFB_NEAREST_DEPOT), v->current_order.GetRefitCargo(), v->current_order.GetRefitSubtype());

					/* If there is no depot in front, reverse automatically (trains only) */
					if (v->type == VEH_TRAIN && reverse) DoCommand(v->tile, v->index, 0, DC_EXEC, CMD_REVERSE_TRAIN_DIRECTION);

					if (v->type == VEH_AIRCRAFT) {
						Aircraft *a = Aircraft::From(v);
						if (a->state == FLYING && a->targetairport != destination) {
							/* The aircraft is now heading for a different hangar than the next in the orders */
							extern void AircraftNextAirportPos_and_Order(Aircraft *a);
							AircraftNextAirportPos_and_Order(a);
						}
					}
					return true;
				}

				UpdateVehicleTimetable(v, true);
				v->IncrementRealOrderIndex();
			} else {
				if (v->type != VEH_AIRCRAFT) {
					v->dest_tile = Depot::Get(order->GetDestination())->xy;
				}
				return true;
			}
			break;

		case OT_GOTO_WAYPOINT:
			v->dest_tile = Waypoint::Get(order->GetDestination())->xy;
			return true;

		case OT_CONDITIONAL: {
			VehicleOrderID next_order = ProcessConditionalOrder(order, v);
			if (next_order != INVALID_VEH_ORDER_ID) {
				/* Jump to next_order. cur_auto_order_index becomes exactly that order,
				 * cur_real_order_index might come after next_order. */
				UpdateVehicleTimetable(v, false);
				v->cur_auto_order_index = v->cur_real_order_index = next_order;
				v->UpdateRealOrderIndex();
				v->current_order_time += v->GetOrder(v->cur_real_order_index)->travel_time;
			} else {
				UpdateVehicleTimetable(v, true);
				v->IncrementRealOrderIndex();
			}
			break;
		}

		default:
			v->dest_tile = 0;
			return false;
	}

	assert(v->cur_auto_order_index < v->GetNumOrders());
	assert(v->cur_real_order_index < v->GetNumOrders());

	/* Get the current order */
	order = v->GetOrder(v->cur_real_order_index);
	if (order != NULL && order->IsType(OT_AUTOMATIC)) {
		assert(v->GetNumManualOrders() == 0);
		order = NULL;
	}

	if (order == NULL) {
		v->current_order.Free();
		v->dest_tile = 0;
		return false;
	}

	v->current_order = *order;
	return UpdateOrderDest(v, order, conditional_depth + 1);
}

/**
 * Handle the orders of a vehicle and determine the next place
 * to go to if needed.
 * @param v the vehicle to do this for.
 * @return true *if* the vehicle is eligible for reversing
 *              (basically only when leaving a station).
 */
bool ProcessOrders(Vehicle *v)
{
	switch (v->current_order.GetType()) {
		case OT_GOTO_DEPOT:
			/* Let a depot order in the orderlist interrupt. */
			if (!(v->current_order.GetDepotOrderType() & ODTFB_PART_OF_ORDERS)) return false;
			break;

		case OT_LOADING:
			return false;

		case OT_LEAVESTATION:
			if (v->type != VEH_AIRCRAFT) return false;
			break;

		default: break;
	}

	/**
	 * Reversing because of order change is allowed only just after leaving a
	 * station (and the difficulty setting to allowed, of course)
	 * this can be detected because only after OT_LEAVESTATION, current_order
	 * will be reset to nothing. (That also happens if no order, but in that case
	 * it won't hit the point in code where may_reverse is checked)
	 */
	bool may_reverse = v->current_order.IsType(OT_NOTHING);

	/* Check if we've reached a 'via' destination. */
	if (((v->current_order.IsType(OT_GOTO_STATION) && (v->current_order.GetNonStopType() & ONSF_NO_STOP_AT_DESTINATION_STATION)) || v->current_order.IsType(OT_GOTO_WAYPOINT)) &&
			IsTileType(v->tile, MP_STATION) &&
			v->current_order.GetDestination() == GetStationIndex(v->tile)) {
		v->DeleteUnreachedAutoOrders();
		/* We set the last visited station here because we do not want
		 * the train to stop at this 'via' station if the next order
		 * is a no-non-stop order; in that case not setting the last
		 * visited station will cause the vehicle to still stop. */
		v->last_station_visited = v->current_order.GetDestination();
		UpdateVehicleTimetable(v, true);
		v->IncrementAutoOrderIndex();
	}

	/* Get the current order */
	assert(v->cur_auto_order_index == 0 || v->cur_auto_order_index < v->GetNumOrders());
	v->UpdateRealOrderIndex();

	const Order *order = v->GetOrder(v->cur_real_order_index);
	if (order != NULL && order->IsType(OT_AUTOMATIC)) {
		assert(v->GetNumManualOrders() == 0);
		order = NULL;
	}

	/* If no order, do nothing. */
	if (order == NULL || (v->type == VEH_AIRCRAFT && !CheckForValidOrders(v))) {
		if (v->type == VEH_AIRCRAFT) {
			/* Aircraft do something vastly different here, so handle separately */
			extern void HandleMissingAircraftOrders(Aircraft *v);
			HandleMissingAircraftOrders(Aircraft::From(v));
			return false;
		}

		v->current_order.Free();
		v->dest_tile = 0;
		return false;
	}

	/* If it is unchanged, keep it. */
	if (order->Equals(v->current_order) && (v->type == VEH_AIRCRAFT || v->dest_tile != 0) &&
			(v->type != VEH_SHIP || !order->IsType(OT_GOTO_STATION) || Station::Get(order->GetDestination())->dock_tile != INVALID_TILE)) {
		return false;
	}

	/* Otherwise set it, and determine the destination tile. */
	v->current_order = *order;

	InvalidateVehicleOrder(v, -2);
	switch (v->type) {
		default:
			NOT_REACHED();

		case VEH_ROAD:
		case VEH_TRAIN:
			break;

		case VEH_AIRCRAFT:
		case VEH_SHIP:
			SetWindowClassesDirty(GetWindowClassForVehicleType(v->type));
			break;
	}

	return UpdateOrderDest(v, order) && may_reverse;
}

/**
 * Check whether the given vehicle should stop at the given station
 * based on this order and the non-stop settings.
 * @param v       the vehicle that might be stopping.
 * @param station the station to stop at.
 * @return true if the vehicle should stop.
 */
bool Order::ShouldStopAtStation(const Vehicle *v, StationID station) const
{
	bool is_dest_station = this->IsType(OT_GOTO_STATION) && this->dest == station;

	return (!this->IsType(OT_GOTO_DEPOT) || (this->GetDepotOrderType() & ODTFB_PART_OF_ORDERS) != 0) &&
			v->last_station_visited != station && // Do stop only when we've not just been there
			/* Finally do stop when there is no non-stop flag set for this type of station. */
			!(this->GetNonStopType() & (is_dest_station ? ONSF_NO_STOP_AT_DESTINATION_STATION : ONSF_NO_STOP_AT_INTERMEDIATE_STATIONS));
}

void InitializeOrders()
{
	_order_pool.CleanPool();
	_orderlist_pool.CleanPool();
}<|MERGE_RESOLUTION|>--- conflicted
+++ resolved
@@ -1770,16 +1770,13 @@
 		if (!keep_orderlist) v->orders.list = NULL;
 	}
 
-<<<<<<< HEAD
-	RecalcFrozenIfLoading(v);
-=======
 	if (reset_order_indices) {
 		v->cur_auto_order_index = v->cur_real_order_index = 0;
 		if (v->current_order.IsType(OT_LOADING)) {
 			CancelLoadingDueToDeletedOrder(v);
 		}
 	}
->>>>>>> 5728a49a
+	RecalcFrozenIfLoading(v);
 }
 
 /**
