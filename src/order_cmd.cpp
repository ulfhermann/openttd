--- conflicted
+++ resolved
@@ -270,21 +270,13 @@
 		return INVALID_STATION;
 	}
 
-<<<<<<< HEAD
-	if (next->GetType() == OT_CONDITIONAL) {
-=======
 	if (next->IsType(OT_CONDITIONAL)) {
->>>>>>> 74930d7a
 		StationID skip_to = this->GetNextStoppingStation(this->GetOrderAt(next->GetConditionSkipToOrder()), curr_station, hops + 1);
 		StationID advance = this->GetNextStoppingStation(this->GetNext(next), curr_station, hops + 1);
 		return (skip_to == advance) ? skip_to : INVALID_STATION;
 	}
 
-<<<<<<< HEAD
-	if (next->GetType() != OT_GOTO_STATION ||
-=======
 	if (!(next->IsType(OT_GOTO_STATION) || next->IsType(OT_AUTOMATIC)) ||
->>>>>>> 74930d7a
 			(next->GetNonStopType() & ONSF_NO_STOP_AT_DESTINATION_STATION) != 0 ||
 			next->GetDestination() == curr_station) {
 		return GetNextStoppingStation(this->GetNext(next), curr_station, hops + 1);
@@ -311,12 +303,8 @@
 	 * we're at, we have to check the current order; otherwise we have to check
 	 * the next one.
 	 */
-<<<<<<< HEAD
-	if (curr_station == INVALID_STATION || curr->GetType() != OT_GOTO_STATION ||
-=======
 	if (curr_station == INVALID_STATION || 
 			!(curr->IsType(OT_GOTO_STATION) || curr->IsType(OT_AUTOMATIC)) ||
->>>>>>> 74930d7a
 			curr_station != curr->GetDestination()) {
 		return this->GetNextStoppingStation(curr, curr_station, 0);
 	} else {
@@ -770,13 +758,6 @@
 			if (cur < u->GetNumOrders()) {
 				u->cur_order_index = cur;
 			}
-<<<<<<< HEAD
-			/* Update any possible open window of the vehicle */
-			InvalidateVehicleOrder(u, INVALID_VEH_ORDER_ID | (sel_ord << 8));
-
-			RecalcFrozenIfLoading(u);
-=======
->>>>>>> 74930d7a
 		}
 		/* Update any possible open window of the vehicle */
 		InvalidateVehicleOrder(u, INVALID_VEH_ORDER_ID | (sel_ord << 8));
@@ -882,16 +863,8 @@
 		/* Update any possible open window of the vehicle */
 		InvalidateVehicleOrder(u, sel_ord | (INVALID_VEH_ORDER_ID << 8));
 
-<<<<<<< HEAD
-			/* Update any possible open window of the vehicle */
-			InvalidateVehicleOrder(u, sel_ord | (INVALID_VEH_ORDER_ID << 8));
-
-			RecalcFrozenIfLoading(u);
-		}
-=======
 		RecalcFrozenIfLoading(u);
 	}
->>>>>>> 74930d7a
 
 	/* As we delete an order, the order to skip to will be 'wrong'. */
 	VehicleOrderID cur_order_id = 0;
