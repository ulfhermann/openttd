/* $Id$ */

/*
 * This file is part of OpenTTD.
 * OpenTTD is free software; you can redistribute it and/or modify it under the terms of the GNU General Public License as published by the Free Software Foundation, version 2.
 * OpenTTD is distributed in the hope that it will be useful, but WITHOUT ANY WARRANTY; without even the implied warranty of MERCHANTABILITY or FITNESS FOR A PARTICULAR PURPOSE.
 * See the GNU General Public License for more details. You should have received a copy of the GNU General Public License along with OpenTTD. If not, see <http://www.gnu.org/licenses/>.
 */

/** @file order_cmd.cpp Handling of orders. */

#include "stdafx.h"
#include "debug.h"
#include "cmd_helper.h"
#include "command_func.h"
#include "company_func.h"
#include "news_func.h"
#include "vehicle_gui.h"
#include "strings_func.h"
#include "window_func.h"
#include "timetable.h"
#include "vehicle_func.h"
#include "depot_base.h"
#include "core/pool_func.hpp"
#include "core/random_func.hpp"
#include "aircraft.h"
#include "roadveh.h"
#include "station_base.h"
#include "waypoint_base.h"
#include "company_base.h"

#include "table/strings.h"

/* DestinationID must be at least as large as every these below, because it can
 * be any of them
 */
assert_compile(sizeof(DestinationID) >= sizeof(DepotID));
assert_compile(sizeof(DestinationID) >= sizeof(StationID));

OrderPool _order_pool("Order");
INSTANTIATE_POOL_METHODS(Order)
OrderListPool _orderlist_pool("OrderList");
INSTANTIATE_POOL_METHODS(OrderList)

/**
 * 'Free' the order
 * @note ONLY use on "current_order" vehicle orders!
 */
void Order::Free()
{
	this->type  = OT_NOTHING;
	this->flags = 0;
	this->dest  = 0;
	this->next  = NULL;
}

/**
 * Makes this order a Go To Station order.
 * @param destination the station to go to.
 */
void Order::MakeGoToStation(StationID destination)
{
	this->type = OT_GOTO_STATION;
	this->flags = 0;
	this->dest = destination;
}

/**
 * Makes this order a Go To Depot order.
 * @param destination   the depot to go to.
 * @param order         is this order a 'default' order, or an overriden vehicle order?
 * @param non_stop_type how to get to the depot?
 * @param action        what to do in the depot?
 * @param cargo         the cargo type to change to.
 * @param subtype       the subtype to change to.
 */
void Order::MakeGoToDepot(DepotID destination, OrderDepotTypeFlags order, OrderNonStopFlags non_stop_type, OrderDepotActionFlags action, CargoID cargo, byte subtype)
{
	this->type = OT_GOTO_DEPOT;
	this->SetDepotOrderType(order);
	this->SetDepotActionType(action);
	this->SetNonStopType(non_stop_type);
	this->dest = destination;
	this->SetRefit(cargo, subtype);
}

/**
 * Makes this order a Go To Waypoint order.
 * @param destination the waypoint to go to.
 */
void Order::MakeGoToWaypoint(StationID destination)
{
	this->type = OT_GOTO_WAYPOINT;
	this->flags = 0;
	this->dest = destination;
}

/**
 * Makes this order a Loading order.
 * @param ordered is this an ordered stop?
 */
void Order::MakeLoading(bool ordered)
{
	this->type = OT_LOADING;
	if (!ordered) this->flags = 0;
}

/**
 * Makes this order a Leave Station order.
 */
void Order::MakeLeaveStation()
{
	this->type = OT_LEAVESTATION;
	this->flags = 0;
}

/**
 * Makes this order a Dummy order.
 */
void Order::MakeDummy()
{
	this->type = OT_DUMMY;
	this->flags = 0;
}

/**
 * Makes this order an conditional order.
 * @param order the order to jump to.
 */
void Order::MakeConditional(VehicleOrderID order)
{
	this->type = OT_CONDITIONAL;
	this->flags = order;
	this->dest = 0;
}

/**
 * Makes this order an automatic order.
 * @param destination the station to go to.
 */
void Order::MakeAutomatic(StationID destination)
{
	this->type = OT_AUTOMATIC;
	this->dest = destination;
}

/**
 * Make this depot order also a refit order.
 * @param cargo   the cargo type to change to.
 * @param subtype the subtype to change to.
 * @pre IsType(OT_GOTO_DEPOT).
 */
void Order::SetRefit(CargoID cargo, byte subtype)
{
	this->refit_cargo = cargo;
	this->refit_subtype = subtype;
}

/**
 * Does this order have the same type, flags and destination?
 * @param other the second order to compare to.
 * @return true if the type, flags and destination match.
 */
bool Order::Equals(const Order &other) const
{
	/* In case of go to nearest depot orders we need "only" compare the flags
	 * with the other and not the nearest depot order bit or the actual
	 * destination because those get clear/filled in during the order
	 * evaluation. If we do not do this the order will continuously be seen as
	 * a different order and it will try to find a "nearest depot" every tick. */
	if ((this->IsType(OT_GOTO_DEPOT) && this->type == other.type) &&
			((this->GetDepotActionType() & ODATFB_NEAREST_DEPOT) != 0 ||
			 (other.GetDepotActionType() & ODATFB_NEAREST_DEPOT) != 0)) {
		return this->GetDepotOrderType() == other.GetDepotOrderType() &&
				(this->GetDepotActionType() & ~ODATFB_NEAREST_DEPOT) == (other.GetDepotActionType() & ~ODATFB_NEAREST_DEPOT);
	}

	return this->type == other.type && this->flags == other.flags && this->dest == other.dest;
}

/**
 * Pack this order into a 32 bits integer, or actually only
 * the type, flags and destination.
 * @return the packed representation.
 * @note unpacking is done in the constructor.
 */
uint32 Order::Pack() const
{
	return this->dest << 16 | this->flags << 8 | this->type;
}

/**
 * Pack this order into a 16 bits integer as close to the TTD
 * representation as possible.
 * @return the TTD-like packed representation.
 */
uint16 Order::MapOldOrder() const
{
	uint16 order = this->GetType();
	switch (this->type) {
		case OT_GOTO_STATION:
			if (this->GetUnloadType() & OUFB_UNLOAD) SetBit(order, 5);
			if (this->GetLoadType() & OLFB_FULL_LOAD) SetBit(order, 6);
			if (this->GetNonStopType() & ONSF_NO_STOP_AT_INTERMEDIATE_STATIONS) SetBit(order, 7);
			order |= GB(this->GetDestination(), 0, 8) << 8;
			break;
		case OT_GOTO_DEPOT:
			if (!(this->GetDepotOrderType() & ODTFB_PART_OF_ORDERS)) SetBit(order, 6);
			SetBit(order, 7);
			order |= GB(this->GetDestination(), 0, 8) << 8;
			break;
		case OT_LOADING:
			if (this->GetLoadType() & OLFB_FULL_LOAD) SetBit(order, 6);
			break;
	}
	return order;
}

/**
 * Create an order based on a packed representation of that order.
 * @param packed the packed representation.
 */
Order::Order(uint32 packed)
{
	this->type    = (OrderType)GB(packed,  0,  8);
	this->flags   = GB(packed,  8,  8);
	this->dest    = GB(packed, 16, 16);
	this->next    = NULL;
	this->refit_cargo   = CT_NO_REFIT;
	this->refit_subtype = 0;
	this->wait_time     = 0;
	this->travel_time   = 0;
}

/**
 *
 * Updates the widgets of a vehicle which contains the order-data
 *
 */
void InvalidateVehicleOrder(const Vehicle *v, int data)
{
	SetWindowDirty(WC_VEHICLE_VIEW, v->index);

	if (data != 0) {
		/* Calls SetDirty() too */
		InvalidateWindowData(WC_VEHICLE_ORDERS,    v->index, data);
		InvalidateWindowData(WC_VEHICLE_TIMETABLE, v->index, data);
		return;
	}

	SetWindowDirty(WC_VEHICLE_ORDERS,    v->index);
	SetWindowDirty(WC_VEHICLE_TIMETABLE, v->index);
}

/**
 *
 * Assign data to an order (from another order)
 *   This function makes sure that the index is maintained correctly
 * @param other the data to copy (except next pointer).
 *
 */
void Order::AssignOrder(const Order &other)
{
	this->type  = other.type;
	this->flags = other.flags;
	this->dest  = other.dest;

	this->refit_cargo   = other.refit_cargo;
	this->refit_subtype = other.refit_subtype;

	this->wait_time   = other.wait_time;
	this->travel_time = other.travel_time;
}

/**
 * Recomputes everything.
 * @param chain first order in the chain
 * @param v one of vehicle that is using this orderlist
 */
void OrderList::Initialize(Order *chain, Vehicle *v)
{
	this->first = chain;
	this->first_shared = v;

	this->num_orders = 0;
	this->num_manual_orders = 0;
	this->num_vehicles = 1;
	this->timetable_duration = 0;

	for (Order *o = this->first; o != NULL; o = o->next) {
		++this->num_orders;
		if (!o->IsType(OT_AUTOMATIC)) ++this->num_manual_orders;
		this->timetable_duration += o->wait_time + o->travel_time;
	}

	for (Vehicle *u = this->first_shared->PreviousShared(); u != NULL; u = u->PreviousShared()) {
		++this->num_vehicles;
		this->first_shared = u;
	}

	for (const Vehicle *u = v->NextShared(); u != NULL; u = u->NextShared()) ++this->num_vehicles;
}

/**
 * Free a complete order chain.
 * @param keep_orderlist If this is true only delete the orders, otherwise also delete the OrderList.
 * @note do not use on "current_order" vehicle orders!
 */
void OrderList::FreeChain(bool keep_orderlist)
{
	Order *next;
	for (Order *o = this->first; o != NULL; o = next) {
		next = o->next;
		delete o;
	}

	if (keep_orderlist) {
		this->first = NULL;
		this->num_orders = 0;
		this->num_manual_orders = 0;
		this->timetable_duration = 0;
	} else {
		delete this;
	}
}

/**
 * Get a certain order of the order chain.
 * @param index zero-based index of the order within the chain.
 * @return the order at position index.
 */
Order *OrderList::GetOrderAt(int index) const
{
	if (index < 0) return NULL;

	Order *order = this->first;

	while (order != NULL && index-- > 0) {
		order = order->next;
	}
	return order;
}

/**
 * Recursively determine the next deterministic station to stop at.
<<<<<<< HEAD
 * @param next First order to check.
 * @param curr_station Station the vehicle is just visiting or INVALID_STATION.
 * @param hops Number of orders we have already checked.
 * @return Next stoppping station or INVALID_STATION.
 */
StationID OrderList::GetNextStoppingStation(const Order *next, StationID curr_station, StationIDVector *stations, uint hops) const
{
	if (next == NULL || hops > this->GetNumOrders()) {
		return INVALID_STATION;
	}

	if (next->IsType(OT_CONDITIONAL)) {
		StationID skip_to = this->GetNextStoppingStation(
				this->GetOrderAt(next->GetConditionSkipToOrder()),
				curr_station, stations, hops + 1);
		StationID advance = this->GetNextStoppingStation(
				this->GetNext(next), curr_station, stations, hops + 1);
		return skip_to == advance ? skip_to : INVALID_STATION;
	}

	if (!next->CanLoadOrUnload() ||	(next->GetDestination() == curr_station &&
			(next->GetUnloadType() & (OUFB_TRANSFER | OUFB_UNLOAD)) == 0)) {
		return this->GetNextStoppingStation(this->GetNext(next), curr_station, stations, hops + 1);
	}

	StationID st = next->GetDestination();
	if (stations != NULL) stations->Include(st);
	return st;
}

/**
 * Get the next station the vehicle will stop at, if that is deterministic.
 * @param curr_order ID of the current order.
 * @param curr_station Station the vehicle is just visiting or INVALID_STATION.
 * @param stations list to record all possible next stations in when nondeterministic.
 * @return ID of the next station the vehicle will stop at or INVALID_STATION.
 */
StationID OrderList::GetNextStoppingStation(VehicleOrderID curr_order, StationID curr_station, StationIDVector *stations) const
{
	const Order *curr = this->GetOrderAt(curr_order);
	if (curr == NULL) {
		curr = this->GetFirstOrder();
		if (curr == NULL) return INVALID_STATION;
	}

	/* If we're not at a station or the current order doesn't yield the station
	 * we're at, we have to check the current order; otherwise we have to check
	 * the next one.
	 */
	if (curr_station == INVALID_STATION ||
			!(curr->IsType(OT_GOTO_STATION) || curr->IsType(OT_AUTOMATIC)) ||
			curr_station != curr->GetDestination()) {
		return this->GetNextStoppingStation(curr, curr_station, stations, 0);
	} else {
		return this->GetNextStoppingStation(this->GetNext(curr), curr_station, stations, 1);
	}
=======
 * @param v The vehicle we're looking at.
 * @param next First order to check.
 * @param hops Number of orders we have already checked.
 * @return Next stoppping station or INVALID_STATION.
 */
StationID OrderList::GetNextStoppingStation(const Vehicle *v, const Order *next, uint hops) const
{
	if (hops > this->GetNumOrders()) {
		return INVALID_STATION;
	}

	if (next == NULL) {
		next = this->GetOrderAt(v->cur_auto_order_index);
		if (next == NULL) {
			next = this->GetFirstOrder();
			if (next == NULL) return INVALID_STATION;
		} else {
			next = this->GetNext(next);
		}
	}

	if (next->IsType(OT_CONDITIONAL)) {
		if (v->current_order.IsType(OT_LOADING) && next->GetConditionVariable() == OCV_LOAD_PERCENTAGE) {
			/* If the vehicle is loading and the condition is based
			 * on load percentage we can't tell what it will do.
			 * So we choose randomly.
			 */
			if (RandomRange(2) == 0) {
				return this->GetNextStoppingStation(v,
					this->GetOrderAt(next->GetConditionSkipToOrder()),
					hops + 1);
			} else {
				return this->GetNextStoppingStation(v,
					this->GetNext(next), hops + 1);
			}
		} else {
			/* Otherwise we're optimistic and expect that the
			 * condition value won't change until it's evaluated.
			 */
			StationID skip_to = ProcessConditionalOrder(next, v);
			if (skip_to != INVALID_VEH_ORDER_ID) {
				return this->GetNextStoppingStation(v,
						this->GetOrderAt(skip_to), hops + 1);
			} else {
				return this->GetNextStoppingStation(v,
						this->GetNext(next), hops + 1);
			}
		}
	}

	if (!next->CanLoadOrUnload() ||	(next->GetDestination() == v->last_station_visited &&
			(next->GetUnloadType() & (OUFB_TRANSFER | OUFB_UNLOAD)) == 0)) {
		return this->GetNextStoppingStation(v, this->GetNext(next), hops + 1);
	}

	return next->GetDestination();
>>>>>>> 7dcccebc
}

/**
 * Insert a new order into the order chain.
 * @param new_order is the order to insert into the chain.
 * @param index is the position where the order is supposed to be inserted.
 */
void OrderList::InsertOrderAt(Order *new_order, int index)
{
	if (this->first == NULL) {
		this->first = new_order;
	} else {
		if (index == 0) {
			/* Insert as first or only order */
			new_order->next = this->first;
			this->first = new_order;
		} else if (index >= this->num_orders) {
			/* index is after the last order, add it to the end */
			this->GetLastOrder()->next = new_order;
		} else {
			/* Put the new order in between */
			Order *order = this->GetOrderAt(index - 1);
			new_order->next = order->next;
			order->next = new_order;
		}
	}
	++this->num_orders;
	if (!new_order->IsType(OT_AUTOMATIC)) ++this->num_manual_orders;
	this->timetable_duration += new_order->wait_time + new_order->travel_time;
}


/**
 * Remove an order from the order list and delete it.
 * @param index is the position of the order which is to be deleted.
 */
void OrderList::DeleteOrderAt(int index)
{
	if (index >= this->num_orders) return;

	Order *to_remove;

	if (index == 0) {
		to_remove = this->first;
		this->first = to_remove->next;
	} else {
		Order *prev = GetOrderAt(index - 1);
		to_remove = prev->next;
		prev->next = to_remove->next;
	}
	--this->num_orders;
	if (!to_remove->IsType(OT_AUTOMATIC)) --this->num_manual_orders;
	this->timetable_duration -= (to_remove->wait_time + to_remove->travel_time);
	delete to_remove;
}

/**
 * Move an order to another position within the order list.
 * @param from is the zero-based position of the order to move.
 * @param to is the zero-based position where the order is moved to.
 */
void OrderList::MoveOrder(int from, int to)
{
	if (from >= this->num_orders || to >= this->num_orders || from == to) return;

	Order *moving_one;

	/* Take the moving order out of the pointer-chain */
	if (from == 0) {
		moving_one = this->first;
		this->first = moving_one->next;
	} else {
		Order *one_before = GetOrderAt(from - 1);
		moving_one = one_before->next;
		one_before->next = moving_one->next;
	}

	/* Insert the moving_order again in the pointer-chain */
	if (to == 0) {
		moving_one->next = this->first;
		this->first = moving_one;
	} else {
		Order *one_before = GetOrderAt(to - 1);
		moving_one->next = one_before->next;
		one_before->next = moving_one;
	}
}

/**
 * Removes the vehicle from the shared order list.
 * @note This is supposed to be called when the vehicle is still in the chain
 * @param v vehicle to remove from the list
 */
void OrderList::RemoveVehicle(Vehicle *v)
{
	--this->num_vehicles;
	if (v == this->first_shared) this->first_shared = v->NextShared();
}

/**
 * Checks whether a vehicle is part of the shared vehicle chain.
 * @param v is the vehicle to search in the shared vehicle chain.
 */
bool OrderList::IsVehicleInSharedOrdersList(const Vehicle *v) const
{
	for (const Vehicle *v_shared = this->first_shared; v_shared != NULL; v_shared = v_shared->NextShared()) {
		if (v_shared == v) return true;
	}

	return false;
}

/**
 * Gets the position of the given vehicle within the shared order vehicle list.
 * @param v is the vehicle of which to get the position
 * @return position of v within the shared vehicle chain.
 */
int OrderList::GetPositionInSharedOrderList(const Vehicle *v) const
{
	int count = 0;
	for (const Vehicle *v_shared = v->PreviousShared(); v_shared != NULL; v_shared = v_shared->PreviousShared()) count++;
	return count;
}

/**
 * Checks whether all orders of the list have a filled timetable.
 * @return whether all orders have a filled timetable.
 */
bool OrderList::IsCompleteTimetable() const
{
	for (Order *o = this->first; o != NULL; o = o->next) {
		/* Automatic orders are, by definition, not timetabled. */
		if (o->IsType(OT_AUTOMATIC)) continue;
		if (!o->IsCompletelyTimetabled()) return false;
	}
	return true;
}

/**
 * Checks for internal consistency of order list. Triggers assertion if something is wrong.
 */
void OrderList::DebugCheckSanity() const
{
	VehicleOrderID check_num_orders = 0;
	VehicleOrderID check_num_manual_orders = 0;
	uint check_num_vehicles = 0;
	Ticks check_timetable_duration = 0;

	DEBUG(misc, 6, "Checking OrderList %hu for sanity...", this->index);

	for (const Order *o = this->first; o != NULL; o = o->next) {
		++check_num_orders;
		if (!o->IsType(OT_AUTOMATIC)) ++check_num_manual_orders;
		check_timetable_duration += o->wait_time + o->travel_time;
	}
	assert(this->num_orders == check_num_orders);
	assert(this->num_manual_orders == check_num_manual_orders);
	assert(this->timetable_duration == check_timetable_duration);

	for (const Vehicle *v = this->first_shared; v != NULL; v = v->NextShared()) {
		++check_num_vehicles;
		assert(v->orders.list == this);
	}
	assert(this->num_vehicles == check_num_vehicles);
	DEBUG(misc, 6, "... detected %u orders (%u manual), %u vehicles, %i ticks",
			(uint)this->num_orders, (uint)this->num_manual_orders,
			this->num_vehicles, this->timetable_duration);
}

/**
 * Checks whether the order goes to a station or not, i.e. whether the
 * destination is a station
 * @param v the vehicle to check for
 * @param o the order to check
 * @return true if the destination is a station
 */
static inline bool OrderGoesToStation(const Vehicle *v, const Order *o)
{
	return o->IsType(OT_GOTO_STATION) ||
			(v->type == VEH_AIRCRAFT && o->IsType(OT_GOTO_DEPOT) && !(o->GetDepotActionType() & ODATFB_NEAREST_DEPOT));
}

/**
 * Delete all news items regarding defective orders about a vehicle
 * This could kill still valid warnings (for example about void order when just
 * another order gets added), but assume the company will notice the problems,
 * when (s)he's changing the orders.
 */
static void DeleteOrderWarnings(const Vehicle *v)
{
	DeleteVehicleNews(v->index, STR_NEWS_VEHICLE_HAS_TOO_FEW_ORDERS);
	DeleteVehicleNews(v->index, STR_NEWS_VEHICLE_HAS_VOID_ORDER);
	DeleteVehicleNews(v->index, STR_NEWS_VEHICLE_HAS_DUPLICATE_ENTRY);
	DeleteVehicleNews(v->index, STR_NEWS_VEHICLE_HAS_INVALID_ENTRY);
}

/**
 * Returns a tile somewhat representing the order destination (not suitable for pathfinding).
 * @param v The vehicle to get the location for.
 * @return destination of order, or INVALID_TILE if none.
 */
TileIndex Order::GetLocation(const Vehicle *v) const
{
	switch (this->GetType()) {
		case OT_GOTO_WAYPOINT:
		case OT_GOTO_STATION:
		case OT_AUTOMATIC:
			return BaseStation::Get(this->GetDestination())->xy;

		case OT_GOTO_DEPOT:
			if ((this->GetDepotActionType() & ODATFB_NEAREST_DEPOT) != 0) return INVALID_TILE;
			return (v->type == VEH_AIRCRAFT) ? Station::Get(this->GetDestination())->xy : Depot::Get(this->GetDestination())->xy;

		default:
			return INVALID_TILE;
	}
}

static uint GetOrderDistance(const Order *prev, const Order *cur, const Vehicle *v, int conditional_depth = 0)
{
	assert(v->type == VEH_SHIP);

	if (cur->IsType(OT_CONDITIONAL)) {
		if (conditional_depth > v->GetNumOrders()) return 0;

		conditional_depth++;

		int dist1 = GetOrderDistance(prev, v->GetOrder(cur->GetConditionSkipToOrder()), v, conditional_depth);
		int dist2 = GetOrderDistance(prev, cur->next == NULL ? v->orders.list->GetFirstOrder() : cur->next, v, conditional_depth);
		return max(dist1, dist2);
	}

	TileIndex prev_tile = prev->GetLocation(v);
	TileIndex cur_tile = cur->GetLocation(v);
	if (prev_tile == INVALID_TILE || cur_tile == INVALID_TILE) return 0;
	return DistanceManhattan(prev_tile, cur_tile);
}

/**
 * Add an order to the orderlist of a vehicle.
 * @param tile unused
 * @param flags operation to perform
 * @param p1 various bitstuffed elements
 * - p1 = (bit  0 - 19) - ID of the vehicle
 * - p1 = (bit 24 - 31) - the selected order (if any). If the last order is given,
 *                        the order will be inserted before that one
 *                        the maximum vehicle order id is 254.
 * @param p2 packed order to insert
 * @param text unused
 * @return the cost of this operation or an error
 */
CommandCost CmdInsertOrder(TileIndex tile, DoCommandFlag flags, uint32 p1, uint32 p2, const char *text)
{
	VehicleID veh          = GB(p1,  0, 20);
	VehicleOrderID sel_ord = GB(p1, 20, 8);
	Order new_order(p2);

	Vehicle *v = Vehicle::GetIfValid(veh);
	if (v == NULL || !v->IsPrimaryVehicle()) return CMD_ERROR;

	CommandCost ret = CheckOwnership(v->owner);
	if (ret.Failed()) return ret;

	/* Check if the inserted order is to the correct destination (owner, type),
	 * and has the correct flags if any */
	switch (new_order.GetType()) {
		case OT_GOTO_STATION: {
			const Station *st = Station::GetIfValid(new_order.GetDestination());
			if (st == NULL) return CMD_ERROR;

			if (st->owner != OWNER_NONE) {
				CommandCost ret = CheckOwnership(st->owner);
				if (ret.Failed()) return ret;
			}

			if (!CanVehicleUseStation(v, st)) return_cmd_error(STR_ERROR_CAN_T_ADD_ORDER);
			for (Vehicle *u = v->FirstShared(); u != NULL; u = u->NextShared()) {
				if (!CanVehicleUseStation(u, st)) return_cmd_error(STR_ERROR_CAN_T_ADD_ORDER_SHARED);
			}

			/* Non stop only allowed for ground vehicles. */
			if (new_order.GetNonStopType() != ONSF_STOP_EVERYWHERE && !v->IsGroundVehicle()) return CMD_ERROR;

			/* Filter invalid load/unload types. */
			switch (new_order.GetLoadType()) {
				case OLF_LOAD_IF_POSSIBLE: case OLFB_FULL_LOAD: case OLF_FULL_LOAD_ANY: case OLFB_NO_LOAD: break;
				default: return CMD_ERROR;
			}
			switch (new_order.GetUnloadType()) {
				case OUF_UNLOAD_IF_POSSIBLE: case OUFB_UNLOAD: case OUFB_TRANSFER: case OUFB_NO_UNLOAD: break;
				default: return CMD_ERROR;
			}

			/* Filter invalid stop locations */
			switch (new_order.GetStopLocation()) {
				case OSL_PLATFORM_NEAR_END:
				case OSL_PLATFORM_MIDDLE:
					if (v->type != VEH_TRAIN) return CMD_ERROR;
					/* FALL THROUGH */
				case OSL_PLATFORM_FAR_END:
					break;

				default:
					return CMD_ERROR;
			}

			break;
		}

		case OT_GOTO_DEPOT: {
			if ((new_order.GetDepotActionType() & ODATFB_NEAREST_DEPOT) == 0) {
				if (v->type == VEH_AIRCRAFT) {
					const Station *st = Station::GetIfValid(new_order.GetDestination());

					if (st == NULL) return CMD_ERROR;

					CommandCost ret = CheckOwnership(st->owner);
					if (ret.Failed()) return ret;

					if (!CanVehicleUseStation(v, st) || !st->airport.HasHangar()) {
						return CMD_ERROR;
					}
				} else {
					const Depot *dp = Depot::GetIfValid(new_order.GetDestination());

					if (dp == NULL) return CMD_ERROR;

					CommandCost ret = CheckOwnership(GetTileOwner(dp->xy));
					if (ret.Failed()) return ret;

					switch (v->type) {
						case VEH_TRAIN:
							if (!IsRailDepotTile(dp->xy)) return CMD_ERROR;
							break;

						case VEH_ROAD:
							if (!IsRoadDepotTile(dp->xy)) return CMD_ERROR;
							break;

						case VEH_SHIP:
							if (!IsShipDepotTile(dp->xy)) return CMD_ERROR;
							break;

						default: return CMD_ERROR;
					}
				}
			}

			if (new_order.GetNonStopType() != ONSF_STOP_EVERYWHERE && !v->IsGroundVehicle()) return CMD_ERROR;
			if (new_order.GetDepotOrderType() & ~(ODTFB_PART_OF_ORDERS | ((new_order.GetDepotOrderType() & ODTFB_PART_OF_ORDERS) != 0 ? ODTFB_SERVICE : 0))) return CMD_ERROR;
			if (new_order.GetDepotActionType() & ~(ODATFB_HALT | ODATFB_NEAREST_DEPOT)) return CMD_ERROR;
			if ((new_order.GetDepotOrderType() & ODTFB_SERVICE) && (new_order.GetDepotActionType() & ODATFB_HALT)) return CMD_ERROR;
			break;
		}

		case OT_GOTO_WAYPOINT: {
			const Waypoint *wp = Waypoint::GetIfValid(new_order.GetDestination());
			if (wp == NULL) return CMD_ERROR;

			switch (v->type) {
				default: return CMD_ERROR;

				case VEH_TRAIN: {
					if (!(wp->facilities & FACIL_TRAIN)) return_cmd_error(STR_ERROR_CAN_T_ADD_ORDER);

					CommandCost ret = CheckOwnership(wp->owner);
					if (ret.Failed()) return ret;
					break;
				}

				case VEH_SHIP:
					if (!(wp->facilities & FACIL_DOCK)) return_cmd_error(STR_ERROR_CAN_T_ADD_ORDER);
					if (wp->owner != OWNER_NONE) {
						CommandCost ret = CheckOwnership(wp->owner);
						if (ret.Failed()) return ret;
					}
					break;
			}

			/* Order flags can be any of the following for waypoints:
			 * [non-stop]
			 * non-stop orders (if any) are only valid for trains */
			if (new_order.GetNonStopType() != ONSF_STOP_EVERYWHERE && v->type != VEH_TRAIN) return CMD_ERROR;
			break;
		}

		case OT_CONDITIONAL: {
			VehicleOrderID skip_to = new_order.GetConditionSkipToOrder();
			if (skip_to != 0 && skip_to >= v->GetNumOrders()) return CMD_ERROR; // Always allow jumping to the first (even when there is no order).
			if (new_order.GetConditionVariable() > OCV_END) return CMD_ERROR;

			OrderConditionComparator occ = new_order.GetConditionComparator();
			if (occ > OCC_END) return CMD_ERROR;
			switch (new_order.GetConditionVariable()) {
				case OCV_REQUIRES_SERVICE:
					if (occ != OCC_IS_TRUE && occ != OCC_IS_FALSE) return CMD_ERROR;
					break;

				case OCV_UNCONDITIONALLY:
					if (occ != OCC_EQUALS) return CMD_ERROR;
					if (new_order.GetConditionValue() != 0) return CMD_ERROR;
					break;

				case OCV_LOAD_PERCENTAGE:
				case OCV_RELIABILITY:
					if (new_order.GetConditionValue() > 100) return CMD_ERROR;
					/* FALL THROUGH */
				default:
					if (occ == OCC_IS_TRUE || occ == OCC_IS_FALSE) return CMD_ERROR;
					break;
			}
			break;
		}

		default: return CMD_ERROR;
	}

	if (sel_ord > v->GetNumOrders()) return CMD_ERROR;

	if (v->GetNumOrders() >= MAX_VEH_ORDER_ID) return_cmd_error(STR_ERROR_TOO_MANY_ORDERS);
	if (!Order::CanAllocateItem()) return_cmd_error(STR_ERROR_NO_MORE_SPACE_FOR_ORDERS);
	if (v->orders.list == NULL && !OrderList::CanAllocateItem()) return_cmd_error(STR_ERROR_NO_MORE_SPACE_FOR_ORDERS);

	if (v->type == VEH_SHIP && _settings_game.pf.pathfinder_for_ships != VPF_NPF) {
		/* Make sure the new destination is not too far away from the previous */
		const Order *prev = NULL;
		uint n = 0;

		/* Find the last goto station or depot order before the insert location.
		 * If the order is to be inserted at the beginning of the order list this
		 * finds the last order in the list. */
		const Order *o;
		FOR_VEHICLE_ORDERS(v, o) {
			switch (o->GetType()) {
				case OT_GOTO_STATION:
				case OT_GOTO_DEPOT:
				case OT_GOTO_WAYPOINT:
					prev = o;
					break;

				default: break;
			}
			if (++n == sel_ord && prev != NULL) break;
		}
		if (prev != NULL) {
			uint dist = GetOrderDistance(prev, &new_order, v);
			if (dist >= 130) {
				return_cmd_error(STR_ERROR_TOO_FAR_FROM_PREVIOUS_DESTINATION);
			}
		}
	}

	if (flags & DC_EXEC) {
		Order *new_o = new Order();
		new_o->AssignOrder(new_order);
		InsertOrder(v, new_o, sel_ord);
	}

	return CommandCost();
}

/**
 * Insert a new order but skip the validation.
 * @param v       The vehicle to insert the order to.
 * @param new_o   The new order.
 * @param sel_ord The position the order should be inserted at.
 */
void InsertOrder(Vehicle *v, Order *new_o, VehicleOrderID sel_ord)
{
	/* Create new order and link in list */
	if (v->orders.list == NULL) {
		v->orders.list = new OrderList(new_o, v);
	} else {
		v->orders.list->InsertOrderAt(new_o, sel_ord);
	}

	Vehicle *u = v->FirstShared();
	DeleteOrderWarnings(u);
	for (; u != NULL; u = u->NextShared()) {
		assert(v->orders.list == u->orders.list);

		/* If there is added an order before the current one, we need
		 * to update the selected order. We do not change automatic/real order indices though.
		 * If the new order is between the current auto order and real order, the auto order will
		 * later skip the inserted order. */
		if (sel_ord <= u->cur_real_order_index) {
			uint cur = u->cur_real_order_index + 1;
			/* Check if we don't go out of bound */
			if (cur < u->GetNumOrders()) {
				u->cur_real_order_index = cur;
			}
		}
		if (sel_ord <= u->cur_auto_order_index) {
			uint cur = u->cur_auto_order_index + 1;
			/* Check if we don't go out of bound */
			if (cur < u->GetNumOrders()) {
				u->cur_auto_order_index = cur;
			}
		}
		/* Update any possible open window of the vehicle */
		InvalidateVehicleOrder(u, INVALID_VEH_ORDER_ID | (sel_ord << 8));
	}

	/* As we insert an order, the order to skip to will be 'wrong'. */
	VehicleOrderID cur_order_id = 0;
	Order *order;
	FOR_VEHICLE_ORDERS(v, order) {
		if (order->IsType(OT_CONDITIONAL)) {
			VehicleOrderID order_id = order->GetConditionSkipToOrder();
			if (order_id >= sel_ord) {
				order->SetConditionSkipToOrder(order_id + 1);
			}
			if (order_id == cur_order_id) {
				order->SetConditionSkipToOrder((order_id + 1) % v->GetNumOrders());
			}
		}
		cur_order_id++;
	}

	/* Make sure to rebuild the whole list */
	InvalidateWindowClassesData(GetWindowClassForVehicleType(v->type), 0);
}

/**
 * Declone an order-list
 * @param *dst delete the orders of this vehicle
 * @param flags execution flags
 */
static CommandCost DecloneOrder(Vehicle *dst, DoCommandFlag flags)
{
	if (flags & DC_EXEC) {
		DeleteVehicleOrders(dst);
		InvalidateVehicleOrder(dst, -1);

		InvalidateWindowClassesData(GetWindowClassForVehicleType(dst->type), 0);
	}
	return CommandCost();
}

/**
 * Delete an order from the orderlist of a vehicle.
 * @param tile unused
 * @param flags operation to perform
 * @param p1 the ID of the vehicle
 * @param p2 the order to delete (max 255)
 * @param text unused
 * @return the cost of this operation or an error
 */
CommandCost CmdDeleteOrder(TileIndex tile, DoCommandFlag flags, uint32 p1, uint32 p2, const char *text)
{
	VehicleID veh_id = GB(p1, 0, 20);
	VehicleOrderID sel_ord = GB(p2, 0, 8);

	Vehicle *v = Vehicle::GetIfValid(veh_id);

	if (v == NULL || !v->IsPrimaryVehicle()) return CMD_ERROR;

	CommandCost ret = CheckOwnership(v->owner);
	if (ret.Failed()) return ret;

	/* If we did not select an order, we maybe want to de-clone the orders */
	if (sel_ord >= v->GetNumOrders()) return DecloneOrder(v, flags);

	if (v->GetOrder(sel_ord) == NULL) return CMD_ERROR;

	if (flags & DC_EXEC) DeleteOrder(v, sel_ord);
	return CommandCost();
}

/**
 * Cancel the current loading order of the vehicle as the order was deleted.
 * @param v the vehicle
 */
static void CancelLoadingDueToDeletedOrder(Vehicle *v)
{
	assert(v->current_order.IsType(OT_LOADING));
	/* NON-stop flag is misused to see if a train is in a station that is
	 * on his order list or not */
	v->current_order.SetNonStopType(ONSF_STOP_EVERYWHERE);
	/* When full loading, "cancel" that order so the vehicle doesn't
	 * stay indefinitely at this station anymore. */
	if (v->current_order.GetLoadType() & OLFB_FULL_LOAD) v->current_order.SetLoadType(OLF_LOAD_IF_POSSIBLE);
}

/**
 * Delete an order but skip the parameter validation.
 * @param v       The vehicle to delete the order from.
 * @param sel_ord The id of the order to be deleted.
 */
void DeleteOrder(Vehicle *v, VehicleOrderID sel_ord)
{
	v->orders.list->DeleteOrderAt(sel_ord);

	Vehicle *u = v->FirstShared();
	DeleteOrderWarnings(u);
	for (; u != NULL; u = u->NextShared()) {
		assert(v->orders.list == u->orders.list);

		if (sel_ord == u->cur_real_order_index && u->current_order.IsType(OT_LOADING)) {
			CancelLoadingDueToDeletedOrder(u);
		}

		if (sel_ord < u->cur_real_order_index) {
			u->cur_real_order_index--;
		} else if (sel_ord == u->cur_real_order_index) {
			u->UpdateRealOrderIndex();
		}

		if (sel_ord < u->cur_auto_order_index) {
			u->cur_auto_order_index--;
		} else if (sel_ord == u->cur_auto_order_index) {
			/* Make sure the index is valid */
			if (u->cur_auto_order_index >= u->GetNumOrders()) u->cur_auto_order_index = 0;

			/* Skip non-automatic orders for the auto-order-index (e.g. if the current auto order was deleted */
			while (u->cur_auto_order_index != u->cur_real_order_index && !u->GetOrder(u->cur_auto_order_index)->IsType(OT_AUTOMATIC)) {
				u->cur_auto_order_index++;
				if (u->cur_auto_order_index >= u->GetNumOrders()) u->cur_auto_order_index = 0;
			}
		}

		/* Update any possible open window of the vehicle */
		InvalidateVehicleOrder(u, sel_ord | (INVALID_VEH_ORDER_ID << 8));
	}

	/* As we delete an order, the order to skip to will be 'wrong'. */
	VehicleOrderID cur_order_id = 0;
	Order *order = NULL;
	FOR_VEHICLE_ORDERS(v, order) {
		if (order->IsType(OT_CONDITIONAL)) {
			VehicleOrderID order_id = order->GetConditionSkipToOrder();
			if (order_id >= sel_ord) {
				order->SetConditionSkipToOrder(max(order_id - 1, 0));
			}
			if (order_id == cur_order_id) {
				order->SetConditionSkipToOrder((order_id + 1) % v->GetNumOrders());
			}
		}
		cur_order_id++;
	}

	InvalidateWindowClassesData(GetWindowClassForVehicleType(v->type), 0);
}

/**
 * Goto order of order-list.
 * @param tile unused
 * @param flags operation to perform
 * @param p1 The ID of the vehicle which order is skipped
 * @param p2 the selected order to which we want to skip
 * @param text unused
 * @return the cost of this operation or an error
 */
CommandCost CmdSkipToOrder(TileIndex tile, DoCommandFlag flags, uint32 p1, uint32 p2, const char *text)
{
	VehicleID veh_id = GB(p1, 0, 20);
	VehicleOrderID sel_ord = GB(p2, 0, 8);

	Vehicle *v = Vehicle::GetIfValid(veh_id);

	if (v == NULL || !v->IsPrimaryVehicle() || sel_ord == v->cur_auto_order_index || sel_ord >= v->GetNumOrders() || v->GetNumOrders() < 2) return CMD_ERROR;

	CommandCost ret = CheckOwnership(v->owner);
	if (ret.Failed()) return ret;

	if (flags & DC_EXEC) {
		if (v->current_order.IsType(OT_LOADING)) v->LeaveStation();

		v->cur_auto_order_index = v->cur_real_order_index = sel_ord;
		v->UpdateRealOrderIndex();

		InvalidateVehicleOrder(v, -2);
	}

	/* We have an aircraft/ship, they have a mini-schedule, so update them all */
	if (v->type == VEH_AIRCRAFT) SetWindowClassesDirty(WC_AIRCRAFT_LIST);
	if (v->type == VEH_SHIP) SetWindowClassesDirty(WC_SHIPS_LIST);

	return CommandCost();
}

/**
 * Move an order inside the orderlist
 * @param tile unused
 * @param flags operation to perform
 * @param p1 the ID of the vehicle
 * @param p2 order to move and target
 *           bit 0-15  : the order to move
 *           bit 16-31 : the target order
 * @param text unused
 * @return the cost of this operation or an error
 * @note The target order will move one place down in the orderlist
 *  if you move the order upwards else it'll move it one place down
 */
CommandCost CmdMoveOrder(TileIndex tile, DoCommandFlag flags, uint32 p1, uint32 p2, const char *text)
{
	VehicleID veh = GB(p1, 0, 20);
	VehicleOrderID moving_order = GB(p2,  0, 16);
	VehicleOrderID target_order = GB(p2, 16, 16);

	Vehicle *v = Vehicle::GetIfValid(veh);
	if (v == NULL || !v->IsPrimaryVehicle()) return CMD_ERROR;

	CommandCost ret = CheckOwnership(v->owner);
	if (ret.Failed()) return ret;

	/* Don't make senseless movements */
	if (moving_order >= v->GetNumOrders() || target_order >= v->GetNumOrders() ||
			moving_order == target_order || v->GetNumOrders() <= 1) return CMD_ERROR;

	Order *moving_one = v->GetOrder(moving_order);
	/* Don't move an empty order */
	if (moving_one == NULL) return CMD_ERROR;

	if (flags & DC_EXEC) {
		v->orders.list->MoveOrder(moving_order, target_order);

		/* Update shared list */
		Vehicle *u = v->FirstShared();

		DeleteOrderWarnings(u);

		for (; u != NULL; u = u->NextShared()) {
			/* Update the current order.
			 * There are multiple ways to move orders, which result in cur_auto_order_index
			 * and cur_real_order_index to not longer make any sense. E.g. moving another
			 * real order between them.
			 *
			 * Basically one could choose to preserve either of them, but not both.
			 * While both ways are suitable in this or that case from a human point of view, neither
			 * of them makes really sense.
			 * However, from an AI point of view, preserving cur_real_order_index is the most
			 * predictable and transparent behaviour.
			 *
			 * With that decision it basically does not matter what we do to cur_auto_order_index.
			 * If we change orders between the auto- and real-index, the auto orders are mostly likely
			 * completely out-dated anyway. So, keep it simple and just keep cur_auto_order_index as well.
			 * The worst which can happen is that a lot of automatic orders are removed when reaching current_order.
			 */
			if (u->cur_real_order_index == moving_order) {
				u->cur_real_order_index = target_order;
			} else if (u->cur_real_order_index > moving_order && u->cur_real_order_index <= target_order) {
				u->cur_real_order_index--;
			} else if (u->cur_real_order_index < moving_order && u->cur_real_order_index >= target_order) {
				u->cur_real_order_index++;
			}

			if (u->cur_auto_order_index == moving_order) {
				u->cur_auto_order_index = target_order;
			} else if (u->cur_auto_order_index > moving_order && u->cur_auto_order_index <= target_order) {
				u->cur_auto_order_index--;
			} else if (u->cur_auto_order_index < moving_order && u->cur_auto_order_index >= target_order) {
				u->cur_auto_order_index++;
			}

			assert(v->orders.list == u->orders.list);
			/* Update any possible open window of the vehicle */
			InvalidateVehicleOrder(u, moving_order | (target_order << 8));
		}

		/* As we move an order, the order to skip to will be 'wrong'. */
		Order *order;
		FOR_VEHICLE_ORDERS(v, order) {
			if (order->IsType(OT_CONDITIONAL)) {
				VehicleOrderID order_id = order->GetConditionSkipToOrder();
				if (order_id == moving_order) {
					order_id = target_order;
				} else if (order_id > moving_order && order_id <= target_order) {
					order_id--;
				} else if (order_id < moving_order && order_id >= target_order) {
					order_id++;
				}
				order->SetConditionSkipToOrder(order_id);
			}
		}

		/* Make sure to rebuild the whole list */
		InvalidateWindowClassesData(GetWindowClassForVehicleType(v->type), 0);
	}

	return CommandCost();
}

/**
 * Modify an order in the orderlist of a vehicle.
 * @param tile unused
 * @param flags operation to perform
 * @param p1 various bitstuffed elements
 * - p1 = (bit  0 - 19) - ID of the vehicle
 * - p1 = (bit 24 - 31) - the selected order (if any). If the last order is given,
 *                        the order will be inserted before that one
 *                        the maximum vehicle order id is 254.
 * @param p2 various bitstuffed elements
 *  - p2 = (bit 0 -  3) - what data to modify (@see ModifyOrderFlags)
 *  - p2 = (bit 4 - 15) - the data to modify
 * @param text unused
 * @return the cost of this operation or an error
 */
CommandCost CmdModifyOrder(TileIndex tile, DoCommandFlag flags, uint32 p1, uint32 p2, const char *text)
{
	VehicleOrderID sel_ord = GB(p1, 20,  8);
	VehicleID veh          = GB(p1,  0, 20);
	ModifyOrderFlags mof   = Extract<ModifyOrderFlags, 0, 4>(p2);
	uint16 data            = GB(p2,  4, 11);

	if (mof >= MOF_END) return CMD_ERROR;

	Vehicle *v = Vehicle::GetIfValid(veh);
	if (v == NULL || !v->IsPrimaryVehicle()) return CMD_ERROR;

	CommandCost ret = CheckOwnership(v->owner);
	if (ret.Failed()) return ret;

	/* Is it a valid order? */
	if (sel_ord >= v->GetNumOrders()) return CMD_ERROR;

	Order *order = v->GetOrder(sel_ord);
	switch (order->GetType()) {
		case OT_GOTO_STATION:
			if (mof == MOF_COND_VARIABLE || mof == MOF_COND_COMPARATOR || mof == MOF_DEPOT_ACTION || mof == MOF_COND_VALUE) return CMD_ERROR;
			break;

		case OT_GOTO_DEPOT:
			if (mof != MOF_NON_STOP && mof != MOF_DEPOT_ACTION) return CMD_ERROR;
			break;

		case OT_GOTO_WAYPOINT:
			if (mof != MOF_NON_STOP) return CMD_ERROR;
			break;

		case OT_CONDITIONAL:
			if (mof != MOF_COND_VARIABLE && mof != MOF_COND_COMPARATOR && mof != MOF_COND_VALUE && mof != MOF_COND_DESTINATION) return CMD_ERROR;
			break;

		default:
			return CMD_ERROR;
	}

	switch (mof) {
		default: NOT_REACHED();

		case MOF_NON_STOP:
			if (!v->IsGroundVehicle()) return CMD_ERROR;
			if (data >= ONSF_END) return CMD_ERROR;
			if (data == order->GetNonStopType()) return CMD_ERROR;
			break;

		case MOF_STOP_LOCATION:
			if (v->type != VEH_TRAIN) return CMD_ERROR;
			if (data >= OSL_END) return CMD_ERROR;
			break;

		case MOF_UNLOAD:
			if ((data & ~(OUFB_UNLOAD | OUFB_TRANSFER | OUFB_NO_UNLOAD)) != 0) return CMD_ERROR;
			/* Unload and no-unload are mutual exclusive and so are transfer and no unload. */
			if (data != 0 && ((data & (OUFB_UNLOAD | OUFB_TRANSFER)) != 0) == ((data & OUFB_NO_UNLOAD) != 0)) return CMD_ERROR;
			if (data == order->GetUnloadType()) return CMD_ERROR;
			break;

		case MOF_LOAD:
			if (data > OLFB_NO_LOAD || data == 1) return CMD_ERROR;
			if (data == order->GetLoadType()) return CMD_ERROR;
			break;

		case MOF_DEPOT_ACTION:
			if (data >= DA_END) return CMD_ERROR;
			break;

		case MOF_COND_VARIABLE:
			if (data >= OCV_END) return CMD_ERROR;
			break;

		case MOF_COND_COMPARATOR:
			if (data >= OCC_END) return CMD_ERROR;
			switch (order->GetConditionVariable()) {
				case OCV_UNCONDITIONALLY: return CMD_ERROR;

				case OCV_REQUIRES_SERVICE:
					if (data != OCC_IS_TRUE && data != OCC_IS_FALSE) return CMD_ERROR;
					break;

				default:
					if (data == OCC_IS_TRUE || data == OCC_IS_FALSE) return CMD_ERROR;
					break;
			}
			break;

		case MOF_COND_VALUE:
			switch (order->GetConditionVariable()) {
				case OCV_UNCONDITIONALLY: return CMD_ERROR;

				case OCV_LOAD_PERCENTAGE:
				case OCV_RELIABILITY:
					if (data > 100) return CMD_ERROR;
					break;

				default:
					if (data > 2047) return CMD_ERROR;
					break;
			}
			break;

		case MOF_COND_DESTINATION:
			if (data >= v->GetNumOrders()) return CMD_ERROR;
			break;
	}

	if (flags & DC_EXEC) {
		switch (mof) {
			case MOF_NON_STOP:
				order->SetNonStopType((OrderNonStopFlags)data);
				break;

			case MOF_STOP_LOCATION:
				order->SetStopLocation((OrderStopLocation)data);
				break;

			case MOF_UNLOAD:
				order->SetUnloadType((OrderUnloadFlags)data);
				break;

			case MOF_LOAD:
				order->SetLoadType((OrderLoadFlags)data);
				break;

			case MOF_DEPOT_ACTION: {
				switch (data) {
					case DA_ALWAYS_GO:
						order->SetDepotOrderType((OrderDepotTypeFlags)(order->GetDepotOrderType() & ~ODTFB_SERVICE));
						order->SetDepotActionType((OrderDepotActionFlags)(order->GetDepotActionType() & ~ODATFB_HALT));
						break;

					case DA_SERVICE:
						order->SetDepotOrderType((OrderDepotTypeFlags)(order->GetDepotOrderType() | ODTFB_SERVICE));
						order->SetDepotActionType((OrderDepotActionFlags)(order->GetDepotActionType() & ~ODATFB_HALT));
						break;

					case DA_STOP:
						order->SetDepotOrderType((OrderDepotTypeFlags)(order->GetDepotOrderType() & ~ODTFB_SERVICE));
						order->SetDepotActionType((OrderDepotActionFlags)(order->GetDepotActionType() | ODATFB_HALT));
						break;

					default:
						NOT_REACHED();
				}
				break;
			}

			case MOF_COND_VARIABLE: {
				order->SetConditionVariable((OrderConditionVariable)data);

				OrderConditionComparator occ = order->GetConditionComparator();
				switch (order->GetConditionVariable()) {
					case OCV_UNCONDITIONALLY:
						order->SetConditionComparator(OCC_EQUALS);
						order->SetConditionValue(0);
						break;

					case OCV_REQUIRES_SERVICE:
						if (occ != OCC_IS_TRUE && occ != OCC_IS_FALSE) order->SetConditionComparator(OCC_IS_TRUE);
						break;

					case OCV_LOAD_PERCENTAGE:
					case OCV_RELIABILITY:
						if (order->GetConditionValue() > 100) order->SetConditionValue(100);
						/* FALL THROUGH */
					default:
						if (occ == OCC_IS_TRUE || occ == OCC_IS_FALSE) order->SetConditionComparator(OCC_EQUALS);
						break;
				}
				break;
			}

			case MOF_COND_COMPARATOR:
				order->SetConditionComparator((OrderConditionComparator)data);
				break;

			case MOF_COND_VALUE:
				order->SetConditionValue(data);
				break;

			case MOF_COND_DESTINATION:
				order->SetConditionSkipToOrder(data);
				break;

			default: NOT_REACHED();
		}

		/* Update the windows and full load flags, also for vehicles that share the same order list */
		Vehicle *u = v->FirstShared();
		DeleteOrderWarnings(u);
		for (; u != NULL; u = u->NextShared()) {
			/* Toggle u->current_order "Full load" flag if it changed.
			 * However, as the same flag is used for depot orders, check
			 * whether we are not going to a depot as there are three
			 * cases where the full load flag can be active and only
			 * one case where the flag is used for depot orders. In the
			 * other cases for the OrderTypeByte the flags are not used,
			 * so do not care and those orders should not be active
			 * when this function is called.
			 */
			if (sel_ord == u->cur_real_order_index &&
					(u->current_order.IsType(OT_GOTO_STATION) || u->current_order.IsType(OT_LOADING)) &&
					u->current_order.GetLoadType() != order->GetLoadType()) {
				u->current_order.SetLoadType(order->GetLoadType());
			}
			InvalidateVehicleOrder(u, -2);
		}
	}

	return CommandCost();
}

/**
 * Clone/share/copy an order-list of another vehicle.
 * @param tile unused
 * @param flags operation to perform
 * @param p1 various bitstuffed elements
 * - p1 = (bit  0-19) - destination vehicle to clone orders to
 * - p1 = (bit 30-31) - action to perform
 * @param p2 source vehicle to clone orders from, if any (none for CO_UNSHARE)
 * @param text unused
 * @return the cost of this operation or an error
 */
CommandCost CmdCloneOrder(TileIndex tile, DoCommandFlag flags, uint32 p1, uint32 p2, const char *text)
{
	VehicleID veh_src = GB(p2, 0, 20);
	VehicleID veh_dst = GB(p1, 0, 20);

	Vehicle *dst = Vehicle::GetIfValid(veh_dst);
	if (dst == NULL || !dst->IsPrimaryVehicle()) return CMD_ERROR;

	CommandCost ret = CheckOwnership(dst->owner);
	if (ret.Failed()) return ret;

	switch (GB(p1, 30, 2)) {
		case CO_SHARE: {
			Vehicle *src = Vehicle::GetIfValid(veh_src);

			/* Sanity checks */
			if (src == NULL || !src->IsPrimaryVehicle() || dst->type != src->type || dst == src) return CMD_ERROR;

			CommandCost ret = CheckOwnership(src->owner);
			if (ret.Failed()) return ret;

			/* Trucks can't share orders with busses (and visa versa) */
			if (src->type == VEH_ROAD && RoadVehicle::From(src)->IsBus() != RoadVehicle::From(dst)->IsBus()) {
				return CMD_ERROR;
			}

			/* Is the vehicle already in the shared list? */
			if (src->FirstShared() == dst->FirstShared()) return CMD_ERROR;

			const Order *order;

			FOR_VEHICLE_ORDERS(src, order) {
				if (OrderGoesToStation(dst, order) &&
						!CanVehicleUseStation(dst, Station::Get(order->GetDestination()))) {
					return_cmd_error(STR_ERROR_CAN_T_COPY_SHARE_ORDER);
				}
			}

			if (src->orders.list == NULL && !OrderList::CanAllocateItem()) {
				return_cmd_error(STR_ERROR_NO_MORE_SPACE_FOR_ORDERS);
			}

			if (flags & DC_EXEC) {
				/* If the destination vehicle had a OrderList, destroy it.
				 * We only reset the order indices, if the new orders are obviously different.
				 * (We mainly do this to keep the order indices valid and in range.) */
				DeleteVehicleOrders(dst, false, dst->GetNumOrders() != src->GetNumOrders());

				dst->orders.list = src->orders.list;

				/* Link this vehicle in the shared-list */
				dst->AddToShared(src);

				InvalidateVehicleOrder(dst, -1);
				InvalidateVehicleOrder(src, -2);

				InvalidateWindowClassesData(GetWindowClassForVehicleType(dst->type), 0);
			}
			break;
		}

		case CO_COPY: {
			Vehicle *src = Vehicle::GetIfValid(veh_src);

			/* Sanity checks */
			if (src == NULL || !src->IsPrimaryVehicle() || dst->type != src->type || dst == src) return CMD_ERROR;

			CommandCost ret = CheckOwnership(src->owner);
			if (ret.Failed()) return ret;

			/* Trucks can't copy all the orders from busses (and visa versa),
			 * and neither can helicopters and aircarft. */
			const Order *order;
			FOR_VEHICLE_ORDERS(src, order) {
				if (OrderGoesToStation(dst, order) &&
						!CanVehicleUseStation(dst, Station::Get(order->GetDestination()))) {
					return_cmd_error(STR_ERROR_CAN_T_COPY_SHARE_ORDER);
				}
			}

			/* make sure there are orders available */
			int delta = dst->IsOrderListShared() ? src->GetNumOrders() + 1 : src->GetNumOrders() - dst->GetNumOrders();
			if (!Order::CanAllocateItem(delta) ||
					((dst->orders.list == NULL || dst->IsOrderListShared()) && !OrderList::CanAllocateItem())) {
				return_cmd_error(STR_ERROR_NO_MORE_SPACE_FOR_ORDERS);
			}

			if (flags & DC_EXEC) {
				const Order *order;
				Order *first = NULL;
				Order **order_dst;

				/* If the destination vehicle had an order list, destroy the chain but keep the OrderList.
				 * We only reset the order indices, if the new orders are obviously different.
				 * (We mainly do this to keep the order indices valid and in range.) */
				DeleteVehicleOrders(dst, true, dst->GetNumOrders() != src->GetNumOrders());

				order_dst = &first;
				FOR_VEHICLE_ORDERS(src, order) {
					*order_dst = new Order();
					(*order_dst)->AssignOrder(*order);
					order_dst = &(*order_dst)->next;
				}
				if (dst->orders.list == NULL) {
					dst->orders.list = new OrderList(first, dst);
				} else {
					assert(dst->orders.list->GetFirstOrder() == NULL);
					assert(!dst->orders.list->IsShared());
					delete dst->orders.list;
					assert(OrderList::CanAllocateItem());
					dst->orders.list = new OrderList(first, dst);
				}

				InvalidateVehicleOrder(dst, -1);

				InvalidateWindowClassesData(GetWindowClassForVehicleType(dst->type), 0);
			}
			break;
		}

		case CO_UNSHARE: return DecloneOrder(dst, flags);
		default: return CMD_ERROR;
	}

	return CommandCost();
}

/**
 * Add/remove refit orders from an order
 * @param tile Not used
 * @param flags operation to perform
 * @param p1 VehicleIndex of the vehicle having the order
 * @param p2 bitmask
 *   - bit 0-7 CargoID
 *   - bit 8-15 Cargo subtype
 *   - bit 16-23 number of order to modify
 * @param text unused
 * @return the cost of this operation or an error
 */
CommandCost CmdOrderRefit(TileIndex tile, DoCommandFlag flags, uint32 p1, uint32 p2, const char *text)
{
	VehicleID veh = GB(p1, 0, 20);
	VehicleOrderID order_number  = GB(p2, 16, 8);
	CargoID cargo = GB(p2, 0, 8);
	byte subtype  = GB(p2, 8, 8);

	if (cargo >= NUM_CARGO && cargo != CT_NO_REFIT) return CMD_ERROR;

	const Vehicle *v = Vehicle::GetIfValid(veh);
	if (v == NULL || !v->IsPrimaryVehicle()) return CMD_ERROR;

	CommandCost ret = CheckOwnership(v->owner);
	if (ret.Failed()) return ret;

	Order *order = v->GetOrder(order_number);
	if (order == NULL) return CMD_ERROR;

	if (flags & DC_EXEC) {
		order->SetRefit(cargo, subtype);

		for (Vehicle *u = v->FirstShared(); u != NULL; u = u->NextShared()) {
			/* Update any possible open window of the vehicle */
			InvalidateVehicleOrder(u, -2);

			/* If the vehicle already got the current depot set as current order, then update current order as well */
			if (u->cur_real_order_index == order_number && (u->current_order.GetDepotOrderType() & ODTFB_PART_OF_ORDERS)) {
				u->current_order.SetRefit(cargo, subtype);
			}
		}
	}

	return CommandCost();
}


/**
 *
 * Check the orders of a vehicle, to see if there are invalid orders and stuff
 *
 */
void CheckOrders(const Vehicle *v)
{
	/* Does the user wants us to check things? */
	if (_settings_client.gui.order_review_system == 0) return;

	/* Do nothing for crashed vehicles */
	if (v->vehstatus & VS_CRASHED) return;

	/* Do nothing for stopped vehicles if setting is '1' */
	if (_settings_client.gui.order_review_system == 1 && (v->vehstatus & VS_STOPPED)) return;

	/* do nothing we we're not the first vehicle in a share-chain */
	if (v->FirstShared() != v) return;

	/* Only check every 20 days, so that we don't flood the message log */
	if (v->owner == _local_company && v->day_counter % 20 == 0) {
		int n_st, problem_type = -1;
		const Order *order;
		int message = 0;

		/* Check the order list */
		n_st = 0;

		FOR_VEHICLE_ORDERS(v, order) {
			/* Dummy order? */
			if (order->IsType(OT_DUMMY)) {
				problem_type = 1;
				break;
			}
			/* Does station have a load-bay for this vehicle? */
			if (order->IsType(OT_GOTO_STATION)) {
				const Station *st = Station::Get(order->GetDestination());

				n_st++;
				if (!CanVehicleUseStation(v, st)) problem_type = 3;
			}
		}

		/* Check if the last and the first order are the same */
		if (v->GetNumOrders() > 1) {
			const Order *last = v->GetLastOrder();

			if (v->orders.list->GetFirstOrder()->Equals(*last)) {
				problem_type = 2;
			}
		}

		/* Do we only have 1 station in our order list? */
		if (n_st < 2 && problem_type == -1) problem_type = 0;

#ifndef NDEBUG
		if (v->orders.list != NULL) v->orders.list->DebugCheckSanity();
#endif

		/* We don't have a problem */
		if (problem_type < 0) return;

		message = STR_NEWS_VEHICLE_HAS_TOO_FEW_ORDERS + problem_type;
		//DEBUG(misc, 3, "Triggered News Item for vehicle %d", v->index);

		SetDParam(0, v->index);
		AddVehicleNewsItem(
			message,
			NS_ADVICE,
			v->index
		);
	}
}

/**
 * Removes an order from all vehicles. Triggers when, say, a station is removed.
 * @param type The type of the order (OT_GOTO_[STATION|DEPOT|WAYPOINT]).
 * @param destination The destination. Can be a StationID, DepotID or WaypointID.
 */
void RemoveOrderFromAllVehicles(OrderType type, DestinationID destination)
{
	Vehicle *v;

	/* Aircraft have StationIDs for depot orders and never use DepotIDs
	 * This fact is handled specially below
	 */

	/* Go through all vehicles */
	FOR_ALL_VEHICLES(v) {
		Order *order;

		order = &v->current_order;
		if ((v->type == VEH_AIRCRAFT && order->IsType(OT_GOTO_DEPOT) ? OT_GOTO_STATION : order->GetType()) == type &&
				v->current_order.GetDestination() == destination) {
			order->MakeDummy();
			SetWindowDirty(WC_VEHICLE_VIEW, v->index);
		}

		/* Clear the order from the order-list */
		int id = -1;
		FOR_VEHICLE_ORDERS(v, order) {
			id++;
restart:

			OrderType ot = order->GetType();
			if (ot == OT_GOTO_DEPOT && (order->GetDepotActionType() & ODATFB_NEAREST_DEPOT) != 0) continue;
			if (ot == OT_AUTOMATIC || (v->type == VEH_AIRCRAFT && ot == OT_GOTO_DEPOT)) ot = OT_GOTO_STATION;
			if (ot == type && order->GetDestination() == destination) {
				/* We want to clear automatic orders, but we don't want to make them
				 * dummy orders. They should just vanish. Also check the actual order
				 * type as ot is currently OT_GOTO_STATION. */
				if (order->IsType(OT_AUTOMATIC)) {
					order = order->next; // DeleteOrder() invalidates current order
					DeleteOrder(v, id);
					if (order != NULL) goto restart;
					break;
				}

				order->MakeDummy();
				for (const Vehicle *w = v->FirstShared(); w != NULL; w = w->NextShared()) {
					/* In GUI, simulate by removing the order and adding it back */
					InvalidateVehicleOrder(w, id | (INVALID_VEH_ORDER_ID << 8));
					InvalidateVehicleOrder(w, (INVALID_VEH_ORDER_ID << 8) | id);
				}
			}
		}
	}
}

/**
 * Checks if a vehicle has a depot in its order list.
 * @return True iff at least one order is a depot order.
 */
bool Vehicle::HasDepotOrder() const
{
	const Order *order;

	FOR_VEHICLE_ORDERS(this, order) {
		if (order->IsType(OT_GOTO_DEPOT)) return true;
	}

	return false;
}

/**
 * Delete all orders from a vehicle
 * @param v                   Vehicle whose orders to reset
 * @param keep_orderlist      If true, do not free the order list, only empty it.
 * @param reset_order_indices If true, reset cur_auto_order_index and cur_real_order_index
 *                            and cancel the current full load order (if the vehicle is loading).
 *                            If false, _you_ have to make sure the order indices are valid after
 *                            your messing with them!
 */
void DeleteVehicleOrders(Vehicle *v, bool keep_orderlist, bool reset_order_indices)
{
	DeleteOrderWarnings(v);

	if (v->IsOrderListShared()) {
		/* Remove ourself from the shared order list. */
		v->RemoveFromShared();
		v->orders.list = NULL;
	} else if (v->orders.list != NULL) {
		/* Remove the orders */
		v->orders.list->FreeChain(keep_orderlist);
		if (!keep_orderlist) v->orders.list = NULL;
	}

	if (reset_order_indices) {
		v->cur_auto_order_index = v->cur_real_order_index = 0;
		if (v->current_order.IsType(OT_LOADING)) {
			CancelLoadingDueToDeletedOrder(v);
		}
	}
}

/**
 * Clamp the service interval to the correct min/max. The actual min/max values
 * depend on whether it's in percent or days.
 * @param interval proposed service interval
 * @param company_id the owner of the vehicle
 * @return Clamped service interval
 */
uint16 GetServiceIntervalClamped(uint interval, CompanyID company_id)
{
	return (Company::Get(company_id)->settings.vehicle.servint_ispercent) ? Clamp(interval, MIN_SERVINT_PERCENT, MAX_SERVINT_PERCENT) : Clamp(interval, MIN_SERVINT_DAYS, MAX_SERVINT_DAYS);
}

/**
 *
 * Check if a vehicle has any valid orders
 *
 * @return false if there are no valid orders
 * @note Conditional orders are not considered valid destination orders
 *
 */
static bool CheckForValidOrders(const Vehicle *v)
{
	const Order *order;

	FOR_VEHICLE_ORDERS(v, order) {
		switch (order->GetType()) {
			case OT_GOTO_STATION:
			case OT_GOTO_DEPOT:
			case OT_GOTO_WAYPOINT:
				return true;

			default:
				break;
		}
	}

	return false;
}

/**
 * Compare the variable and value based on the given comparator.
 */
static bool OrderConditionCompare(OrderConditionComparator occ, int variable, int value)
{
	switch (occ) {
		case OCC_EQUALS:      return variable == value;
		case OCC_NOT_EQUALS:  return variable != value;
		case OCC_LESS_THAN:   return variable <  value;
		case OCC_LESS_EQUALS: return variable <= value;
		case OCC_MORE_THAN:   return variable >  value;
		case OCC_MORE_EQUALS: return variable >= value;
		case OCC_IS_TRUE:     return variable != 0;
		case OCC_IS_FALSE:    return variable == 0;
		default: NOT_REACHED();
	}
}

/**
 * Process a conditional order and determine the next order.
 * @param order the order the vehicle currently has
 * @param v the vehicle to update
 * @return index of next order to jump to, or INVALID_VEH_ORDER_ID to use the next order
 */
VehicleOrderID ProcessConditionalOrder(const Order *order, const Vehicle *v)
{
	if (order->GetType() != OT_CONDITIONAL) return INVALID_VEH_ORDER_ID;

	bool skip_order = false;
	OrderConditionComparator occ = order->GetConditionComparator();
	uint16 value = order->GetConditionValue();

	switch (order->GetConditionVariable()) {
		case OCV_LOAD_PERCENTAGE:  skip_order = OrderConditionCompare(occ, CalcPercentVehicleFilled(v, NULL), value); break;
		case OCV_RELIABILITY:      skip_order = OrderConditionCompare(occ, ToPercent16(v->reliability),       value); break;
		case OCV_MAX_SPEED:        skip_order = OrderConditionCompare(occ, v->GetDisplayMaxSpeed() * 10 / 16, value); break;
		case OCV_AGE:              skip_order = OrderConditionCompare(occ, v->age / DAYS_IN_LEAP_YEAR,        value); break;
		case OCV_REQUIRES_SERVICE: skip_order = OrderConditionCompare(occ, v->NeedsServicing(),               value); break;
		case OCV_UNCONDITIONALLY:  skip_order = true; break;
		default: NOT_REACHED();
	}

	return skip_order ? order->GetConditionSkipToOrder() : (VehicleOrderID)INVALID_VEH_ORDER_ID;
}

/**
 * Update the vehicle's destination tile from an order.
 * @param order the order the vehicle currently has
 * @param v the vehicle to update
 * @param conditional_depth the depth (amount of steps) to go with conditional orders. This to prevent infinite loops.
 */
bool UpdateOrderDest(Vehicle *v, const Order *order, int conditional_depth)
{
	if (conditional_depth > v->GetNumOrders()) return false;

	switch (order->GetType()) {
		case OT_GOTO_STATION:
			v->dest_tile = v->GetOrderStationLocation(order->GetDestination());
			return true;

		case OT_GOTO_DEPOT:
			if ((order->GetDepotOrderType() & ODTFB_SERVICE) && !v->NeedsServicing()) {
				UpdateVehicleTimetable(v, true);
				v->IncrementRealOrderIndex();
				break;
			}

			if (v->current_order.GetDepotActionType() & ODATFB_NEAREST_DEPOT) {
				/* We need to search for the nearest depot (hangar). */
				TileIndex location;
				DestinationID destination;
				bool reverse;

				if (v->FindClosestDepot(&location, &destination, &reverse)) {
					v->dest_tile = location;
					v->current_order.MakeGoToDepot(destination, v->current_order.GetDepotOrderType(), v->current_order.GetNonStopType(), (OrderDepotActionFlags)(v->current_order.GetDepotActionType() & ~ODATFB_NEAREST_DEPOT), v->current_order.GetRefitCargo(), v->current_order.GetRefitSubtype());

					/* If there is no depot in front, reverse automatically (trains only) */
					if (v->type == VEH_TRAIN && reverse) DoCommand(v->tile, v->index, 0, DC_EXEC, CMD_REVERSE_TRAIN_DIRECTION);

					if (v->type == VEH_AIRCRAFT) {
						Aircraft *a = Aircraft::From(v);
						if (a->state == FLYING && a->targetairport != destination) {
							/* The aircraft is now heading for a different hangar than the next in the orders */
							extern void AircraftNextAirportPos_and_Order(Aircraft *a);
							AircraftNextAirportPos_and_Order(a);
						}
					}
					return true;
				}

				UpdateVehicleTimetable(v, true);
				v->IncrementRealOrderIndex();
			} else {
				if (v->type != VEH_AIRCRAFT) {
					v->dest_tile = Depot::Get(order->GetDestination())->xy;
				}
				return true;
			}
			break;

		case OT_GOTO_WAYPOINT:
			v->dest_tile = Waypoint::Get(order->GetDestination())->xy;
			return true;

		case OT_CONDITIONAL: {
			VehicleOrderID next_order = ProcessConditionalOrder(order, v);
			if (next_order != INVALID_VEH_ORDER_ID) {
				/* Jump to next_order. cur_auto_order_index becomes exactly that order,
				 * cur_real_order_index might come after next_order. */
				UpdateVehicleTimetable(v, false);
				v->cur_auto_order_index = v->cur_real_order_index = next_order;
				v->UpdateRealOrderIndex();
				v->current_order_time += v->GetOrder(v->cur_real_order_index)->travel_time;
			} else {
				UpdateVehicleTimetable(v, true);
				v->IncrementRealOrderIndex();
			}
			break;
		}

		default:
			v->dest_tile = 0;
			return false;
	}

	assert(v->cur_auto_order_index < v->GetNumOrders());
	assert(v->cur_real_order_index < v->GetNumOrders());

	/* Get the current order */
	order = v->GetOrder(v->cur_real_order_index);
	if (order != NULL && order->IsType(OT_AUTOMATIC)) {
		assert(v->GetNumManualOrders() == 0);
		order = NULL;
	}

	if (order == NULL) {
		v->current_order.Free();
		v->dest_tile = 0;
		return false;
	}

	v->current_order = *order;
	return UpdateOrderDest(v, order, conditional_depth + 1);
}

/**
 * Handle the orders of a vehicle and determine the next place
 * to go to if needed.
 * @param v the vehicle to do this for.
 * @return true *if* the vehicle is eligible for reversing
 *              (basically only when leaving a station).
 */
bool ProcessOrders(Vehicle *v)
{
	switch (v->current_order.GetType()) {
		case OT_GOTO_DEPOT:
			/* Let a depot order in the orderlist interrupt. */
			if (!(v->current_order.GetDepotOrderType() & ODTFB_PART_OF_ORDERS)) return false;
			break;

		case OT_LOADING:
			return false;

		case OT_LEAVESTATION:
			if (v->type != VEH_AIRCRAFT) return false;
			break;

		default: break;
	}

	/**
	 * Reversing because of order change is allowed only just after leaving a
	 * station (and the difficulty setting to allowed, of course)
	 * this can be detected because only after OT_LEAVESTATION, current_order
	 * will be reset to nothing. (That also happens if no order, but in that case
	 * it won't hit the point in code where may_reverse is checked)
	 */
	bool may_reverse = v->current_order.IsType(OT_NOTHING);

	/* Check if we've reached a 'via' destination. */
	if (((v->current_order.IsType(OT_GOTO_STATION) && (v->current_order.GetNonStopType() & ONSF_NO_STOP_AT_DESTINATION_STATION)) || v->current_order.IsType(OT_GOTO_WAYPOINT)) &&
			IsTileType(v->tile, MP_STATION) &&
			v->current_order.GetDestination() == GetStationIndex(v->tile)) {
		v->DeleteUnreachedAutoOrders();
		/* We set the last visited station here because we do not want
		 * the train to stop at this 'via' station if the next order
		 * is a no-non-stop order; in that case not setting the last
		 * visited station will cause the vehicle to still stop. */
		v->last_station_visited = v->current_order.GetDestination();
		UpdateVehicleTimetable(v, true);
		v->IncrementAutoOrderIndex();
	}

	/* Get the current order */
	assert(v->cur_auto_order_index == 0 || v->cur_auto_order_index < v->GetNumOrders());
	v->UpdateRealOrderIndex();

	const Order *order = v->GetOrder(v->cur_real_order_index);
	if (order != NULL && order->IsType(OT_AUTOMATIC)) {
		assert(v->GetNumManualOrders() == 0);
		order = NULL;
	}

	/* If no order, do nothing. */
	if (order == NULL || (v->type == VEH_AIRCRAFT && !CheckForValidOrders(v))) {
		if (v->type == VEH_AIRCRAFT) {
			/* Aircraft do something vastly different here, so handle separately */
			extern void HandleMissingAircraftOrders(Aircraft *v);
			HandleMissingAircraftOrders(Aircraft::From(v));
			return false;
		}

		v->current_order.Free();
		v->dest_tile = 0;
		return false;
	}

	/* If it is unchanged, keep it. */
	if (order->Equals(v->current_order) && (v->type == VEH_AIRCRAFT || v->dest_tile != 0) &&
			(v->type != VEH_SHIP || !order->IsType(OT_GOTO_STATION) || Station::Get(order->GetDestination())->dock_tile != INVALID_TILE)) {
		return false;
	}

	/* Otherwise set it, and determine the destination tile. */
	v->current_order = *order;

	InvalidateVehicleOrder(v, -2);
	switch (v->type) {
		default:
			NOT_REACHED();

		case VEH_ROAD:
		case VEH_TRAIN:
			break;

		case VEH_AIRCRAFT:
		case VEH_SHIP:
			SetWindowClassesDirty(GetWindowClassForVehicleType(v->type));
			break;
	}

	return UpdateOrderDest(v, order) && may_reverse;
}

/**
 * Check whether the given vehicle should stop at the given station
 * based on this order and the non-stop settings.
 * @param v       the vehicle that might be stopping.
 * @param station the station to stop at.
 * @return true if the vehicle should stop.
 */
bool Order::ShouldStopAtStation(const Vehicle *v, StationID station) const
{
	bool is_dest_station = this->IsType(OT_GOTO_STATION) && this->dest == station;

	return (!this->IsType(OT_GOTO_DEPOT) || (this->GetDepotOrderType() & ODTFB_PART_OF_ORDERS) != 0) &&
			v->last_station_visited != station && // Do stop only when we've not just been there
			/* Finally do stop when there is no non-stop flag set for this type of station. */
			!(this->GetNonStopType() & (is_dest_station ? ONSF_NO_STOP_AT_DESTINATION_STATION : ONSF_NO_STOP_AT_INTERMEDIATE_STATIONS));
}

bool Order::CanLoadOrUnload() const
{
	return (this->IsType(OT_GOTO_STATION) || this->IsType(OT_AUTOMATIC)) &&
			(this->GetNonStopType() & ONSF_NO_STOP_AT_DESTINATION_STATION) == 0 &&
			((this->GetLoadType() & OLFB_NO_LOAD) == 0 ||
			(this->GetUnloadType() & OUFB_NO_UNLOAD) == 0);
}

/**
 * A vehicle can leave the current station with cargo if:
 * 1. it can load cargo here OR
 * 2a. it could leave the last station with cargo AND
 * 2b. it doesn't have to unload all cargo here.
 */
bool Order::CanLeaveWithCargo(bool has_cargo) const
{
	return (this->GetLoadType() & OLFB_NO_LOAD) == 0 || (has_cargo &&
			(this->GetUnloadType() & (OUFB_UNLOAD | OUFB_TRANSFER)) == 0);
}<|MERGE_RESOLUTION|>--- conflicted
+++ resolved
@@ -343,64 +343,6 @@
 
 /**
  * Recursively determine the next deterministic station to stop at.
-<<<<<<< HEAD
- * @param next First order to check.
- * @param curr_station Station the vehicle is just visiting or INVALID_STATION.
- * @param hops Number of orders we have already checked.
- * @return Next stoppping station or INVALID_STATION.
- */
-StationID OrderList::GetNextStoppingStation(const Order *next, StationID curr_station, StationIDVector *stations, uint hops) const
-{
-	if (next == NULL || hops > this->GetNumOrders()) {
-		return INVALID_STATION;
-	}
-
-	if (next->IsType(OT_CONDITIONAL)) {
-		StationID skip_to = this->GetNextStoppingStation(
-				this->GetOrderAt(next->GetConditionSkipToOrder()),
-				curr_station, stations, hops + 1);
-		StationID advance = this->GetNextStoppingStation(
-				this->GetNext(next), curr_station, stations, hops + 1);
-		return skip_to == advance ? skip_to : INVALID_STATION;
-	}
-
-	if (!next->CanLoadOrUnload() ||	(next->GetDestination() == curr_station &&
-			(next->GetUnloadType() & (OUFB_TRANSFER | OUFB_UNLOAD)) == 0)) {
-		return this->GetNextStoppingStation(this->GetNext(next), curr_station, stations, hops + 1);
-	}
-
-	StationID st = next->GetDestination();
-	if (stations != NULL) stations->Include(st);
-	return st;
-}
-
-/**
- * Get the next station the vehicle will stop at, if that is deterministic.
- * @param curr_order ID of the current order.
- * @param curr_station Station the vehicle is just visiting or INVALID_STATION.
- * @param stations list to record all possible next stations in when nondeterministic.
- * @return ID of the next station the vehicle will stop at or INVALID_STATION.
- */
-StationID OrderList::GetNextStoppingStation(VehicleOrderID curr_order, StationID curr_station, StationIDVector *stations) const
-{
-	const Order *curr = this->GetOrderAt(curr_order);
-	if (curr == NULL) {
-		curr = this->GetFirstOrder();
-		if (curr == NULL) return INVALID_STATION;
-	}
-
-	/* If we're not at a station or the current order doesn't yield the station
-	 * we're at, we have to check the current order; otherwise we have to check
-	 * the next one.
-	 */
-	if (curr_station == INVALID_STATION ||
-			!(curr->IsType(OT_GOTO_STATION) || curr->IsType(OT_AUTOMATIC)) ||
-			curr_station != curr->GetDestination()) {
-		return this->GetNextStoppingStation(curr, curr_station, stations, 0);
-	} else {
-		return this->GetNextStoppingStation(this->GetNext(curr), curr_station, stations, 1);
-	}
-=======
  * @param v The vehicle we're looking at.
  * @param next First order to check.
  * @param hops Number of orders we have already checked.
@@ -457,7 +399,6 @@
 	}
 
 	return next->GetDestination();
->>>>>>> 7dcccebc
 }
 
 /**
