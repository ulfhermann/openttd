/* $Id$ */

/*
 * This file is part of OpenTTD.
 * OpenTTD is free software; you can redistribute it and/or modify it under the terms of the GNU General Public License as published by the Free Software Foundation, version 2.
 * OpenTTD is distributed in the hope that it will be useful, but WITHOUT ANY WARRANTY; without even the implied warranty of MERCHANTABILITY or FITNESS FOR A PARTICULAR PURPOSE.
 * See the GNU General Public License for more details. You should have received a copy of the GNU General Public License along with OpenTTD. If not, see <http://www.gnu.org/licenses/>.
 */

/** @file roadveh_cmd.cpp Handling of road vehicles. */

#include "stdafx.h"
#include "landscape.h"
#include "roadveh.h"
#include "command_func.h"
#include "news_func.h"
#include "pathfinder/npf/npf_func.h"
#include "station_base.h"
#include "company_func.h"
#include "vehicle_gui.h"
#include "articulated_vehicles.h"
#include "newgrf_engine.h"
#include "newgrf_sound.h"
#include "pathfinder/yapf/yapf.h"
#include "strings_func.h"
#include "tunnelbridge_map.h"
#include "functions.h"
#include "window_func.h"
#include "date_func.h"
#include "vehicle_func.h"
#include "sound_func.h"
#include "autoreplace_gui.h"
#include "ai/ai.hpp"
#include "depot_map.h"
#include "effectvehicle_func.h"
#include "effectvehicle_base.h"
#include "roadstop_base.h"
#include "cargotype.h"
#include "spritecache.h"
#include "core/random_func.hpp"
#include "engine_base.h"
#include "company_base.h"
#include "engine_func.h"
#include "core/backup_type.hpp"

#include "table/strings.h"
#include "table/sprites.h"

static const uint16 _roadveh_images[63] = {
	0xCD4, 0xCDC, 0xCE4, 0xCEC, 0xCF4, 0xCFC, 0xD0C, 0xD14,
	0xD24, 0xD1C, 0xD2C, 0xD04, 0xD1C, 0xD24, 0xD6C, 0xD74,
	0xD7C, 0xC14, 0xC1C, 0xC24, 0xC2C, 0xC34, 0xC3C, 0xC4C,
	0xC54, 0xC64, 0xC5C, 0xC6C, 0xC44, 0xC5C, 0xC64, 0xCAC,
	0xCB4, 0xCBC, 0xD94, 0xD9C, 0xDA4, 0xDAC, 0xDB4, 0xDBC,
	0xDCC, 0xDD4, 0xDE4, 0xDDC, 0xDEC, 0xDC4, 0xDDC, 0xDE4,
	0xE2C, 0xE34, 0xE3C, 0xC14, 0xC1C, 0xC2C, 0xC3C, 0xC4C,
	0xC5C, 0xC64, 0xC6C, 0xC74, 0xC84, 0xC94, 0xCA4
};

static const uint16 _roadveh_full_adder[63] = {
	 0,  88,   0,   0,   0,   0,  48,  48,
	48,  48,   0,   0,  64,  64,   0,  16,
	16,   0,  88,   0,   0,   0,   0,  48,
	48,  48,  48,   0,   0,  64,  64,   0,
	16,  16,   0,  88,   0,   0,   0,   0,
	48,  48,  48,  48,   0,   0,  64,  64,
	 0,  16,  16,   0,   8,   8,   8,   8,
	 0,   0,   0,   8,   8,   8,   8
};

/** 'Convert' the DiagDirection where a road vehicle enters to the trackdirs it can drive onto */
static const TrackdirBits _road_enter_dir_to_reachable_trackdirs[DIAGDIR_END] = {
	TRACKDIR_BIT_LEFT_N  | TRACKDIR_BIT_LOWER_E | TRACKDIR_BIT_X_NE,    // Enter from north east
	TRACKDIR_BIT_LEFT_S  | TRACKDIR_BIT_UPPER_E | TRACKDIR_BIT_Y_SE,    // Enter from south east
	TRACKDIR_BIT_UPPER_W | TRACKDIR_BIT_X_SW    | TRACKDIR_BIT_RIGHT_S, // Enter from south west
	TRACKDIR_BIT_RIGHT_N | TRACKDIR_BIT_LOWER_W | TRACKDIR_BIT_Y_NW     // Enter from north west
};

static const Trackdir _road_reverse_table[DIAGDIR_END] = {
	TRACKDIR_RVREV_NE, TRACKDIR_RVREV_SE, TRACKDIR_RVREV_SW, TRACKDIR_RVREV_NW
};

/** Converts the exit direction of a depot to trackdir the vehicle is going to drive to */
static const Trackdir _roadveh_depot_exit_trackdir[DIAGDIR_END] = {
	TRACKDIR_X_NE, TRACKDIR_Y_SE, TRACKDIR_X_SW, TRACKDIR_Y_NW
};


/**
 * Check whether a roadvehicle is a bus
 * @return true if bus
 */
bool RoadVehicle::IsBus() const
{
	assert(this->IsRoadVehFront());
	return IsCargoInClass(this->cargo_type, CC_PASSENGERS);
}

/**
 * Get the width of a road vehicle image in the GUI.
 * @param offset Additional offset for positioning the sprite; set to NULL if not needed
 * @return Width in pixels
 */
int RoadVehicle::GetDisplayImageWidth(Point *offset) const
{
	int reference_width = ROADVEHINFO_DEFAULT_VEHICLE_WIDTH;

	if (offset != NULL) {
		offset->x = reference_width / 2;
		offset->y = 0;
	}
	return this->rcache.cached_veh_length * reference_width / 8;
}

static SpriteID GetRoadVehIcon(EngineID engine)
{
	const Engine *e = Engine::Get(engine);
	uint8 spritenum = e->u.road.image_index;

	if (is_custom_sprite(spritenum)) {
		SpriteID sprite = GetCustomVehicleIcon(engine, DIR_W);
		if (sprite != 0) return sprite;

		spritenum = e->original_image_index;
	}

	return DIR_W + _roadveh_images[spritenum];
}

SpriteID RoadVehicle::GetImage(Direction direction) const
{
	uint8 spritenum = this->spritenum;
	SpriteID sprite;

	if (is_custom_sprite(spritenum)) {
		sprite = GetCustomVehicleSprite(this, (Direction)(direction + 4 * IS_CUSTOM_SECONDHEAD_SPRITE(spritenum)));
		if (sprite != 0) return sprite;

		spritenum = Engine::Get(this->engine_type)->original_image_index;
	}

	sprite = direction + _roadveh_images[spritenum];

	if (this->cargo.Count() >= this->cargo_cap / 2U) sprite += _roadveh_full_adder[spritenum];

	return sprite;
}

void DrawRoadVehEngine(int left, int right, int preferred_x, int y, EngineID engine, PaletteID pal)
{
	SpriteID sprite = GetRoadVehIcon(engine);
	const Sprite *real_sprite = GetSprite(sprite, ST_NORMAL);
	preferred_x = Clamp(preferred_x, left - real_sprite->x_offs, right - real_sprite->width - real_sprite->x_offs);
	DrawSprite(sprite, pal, preferred_x, y);
}

static uint GetRoadVehLength(const RoadVehicle *v)
{
	uint length = 8;

	uint16 veh_len = GetVehicleCallback(CBID_VEHICLE_LENGTH, 0, 0, v->engine_type, v);
	if (veh_len != CALLBACK_FAILED) {
		length -= Clamp(veh_len, 0, 7);
	}

	return length;
}

void RoadVehUpdateCache(RoadVehicle *v)
{
	assert(v->type == VEH_ROAD);
	assert(v->IsRoadVehFront());

	v->InvalidateNewGRFCacheOfChain();

	v->rcache.cached_total_length = 0;

	for (RoadVehicle *u = v; u != NULL; u = u->Next()) {
		/* Check the v->first cache. */
		assert(u->First() == v);

		/* Update the 'first engine' */
		u->rcache.first_engine = (v == u) ? INVALID_ENGINE : v->engine_type;

		/* Update the length of the vehicle. */
		u->rcache.cached_veh_length = GetRoadVehLength(u);
		v->rcache.cached_total_length += u->rcache.cached_veh_length;

		/* Invalidate the vehicle colour map */
		u->colourmap = PAL_NONE;
	}
}

/** Build a road vehicle.
 * @param tile tile of depot where road vehicle is built
 * @param flags operation to perform
 * @param p1 bus/truck type being built (engine)
 * @param p2 unused
 * @param text unused
 * @return the cost of this operation or an error
 */
CommandCost CmdBuildRoadVeh(TileIndex tile, DoCommandFlag flags, uint32 p1, uint32 p2, const char *text)
{
	EngineID eid = GB(p1, 0, 16);
	if (!IsEngineBuildable(eid, VEH_ROAD, _current_company)) return_cmd_error(STR_ERROR_ROAD_VEHICLE_NOT_AVAILABLE);

	const Engine *e = Engine::Get(eid);
	/* Engines without valid cargo should not be available */
	if (e->GetDefaultCargoType() == CT_INVALID) return CMD_ERROR;

	CommandCost cost(EXPENSES_NEW_VEHICLES, e->GetCost());
	if (flags & DC_QUERY_COST) return cost;

	/* The ai_new queries the vehicle cost before building the route,
	 * so we must check against cheaters no sooner than now. --pasky */
	if (!IsRoadDepotTile(tile)) return CMD_ERROR;
	if (!IsTileOwner(tile, _current_company)) return CMD_ERROR;

	if (HasTileRoadType(tile, ROADTYPE_TRAM) != HasBit(e->info.misc_flags, EF_ROAD_TRAM)) return_cmd_error(STR_ERROR_DEPOT_WRONG_DEPOT_TYPE);

	uint num_vehicles = 1 + CountArticulatedParts(eid, false);

	/* Allow for the front and the articulated parts */
	if (!Vehicle::CanAllocateItem(num_vehicles)) {
		return_cmd_error(STR_ERROR_TOO_MANY_VEHICLES_IN_GAME);
	}

	/* find the first free roadveh id */
	UnitID unit_num = (flags & DC_AUTOREPLACE) ? 0 : GetFreeUnitNumber(VEH_ROAD);
	if (unit_num > _settings_game.vehicle.max_roadveh) {
		return_cmd_error(STR_ERROR_TOO_MANY_VEHICLES_IN_GAME);
	}

	if (flags & DC_EXEC) {
		const RoadVehicleInfo *rvi = &e->u.road;

		RoadVehicle *v = new RoadVehicle();
		v->unitnumber = unit_num;
		v->direction = DiagDirToDir(GetRoadDepotDirection(tile));
		v->owner = _current_company;

		v->tile = tile;
		int x = TileX(tile) * TILE_SIZE + TILE_SIZE / 2;
		int y = TileY(tile) * TILE_SIZE + TILE_SIZE / 2;
		v->x_pos = x;
		v->y_pos = y;
		v->z_pos = GetSlopeZ(x, y);

		v->state = RVSB_IN_DEPOT;
		v->vehstatus = VS_HIDDEN | VS_STOPPED | VS_DEFPAL;

		v->spritenum = rvi->image_index;
		v->cargo_type = e->GetDefaultCargoType();
		v->cargo_cap = rvi->capacity;
		v->value = cost.GetCost();

		v->last_station_visited = INVALID_STATION;
		v->max_speed = rvi->max_speed;
		v->engine_type = eid;
		v->rcache.first_engine = INVALID_ENGINE; // needs to be set before first callback

		v->reliability = e->reliability;
		v->reliability_spd_dec = e->reliability_spd_dec;
		v->max_age = e->GetLifeLengthInDays();
		_new_vehicle_id = v->index;

		v->service_interval = Company::Get(v->owner)->settings.vehicle.servint_roadveh;

		v->date_of_last_service = _date;
		v->build_year = _cur_year;

		v->cur_image = SPR_IMG_QUERY;
		v->random_bits = VehicleRandomBits();
		v->SetRoadVehFront();

		v->roadtype = HasBit(e->info.misc_flags, EF_ROAD_TRAM) ? ROADTYPE_TRAM : ROADTYPE_ROAD;
		v->compatible_roadtypes = RoadTypeToRoadTypes(v->roadtype);
		v->rcache.cached_veh_length = 8;

		if (e->flags & ENGINE_EXCLUSIVE_PREVIEW) SetBit(v->vehicle_flags, VF_BUILT_AS_PROTOTYPE);

		AddArticulatedParts(v);
		v->InvalidateNewGRFCacheOfChain();

		/* Call various callbacks after the whole consist has been constructed */
		for (RoadVehicle *u = v; u != NULL; u = u->Next()) {
			u->cargo_cap = GetVehicleCapacity(u);
			v->InvalidateNewGRFCache();
			u->InvalidateNewGRFCache();
		}
		RoadVehUpdateCache(v);
		/* Initialize cached values for realistic acceleration. */
		if (_settings_game.vehicle.roadveh_acceleration_model != AM_ORIGINAL) v->CargoChanged();

		VehicleMove(v, false);

		InvalidateWindowData(WC_VEHICLE_DEPOT, v->tile);
		InvalidateWindowClassesData(WC_ROADVEH_LIST, 0);
		SetWindowDirty(WC_COMPANY, v->owner);
		if (IsLocalCompany()) {
			InvalidateAutoreplaceWindow(v->engine_type, v->group_id); // updates the replace Road window
		}

		Company::Get(_current_company)->num_engines[eid]++;

		CheckConsistencyOfArticulatedVehicle(v);
	}

	return cost;
}

bool RoadVehicle::IsStoppedInDepot() const
{
	TileIndex tile = this->tile;

	if (!IsRoadDepotTile(tile)) return false;
	if (this->IsRoadVehFront() && !(this->vehstatus & VS_STOPPED)) return false;

	for (const RoadVehicle *v = this; v != NULL; v = v->Next()) {
		if (v->state != RVSB_IN_DEPOT || v->tile != tile) return false;
	}
	return true;
}

/** Sell a road vehicle.
 * @param tile unused
 * @param flags operation to perform
 * @param p1 vehicle ID to be sold
 * @param p2 unused
 * @param text unused
 * @return the cost of this operation or an error
 */
CommandCost CmdSellRoadVeh(TileIndex tile, DoCommandFlag flags, uint32 p1, uint32 p2, const char *text)
{
	RoadVehicle *v = RoadVehicle::GetIfValid(p1);
	if (v == NULL) return CMD_ERROR;

	CommandCost ret = CheckOwnership(v->owner);
	if (ret.Failed()) return ret;

	if (v->vehstatus & VS_CRASHED) return_cmd_error(STR_ERROR_CAN_T_SELL_DESTROYED_VEHICLE);

	if (!v->IsStoppedInDepot()) {
		return_cmd_error(STR_ERROR_ROAD_VEHICLE_MUST_BE_STOPPED_INSIDE_DEPOT);
	}

	ret = CommandCost(EXPENSES_NEW_VEHICLES, -v->value);

	if (flags & DC_EXEC) {
		delete v;
	}

	return ret;
}

static FindDepotData FindClosestRoadDepot(const RoadVehicle *v, int max_distance)
{
	if (IsRoadDepotTile(v->tile)) return FindDepotData(v->tile, 0);

	switch (_settings_game.pf.pathfinder_for_roadvehs) {
		case VPF_NPF: return NPFRoadVehicleFindNearestDepot(v, max_distance);
		case VPF_YAPF: return YapfRoadVehicleFindNearestDepot(v, max_distance);

		default: NOT_REACHED();
	}
}

bool RoadVehicle::FindClosestDepot(TileIndex *location, DestinationID *destination, bool *reverse)
{
	FindDepotData rfdd = FindClosestRoadDepot(this, 0);
	if (rfdd.best_length == UINT_MAX) return false;

	if (location    != NULL) *location    = rfdd.tile;
	if (destination != NULL) *destination = GetDepotIndex(rfdd.tile);

	return true;
}

/** Send a road vehicle to the depot.
 * @param tile unused
 * @param flags operation to perform
 * @param p1 vehicle ID to send to the depot
 * @param p2 various bitmasked elements
 * - p2 bit 0-3 - DEPOT_ flags (see vehicle.h)
 * - p2 bit 8-10 - VLW flag (for mass goto depot)
 * @param text unused
 * @return the cost of this operation or an error
 */
CommandCost CmdSendRoadVehToDepot(TileIndex tile, DoCommandFlag flags, uint32 p1, uint32 p2, const char *text)
{
	if (p2 & DEPOT_MASS_SEND) {
		/* Mass goto depot requested */
		if (!ValidVLWFlags(p2 & VLW_MASK)) return CMD_ERROR;
		return SendAllVehiclesToDepot(VEH_ROAD, flags, p2 & DEPOT_SERVICE, _current_company, (p2 & VLW_MASK), p1);
	}

	RoadVehicle *v = RoadVehicle::GetIfValid(p1);
	if (v == NULL) return CMD_ERROR;

	return v->SendToDepot(flags, (DepotCommand)(p2 & DEPOT_COMMAND_MASK));
}

/** Turn a roadvehicle around.
 * @param tile unused
 * @param flags operation to perform
 * @param p1 vehicle ID to turn
 * @param p2 unused
 * @param text unused
 * @return the cost of this operation or an error
 */
CommandCost CmdTurnRoadVeh(TileIndex tile, DoCommandFlag flags, uint32 p1, uint32 p2, const char *text)
{
	RoadVehicle *v = RoadVehicle::GetIfValid(p1);
	if (v == NULL) return CMD_ERROR;

	CommandCost ret = CheckOwnership(v->owner);
	if (ret.Failed()) return ret;

	if ((v->vehstatus & VS_STOPPED) ||
			(v->vehstatus & VS_CRASHED) ||
			v->breakdown_ctr != 0 ||
			v->overtaking != 0 ||
			v->state == RVSB_WORMHOLE ||
			v->IsInDepot() ||
			v->current_order.IsType(OT_LOADING)) {
		return CMD_ERROR;
	}

	if (IsNormalRoadTile(v->tile) && GetDisallowedRoadDirections(v->tile) != DRD_NONE) return CMD_ERROR;

	if (IsTileType(v->tile, MP_TUNNELBRIDGE) && DirToDiagDir(v->direction) == GetTunnelBridgeDirection(v->tile)) return CMD_ERROR;

	if (flags & DC_EXEC) v->reverse_ctr = 180;

	return CommandCost();
}


void RoadVehicle::MarkDirty()
{
	for (RoadVehicle *v = this; v != NULL; v = v->Next()) {
		v->UpdateViewport(false, false);
	}
	this->CargoChanged();
}

void RoadVehicle::UpdateDeltaXY(Direction direction)
{
#define MKIT(a, b, c, d) ((a & 0xFF) << 24) | ((b & 0xFF) << 16) | ((c & 0xFF) << 8) | ((d & 0xFF) << 0)
	static const uint32 _delta_xy_table[8] = {
		MKIT(3, 3, -1, -1),
		MKIT(3, 7, -1, -3),
		MKIT(3, 3, -1, -1),
		MKIT(7, 3, -3, -1),
		MKIT(3, 3, -1, -1),
		MKIT(3, 7, -1, -3),
		MKIT(3, 3, -1, -1),
		MKIT(7, 3, -3, -1),
	};
#undef MKIT

	uint32 x = _delta_xy_table[direction];
	this->x_offs        = GB(x,  0, 8);
	this->y_offs        = GB(x,  8, 8);
	this->x_extent      = GB(x, 16, 8);
	this->y_extent      = GB(x, 24, 8);
	this->z_extent      = 6;
}

/**
 * Calculates the maximum speed of the vehicle under its current conditions.
 * @return Maximum speed of the vehicle.
 */
FORCEINLINE int RoadVehicle::GetCurrentMaxSpeed() const
{
	if (_settings_game.vehicle.roadveh_acceleration_model == AM_ORIGINAL) return this->max_speed;

	int max_speed = this->max_speed;

	/* Limit speed to 50% while reversing, 75% in curves. */
	for (const RoadVehicle *u = this; u != NULL; u = u->Next()) {
		if (this->state <= RVSB_TRACKDIR_MASK && IsReversingRoadTrackdir((Trackdir)this->state)) {
			max_speed = this->max_speed / 2;
			break;
		} else if ((u->direction & 1) == 0) {
			max_speed = this->max_speed * 3 / 4;
		}
	}

	return max_speed;
}

static void DeleteLastRoadVeh(RoadVehicle *v)
{
	Vehicle *u = v;
	for (; v->Next() != NULL; v = v->Next()) u = v;
	u->SetNext(NULL);

	/* Only leave the road stop when we're really gone. */
	if (IsInsideMM(v->state, RVSB_IN_ROAD_STOP, RVSB_IN_ROAD_STOP_END)) RoadStop::GetByTile(v->tile, GetRoadStopType(v->tile))->Leave(v);

	delete v;
}

static void RoadVehSetRandomDirection(RoadVehicle *v)
{
	static const DirDiff delta[] = {
		DIRDIFF_45LEFT, DIRDIFF_SAME, DIRDIFF_SAME, DIRDIFF_45RIGHT
	};

	do {
		uint32 r = Random();

		v->direction = ChangeDir(v->direction, delta[r & 3]);
		v->UpdateInclination(false, true);
	} while ((v = v->Next()) != NULL);
}

static bool RoadVehIsCrashed(RoadVehicle *v)
{
	v->crashed_ctr++;
	if (v->crashed_ctr == 2) {
		CreateEffectVehicleRel(v, 4, 4, 8, EV_EXPLOSION_LARGE);
	} else if (v->crashed_ctr <= 45) {
		if ((v->tick_counter & 7) == 0) RoadVehSetRandomDirection(v);
	} else if (v->crashed_ctr >= 2220 && !(v->tick_counter & 0x1F)) {
		bool ret = v->Next() != NULL;
		DeleteLastRoadVeh(v);
		return ret;
	}

	return true;
}

static Vehicle *EnumCheckRoadVehCrashTrain(Vehicle *v, void *data)
{
	const Vehicle *u = (Vehicle*)data;

	return
		v->type == VEH_TRAIN &&
		abs(v->z_pos - u->z_pos) <= 6 &&
		abs(v->x_pos - u->x_pos) <= 4 &&
		abs(v->y_pos - u->y_pos) <= 4 ?
			v : NULL;
}

uint RoadVehicle::Crash(bool flooded)
{
	uint pass = Vehicle::Crash(flooded);
	if (this->IsRoadVehFront()) {
		pass += 1; // driver

		/* If we're in a drive through road stop we ought to leave it */
		if (IsInsideMM(this->state, RVSB_IN_DT_ROAD_STOP, RVSB_IN_DT_ROAD_STOP_END)) {
			RoadStop::GetByTile(this->tile, GetRoadStopType(this->tile))->Leave(this);
		}
	}
	this->crashed_ctr = flooded ? 2000 : 1; // max 2220, disappear pretty fast when flooded
	return pass;
}

static void RoadVehCrash(RoadVehicle *v)
{
	uint pass = v->Crash();

	AI::NewEvent(v->owner, new AIEventVehicleCrashed(v->index, v->tile, AIEventVehicleCrashed::CRASH_RV_LEVEL_CROSSING));

	SetDParam(0, pass);
	AddVehicleNewsItem(
		(pass == 1) ?
			STR_NEWS_ROAD_VEHICLE_CRASH_DRIVER : STR_NEWS_ROAD_VEHICLE_CRASH,
		NS_ACCIDENT,
		v->index
	);

	ModifyStationRatingAround(v->tile, v->owner, -160, 22);
	SndPlayVehicleFx(SND_12_EXPLOSION, v);
}

static bool RoadVehCheckTrainCrash(RoadVehicle *v)
{
	for (RoadVehicle *u = v; u != NULL; u = u->Next()) {
		if (u->state == RVSB_WORMHOLE) continue;

		TileIndex tile = u->tile;

		if (!IsLevelCrossingTile(tile)) continue;

		if (HasVehicleOnPosXY(v->x_pos, v->y_pos, u, EnumCheckRoadVehCrashTrain)) {
			RoadVehCrash(v);
			return true;
		}
	}

	return false;
}

static void HandleBrokenRoadVeh(RoadVehicle *v)
{
	if (v->breakdown_ctr != 1) {
		v->breakdown_ctr = 1;
		v->cur_speed = 0;

		if (v->breakdowns_since_last_service != 255)
			v->breakdowns_since_last_service++;

		v->MarkDirty();
		SetWindowDirty(WC_VEHICLE_VIEW, v->index);
		SetWindowDirty(WC_VEHICLE_DETAILS, v->index);

		if (!PlayVehicleSound(v, VSE_BREAKDOWN)) {
			SndPlayVehicleFx((_settings_game.game_creation.landscape != LT_TOYLAND) ?
				SND_0F_VEHICLE_BREAKDOWN : SND_35_COMEDY_BREAKDOWN, v);
		}

		if (!(v->vehstatus & VS_HIDDEN)) {
			EffectVehicle *u = CreateEffectVehicleRel(v, 4, 4, 5, EV_BREAKDOWN_SMOKE);
			if (u != NULL) u->animation_state = v->breakdown_delay * 2;
		}
	}

	if ((v->tick_counter & 1) == 0) {
		if (--v->breakdown_delay == 0) {
			v->breakdown_ctr = 0;
			v->MarkDirty();
			SetWindowDirty(WC_VEHICLE_VIEW, v->index);
		}
	}
}

TileIndex RoadVehicle::GetOrderStationLocation(StationID station)
{
	if (station == this->last_station_visited) this->last_station_visited = INVALID_STATION;

	const Station *st = Station::Get(station);
	if (!CanVehicleUseStation(this, st)) {
		/* There is no stop left at the station, so don't even TRY to go there */
		this->IncrementOrderIndex();
		return 0;
	}

	return st->xy;
}

static void StartRoadVehSound(const RoadVehicle *v)
{
	if (!PlayVehicleSound(v, VSE_START)) {
		SoundID s = RoadVehInfo(v->engine_type)->sfx;
		if (s == SND_19_BUS_START_PULL_AWAY && (v->tick_counter & 3) == 0)
			s = SND_1A_BUS_START_PULL_AWAY_WITH_HORN;
		SndPlayVehicleFx(s, v);
	}
}

struct RoadVehFindData {
	int x;
	int y;
	const Vehicle *veh;
	Vehicle *best;
	uint best_diff;
	Direction dir;
};

static Vehicle *EnumCheckRoadVehClose(Vehicle *v, void *data)
{
	static const int8 dist_x[] = { -4, -8, -4, -1, 4, 8, 4, 1 };
	static const int8 dist_y[] = { -4, -1, 4, 8, 4, 1, -4, -8 };

	RoadVehFindData *rvf = (RoadVehFindData*)data;

	short x_diff = v->x_pos - rvf->x;
	short y_diff = v->y_pos - rvf->y;

	if (v->type == VEH_ROAD &&
			!v->IsInDepot() &&
			abs(v->z_pos - rvf->veh->z_pos) < 6 &&
			v->direction == rvf->dir &&
			rvf->veh->First() != v->First() &&
			(dist_x[v->direction] >= 0 || (x_diff > dist_x[v->direction] && x_diff <= 0)) &&
			(dist_x[v->direction] <= 0 || (x_diff < dist_x[v->direction] && x_diff >= 0)) &&
			(dist_y[v->direction] >= 0 || (y_diff > dist_y[v->direction] && y_diff <= 0)) &&
			(dist_y[v->direction] <= 0 || (y_diff < dist_y[v->direction] && y_diff >= 0))) {
		uint diff = abs(x_diff) + abs(y_diff);

		if (diff < rvf->best_diff || (diff == rvf->best_diff && v->index < rvf->best->index)) {
			rvf->best = v;
			rvf->best_diff = diff;
		}
	}

	return NULL;
}

static RoadVehicle *RoadVehFindCloseTo(RoadVehicle *v, int x, int y, Direction dir, bool update_blocked_ctr = true)
{
	RoadVehFindData rvf;
	RoadVehicle *front = v->First();

	if (front->reverse_ctr != 0) return NULL;

	rvf.x = x;
	rvf.y = y;
	rvf.dir = dir;
	rvf.veh = v;
	rvf.best_diff = UINT_MAX;

	if (front->state == RVSB_WORMHOLE) {
		FindVehicleOnPos(v->tile, &rvf, EnumCheckRoadVehClose);
		FindVehicleOnPos(GetOtherTunnelBridgeEnd(v->tile), &rvf, EnumCheckRoadVehClose);
	} else {
		FindVehicleOnPosXY(x, y, &rvf, EnumCheckRoadVehClose);
	}

	/* This code protects a roadvehicle from being blocked for ever
	 * If more than 1480 / 74 days a road vehicle is blocked, it will
	 * drive just through it. The ultimate backup-code of TTD.
	 * It can be disabled. */
	if (rvf.best_diff == UINT_MAX) {
		front->blocked_ctr = 0;
		return NULL;
	}

	if (update_blocked_ctr && ++front->blocked_ctr > 1480) return NULL;

	return RoadVehicle::From(rvf.best);
}

static void RoadVehArrivesAt(const RoadVehicle *v, Station *st)
{
	if (v->IsBus()) {
		/* Check if station was ever visited before */
		if (!(st->had_vehicle_of_type & HVOT_BUS)) {
			st->had_vehicle_of_type |= HVOT_BUS;
			SetDParam(0, st->index);
			AddVehicleNewsItem(
				v->roadtype == ROADTYPE_ROAD ? STR_NEWS_FIRST_BUS_ARRIVAL : STR_NEWS_FIRST_PASSENGER_TRAM_ARRIVAL,
				(v->owner == _local_company) ? NS_ARRIVAL_COMPANY : NS_ARRIVAL_OTHER,
				v->index,
				st->index
			);
			AI::NewEvent(v->owner, new AIEventStationFirstVehicle(st->index, v->index));
		}
	} else {
		/* Check if station was ever visited before */
		if (!(st->had_vehicle_of_type & HVOT_TRUCK)) {
			st->had_vehicle_of_type |= HVOT_TRUCK;
			SetDParam(0, st->index);
			AddVehicleNewsItem(
				v->roadtype == ROADTYPE_ROAD ? STR_NEWS_FIRST_TRUCK_ARRIVAL : STR_NEWS_FIRST_CARGO_TRAM_ARRIVAL,
				(v->owner == _local_company) ? NS_ARRIVAL_COMPANY : NS_ARRIVAL_OTHER,
				v->index,
				st->index
			);
			AI::NewEvent(v->owner, new AIEventStationFirstVehicle(st->index, v->index));
		}
	}
}

static int RoadVehAccelerate(RoadVehicle *v)
{
	uint oldspeed = v->cur_speed;
	uint accel = v->overtaking != 0 ? 256 : 0;
	accel += (_settings_game.vehicle.roadveh_acceleration_model == AM_ORIGINAL) ? 256 : v->GetAcceleration();
	uint spd = v->subspeed + accel;

	v->subspeed = (uint8)spd;

	int tempmax = v->GetCurrentMaxSpeed();
	if (v->cur_speed > tempmax) {
		tempmax = v->cur_speed - (v->cur_speed / 10) - 1;
	}

	/* Force a minimum speed of 1 km/h when realistic acceleration is on. */
	int min_speed = (_settings_game.vehicle.roadveh_acceleration_model == AM_ORIGINAL) ? 0 : 4;
	v->cur_speed = spd = Clamp(v->cur_speed + ((int)spd >> 8), min_speed, tempmax);

	/* Apply bridge speed limit */
	if (v->state == RVSB_WORMHOLE && !(v->vehstatus & VS_HIDDEN)) {
		v->cur_speed = min(v->cur_speed, GetBridgeSpec(GetBridgeType(v->tile))->speed * 2);
	}

	/* Update statusbar only if speed has changed to save CPU time */
	if (oldspeed != v->cur_speed) {
		if (_settings_client.gui.vehicle_speed) {
			SetWindowWidgetDirty(WC_VEHICLE_VIEW, v->index, VVW_WIDGET_START_STOP_VEH);
		}
	}

	/* Speed is scaled in the same manner as for trains. @see train_cmd.cpp */
	int scaled_spd = spd * 3 >> 2;

	scaled_spd += v->progress;
	v->progress = 0;
	return scaled_spd;
}

static Direction RoadVehGetNewDirection(const RoadVehicle *v, int x, int y)
{
	static const Direction _roadveh_new_dir[] = {
		DIR_N , DIR_NW, DIR_W , INVALID_DIR,
		DIR_NE, DIR_N , DIR_SW, INVALID_DIR,
		DIR_E , DIR_SE, DIR_S
	};

	x = x - v->x_pos + 1;
	y = y - v->y_pos + 1;

	if ((uint)x > 2 || (uint)y > 2) return v->direction;
	return _roadveh_new_dir[y * 4 + x];
}

static Direction RoadVehGetSlidingDirection(const RoadVehicle *v, int x, int y)
{
	Direction new_dir = RoadVehGetNewDirection(v, x, y);
	Direction old_dir = v->direction;
	DirDiff delta;

	if (new_dir == old_dir) return old_dir;
	delta = (DirDifference(new_dir, old_dir) > DIRDIFF_REVERSE ? DIRDIFF_45LEFT : DIRDIFF_45RIGHT);
	return ChangeDir(old_dir, delta);
}

struct OvertakeData {
	const RoadVehicle *u;
	const RoadVehicle *v;
	TileIndex tile;
	Trackdir trackdir;
};

static Vehicle *EnumFindVehBlockingOvertake(Vehicle *v, void *data)
{
	const OvertakeData *od = (OvertakeData*)data;

	return
		v->type == VEH_ROAD && v->First() == v && v != od->u && v != od->v ?
			v : NULL;
}

/**
 * Check if overtaking is possible on a piece of track
 *
 * @param od Information about the tile and the involved vehicles
 * @return true if we have to abort overtaking
 */
static bool CheckRoadBlockedForOvertaking(OvertakeData *od)
{
	TrackStatus ts = GetTileTrackStatus(od->tile, TRANSPORT_ROAD, od->v->compatible_roadtypes);
	TrackdirBits trackdirbits = TrackStatusToTrackdirBits(ts);
	TrackdirBits red_signals = TrackStatusToRedSignals(ts); // barred level crossing
	TrackBits trackbits = TrackdirBitsToTrackBits(trackdirbits);

	/* Track does not continue along overtaking direction || track has junction || levelcrossing is barred */
	if (!HasBit(trackdirbits, od->trackdir) || (trackbits & ~TRACK_BIT_CROSS) || (red_signals != TRACKDIR_BIT_NONE)) return true;

	/* Are there more vehicles on the tile except the two vehicles involved in overtaking */
	return HasVehicleOnPos(od->tile, od, EnumFindVehBlockingOvertake);
}

static void RoadVehCheckOvertake(RoadVehicle *v, RoadVehicle *u)
{
	OvertakeData od;

	od.v = v;
	od.u = u;

	if (u->max_speed >= v->max_speed &&
			!(u->vehstatus & VS_STOPPED) &&
			u->cur_speed != 0) {
		return;
	}

	/* Trams can't overtake other trams */
	if (v->roadtype == ROADTYPE_TRAM) return;

	/* Don't overtake in stations */
	if (IsTileType(v->tile, MP_STATION) || IsTileType(u->tile, MP_STATION)) return;

	/* For now, articulated road vehicles can't overtake anything. */
	if (v->HasArticulatedPart()) return;

	/* Vehicles are not driving in same direction || direction is not a diagonal direction */
	if (v->direction != u->direction || !(v->direction & 1)) return;

	/* Check if vehicle is in a road stop, depot, tunnel or bridge or not on a straight road */
	if (v->state >= RVSB_IN_ROAD_STOP || !IsStraightRoadTrackdir((Trackdir)(v->state & RVSB_TRACKDIR_MASK))) return;

	od.trackdir = DiagDirToDiagTrackdir(DirToDiagDir(v->direction));

	/* Are the current and the next tile suitable for overtaking?
	 *  - Does the track continue along od.trackdir
	 *  - No junctions
	 *  - No barred levelcrossing
	 *  - No other vehicles in the way
	 */
	od.tile = v->tile;
	if (CheckRoadBlockedForOvertaking(&od)) return;

	od.tile = v->tile + TileOffsByDiagDir(DirToDiagDir(v->direction));
	if (CheckRoadBlockedForOvertaking(&od)) return;

	if (od.u->cur_speed == 0 || (od.u->vehstatus & VS_STOPPED)) {
		v->overtaking_ctr = 0x11;
		v->overtaking = 0x10;
	} else {
//		if (CheckRoadBlockedForOvertaking(&od)) return;
		v->overtaking_ctr = 0;
		v->overtaking = 0x10;
	}
}

static void RoadZPosAffectSpeed(RoadVehicle *v, byte old_z)
{
	if (old_z == v->z_pos || _settings_game.vehicle.roadveh_acceleration_model != AM_ORIGINAL) return;

	if (old_z < v->z_pos) {
		v->cur_speed = v->cur_speed * 232 / 256; // slow down by ~10%
	} else {
		uint16 spd = v->cur_speed + 2;
		if (spd <= v->max_speed) v->cur_speed = spd;
	}
}

static int PickRandomBit(uint bits)
{
	uint i;
	uint num = RandomRange(CountBits(bits));

	for (i = 0; !(bits & 1) || (int)--num >= 0; bits >>= 1, i++) {}
	return i;
}

/**
 * Returns direction to for a road vehicle to take or
 * INVALID_TRACKDIR if the direction is currently blocked
 * @param v        the Vehicle to do the pathfinding for
 * @param tile     the where to start the pathfinding
 * @param enterdir the direction the vehicle enters the tile from
 * @return the Trackdir to take
 */
static Trackdir RoadFindPathToDest(RoadVehicle *v, TileIndex tile, DiagDirection enterdir)
{
#define return_track(x) { best_track = (Trackdir)x; goto found_best_track; }

	TileIndex desttile;
	Trackdir best_track;

	TrackStatus ts = GetTileTrackStatus(tile, TRANSPORT_ROAD, v->compatible_roadtypes);
	TrackdirBits red_signals = TrackStatusToRedSignals(ts); // crossing
	TrackdirBits trackdirs = TrackStatusToTrackdirBits(ts);

	if (IsTileType(tile, MP_ROAD)) {
		if (IsRoadDepot(tile) && (!IsTileOwner(tile, v->owner) || GetRoadDepotDirection(tile) == enterdir || (GetRoadTypes(tile) & v->compatible_roadtypes) == 0)) {
			/* Road depot owned by another company or with the wrong orientation */
			trackdirs = TRACKDIR_BIT_NONE;
		}
	} else if (IsTileType(tile, MP_STATION) && IsStandardRoadStopTile(tile)) {
		/* Standard road stop (drive-through stops are treated as normal road) */

		if (!IsTileOwner(tile, v->owner) || GetRoadStopDir(tile) == enterdir || v->HasArticulatedPart()) {
			/* different station owner or wrong orientation or the vehicle has articulated parts */
			trackdirs = TRACKDIR_BIT_NONE;
		} else {
			/* Our station */
			RoadStopType rstype = v->IsBus() ? ROADSTOP_BUS : ROADSTOP_TRUCK;

			if (GetRoadStopType(tile) != rstype) {
				/* Wrong station type */
				trackdirs = TRACKDIR_BIT_NONE;
			} else {
				/* Proper station type, check if there is free loading bay */
				if (!_settings_game.pf.roadveh_queue && IsStandardRoadStopTile(tile) &&
						!RoadStop::GetByTile(tile, rstype)->HasFreeBay()) {
					/* Station is full and RV queuing is off */
					trackdirs = TRACKDIR_BIT_NONE;
				}
			}
		}
	}
	/* The above lookups should be moved to GetTileTrackStatus in the
	 * future, but that requires more changes to the pathfinder and other
	 * stuff, probably even more arguments to GTTS.
	 */

	/* Remove tracks unreachable from the enter dir */
	trackdirs &= _road_enter_dir_to_reachable_trackdirs[enterdir];
	if (trackdirs == TRACKDIR_BIT_NONE) {
		/* No reachable tracks, so we'll reverse */
		return_track(_road_reverse_table[enterdir]);
	}

	if (v->reverse_ctr != 0) {
		bool reverse = true;
		if (v->roadtype == ROADTYPE_TRAM) {
			/* Trams may only reverse on a tile if it contains at least the straight
			 * trackbits or when it is a valid turning tile (i.e. one roadbit) */
			RoadBits rb = GetAnyRoadBits(tile, ROADTYPE_TRAM);
			RoadBits straight = AxisToRoadBits(DiagDirToAxis(enterdir));
			reverse = ((rb & straight) == straight) ||
			          (rb == DiagDirToRoadBits(enterdir));
		}
		if (reverse) {
			v->reverse_ctr = 0;
			if (v->tile != tile) {
				return_track(_road_reverse_table[enterdir]);
			}
		}
	}

	desttile = v->dest_tile;
	if (desttile == 0) {
		/* We've got no destination, pick a random track */
		return_track(PickRandomBit(trackdirs));
	}

	/* Only one track to choose between? */
	if (KillFirstBit(trackdirs) == TRACKDIR_BIT_NONE) {
		return_track(FindFirstBit2x64(trackdirs));
	}

	switch (_settings_game.pf.pathfinder_for_roadvehs) {
		case VPF_NPF: return_track(NPFRoadVehicleChooseTrack(v, tile, enterdir, trackdirs));
		case VPF_YAPF: return_track(YapfRoadVehicleChooseTrack(v, tile, enterdir, trackdirs));

		default: NOT_REACHED();
	}

found_best_track:;

	if (HasBit(red_signals, best_track)) return INVALID_TRACKDIR;

	return best_track;
}

struct RoadDriveEntry {
	byte x, y;
};

#include "table/roadveh_movement.h"

static const byte _road_veh_data_1[] = {
	20, 20, 16, 16, 0, 0, 0, 0,
	19, 19, 15, 15, 0, 0, 0, 0,
	16, 16, 12, 12, 0, 0, 0, 0,
	15, 15, 11, 11
};

static bool RoadVehLeaveDepot(RoadVehicle *v, bool first)
{
	/* Don't leave if not all the wagons are in the depot. */
	for (const RoadVehicle *u = v; u != NULL; u = u->Next()) {
		if (u->state != RVSB_IN_DEPOT || u->tile != v->tile) return false;
	}

	DiagDirection dir = GetRoadDepotDirection(v->tile);
	v->direction = DiagDirToDir(dir);

	Trackdir tdir = _roadveh_depot_exit_trackdir[dir];
	const RoadDriveEntry *rdp = _road_drive_data[v->roadtype][(_settings_game.vehicle.road_side << RVS_DRIVE_SIDE) + tdir];

	int x = TileX(v->tile) * TILE_SIZE + (rdp[RVC_DEPOT_START_FRAME].x & 0xF);
	int y = TileY(v->tile) * TILE_SIZE + (rdp[RVC_DEPOT_START_FRAME].y & 0xF);

	if (first) {
		if (RoadVehFindCloseTo(v, x, y, v->direction, false) != NULL) return true;

		VehicleServiceInDepot(v);

		StartRoadVehSound(v);

		/* Vehicle is about to leave a depot */
		v->cur_speed = 0;
	}

	v->vehstatus &= ~VS_HIDDEN;
	v->state = tdir;
	v->frame = RVC_DEPOT_START_FRAME;

	v->x_pos = x;
	v->y_pos = y;
	v->UpdateInclination(true, true);

	InvalidateWindowData(WC_VEHICLE_DEPOT, v->tile);

	return true;
}

static Trackdir FollowPreviousRoadVehicle(const RoadVehicle *v, const RoadVehicle *prev, TileIndex tile, DiagDirection entry_dir, bool already_reversed)
{
	if (prev->tile == v->tile && !already_reversed) {
		/* If the previous vehicle is on the same tile as this vehicle is
		 * then it must have reversed. */
		return _road_reverse_table[entry_dir];
	}

	byte prev_state = prev->state;
	Trackdir dir;

	if (prev_state == RVSB_WORMHOLE || prev_state == RVSB_IN_DEPOT) {
		DiagDirection diag_dir = INVALID_DIAGDIR;

		if (IsTileType(tile, MP_TUNNELBRIDGE)) {
			diag_dir = GetTunnelBridgeDirection(tile);
		} else if (IsRoadDepotTile(tile)) {
			diag_dir = ReverseDiagDir(GetRoadDepotDirection(tile));
		}

		if (diag_dir == INVALID_DIAGDIR) return INVALID_TRACKDIR;
		dir = DiagDirToDiagTrackdir(diag_dir);
	} else {
		if (already_reversed && prev->tile != tile) {
			/*
			 * The vehicle has reversed, but did not go straight back.
			 * It immediatelly turn onto another tile. This means that
			 * the roadstate of the previous vehicle cannot be used
			 * as the direction we have to go with this vehicle.
			 *
			 * Next table is build in the following way:
			 *  - first row for when the vehicle in front went to the northern or
			 *    western tile, second for southern and eastern.
			 *  - columns represent the entry direction.
			 *  - cell values are determined by the Trackdir one has to take from
			 *    the entry dir (column) to the tile in north or south by only
			 *    going over the trackdirs used for turning 90 degrees, i.e.
			 *    TRACKDIR_{UPPER,RIGHT,LOWER,LEFT}_{N,E,S,W}.
			 */
			static const Trackdir reversed_turn_lookup[2][DIAGDIR_END] = {
				{ TRACKDIR_UPPER_W, TRACKDIR_RIGHT_N, TRACKDIR_LEFT_N,  TRACKDIR_UPPER_E },
				{ TRACKDIR_RIGHT_S, TRACKDIR_LOWER_W, TRACKDIR_LOWER_E, TRACKDIR_LEFT_S  }};
			dir = reversed_turn_lookup[prev->tile < tile ? 0 : 1][ReverseDiagDir(entry_dir)];
		} else if (HasBit(prev_state, RVS_IN_DT_ROAD_STOP)) {
			dir = (Trackdir)(prev_state & RVSB_ROAD_STOP_TRACKDIR_MASK);
		} else if (prev_state < TRACKDIR_END) {
			dir = (Trackdir)prev_state;
		} else {
			return INVALID_TRACKDIR;
		}
	}

	/* Do some sanity checking. */
	static const RoadBits required_roadbits[] = {
		ROAD_X,            ROAD_Y,            ROAD_NW | ROAD_NE, ROAD_SW | ROAD_SE,
		ROAD_NW | ROAD_SW, ROAD_NE | ROAD_SE, ROAD_X,            ROAD_Y
	};
	RoadBits required = required_roadbits[dir & 0x07];

	if ((required & GetAnyRoadBits(tile, v->roadtype, true)) == ROAD_NONE) {
		dir = INVALID_TRACKDIR;
	}

	return dir;
}

/**
 * Can a tram track build without destruction on the given tile?
 * @param c the company that would be building the tram tracks
 * @param t the tile to build on.
 * @param r the road bits needed.
 * @return true when a track track can be build on 't'
 */
static bool CanBuildTramTrackOnTile(CompanyID c, TileIndex t, RoadBits r)
{
	/* The 'current' company is not necessarily the owner of the vehicle. */
	Backup<CompanyByte> cur_company(_current_company, c, FILE_LINE);

	CommandCost ret = DoCommand(t, ROADTYPE_TRAM << 4 | r, 0, DC_NONE, CMD_BUILD_ROAD);

	cur_company.Restore();
	return ret.Succeeded();
}

static bool IndividualRoadVehicleController(RoadVehicle *v, const RoadVehicle *prev)
{
	if (v->overtaking != 0)  {
		if (IsTileType(v->tile, MP_STATION)) {
			/* Force us to be not overtaking! */
			v->overtaking = 0;
		} else if (++v->overtaking_ctr >= 35) {
			/* If overtaking just aborts at a random moment, we can have a out-of-bound problem,
			 *  if the vehicle started a corner. To protect that, only allow an abort of
			 *  overtake if we are on straight roads */
			if (v->state < RVSB_IN_ROAD_STOP && IsStraightRoadTrackdir((Trackdir)v->state)) {
				v->overtaking = 0;
			}
		}
	}

	/* If this vehicle is in a depot and we've reached this point it must be
	 * one of the articulated parts. It will stay in the depot until activated
	 * by the previous vehicle in the chain when it gets to the right place. */
	if (v->IsInDepot()) return true;

	if (v->state == RVSB_WORMHOLE) {
		/* Vehicle is entering a depot or is on a bridge or in a tunnel */
		GetNewVehiclePosResult gp = GetNewVehiclePos(v);

		if (v->IsRoadVehFront()) {
			const Vehicle *u = RoadVehFindCloseTo(v, gp.x, gp.y, v->direction);
			if (u != NULL) {
				v->cur_speed = u->First()->cur_speed;
				return false;
			}
		}

		if (IsTileType(gp.new_tile, MP_TUNNELBRIDGE) && HasBit(VehicleEnterTile(v, gp.new_tile, gp.x, gp.y), VETS_ENTERED_WORMHOLE)) {
			/* Vehicle has just entered a bridge or tunnel */
			v->x_pos = gp.x;
			v->y_pos = gp.y;
			v->UpdateInclination(true, true);
			return true;
		}

		v->x_pos = gp.x;
		v->y_pos = gp.y;
		VehicleMove(v, !(v->vehstatus & VS_HIDDEN));
		return true;
	}

	/* Get move position data for next frame.
	 * For a drive-through road stop use 'straight road' move data.
	 * In this case v->state is masked to give the road stop entry direction. */
	RoadDriveEntry rd = _road_drive_data[v->roadtype][(
		(HasBit(v->state, RVS_IN_DT_ROAD_STOP) ? v->state & RVSB_ROAD_STOP_TRACKDIR_MASK : v->state) +
		(_settings_game.vehicle.road_side << RVS_DRIVE_SIDE)) ^ v->overtaking][v->frame + 1];

	if (rd.x & RDE_NEXT_TILE) {
		TileIndex tile = v->tile + TileOffsByDiagDir((DiagDirection)(rd.x & 3));
		Trackdir dir;

		if (v->IsRoadVehFront()) {
			/* If this is the front engine, look for the right path. */
			dir = RoadFindPathToDest(v, tile, (DiagDirection)(rd.x & 3));
		} else {
			dir = FollowPreviousRoadVehicle(v, prev, tile, (DiagDirection)(rd.x & 3), false);
		}

		if (dir == INVALID_TRACKDIR) {
			if (!v->IsRoadVehFront()) error("Disconnecting road vehicle.");
			v->cur_speed = 0;
			return false;
		}

again:
		uint start_frame = RVC_DEFAULT_START_FRAME;
		if (IsReversingRoadTrackdir(dir)) {
			/* Turning around */
			if (v->roadtype == ROADTYPE_TRAM) {
				/* Determine the road bits the tram needs to be able to turn around
				 * using the 'big' corner loop. */
				RoadBits needed;
				switch (dir) {
					default: NOT_REACHED();
					case TRACKDIR_RVREV_NE: needed = ROAD_SW; break;
					case TRACKDIR_RVREV_SE: needed = ROAD_NW; break;
					case TRACKDIR_RVREV_SW: needed = ROAD_NE; break;
					case TRACKDIR_RVREV_NW: needed = ROAD_SE; break;
				}
				if ((v->Previous() != NULL && v->Previous()->tile == tile) ||
						(v->IsRoadVehFront() && IsNormalRoadTile(tile) && !HasRoadWorks(tile) &&
							(needed & GetRoadBits(tile, ROADTYPE_TRAM)) != ROAD_NONE)) {
					/*
					 * Taking the 'big' corner for trams only happens when:
					 * - The previous vehicle in this (articulated) tram chain is
					 *   already on the 'next' tile, we just follow them regardless of
					 *   anything. When it is NOT on the 'next' tile, the tram started
					 *   doing a reversing turn when the piece of tram track on the next
					 *   tile did not exist yet. Do not use the big tram loop as that is
					 *   going to cause the tram to split up.
					 * - Or the front of the tram can drive over the next tile.
					 */
				} else if (!v->IsRoadVehFront() || !CanBuildTramTrackOnTile(v->owner, tile, needed) || ((~needed & GetAnyRoadBits(v->tile, ROADTYPE_TRAM, false)) == ROAD_NONE)) {
					/*
					 * Taking the 'small' corner for trams only happens when:
					 * - We are not the from vehicle of an articulated tram.
					 * - Or when the company cannot build on the next tile.
					 *
					 * The 'small' corner means that the vehicle is on the end of a
					 * tram track and needs to start turning there. To do this properly
					 * the tram needs to start at an offset in the tram turning 'code'
					 * for 'big' corners. It furthermore does not go to the next tile,
					 * so that needs to be fixed too.
					 */
					tile = v->tile;
					start_frame = RVC_TURN_AROUND_START_FRAME_SHORT_TRAM;
				} else {
					/* The company can build on the next tile, so wait till (s)he does. */
					v->cur_speed = 0;
					return false;
				}
			} else if (IsNormalRoadTile(v->tile) && GetDisallowedRoadDirections(v->tile) != DRD_NONE) {
				v->cur_speed = 0;
				return false;
			} else {
				tile = v->tile;
			}
		}

		/* Get position data for first frame on the new tile */
		const RoadDriveEntry *rdp = _road_drive_data[v->roadtype][(dir + (_settings_game.vehicle.road_side << RVS_DRIVE_SIDE)) ^ v->overtaking];

		int x = TileX(tile) * TILE_SIZE + rdp[start_frame].x;
		int y = TileY(tile) * TILE_SIZE + rdp[start_frame].y;

		Direction new_dir = RoadVehGetSlidingDirection(v, x, y);
		if (v->IsRoadVehFront()) {
			Vehicle *u = RoadVehFindCloseTo(v, x, y, new_dir);
			if (u != NULL) {
				v->cur_speed = u->First()->cur_speed;
				return false;
			}
		}

		uint32 r = VehicleEnterTile(v, tile, x, y);
		if (HasBit(r, VETS_CANNOT_ENTER)) {
			if (!IsTileType(tile, MP_TUNNELBRIDGE)) {
				v->cur_speed = 0;
				return false;
			}
			/* Try an about turn to re-enter the previous tile */
			dir = _road_reverse_table[rd.x & 3];
			goto again;
		}

		if (IsInsideMM(v->state, RVSB_IN_ROAD_STOP, RVSB_IN_DT_ROAD_STOP_END) && IsTileType(v->tile, MP_STATION)) {
			if (IsReversingRoadTrackdir(dir) && IsInsideMM(v->state, RVSB_IN_ROAD_STOP, RVSB_IN_ROAD_STOP_END)) {
				/* New direction is trying to turn vehicle around.
				 * We can't turn at the exit of a road stop so wait.*/
				v->cur_speed = 0;
				return false;
			}

			/* If we are a drive through road stop and the next tile is of
			 * the same road stop and the next tile isn't this one (i.e. we
			 * are not reversing), then keep the reservation and state.
			 * This way we will not be shortly unregister from the road
			 * stop. It also makes it possible to load when on the edge of
			 * two road stops; otherwise you could get vehicles that should
			 * be loading but are not actually loading. */
			if (IsDriveThroughStopTile(v->tile) &&
					RoadStop::IsDriveThroughRoadStopContinuation(v->tile, tile) &&
					v->tile != tile) {
				/* So, keep 'our' state */
				dir = (Trackdir)v->state;
			} else if (IsRoadStop(v->tile)) {
				/* We're not continuing our drive through road stop, so leave. */
				RoadStop::GetByTile(v->tile, GetRoadStopType(v->tile))->Leave(v);
			}
		}

		if (!HasBit(r, VETS_ENTERED_WORMHOLE)) {
			v->tile = tile;
			v->state = (byte)dir;
			v->frame = start_frame;
		}
		if (new_dir != v->direction) {
			v->direction = new_dir;
			if (_settings_game.vehicle.roadveh_acceleration_model == AM_ORIGINAL) v->cur_speed -= v->cur_speed >> 2;
		}
		v->x_pos = x;
		v->y_pos = y;
		RoadZPosAffectSpeed(v, v->UpdateInclination(true, true));
		return true;
	}

	if (rd.x & RDE_TURNED) {
		/* Vehicle has finished turning around, it will now head back onto the same tile */
		Trackdir dir;
		uint turn_around_start_frame = RVC_TURN_AROUND_START_FRAME;

		RoadBits tram;
		if (v->roadtype == ROADTYPE_TRAM && !IsRoadDepotTile(v->tile) && HasExactlyOneBit(tram = GetAnyRoadBits(v->tile, ROADTYPE_TRAM, true))) {
			/*
			 * The tram is turning around with one tram 'roadbit'. This means that
			 * it is using the 'big' corner 'drive data'. However, to support the
			 * trams to take a small corner, there is a 'turned' marker in the middle
			 * of the turning 'drive data'. When the tram took the long corner, we
			 * will still use the 'big' corner drive data, but we advance it one
			 * frame. We furthermore set the driving direction so the turning is
			 * going to be properly shown.
			 */
			turn_around_start_frame = RVC_START_FRAME_AFTER_LONG_TRAM;
			switch (rd.x & 0x3) {
				default: NOT_REACHED();
				case DIAGDIR_NW: dir = TRACKDIR_RVREV_SE; break;
				case DIAGDIR_NE: dir = TRACKDIR_RVREV_SW; break;
				case DIAGDIR_SE: dir = TRACKDIR_RVREV_NW; break;
				case DIAGDIR_SW: dir = TRACKDIR_RVREV_NE; break;
			}
		} else {
			if (v->IsRoadVehFront()) {
				/* If this is the front engine, look for the right path. */
				dir = RoadFindPathToDest(v, v->tile, (DiagDirection)(rd.x & 3));
			} else {
				dir = FollowPreviousRoadVehicle(v, prev, v->tile, (DiagDirection)(rd.x & 3), true);
			}
		}

		if (dir == INVALID_TRACKDIR) {
			v->cur_speed = 0;
			return false;
		}

		const RoadDriveEntry *rdp = _road_drive_data[v->roadtype][(_settings_game.vehicle.road_side << RVS_DRIVE_SIDE) + dir];

		int x = TileX(v->tile) * TILE_SIZE + rdp[turn_around_start_frame].x;
		int y = TileY(v->tile) * TILE_SIZE + rdp[turn_around_start_frame].y;

		Direction new_dir = RoadVehGetSlidingDirection(v, x, y);
		if (v->IsRoadVehFront() && RoadVehFindCloseTo(v, x, y, new_dir) != NULL) return false;

		uint32 r = VehicleEnterTile(v, v->tile, x, y);
		if (HasBit(r, VETS_CANNOT_ENTER)) {
			v->cur_speed = 0;
			return false;
		}

		v->state = dir;
		v->frame = turn_around_start_frame;

		if (new_dir != v->direction) {
			v->direction = new_dir;
			if (_settings_game.vehicle.roadveh_acceleration_model == AM_ORIGINAL) v->cur_speed -= v->cur_speed >> 2;
		}

		v->x_pos = x;
		v->y_pos = y;
		RoadZPosAffectSpeed(v, v->UpdateInclination(true, true));
		return true;
	}

	/* This vehicle is not in a wormhole and it hasn't entered a new tile. If
	 * it's on a depot tile, check if it's time to activate the next vehicle in
	 * the chain yet. */
	if (v->Next() != NULL && IsRoadDepotTile(v->tile)) {
		if (v->frame == v->rcache.cached_veh_length + RVC_DEPOT_START_FRAME) {
			RoadVehLeaveDepot(v->Next(), false);
		}
	}

	/* Calculate new position for the vehicle */
	int x = (v->x_pos & ~15) + (rd.x & 15);
	int y = (v->y_pos & ~15) + (rd.y & 15);

	Direction new_dir = RoadVehGetSlidingDirection(v, x, y);

	if (v->IsRoadVehFront() && !IsInsideMM(v->state, RVSB_IN_ROAD_STOP, RVSB_IN_ROAD_STOP_END)) {
		/* Vehicle is not in a road stop.
		 * Check for another vehicle to overtake */
		RoadVehicle *u = RoadVehFindCloseTo(v, x, y, new_dir);

		if (u != NULL) {
			u = u->First();
			/* There is a vehicle in front overtake it if possible */
			if (v->overtaking == 0) RoadVehCheckOvertake(v, u);
			if (v->overtaking == 0) v->cur_speed = u->cur_speed;

			/* In case an RV is stopped in a road stop, why not try to load? */
			if (v->cur_speed == 0 && IsInsideMM(v->state, RVSB_IN_DT_ROAD_STOP, RVSB_IN_DT_ROAD_STOP_END) &&
					v->current_order.ShouldStopAtStation(v, GetStationIndex(v->tile)) &&
					v->owner == GetTileOwner(v->tile) && !v->current_order.IsType(OT_LEAVESTATION) &&
					GetRoadStopType(v->tile) == (v->IsBus() ? ROADSTOP_BUS : ROADSTOP_TRUCK)) {
				Station *st = Station::GetByTile(v->tile);
<<<<<<< HEAD
				StationID previous_station = v->last_station_visited;
				v->last_station_visited = st->index;
				RoadVehArrivesAt(v, st);
				v->BeginLoading(previous_station);
=======
				RoadVehArrivesAt(v, st);
				v->BeginLoading(st->index);
>>>>>>> 5201cd49
			}
			return false;
		}
	}

	Direction old_dir = v->direction;
	if (new_dir != old_dir) {
		v->direction = new_dir;
		if (_settings_game.vehicle.roadveh_acceleration_model == AM_ORIGINAL) v->cur_speed -= v->cur_speed >> 2;
		if (old_dir != v->state) {
			/* The vehicle is in a road stop */
			v->UpdateInclination(false, true);
			/* Note, return here means that the frame counter is not incremented
			 * for vehicles changing direction in a road stop. This causes frames to
			 * be repeated. (XXX) Is this intended? */
			return true;
		}
	}

	/* If the vehicle is in a normal road stop and the frame equals the stop frame OR
	 * if the vehicle is in a drive-through road stop and this is the destination station
	 * and it's the correct type of stop (bus or truck) and the frame equals the stop frame...
	 * (the station test and stop type test ensure that other vehicles, using the road stop as
	 * a through route, do not stop) */
	if (v->IsRoadVehFront() && ((IsInsideMM(v->state, RVSB_IN_ROAD_STOP, RVSB_IN_ROAD_STOP_END) &&
			_road_veh_data_1[v->state - RVSB_IN_ROAD_STOP + (_settings_game.vehicle.road_side << RVS_DRIVE_SIDE)] == v->frame) ||
			(IsInsideMM(v->state, RVSB_IN_DT_ROAD_STOP, RVSB_IN_DT_ROAD_STOP_END) &&
			v->current_order.ShouldStopAtStation(v, GetStationIndex(v->tile)) &&
			v->owner == GetTileOwner(v->tile) &&
			GetRoadStopType(v->tile) == (v->IsBus() ? ROADSTOP_BUS : ROADSTOP_TRUCK) &&
			v->frame == RVC_DRIVE_THROUGH_STOP_FRAME))) {

		RoadStop *rs = RoadStop::GetByTile(v->tile, GetRoadStopType(v->tile));
		Station *st = Station::GetByTile(v->tile);

		/* Vehicle is at the stop position (at a bay) in a road stop.
		 * Note, if vehicle is loading/unloading it has already been handled,
		 * so if we get here the vehicle has just arrived or is just ready to leave. */
		if (!v->current_order.IsType(OT_LEAVESTATION)) {
			/* Vehicle has arrived at a bay in a road stop */

			if (IsDriveThroughStopTile(v->tile)) {
				TileIndex next_tile = TILE_ADD(v->tile, TileOffsByDir(v->direction));

				/* Check if next inline bay is free and has compatible road. */
				if (RoadStop::IsDriveThroughRoadStopContinuation(v->tile, next_tile) && (GetRoadTypes(next_tile) & v->compatible_roadtypes) != 0) {
					v->frame++;
					v->x_pos = x;
					v->y_pos = y;
					RoadZPosAffectSpeed(v, v->UpdateInclination(true, false));
					return true;
				}
			}

			rs->SetEntranceBusy(false);
<<<<<<< HEAD
			StationID previous_station = v->last_station_visited;
			v->last_station_visited = st->index;

			if (IsDriveThroughStopTile(v->tile) || (v->current_order.IsType(OT_GOTO_STATION) && v->current_order.GetDestination() == st->index)) {
				RoadVehArrivesAt(v, st);
				v->BeginLoading(previous_station);
=======

			if (IsDriveThroughStopTile(v->tile) || (v->current_order.IsType(OT_GOTO_STATION) && v->current_order.GetDestination() == st->index)) {
				RoadVehArrivesAt(v, st);
				v->BeginLoading(st->index);
>>>>>>> 5201cd49
				return false;
			} else {
				v->last_station_visited = st->index;
			}
		} else {
			/* Vehicle is ready to leave a bay in a road stop */
			if (rs->IsEntranceBusy()) {
				/* Road stop entrance is busy, so wait as there is nowhere else to go */
				v->cur_speed = 0;
				return false;
			}
			v->current_order.Free();
		}

		if (IsStandardRoadStopTile(v->tile)) rs->SetEntranceBusy(true);

		StartRoadVehSound(v);
		SetWindowWidgetDirty(WC_VEHICLE_VIEW, v->index, VVW_WIDGET_START_STOP_VEH);
	}

	/* Check tile position conditions - i.e. stop position in depot,
	 * entry onto bridge or into tunnel */
	uint32 r = VehicleEnterTile(v, v->tile, x, y);
	if (HasBit(r, VETS_CANNOT_ENTER)) {
		v->cur_speed = 0;
		return false;
	}

	if (v->current_order.IsType(OT_LEAVESTATION) && IsDriveThroughStopTile(v->tile)) {
		v->current_order.Free();
	}

	/* Move to next frame unless vehicle arrived at a stop position
	 * in a depot or entered a tunnel/bridge */
	if (!HasBit(r, VETS_ENTERED_WORMHOLE)) v->frame++;
	v->x_pos = x;
	v->y_pos = y;
	RoadZPosAffectSpeed(v, v->UpdateInclination(false, true));
	return true;
}

static bool RoadVehController(RoadVehicle *v)
{
	/* decrease counters */
	v->tick_counter++;
	v->current_order_time++;
	if (v->reverse_ctr != 0) v->reverse_ctr--;

	/* handle crashed */
	if (v->vehstatus & VS_CRASHED) {
		return RoadVehIsCrashed(v);
	}

	RoadVehCheckTrainCrash(v);

	/* road vehicle has broken down? */
	if (v->breakdown_ctr != 0) {
		if (v->breakdown_ctr <= 2) {
			HandleBrokenRoadVeh(v);
			return true;
		}
		if (!v->current_order.IsType(OT_LOADING)) v->breakdown_ctr--;
	}

	if (v->vehstatus & VS_STOPPED) return true;

	ProcessOrders(v);
	v->HandleLoading();

	if (v->current_order.IsType(OT_LOADING)) return true;

	if (v->IsInDepot() && RoadVehLeaveDepot(v, true)) return true;

	/* Check how far the vehicle needs to proceed */
	int j = RoadVehAccelerate(v);

	int adv_spd = (v->direction & 1) ? 192 : 256;
	bool blocked = false;
	while (j >= adv_spd) {
		j -= adv_spd;

		RoadVehicle *u = v;
		for (RoadVehicle *prev = NULL; u != NULL; prev = u, u = u->Next()) {
			if (!IndividualRoadVehicleController(u, prev)) {
				blocked = true;
				break;
			}
		}
		if (blocked) break;

		/* 192 spd used for going straight, 256 for going diagonally. */
		adv_spd = (v->direction & 1) ? 192 : 256;

		/* Test for a collision, but only if another movement will occur. */
		if (j >= adv_spd && RoadVehCheckTrainCrash(v)) break;
	}

	for (RoadVehicle *u = v; u != NULL; u = u->Next()) {
		if ((u->vehstatus & VS_HIDDEN) != 0) continue;

		u->UpdateViewport(false, false);
	}

	/* If movement is blocked, set 'progress' to its maximum, so the roadvehicle does
	 * not accelerate again before it can actually move. I.e. make sure it tries to advance again
	 * on next tick to discover whether it is still blocked. */
	if (v->progress == 0) v->progress = blocked ? adv_spd - 1 : j;

	return true;
}

Money RoadVehicle::GetRunningCost() const
{
	const Engine *e = Engine::Get(this->engine_type);
	if (e->u.road.running_cost_class == INVALID_PRICE) return 0;

	uint cost_factor = GetVehicleProperty(this, PROP_ROADVEH_RUNNING_COST_FACTOR, e->u.road.running_cost);
	if (cost_factor == 0) return 0;

	return GetPrice(e->u.road.running_cost_class, cost_factor, e->grffile);
}

bool RoadVehicle::Tick()
{
	if (this->IsRoadVehFront()) {
		if (!(this->vehstatus & VS_STOPPED)) this->running_ticks++;
		return RoadVehController(this);
	}

	return true;
}

static void CheckIfRoadVehNeedsService(RoadVehicle *v)
{
	/* If we already got a slot at a stop, use that FIRST, and go to a depot later */
	if (Company::Get(v->owner)->settings.vehicle.servint_roadveh == 0 || !v->NeedsAutomaticServicing()) return;
	if (v->IsInDepot()) {
		VehicleServiceInDepot(v);
		return;
	}

	uint max_penalty;
	switch (_settings_game.pf.pathfinder_for_roadvehs) {
		case VPF_NPF:  max_penalty = _settings_game.pf.npf.maximum_go_to_depot_penalty;  break;
		case VPF_YAPF: max_penalty = _settings_game.pf.yapf.maximum_go_to_depot_penalty; break;
		default: NOT_REACHED();
	}

	FindDepotData rfdd = FindClosestRoadDepot(v, max_penalty);
	/* Only go to the depot if it is not too far out of our way. */
	if (rfdd.best_length == UINT_MAX || rfdd.best_length > max_penalty) {
		if (v->current_order.IsType(OT_GOTO_DEPOT)) {
			/* If we were already heading for a depot but it has
			 * suddenly moved farther away, we continue our normal
			 * schedule? */
			v->current_order.MakeDummy();
			SetWindowWidgetDirty(WC_VEHICLE_VIEW, v->index, VVW_WIDGET_START_STOP_VEH);
		}
		return;
	}

	DepotID depot = GetDepotIndex(rfdd.tile);

	if (v->current_order.IsType(OT_GOTO_DEPOT) &&
			v->current_order.GetNonStopType() & ONSF_NO_STOP_AT_INTERMEDIATE_STATIONS &&
			!Chance16(1, 20)) {
		return;
	}

	if (v->current_order.IsType(OT_LOADING)) v->LeaveStation();

	v->current_order.MakeGoToDepot(depot, ODTFB_SERVICE);
	v->dest_tile = rfdd.tile;
	SetWindowWidgetDirty(WC_VEHICLE_VIEW, v->index, VVW_WIDGET_START_STOP_VEH);
}

void RoadVehicle::OnNewDay()
{
	if (!this->IsRoadVehFront()) return;

	if ((++this->day_counter & 7) == 0) DecreaseVehicleValue(this);
	if (this->blocked_ctr == 0) CheckVehicleBreakdown(this);

	AgeVehicle(this);
	CheckIfRoadVehNeedsService(this);

	CheckOrders(this);

	if (this->running_ticks == 0) return;

	CommandCost cost(EXPENSES_ROADVEH_RUN, this->GetRunningCost() * this->running_ticks / (DAYS_IN_YEAR * DAY_TICKS));

	this->profit_this_year -= cost.GetCost();
	this->running_ticks = 0;

	SubtractMoneyFromCompanyFract(this->owner, cost);

	SetWindowDirty(WC_VEHICLE_DETAILS, this->index);
	SetWindowClassesDirty(WC_ROADVEH_LIST);
}

Trackdir RoadVehicle::GetVehicleTrackdir() const
{
	if (this->vehstatus & VS_CRASHED) return INVALID_TRACKDIR;

	if (this->IsInDepot()) {
		/* We'll assume the road vehicle is facing outwards */
		return DiagDirToDiagTrackdir(GetRoadDepotDirection(this->tile));
	}

	if (IsStandardRoadStopTile(this->tile)) {
		/* We'll assume the road vehicle is facing outwards */
		return DiagDirToDiagTrackdir(GetRoadStopDir(this->tile)); // Road vehicle in a station
	}

	/* Drive through road stops / wormholes (tunnels) */
	if (this->state > RVSB_TRACKDIR_MASK) return DiagDirToDiagTrackdir(DirToDiagDir(this->direction));

	/* If vehicle's state is a valid track direction (vehicle is not turning around) return it,
	 * otherwise transform it into a valid track direction */
	return (Trackdir)((IsReversingRoadTrackdir((Trackdir)this->state)) ? (this->state - 6) : this->state);
}


/** Refit a road vehicle to the specified cargo type
 * @param tile unused
 * @param flags operation to perform
 * @param p1 Vehicle ID of the vehicle to refit
 * @param p2 Bitstuffed elements
 * - p2 = (bit 0-7) - the new cargo type to refit to
 * - p2 = (bit 8-15) - the new cargo subtype to refit to
 * - p2 = (bit 16) - refit only this vehicle
 * @param text unused
 * @return the cost of this operation or an error
 */
CommandCost CmdRefitRoadVeh(TileIndex tile, DoCommandFlag flags, uint32 p1, uint32 p2, const char *text)
{
	CargoID new_cid = GB(p2, 0, 8);
	byte new_subtype = GB(p2, 8, 8);
	bool only_this = HasBit(p2, 16);

	RoadVehicle *v = RoadVehicle::GetIfValid(p1);
	if (v == NULL) return CMD_ERROR;

	CommandCost ret = CheckOwnership(v->owner);
	if (ret.Failed()) return ret;

	if (!v->IsStoppedInDepot()) return_cmd_error(STR_ERROR_ROAD_VEHICLE_MUST_BE_STOPPED_INSIDE_DEPOT);
	if (v->vehstatus & VS_CRASHED) return_cmd_error(STR_ERROR_CAN_T_REFIT_DESTROYED_VEHICLE);

	if (new_cid >= NUM_CARGO) return CMD_ERROR;

	CommandCost cost = RefitVehicle(v, only_this, new_cid, new_subtype, flags);

	if (flags & DC_EXEC) {
		RoadVehicle *front = v->First();
		RoadVehUpdateCache(front);
		if (_settings_game.vehicle.roadveh_acceleration_model != AM_ORIGINAL) front->CargoChanged();
		InvalidateWindowData(WC_VEHICLE_DETAILS, front->index);
		SetWindowDirty(WC_VEHICLE_DEPOT, front->tile);
		InvalidateWindowClassesData(WC_ROADVEH_LIST, 0);
	} else {
		v->InvalidateNewGRFCacheOfChain(); // always invalidate; querycost might have filled it
	}

	return cost;
}<|MERGE_RESOLUTION|>--- conflicted
+++ resolved
@@ -1459,15 +1459,8 @@
 					v->owner == GetTileOwner(v->tile) && !v->current_order.IsType(OT_LEAVESTATION) &&
 					GetRoadStopType(v->tile) == (v->IsBus() ? ROADSTOP_BUS : ROADSTOP_TRUCK)) {
 				Station *st = Station::GetByTile(v->tile);
-<<<<<<< HEAD
-				StationID previous_station = v->last_station_visited;
-				v->last_station_visited = st->index;
-				RoadVehArrivesAt(v, st);
-				v->BeginLoading(previous_station);
-=======
 				RoadVehArrivesAt(v, st);
 				v->BeginLoading(st->index);
->>>>>>> 5201cd49
 			}
 			return false;
 		}
@@ -1523,19 +1516,10 @@
 			}
 
 			rs->SetEntranceBusy(false);
-<<<<<<< HEAD
-			StationID previous_station = v->last_station_visited;
-			v->last_station_visited = st->index;
-
-			if (IsDriveThroughStopTile(v->tile) || (v->current_order.IsType(OT_GOTO_STATION) && v->current_order.GetDestination() == st->index)) {
-				RoadVehArrivesAt(v, st);
-				v->BeginLoading(previous_station);
-=======
 
 			if (IsDriveThroughStopTile(v->tile) || (v->current_order.IsType(OT_GOTO_STATION) && v->current_order.GetDestination() == st->index)) {
 				RoadVehArrivesAt(v, st);
 				v->BeginLoading(st->index);
->>>>>>> 5201cd49
 				return false;
 			} else {
 				v->last_station_visited = st->index;
