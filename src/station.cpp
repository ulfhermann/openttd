/* $Id$ */

/*
 * This file is part of OpenTTD.
 * OpenTTD is free software; you can redistribute it and/or modify it under the terms of the GNU General Public License as published by the Free Software Foundation, version 2.
 * OpenTTD is distributed in the hope that it will be useful, but WITHOUT ANY WARRANTY; without even the implied warranty of MERCHANTABILITY or FITNESS FOR A PARTICULAR PURPOSE.
 * See the GNU General Public License for more details. You should have received a copy of the GNU General Public License along with OpenTTD. If not, see <http://www.gnu.org/licenses/>.
 */

/** @file station.cpp Implementation of the station base class. */

#include "stdafx.h"
#include "company_func.h"
#include "company_base.h"
#include "roadveh.h"
#include "functions.h"
#include "window_func.h"
#include "date_func.h"
#include "command_func.h"
#include "news_func.h"
#include "aircraft.h"
#include "vehicle_gui.h"
#include "core/pool_func.hpp"
#include "station_base.h"
#include "roadstop_base.h"
#include "industry.h"
#include "core/random_func.hpp"

#include "table/strings.h"

StationPool _station_pool("Station");
INSTANTIATE_POOL_METHODS(Station)

BaseStation::~BaseStation()
{
	free(this->name);
	free(this->speclist);

	if (CleaningPool()) return;

	Owner owner = this->owner;
	if (!Company::IsValidID(owner)) owner = _local_company;
	WindowNumber wno = (this->index << 16) | VLW_STATION_LIST | owner;
	DeleteWindowById(WC_TRAINS_LIST, wno | (VEH_TRAIN << 11));
	DeleteWindowById(WC_ROADVEH_LIST, wno | (VEH_ROAD << 11));
	DeleteWindowById(WC_SHIPS_LIST, wno | (VEH_SHIP << 11));
	DeleteWindowById(WC_AIRCRAFT_LIST, wno | (VEH_AIRCRAFT << 11));

	this->sign.MarkDirty();
}

Station::Station(TileIndex tile) :
	SpecializedStation<Station, false>(tile),
	bus_station(INVALID_TILE, 0, 0),
	truck_station(INVALID_TILE, 0, 0),
	dock_tile(INVALID_TILE),
	indtype(IT_INVALID),
	time_since_load(255),
	time_since_unload(255),
	last_vehicle_type(VEH_INVALID)
{
	/* this->random_bits is set in Station::AddFacility() */

	/* has to be done like this as we can't give arguments when constructing an array */
	for (CargoID i = 0; i < NUM_CARGO; ++i) {
		this->goods[i].cargo.AssignTo(this, i);
	}
}

/**
 * Clean up a station by clearing vehicle orders, invalidating windows and
 * removing link stats.
 * Aircraft-Hangar orders need special treatment here, as the hangars are
 * actually part of a station (tiletype is STATION), but the order type
 * is OT_GOTO_DEPOT.
 */
Station::~Station()
{
	if (CleaningPool()) return;

	while (!this->loading_vehicles.empty()) {
		this->loading_vehicles.front()->LeaveStation();
	}

	Aircraft *a;
	FOR_ALL_AIRCRAFT(a) {
		if (!a->IsNormalAircraft()) continue;
		if (a->targetairport == this->index) a->targetairport = INVALID_STATION;
	}

<<<<<<< HEAD
	Station * st;
	FOR_ALL_STATIONS(st) {
		for (CargoID c = CT_BEGIN; c != CT_END; ++c) {
			GoodsEntry & ge = st->goods[c];
=======
	Station *st;
	FOR_ALL_STATIONS(st) {
		for (CargoID c = 0; c < NUM_CARGO; ++c) {
			GoodsEntry &ge = st->goods[c];
>>>>>>> 5201cd49
			ge.link_stats.erase(this->index);
			DeleteStaleFlows(st->index, c, this->index);
			ge.cargo.RerouteStalePackets(this->index);
		}
	}

	Vehicle *v;
	FOR_ALL_VEHICLES(v) {
		/* Forget about this station if this station is removed */
		if (v->last_station_visited == this->index) {
			v->last_station_visited = INVALID_STATION;
		}
	}

	InvalidateWindowData(WC_STATION_LIST, this->owner, 0);

	DeleteWindowById(WC_STATION_VIEW, index);

	/* Now delete all orders that go to the station */
	RemoveOrderFromAllVehicles(OT_GOTO_STATION, this->index);

	/* Remove all news items */
	DeleteStationNews(this->index);

	for (CargoID c = 0; c < NUM_CARGO; c++) {
		this->goods[c].cargo.Truncate(0);
	}

	CargoPacket::InvalidateAllFrom(this->index);
}


/**
 * Invalidating of the JoinStation window has to be done
 * after removing item from the pool.
 * @param index index of deleted item
 */
void BaseStation::PostDestructor(size_t index)
{
	InvalidateWindowData(WC_SELECT_STATION, 0, 0);
}

/**
 * Get the primary road stop (the first road stop) that the given vehicle can load/unload.
 * @param v the vehicle to get the first road stop for
 * @return the first roadstop that this vehicle can load at
 */
RoadStop *Station::GetPrimaryRoadStop(const RoadVehicle *v) const
{
	RoadStop *rs = this->GetPrimaryRoadStop(v->IsBus() ? ROADSTOP_BUS : ROADSTOP_TRUCK);

	for (; rs != NULL; rs = rs->next) {
		/* The vehicle cannot go to this roadstop (different roadtype) */
		if ((GetRoadTypes(rs->xy) & v->compatible_roadtypes) == ROADTYPES_NONE) continue;
		/* The vehicle is articulated and can therefor not go the a standard road stop */
		if (IsStandardRoadStopTile(rs->xy) && v->HasArticulatedPart()) continue;

		/* The vehicle can actually go to this road stop. So, return it! */
		break;
	}

	return rs;
}

/** Called when new facility is built on the station. If it is the first facility
 * it initializes also 'xy' and 'random_bits' members */
void Station::AddFacility(StationFacility new_facility_bit, TileIndex facil_xy)
{
	if (this->facilities == FACIL_NONE) {
		this->xy = facil_xy;
		this->random_bits = Random();
	}
	this->facilities |= new_facility_bit;
	this->owner = _current_company;
	this->build_date = _date;
}

void Station::MarkTilesDirty(bool cargo_change) const
{
	TileIndex tile = this->train_station.tile;
	int w, h;

	if (tile == INVALID_TILE) return;

	/* cargo_change is set if we're refreshing the tiles due to cargo moving
	 * around. */
	if (cargo_change) {
		/* Don't waste time updating if there are no custom station graphics
		 * that might change. Even if there are custom graphics, they might
		 * not change. Unfortunately we have no way of telling. */
		if (this->num_specs == 0) return;
	}

	for (h = 0; h < train_station.h; h++) {
		for (w = 0; w < train_station.w; w++) {
			if (this->TileBelongsToRailStation(tile)) {
				MarkTileDirtyByTile(tile);
			}
			tile += TileDiffXY(1, 0);
		}
		tile += TileDiffXY(-w, 1);
	}
}

/* virtual */ uint Station::GetPlatformLength(TileIndex tile) const
{
	assert(this->TileBelongsToRailStation(tile));

	TileIndexDiff delta = (GetRailStationAxis(tile) == AXIS_X ? TileDiffXY(1, 0) : TileDiffXY(0, 1));

	TileIndex t = tile;
	uint len = 0;
	do {
		t -= delta;
		len++;
	} while (IsCompatibleTrainStationTile(t, tile));

	t = tile;
	do {
		t += delta;
		len++;
	} while (IsCompatibleTrainStationTile(t, tile));

	return len - 1;
}

/* virtual */ uint Station::GetPlatformLength(TileIndex tile, DiagDirection dir) const
{
	TileIndex start_tile = tile;
	uint length = 0;
	assert(IsRailStationTile(tile));
	assert(dir < DIAGDIR_END);

	do {
		length++;
		tile += TileOffsByDiagDir(dir);
	} while (IsCompatibleTrainStationTile(tile, start_tile));

	return length;
}

/** Determines the catchment radius of the station
 * @return The radius
 */
uint Station::GetCatchmentRadius() const
{
	uint ret = CA_NONE;

	if (_settings_game.station.modified_catchment) {
		if (this->bus_stops          != NULL)         ret = max<uint>(ret, CA_BUS);
		if (this->truck_stops        != NULL)         ret = max<uint>(ret, CA_TRUCK);
		if (this->train_station.tile != INVALID_TILE) ret = max<uint>(ret, CA_TRAIN);
		if (this->dock_tile          != INVALID_TILE) ret = max<uint>(ret, CA_DOCK);
		if (this->airport.tile       != INVALID_TILE) ret = max<uint>(ret, this->airport.GetSpec()->catchment);
	} else {
		if (this->bus_stops != NULL || this->truck_stops != NULL || this->train_station.tile != INVALID_TILE || this->dock_tile != INVALID_TILE || this->airport.tile != INVALID_TILE) {
			ret = CA_UNMODIFIED;
		}
	}

	return ret;
}

/**
 * Determines catchment rectangle of this station
 * @return clamped catchment rectangle
 */
Rect Station::GetCatchmentRect() const
{
	assert(!this->rect.IsEmpty());

	/* Compute acceptance rectangle */
	int catchment_radius = this->GetCatchmentRadius();

	Rect ret = {
		max<int>(this->rect.left   - catchment_radius, 0),
		max<int>(this->rect.top    - catchment_radius, 0),
		min<int>(this->rect.right  + catchment_radius, MapMaxX()),
		min<int>(this->rect.bottom + catchment_radius, MapMaxY())
	};

	return ret;
}

/** Rect and pointer to IndustryVector */
struct RectAndIndustryVector {
	Rect rect;
	IndustryVector *industries_near;
};

/**
 * Callback function for Station::RecomputeIndustriesNear()
 * Tests whether tile is an industry and possibly adds
 * the industry to station's industries_near list.
 * @param ind_tile tile to check
 * @param user_data pointer to RectAndIndustryVector
 * @return always false, we want to search all tiles
 */
static bool FindIndustryToDeliver(TileIndex ind_tile, void *user_data)
{
	/* Only process industry tiles */
	if (!IsTileType(ind_tile, MP_INDUSTRY)) return false;

	RectAndIndustryVector *riv = (RectAndIndustryVector *)user_data;
	Industry *ind = Industry::GetByTile(ind_tile);

	/* Don't check further if this industry is already in the list */
	if (riv->industries_near->Contains(ind)) return false;

	/* Only process tiles in the station acceptance rectangle */
	int x = TileX(ind_tile);
	int y = TileY(ind_tile);
	if (x < riv->rect.left || x > riv->rect.right || y < riv->rect.top || y > riv->rect.bottom) return false;

	/* Include only industries that can accept cargo */
	uint cargo_index;
	for (cargo_index = 0; cargo_index < lengthof(ind->accepts_cargo); cargo_index++) {
		if (ind->accepts_cargo[cargo_index] != CT_INVALID) break;
	}
	if (cargo_index >= lengthof(ind->accepts_cargo)) return false;

	*riv->industries_near->Append() = ind;

	return false;
}

/**
 * Recomputes Station::industries_near, list of industries possibly
 * accepting cargo in station's catchment radius
 */
void Station::RecomputeIndustriesNear()
{
	this->industries_near.Clear();
	if (this->rect.IsEmpty()) return;

	RectAndIndustryVector riv = {
		this->GetCatchmentRect(),
		&this->industries_near
	};

	/* Compute maximum extent of acceptance rectangle wrt. station sign */
	TileIndex start_tile = this->xy;
	uint max_radius = max(
		max(DistanceManhattan(start_tile, TileXY(riv.rect.left,  riv.rect.top)), DistanceManhattan(start_tile, TileXY(riv.rect.left,  riv.rect.bottom))),
		max(DistanceManhattan(start_tile, TileXY(riv.rect.right, riv.rect.top)), DistanceManhattan(start_tile, TileXY(riv.rect.right, riv.rect.bottom)))
	);

	CircularTileSearch(&start_tile, 2 * max_radius + 1, &FindIndustryToDeliver, &riv);
}

/**
 * Recomputes Station::industries_near for all stations
 */
/* static */ void Station::RecomputeIndustriesNearForAll()
{
	Station *st;
	FOR_ALL_STATIONS(st) st->RecomputeIndustriesNear();
}

/************************************************************************/
/*                     StationRect implementation                       */
/************************************************************************/

StationRect::StationRect()
{
	this->MakeEmpty();
}

void StationRect::MakeEmpty()
{
	this->left = this->top = this->right = this->bottom = 0;
}

/**
 * Determines whether a given point (x, y) is within a certain distance of
 * the station rectangle.
 * @note x and y are in Tile coordinates
 * @param x X coordinate
 * @param y Y coordinate
 * @param distance The maxmium distance a point may have (L1 norm)
 * @return true if the point is within distance tiles of the station rectangle
 */
bool StationRect::PtInExtendedRect(int x, int y, int distance) const
{
	return
			this->left - distance <= x &&
			x <= this->right + distance &&
			this->top - distance <= y &&
			y <= this->bottom + distance;
}

bool StationRect::IsEmpty() const
{
	return this->left == 0 || this->left > this->right || this->top > this->bottom;
}

CommandCost StationRect::BeforeAddTile(TileIndex tile, StationRectMode mode)
{
	int x = TileX(tile);
	int y = TileY(tile);
	if (this->IsEmpty()) {
		/* we are adding the first station tile */
		if (mode != ADD_TEST) {
			this->left = this->right = x;
			this->top = this->bottom = y;
		}
	} else if (!this->PtInExtendedRect(x, y)) {
		/* current rect is not empty and new point is outside this rect
		 * make new spread-out rectangle */
		Rect new_rect = {min(x, this->left), min(y, this->top), max(x, this->right), max(y, this->bottom)};

		/* check new rect dimensions against preset max */
		int w = new_rect.right - new_rect.left + 1;
		int h = new_rect.bottom - new_rect.top + 1;
		if (mode != ADD_FORCE && (w > _settings_game.station.station_spread || h > _settings_game.station.station_spread)) {
			assert(mode != ADD_TRY);
			return_cmd_error(STR_ERROR_STATION_TOO_SPREAD_OUT);
		}

		/* spread-out ok, return true */
		if (mode != ADD_TEST) {
			/* we should update the station rect */
			*this = new_rect;
		}
	} else {
		; // new point is inside the rect, we don't need to do anything
	}
	return CommandCost();
}

CommandCost StationRect::BeforeAddRect(TileIndex tile, int w, int h, StationRectMode mode)
{
	if (mode == ADD_FORCE || (w <= _settings_game.station.station_spread && h <= _settings_game.station.station_spread)) {
		/* Important when the old rect is completely inside the new rect, resp. the old one was empty. */
		CommandCost ret = this->BeforeAddTile(tile, mode);
		if (ret.Succeeded()) ret = this->BeforeAddTile(TILE_ADDXY(tile, w - 1, h - 1), mode);
		return ret;
	}
	return CommandCost();
}

/**
 * Check whether station tiles of the given station id exist in the given rectangle
 * @param st_id    Station ID to look for in the rectangle
 * @param left_a   Minimal tile X edge of the rectangle
 * @param top_a    Minimal tile Y edge of the rectangle
 * @param right_a  Maximal tile X edge of the rectangle (inclusive)
 * @param bottom_a Maximal tile Y edge of the rectangle (inclusive)
 * @return \c true if a station tile with the given \a st_id exists in the rectangle, \c false otherwise
 */
/* static */ bool StationRect::ScanForStationTiles(StationID st_id, int left_a, int top_a, int right_a, int bottom_a)
{
	TileIndex top_left = TileXY(left_a, top_a);
	int width = right_a - left_a + 1;
	int height = bottom_a - top_a + 1;

	TILE_LOOP(tile, width, height, top_left) {
		if (IsTileType(tile, MP_STATION) && GetStationIndex(tile) == st_id) return true;
	}

	return false;
}

bool StationRect::AfterRemoveTile(BaseStation *st, TileIndex tile)
{
	int x = TileX(tile);
	int y = TileY(tile);

	/* look if removed tile was on the bounding rect edge
	 * and try to reduce the rect by this edge
	 * do it until we have empty rect or nothing to do */
	for (;;) {
		/* check if removed tile is on rect edge */
		bool left_edge = (x == this->left);
		bool right_edge = (x == this->right);
		bool top_edge = (y == this->top);
		bool bottom_edge = (y == this->bottom);

		/* can we reduce the rect in either direction? */
		bool reduce_x = ((left_edge || right_edge) && !ScanForStationTiles(st->index, x, this->top, x, this->bottom));
		bool reduce_y = ((top_edge || bottom_edge) && !ScanForStationTiles(st->index, this->left, y, this->right, y));
		if (!(reduce_x || reduce_y)) break; // nothing to do (can't reduce)

		if (reduce_x) {
			/* reduce horizontally */
			if (left_edge) {
				/* move left edge right */
				this->left = x = x + 1;
			} else {
				/* move right edge left */
				this->right = x = x - 1;
			}
		}
		if (reduce_y) {
			/* reduce vertically */
			if (top_edge) {
				/* move top edge down */
				this->top = y = y + 1;
			} else {
				/* move bottom edge up */
				this->bottom = y = y - 1;
			}
		}

		if (left > right || top > bottom) {
			/* can't continue, if the remaining rectangle is empty */
			this->MakeEmpty();
			return true; // empty remaining rect
		}
	}
	return false; // non-empty remaining rect
}

bool StationRect::AfterRemoveRect(BaseStation *st, TileArea ta)
{
	assert(this->PtInExtendedRect(TileX(ta.tile), TileY(ta.tile)));
	assert(this->PtInExtendedRect(TileX(ta.tile) + ta.w - 1, TileY(ta.tile) + ta.h - 1));

	bool empty = this->AfterRemoveTile(st, ta.tile);
	if (ta.w != 1 || ta.h != 1) empty = empty || this->AfterRemoveTile(st, TILE_ADDXY(ta.tile, ta.w - 1, ta.h - 1));
	return empty;
}

StationRect& StationRect::operator = (const Rect &src)
{
	this->left = src.left;
	this->top = src.top;
	this->right = src.right;
	this->bottom = src.bottom;
	return *this;
}


void InitializeStations()
{
	_station_pool.CleanPool();
}<|MERGE_RESOLUTION|>--- conflicted
+++ resolved
@@ -88,17 +88,10 @@
 		if (a->targetairport == this->index) a->targetairport = INVALID_STATION;
 	}
 
-<<<<<<< HEAD
-	Station * st;
-	FOR_ALL_STATIONS(st) {
-		for (CargoID c = CT_BEGIN; c != CT_END; ++c) {
-			GoodsEntry & ge = st->goods[c];
-=======
 	Station *st;
 	FOR_ALL_STATIONS(st) {
 		for (CargoID c = 0; c < NUM_CARGO; ++c) {
 			GoodsEntry &ge = st->goods[c];
->>>>>>> 5201cd49
 			ge.link_stats.erase(this->index);
 			DeleteStaleFlows(st->index, c, this->index);
 			ge.cargo.RerouteStalePackets(this->index);
