/* $Id$ */

/*
 * This file is part of OpenTTD.
 * OpenTTD is free software; you can redistribute it and/or modify it under the terms of the GNU General Public License as published by the Free Software Foundation, version 2.
 * OpenTTD is distributed in the hope that it will be useful, but WITHOUT ANY WARRANTY; without even the implied warranty of MERCHANTABILITY or FITNESS FOR A PARTICULAR PURPOSE.
 * See the GNU General Public License for more details. You should have received a copy of the GNU General Public License along with OpenTTD. If not, see <http://www.gnu.org/licenses/>.
 */

/** @file station.cpp Implementation of the station base class. */

#include "stdafx.h"
#include "company_func.h"
#include "roadveh.h"
#include "functions.h"
#include "window_func.h"
#include "date_func.h"
#include "command_func.h"
#include "news_func.h"
#include "aircraft.h"
#include "vehicle_gui.h"
#include "core/pool_func.hpp"
#include "station_base.h"
#include "roadstop_base.h"
#include "industry.h"
#include "core/random_func.hpp"

#include "table/strings.h"

StationPool _station_pool("Station");
INSTANTIATE_POOL_METHODS(Station)

BaseStation::~BaseStation()
{
	free(this->name);
	free(this->speclist);
}

Station::Station(TileIndex tile) :
	SpecializedStation<Station, false>(tile),
	bus_station(INVALID_TILE, 0, 0),
	truck_station(INVALID_TILE, 0, 0),
	dock_tile(INVALID_TILE),
	indtype(IT_INVALID),
	time_since_load(255),
	time_since_unload(255),
	last_vehicle_type(VEH_INVALID)
{
	/* this->random_bits is set in Station::AddFacility() */

	/* has to be done like this as we can't give arguments when constructing an array */
	for (CargoID i = 0; i < NUM_CARGO; ++i) {
		this->goods[i].cargo.AssignTo(this, i);
	}
}

/**
 * Clean up a station by clearing vehicle orders and invalidating windows.
 * Aircraft-Hangar orders need special treatment here, as the hangars are
 * actually part of a station (tiletype is STATION), but the order type
 * is OT_GOTO_DEPOT.
 */
Station::~Station()
{
	if (CleaningPool()) return;

	while (!this->loading_vehicles.empty()) {
		this->loading_vehicles.front()->LeaveStation();
	}

	Aircraft *a;
	FOR_ALL_AIRCRAFT(a) {
		if (!a->IsNormalAircraft()) continue;
		if (a->targetairport == this->index) a->targetairport = INVALID_STATION;
	}

	Station * st;
	FOR_ALL_STATIONS(st) {
		for (CargoID c = CT_BEGIN; c != CT_END; ++c) {
			GoodsEntry & ge = st->goods[c];
			ge.link_stats.erase(this->index);
			DeleteStaleFlows(st->index, c, this->index);
<<<<<<< HEAD
			ge.cargo.RerouteStalePackets(this->index, this->index, &ge);
=======
			ge.cargo.RerouteStalePackets(this->index);
>>>>>>> 35f98e70
		}
	}

	Vehicle *v;
	FOR_ALL_VEHICLES(v) {
		/* Forget about this station if this station is removed */
		if (v->last_station_visited == this->index) {
			v->last_station_visited = INVALID_STATION;
		}
	}

	this->sign.MarkDirty();
	InvalidateWindowData(WC_STATION_LIST, this->owner, 0);

	DeleteWindowById(WC_STATION_VIEW, index);
	WindowNumber wno = (this->index << 16) | VLW_STATION_LIST | this->owner;
	DeleteWindowById(WC_TRAINS_LIST, wno | (VEH_TRAIN << 11));
	DeleteWindowById(WC_ROADVEH_LIST, wno | (VEH_ROAD << 11));
	DeleteWindowById(WC_SHIPS_LIST, wno | (VEH_SHIP << 11));
	DeleteWindowById(WC_AIRCRAFT_LIST, wno | (VEH_AIRCRAFT << 11));

	/* Now delete all orders that go to the station */
	RemoveOrderFromAllVehicles(OT_GOTO_STATION, this->index);

	/* Remove all news items */
	DeleteStationNews(this->index);

	for (CargoID c = 0; c < NUM_CARGO; c++) {
		this->goods[c].cargo.Truncate(0);
	}

	CargoPacket::InvalidateAllFrom(this->index);
}


/**
 * Invalidating of the JoinStation window has to be done
 * after removing item from the pool.
 * @param index index of deleted item
 */
void BaseStation::PostDestructor(size_t index)
{
	InvalidateWindowData(WC_SELECT_STATION, 0, 0);
}

/**
 * Get the primary road stop (the first road stop) that the given vehicle can load/unload.
 * @param v the vehicle to get the first road stop for
 * @return the first roadstop that this vehicle can load at
 */
RoadStop *Station::GetPrimaryRoadStop(const RoadVehicle *v) const
{
	RoadStop *rs = this->GetPrimaryRoadStop(v->IsBus() ? ROADSTOP_BUS : ROADSTOP_TRUCK);

	for (; rs != NULL; rs = rs->next) {
		/* The vehicle cannot go to this roadstop (different roadtype) */
		if ((GetRoadTypes(rs->xy) & v->compatible_roadtypes) == ROADTYPES_NONE) continue;
		/* The vehicle is articulated and can therefor not go the a standard road stop */
		if (IsStandardRoadStopTile(rs->xy) && v->HasArticulatedPart()) continue;

		/* The vehicle can actually go to this road stop. So, return it! */
		break;
	}

	return rs;
}

/** Called when new facility is built on the station. If it is the first facility
 * it initializes also 'xy' and 'random_bits' members */
void Station::AddFacility(StationFacility new_facility_bit, TileIndex facil_xy)
{
	if (this->facilities == FACIL_NONE) {
		this->xy = facil_xy;
		this->random_bits = Random();
	}
	this->facilities |= new_facility_bit;
	this->owner = _current_company;
	this->build_date = _date;
}

void Station::MarkTilesDirty(bool cargo_change) const
{
	TileIndex tile = this->train_station.tile;
	int w, h;

	if (tile == INVALID_TILE) return;

	/* cargo_change is set if we're refreshing the tiles due to cargo moving
	 * around. */
	if (cargo_change) {
		/* Don't waste time updating if there are no custom station graphics
		 * that might change. Even if there are custom graphics, they might
		 * not change. Unfortunately we have no way of telling. */
		if (this->num_specs == 0) return;
	}

	for (h = 0; h < train_station.h; h++) {
		for (w = 0; w < train_station.w; w++) {
			if (this->TileBelongsToRailStation(tile)) {
				MarkTileDirtyByTile(tile);
			}
			tile += TileDiffXY(1, 0);
		}
		tile += TileDiffXY(-w, 1);
	}
}

/* virtual */ uint Station::GetPlatformLength(TileIndex tile) const
{
	assert(this->TileBelongsToRailStation(tile));

	TileIndexDiff delta = (GetRailStationAxis(tile) == AXIS_X ? TileDiffXY(1, 0) : TileDiffXY(0, 1));

	TileIndex t = tile;
	uint len = 0;
	do {
		t -= delta;
		len++;
	} while (IsCompatibleTrainStationTile(t, tile));

	t = tile;
	do {
		t += delta;
		len++;
	} while (IsCompatibleTrainStationTile(t, tile));

	return len - 1;
}

/* virtual */ uint Station::GetPlatformLength(TileIndex tile, DiagDirection dir) const
{
	TileIndex start_tile = tile;
	uint length = 0;
	assert(IsRailStationTile(tile));
	assert(dir < DIAGDIR_END);

	do {
		length++;
		tile += TileOffsByDiagDir(dir);
	} while (IsCompatibleTrainStationTile(tile, start_tile));

	return length;
}

/** Determines the catchment radius of the station
 * @return The radius
 */
uint Station::GetCatchmentRadius() const
{
	uint ret = CA_NONE;

	if (_settings_game.station.modified_catchment) {
		if (this->bus_stops          != NULL)         ret = max<uint>(ret, CA_BUS);
		if (this->truck_stops        != NULL)         ret = max<uint>(ret, CA_TRUCK);
		if (this->train_station.tile != INVALID_TILE) ret = max<uint>(ret, CA_TRAIN);
		if (this->dock_tile          != INVALID_TILE) ret = max<uint>(ret, CA_DOCK);
		if (this->airport.tile       != INVALID_TILE) ret = max<uint>(ret, this->airport.GetSpec()->catchment);
	} else {
		if (this->bus_stops != NULL || this->truck_stops != NULL || this->train_station.tile != INVALID_TILE || this->dock_tile != INVALID_TILE || this->airport.tile != INVALID_TILE) {
			ret = CA_UNMODIFIED;
		}
	}

	return ret;
}

/**
 * Determines catchment rectangle of this station
 * @return clamped catchment rectangle
 */
Rect Station::GetCatchmentRect() const
{
	assert(!this->rect.IsEmpty());

	/* Compute acceptance rectangle */
	int catchment_radius = this->GetCatchmentRadius();

	Rect ret = {
		max<int>(this->rect.left   - catchment_radius, 0),
		max<int>(this->rect.top    - catchment_radius, 0),
		min<int>(this->rect.right  + catchment_radius, MapMaxX()),
		min<int>(this->rect.bottom + catchment_radius, MapMaxY())
	};

	return ret;
}

/** Rect and pointer to IndustryVector */
struct RectAndIndustryVector {
	Rect rect;
	IndustryVector *industries_near;
};

/**
 * Callback function for Station::RecomputeIndustriesNear()
 * Tests whether tile is an industry and possibly adds
 * the industry to station's industries_near list.
 * @param ind_tile tile to check
 * @param user_data pointer to RectAndIndustryVector
 * @return always false, we want to search all tiles
 */
static bool FindIndustryToDeliver(TileIndex ind_tile, void *user_data)
{
	/* Only process industry tiles */
	if (!IsTileType(ind_tile, MP_INDUSTRY)) return false;

	RectAndIndustryVector *riv = (RectAndIndustryVector *)user_data;
	Industry *ind = Industry::GetByTile(ind_tile);

	/* Don't check further if this industry is already in the list */
	if (riv->industries_near->Contains(ind)) return false;

	/* Only process tiles in the station acceptance rectangle */
	int x = TileX(ind_tile);
	int y = TileY(ind_tile);
	if (x < riv->rect.left || x > riv->rect.right || y < riv->rect.top || y > riv->rect.bottom) return false;

	/* Include only industries that can accept cargo */
	uint cargo_index;
	for (cargo_index = 0; cargo_index < lengthof(ind->accepts_cargo); cargo_index++) {
		if (ind->accepts_cargo[cargo_index] != CT_INVALID) break;
	}
	if (cargo_index >= lengthof(ind->accepts_cargo)) return false;

	*riv->industries_near->Append() = ind;

	return false;
}

/**
 * Recomputes Station::industries_near, list of industries possibly
 * accepting cargo in station's catchment radius
 */
void Station::RecomputeIndustriesNear()
{
	this->industries_near.Clear();
	if (this->rect.IsEmpty()) return;

	RectAndIndustryVector riv = {
		this->GetCatchmentRect(),
		&this->industries_near
	};

	/* Compute maximum extent of acceptance rectangle wrt. station sign */
	TileIndex start_tile = this->xy;
	uint max_radius = max(
		max(DistanceManhattan(start_tile, TileXY(riv.rect.left,  riv.rect.top)), DistanceManhattan(start_tile, TileXY(riv.rect.left,  riv.rect.bottom))),
		max(DistanceManhattan(start_tile, TileXY(riv.rect.right, riv.rect.top)), DistanceManhattan(start_tile, TileXY(riv.rect.right, riv.rect.bottom)))
	);

	CircularTileSearch(&start_tile, 2 * max_radius + 1, &FindIndustryToDeliver, &riv);
}

/**
 * Recomputes Station::industries_near for all stations
 */
/* static */ void Station::RecomputeIndustriesNearForAll()
{
	Station *st;
	FOR_ALL_STATIONS(st) st->RecomputeIndustriesNear();
}

/************************************************************************/
/*                     StationRect implementation                       */
/************************************************************************/

StationRect::StationRect()
{
	this->MakeEmpty();
}

void StationRect::MakeEmpty()
{
	this->left = this->top = this->right = this->bottom = 0;
}

/**
 * Determines whether a given point (x, y) is within a certain distance of
 * the station rectangle.
 * @note x and y are in Tile coordinates
 * @param x X coordinate
 * @param y Y coordinate
 * @param distance The maxmium distance a point may have (L1 norm)
 * @return true if the point is within distance tiles of the station rectangle
 */
bool StationRect::PtInExtendedRect(int x, int y, int distance) const
{
	return
			this->left - distance <= x &&
			x <= this->right + distance &&
			this->top - distance <= y &&
			y <= this->bottom + distance;
}

bool StationRect::IsEmpty() const
{
	return this->left == 0 || this->left > this->right || this->top > this->bottom;
}

CommandCost StationRect::BeforeAddTile(TileIndex tile, StationRectMode mode)
{
	int x = TileX(tile);
	int y = TileY(tile);
	if (this->IsEmpty()) {
		/* we are adding the first station tile */
		if (mode != ADD_TEST) {
			this->left = this->right = x;
			this->top = this->bottom = y;
		}
	} else if (!this->PtInExtendedRect(x, y)) {
		/* current rect is not empty and new point is outside this rect
		 * make new spread-out rectangle */
		Rect new_rect = {min(x, this->left), min(y, this->top), max(x, this->right), max(y, this->bottom)};

		/* check new rect dimensions against preset max */
		int w = new_rect.right - new_rect.left + 1;
		int h = new_rect.bottom - new_rect.top + 1;
		if (mode != ADD_FORCE && (w > _settings_game.station.station_spread || h > _settings_game.station.station_spread)) {
			assert(mode != ADD_TRY);
			return_cmd_error(STR_ERROR_STATION_TOO_SPREAD_OUT);
		}

		/* spread-out ok, return true */
		if (mode != ADD_TEST) {
			/* we should update the station rect */
			*this = new_rect;
		}
	} else {
		; // new point is inside the rect, we don't need to do anything
	}
	return CommandCost();
}

CommandCost StationRect::BeforeAddRect(TileIndex tile, int w, int h, StationRectMode mode)
{
	if (mode == ADD_FORCE || (w <= _settings_game.station.station_spread && h <= _settings_game.station.station_spread)) {
		/* Important when the old rect is completely inside the new rect, resp. the old one was empty. */
		CommandCost ret = this->BeforeAddTile(tile, mode);
		if (ret.Succeeded()) ret = this->BeforeAddTile(TILE_ADDXY(tile, w - 1, h - 1), mode);
		return ret;
	}
	return CommandCost();
}

/**
 * Check whether station tiles of the given station id exist in the given rectangle
 * @param st_id    Station ID to look for in the rectangle
 * @param left_a   Minimal tile X edge of the rectangle
 * @param top_a    Minimal tile Y edge of the rectangle
 * @param right_a  Maximal tile X edge of the rectangle (inclusive)
 * @param bottom_a Maximal tile Y edge of the rectangle (inclusive)
 * @return \c true if a station tile with the given \a st_id exists in the rectangle, \c false otherwise
 */
/* static */ bool StationRect::ScanForStationTiles(StationID st_id, int left_a, int top_a, int right_a, int bottom_a)
{
	TileIndex top_left = TileXY(left_a, top_a);
	int width = right_a - left_a + 1;
	int height = bottom_a - top_a + 1;

	TILE_LOOP(tile, width, height, top_left) {
		if (IsTileType(tile, MP_STATION) && GetStationIndex(tile) == st_id) return true;
	}

	return false;
}

bool StationRect::AfterRemoveTile(BaseStation *st, TileIndex tile)
{
	int x = TileX(tile);
	int y = TileY(tile);

	/* look if removed tile was on the bounding rect edge
	 * and try to reduce the rect by this edge
	 * do it until we have empty rect or nothing to do */
	for (;;) {
		/* check if removed tile is on rect edge */
		bool left_edge = (x == this->left);
		bool right_edge = (x == this->right);
		bool top_edge = (y == this->top);
		bool bottom_edge = (y == this->bottom);

		/* can we reduce the rect in either direction? */
		bool reduce_x = ((left_edge || right_edge) && !ScanForStationTiles(st->index, x, this->top, x, this->bottom));
		bool reduce_y = ((top_edge || bottom_edge) && !ScanForStationTiles(st->index, this->left, y, this->right, y));
		if (!(reduce_x || reduce_y)) break; // nothing to do (can't reduce)

		if (reduce_x) {
			/* reduce horizontally */
			if (left_edge) {
				/* move left edge right */
				this->left = x = x + 1;
			} else {
				/* move right edge left */
				this->right = x = x - 1;
			}
		}
		if (reduce_y) {
			/* reduce vertically */
			if (top_edge) {
				/* move top edge down */
				this->top = y = y + 1;
			} else {
				/* move bottom edge up */
				this->bottom = y = y - 1;
			}
		}

		if (left > right || top > bottom) {
			/* can't continue, if the remaining rectangle is empty */
			this->MakeEmpty();
			return true; // empty remaining rect
		}
	}
	return false; // non-empty remaining rect
}

bool StationRect::AfterRemoveRect(BaseStation *st, TileArea ta)
{
	assert(this->PtInExtendedRect(TileX(ta.tile), TileY(ta.tile)));
	assert(this->PtInExtendedRect(TileX(ta.tile) + ta.w - 1, TileY(ta.tile) + ta.h - 1));

	bool empty = this->AfterRemoveTile(st, ta.tile);
	if (ta.w != 1 || ta.h != 1) empty = empty || this->AfterRemoveTile(st, TILE_ADDXY(ta.tile, ta.w - 1, ta.h - 1));
	return empty;
}

StationRect& StationRect::operator = (const Rect &src)
{
	this->left = src.left;
	this->top = src.top;
	this->right = src.right;
	this->bottom = src.bottom;
	return *this;
}


void InitializeStations()
{
	_station_pool.CleanPool();
}<|MERGE_RESOLUTION|>--- conflicted
+++ resolved
@@ -80,11 +80,7 @@
 			GoodsEntry & ge = st->goods[c];
 			ge.link_stats.erase(this->index);
 			DeleteStaleFlows(st->index, c, this->index);
-<<<<<<< HEAD
-			ge.cargo.RerouteStalePackets(this->index, this->index, &ge);
-=======
 			ge.cargo.RerouteStalePackets(this->index);
->>>>>>> 35f98e70
 		}
 	}
 
