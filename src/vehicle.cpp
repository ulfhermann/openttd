/* $Id$ */

/*
 * This file is part of OpenTTD.
 * OpenTTD is free software; you can redistribute it and/or modify it under the terms of the GNU General Public License as published by the Free Software Foundation, version 2.
 * OpenTTD is distributed in the hope that it will be useful, but WITHOUT ANY WARRANTY; without even the implied warranty of MERCHANTABILITY or FITNESS FOR A PARTICULAR PURPOSE.
 * See the GNU General Public License for more details. You should have received a copy of the GNU General Public License along with OpenTTD. If not, see <http://www.gnu.org/licenses/>.
 */

/** @file vehicle.cpp Base implementations of all vehicles. */

#include "stdafx.h"
#include "gui.h"
#include "roadveh.h"
#include "ship.h"
#include "spritecache.h"
#include "timetable.h"
#include "viewport_func.h"
#include "news_func.h"
#include "command_func.h"
#include "company_func.h"
#include "vehicle_gui.h"
#include "train.h"
#include "aircraft.h"
#include "newgrf_debug.h"
#include "newgrf_sound.h"
#include "newgrf_station.h"
#include "group.h"
#include "group_gui.h"
#include "strings_func.h"
#include "zoom_func.h"
#include "functions.h"
#include "date_func.h"
#include "window_func.h"
#include "vehicle_func.h"
#include "autoreplace_func.h"
#include "autoreplace_gui.h"
#include "station_base.h"
#include "ai/ai.hpp"
#include "depot_func.h"
#include "network/network.h"
#include "core/pool_func.hpp"
#include "economy_base.h"
#include "articulated_vehicles.h"
#include "roadstop_base.h"
#include "core/random_func.hpp"
#include "core/backup_type.hpp"
#include "order_backup.h"
#include "sound_func.h"
#include "effectvehicle_func.h"
#include "effectvehicle_base.h"
#include "vehiclelist.h"
#include "tunnel_map.h"
#include "depot_map.h"
#include "ground_vehicle.hpp"

#include "table/strings.h"

#define GEN_HASH(x, y) ((GB((y), 6, 6) << 6) + GB((x), 7, 6))

VehicleID _vehicle_id_ctr_day;
VehicleID _new_vehicle_id;
uint16 _returned_refit_capacity;      ///< Stores the capacity after a refit operation.
uint16 _returned_mail_refit_capacity; ///< Stores the mail capacity after a refit operation (Aircraft only).
byte _age_cargo_skip_counter;         ///< Skip aging of cargo?


/* Initialize the vehicle-pool */
VehiclePool _vehicle_pool("Vehicle");
INSTANTIATE_POOL_METHODS(Vehicle)

/**
 * Function to tell if a vehicle needs to be autorenewed
 * @param *c The vehicle owner
 * @return true if the vehicle is old enough for replacement
 */
bool Vehicle::NeedsAutorenewing(const Company *c) const
{
	/* We can always generate the Company pointer when we have the vehicle.
	 * However this takes time and since the Company pointer is often present
	 * when this function is called then it's faster to pass the pointer as an
	 * argument rather than finding it again. */
	assert(c == Company::Get(this->owner));

	if (!c->settings.engine_renew) return false;
	if (this->age - this->max_age < (c->settings.engine_renew_months * 30)) return false;
	if (this->age == 0) return false; // rail cars don't age and lacks a max age

	return true;
}

void VehicleServiceInDepot(Vehicle *v)
{
	v->date_of_last_service = _date;
	v->breakdowns_since_last_service = 0;
	v->reliability = Engine::Get(v->engine_type)->reliability;
	SetWindowDirty(WC_VEHICLE_DETAILS, v->index); // ensure that last service date and reliability are updated
}

bool Vehicle::NeedsServicing() const
{
	/* Stopped or crashed vehicles will not move, as such making unmovable
	 * vehicles to go for service is lame. */
	if (this->vehstatus & (VS_STOPPED | VS_CRASHED)) return false;

	/* Are we ready for the next service cycle? */
	const Company *c = Company::Get(this->owner);
	if (c->settings.vehicle.servint_ispercent ?
			(this->reliability >= Engine::Get(this->engine_type)->reliability * (100 - this->service_interval) / 100) :
			(this->date_of_last_service + this->service_interval >= _date)) {
		return false;
	}

	/* If we're servicing anyway, because we have not disabled servicing when
	 * there are no breakdowns or we are playing with breakdowns, bail out. */
	if (!_settings_game.order.no_servicing_if_no_breakdowns ||
			_settings_game.difficulty.vehicle_breakdowns != 0) {
		return true;
	}

	/* Test whether there is some pending autoreplace.
	 * Note: We do this after the service-interval test.
	 * There are a lot more reasons for autoreplace to fail than we can test here reasonably. */
	bool pending_replace = false;
	Money needed_money = c->settings.engine_renew_money;
	if (needed_money > c->money) return false;

	for (const Vehicle *v = this; v != NULL; v = (v->type == VEH_TRAIN) ? Train::From(v)->GetNextUnit() : NULL) {
		EngineID new_engine = EngineReplacementForCompany(c, v->engine_type, v->group_id);

		/* Check engine availability */
		if (new_engine == INVALID_ENGINE || !HasBit(Engine::Get(new_engine)->company_avail, v->owner)) continue;

		/* Check refittability */
		uint32 available_cargo_types, union_mask;
		GetArticulatedRefitMasks(new_engine, true, &union_mask, &available_cargo_types);
		/* Is there anything to refit? */
		if (union_mask != 0) {
			CargoID cargo_type;
			/* We cannot refit to mixed cargoes in an automated way */
			if (IsArticulatedVehicleCarryingDifferentCargos(v, &cargo_type)) continue;

			/* Did the old vehicle carry anything? */
			if (cargo_type != CT_INVALID) {
				/* We can't refit the vehicle to carry the cargo we want */
				if (!HasBit(available_cargo_types, cargo_type)) continue;
			}
		}

		/* Check money.
		 * We want 2*(the price of the new vehicle) without looking at the value of the vehicle we are going to sell. */
		pending_replace = true;
		needed_money += 2 * Engine::Get(new_engine)->GetCost();
		if (needed_money > c->money) return false;
	}

	return pending_replace;
}

bool Vehicle::NeedsAutomaticServicing() const
{
	if (_settings_game.order.gotodepot && this->HasDepotOrder()) return false;
	if (this->current_order.IsType(OT_LOADING)) return false;
	if (this->current_order.IsType(OT_GOTO_DEPOT) && this->current_order.GetDepotOrderType() != ODTFB_SERVICE) return false;
	return NeedsServicing();
}

uint Vehicle::Crash(bool flooded)
{
	assert((this->vehstatus & VS_CRASHED) == 0);
	assert(this->Previous() == NULL); // IsPrimaryVehicle fails for free-wagon-chains

	uint pass = 0;
	/* Stop the vehicle. */
	if (this->IsPrimaryVehicle()) this->vehstatus |= VS_STOPPED;
	/* crash all wagons, and count passengers */
	for (Vehicle *v = this; v != NULL; v = v->Next()) {
		if (IsCargoInClass(v->cargo_type, CC_PASSENGERS)) pass += v->cargo.Count();
		v->vehstatus |= VS_CRASHED;
		MarkSingleVehicleDirty(v);
	}

	/* Dirty some windows */
	InvalidateWindowClassesData(GetWindowClassForVehicleType(this->type), 0);
	SetWindowWidgetDirty(WC_VEHICLE_VIEW, this->index, VVW_WIDGET_START_STOP_VEH);
	SetWindowDirty(WC_VEHICLE_DETAILS, this->index);
	SetWindowDirty(WC_VEHICLE_DEPOT, this->tile);

	return pass;
}


/**
 * Displays a "NewGrf Bug" error message for a engine, and pauses the game if not networking.
 * @param engine The engine that caused the problem
 * @param part1  Part 1 of the error message, taking the grfname as parameter 1
 * @param part2  Part 2 of the error message, taking the engine as parameter 2
 * @param bug_type Flag to check and set in grfconfig
 * @param critical Shall the "OpenTTD might crash"-message be shown when the player tries to unpause?
 */
void ShowNewGrfVehicleError(EngineID engine, StringID part1, StringID part2, GRFBugs bug_type, bool critical)
{
	const Engine *e = Engine::Get(engine);
	uint32 grfid = e->grf_prop.grffile->grfid;
	GRFConfig *grfconfig = GetGRFConfig(grfid);

	if (!HasBit(grfconfig->grf_bugs, bug_type)) {
		SetBit(grfconfig->grf_bugs, bug_type);
		SetDParamStr(0, grfconfig->GetName());
		SetDParam(1, engine);
		ShowErrorMessage(part1, part2, WL_CRITICAL);
		if (!_networking) DoCommand(0, critical ? PM_PAUSED_ERROR : PM_PAUSED_NORMAL, 1, DC_EXEC, CMD_PAUSE);
	}

	/* debug output */
	char buffer[512];

	SetDParamStr(0, grfconfig->GetName());
	GetString(buffer, part1, lastof(buffer));
	DEBUG(grf, 0, "%s", buffer + 3);

	SetDParam(1, engine);
	GetString(buffer, part2, lastof(buffer));
	DEBUG(grf, 0, "%s", buffer + 3);
}

/**
 * Vehicle constructor.
 * @param type Type of the new vehicle.
 */
Vehicle::Vehicle(VehicleType type)
{
	this->type               = type;
	this->coord.left         = INVALID_COORD;
	this->group_id           = DEFAULT_GROUP;
	this->fill_percent_te_id = INVALID_TE_ID;
	this->first              = this;
	this->colourmap          = PAL_NONE;
}

/**
 * Get a value for a vehicle's random_bits.
 * @return A random value from 0 to 255.
 */
byte VehicleRandomBits()
{
	return GB(Random(), 0, 8);
}

/* Size of the hash, 6 = 64 x 64, 7 = 128 x 128. Larger sizes will (in theory) reduce hash
 * lookup times at the expense of memory usage. */
const int HASH_BITS = 7;
const int HASH_SIZE = 1 << HASH_BITS;
const int HASH_MASK = HASH_SIZE - 1;
const int TOTAL_HASH_SIZE = 1 << (HASH_BITS * 2);
const int TOTAL_HASH_MASK = TOTAL_HASH_SIZE - 1;

/* Resolution of the hash, 0 = 1*1 tile, 1 = 2*2 tiles, 2 = 4*4 tiles, etc.
 * Profiling results show that 0 is fastest. */
const int HASH_RES = 0;

static Vehicle *_new_vehicle_position_hash[TOTAL_HASH_SIZE];

static Vehicle *VehicleFromHash(int xl, int yl, int xu, int yu, void *data, VehicleFromPosProc *proc, bool find_first)
{
	for (int y = yl; ; y = (y + (1 << HASH_BITS)) & (HASH_MASK << HASH_BITS)) {
		for (int x = xl; ; x = (x + 1) & HASH_MASK) {
			Vehicle *v = _new_vehicle_position_hash[(x + y) & TOTAL_HASH_MASK];
			for (; v != NULL; v = v->next_new_hash) {
				Vehicle *a = proc(v, data);
				if (find_first && a != NULL) return a;
			}
			if (x == xu) break;
		}
		if (y == yu) break;
	}

	return NULL;
}


/**
 * Helper function for FindVehicleOnPos/HasVehicleOnPos.
 * @note Do not call this function directly!
 * @param x    The X location on the map
 * @param y    The Y location on the map
 * @param data Arbitrary data passed to proc
 * @param proc The proc that determines whether a vehicle will be "found".
 * @param find_first Whether to return on the first found or iterate over
 *                   all vehicles
 * @return the best matching or first vehicle (depending on find_first).
 */
static Vehicle *VehicleFromPosXY(int x, int y, void *data, VehicleFromPosProc *proc, bool find_first)
{
	const int COLL_DIST = 6;

	/* Hash area to scan is from xl,yl to xu,yu */
	int xl = GB((x - COLL_DIST) / TILE_SIZE, HASH_RES, HASH_BITS);
	int xu = GB((x + COLL_DIST) / TILE_SIZE, HASH_RES, HASH_BITS);
	int yl = GB((y - COLL_DIST) / TILE_SIZE, HASH_RES, HASH_BITS) << HASH_BITS;
	int yu = GB((y + COLL_DIST) / TILE_SIZE, HASH_RES, HASH_BITS) << HASH_BITS;

	return VehicleFromHash(xl, yl, xu, yu, data, proc, find_first);
}

/**
 * Find a vehicle from a specific location. It will call proc for ALL vehicles
 * on the tile and YOU must make SURE that the "best one" is stored in the
 * data value and is ALWAYS the same regardless of the order of the vehicles
 * where proc was called on!
 * When you fail to do this properly you create an almost untraceable DESYNC!
 * @note The return value of proc will be ignored.
 * @note Use this when you have the intention that all vehicles
 *       should be iterated over.
 * @param x    The X location on the map
 * @param y    The Y location on the map
 * @param data Arbitrary data passed to proc
 * @param proc The proc that determines whether a vehicle will be "found".
 */
void FindVehicleOnPosXY(int x, int y, void *data, VehicleFromPosProc *proc)
{
	VehicleFromPosXY(x, y, data, proc, false);
}

/**
 * Checks whether a vehicle in on a specific location. It will call proc for
 * vehicles until it returns non-NULL.
 * @note Use FindVehicleOnPosXY when you have the intention that all vehicles
 *       should be iterated over.
 * @param x    The X location on the map
 * @param y    The Y location on the map
 * @param data Arbitrary data passed to proc
 * @param proc The proc that determines whether a vehicle will be "found".
 * @return True if proc returned non-NULL.
 */
bool HasVehicleOnPosXY(int x, int y, void *data, VehicleFromPosProc *proc)
{
	return VehicleFromPosXY(x, y, data, proc, true) != NULL;
}

/**
 * Helper function for FindVehicleOnPos/HasVehicleOnPos.
 * @note Do not call this function directly!
 * @param tile The location on the map
 * @param data Arbitrary data passed to \a proc.
 * @param proc The proc that determines whether a vehicle will be "found".
 * @param find_first Whether to return on the first found or iterate over
 *                   all vehicles
 * @return the best matching or first vehicle (depending on find_first).
 */
static Vehicle *VehicleFromPos(TileIndex tile, void *data, VehicleFromPosProc *proc, bool find_first)
{
	int x = GB(TileX(tile), HASH_RES, HASH_BITS);
	int y = GB(TileY(tile), HASH_RES, HASH_BITS) << HASH_BITS;

	Vehicle *v = _new_vehicle_position_hash[(x + y) & TOTAL_HASH_MASK];
	for (; v != NULL; v = v->next_new_hash) {
		if (v->tile != tile) continue;

		Vehicle *a = proc(v, data);
		if (find_first && a != NULL) return a;
	}

	return NULL;
}

/**
 * Find a vehicle from a specific location. It will call \a proc for ALL vehicles
 * on the tile and YOU must make SURE that the "best one" is stored in the
 * data value and is ALWAYS the same regardless of the order of the vehicles
 * where proc was called on!
 * When you fail to do this properly you create an almost untraceable DESYNC!
 * @note The return value of \a proc will be ignored.
 * @note Use this function when you have the intention that all vehicles
 *       should be iterated over.
 * @param tile The location on the map
 * @param data Arbitrary data passed to \a proc.
 * @param proc The proc that determines whether a vehicle will be "found".
 */
void FindVehicleOnPos(TileIndex tile, void *data, VehicleFromPosProc *proc)
{
	VehicleFromPos(tile, data, proc, false);
}

/**
 * Checks whether a vehicle is on a specific location. It will call \a proc for
 * vehicles until it returns non-NULL.
 * @note Use #FindVehicleOnPos when you have the intention that all vehicles
 *       should be iterated over.
 * @param tile The location on the map
 * @param data Arbitrary data passed to \a proc.
 * @param proc The \a proc that determines whether a vehicle will be "found".
 * @return True if proc returned non-NULL.
 */
bool HasVehicleOnPos(TileIndex tile, void *data, VehicleFromPosProc *proc)
{
	return VehicleFromPos(tile, data, proc, true) != NULL;
}

/**
 * Callback that returns 'real' vehicles lower or at height \c *(byte*)data .
 * @param v Vehicle to examine.
 * @param data Pointer to height data.
 * @return \a v if conditions are met, else \c NULL.
 */
static Vehicle *EnsureNoVehicleProcZ(Vehicle *v, void *data)
{
	byte z = *(byte*)data;

	if (v->type == VEH_DISASTER || (v->type == VEH_AIRCRAFT && v->subtype == AIR_SHADOW)) return NULL;
	if (v->z_pos > z) return NULL;

	return v;
}

/**
 * Ensure there is no vehicle at the ground at the given position.
 * @param tile Position to examine.
 * @return Succeeded command (ground is free) or failed command (a vehicle is found).
 */
CommandCost EnsureNoVehicleOnGround(TileIndex tile)
{
	byte z = GetTileMaxZ(tile);

	/* Value v is not safe in MP games, however, it is used to generate a local
	 * error message only (which may be different for different machines).
	 * Such a message does not affect MP synchronisation.
	 */
	Vehicle *v = VehicleFromPos(tile, &z, &EnsureNoVehicleProcZ, true);
	if (v != NULL) return_cmd_error(STR_ERROR_TRAIN_IN_THE_WAY + v->type);
	return CommandCost();
}

/** Procedure called for every vehicle found in tunnel/bridge in the hash map */
static Vehicle *GetVehicleTunnelBridgeProc(Vehicle *v, void *data)
{
	if (v->type != VEH_TRAIN && v->type != VEH_ROAD && v->type != VEH_SHIP) return NULL;
	if (v == (const Vehicle *)data) return NULL;

	return v;
}

/**
 * Finds vehicle in tunnel / bridge
 * @param tile first end
 * @param endtile second end
 * @param ignore Ignore this vehicle when searching
 * @return Succeeded command (if tunnel/bridge is free) or failed command (if a vehicle is using the tunnel/bridge).
 */
CommandCost TunnelBridgeIsFree(TileIndex tile, TileIndex endtile, const Vehicle *ignore)
{
	/* Value v is not safe in MP games, however, it is used to generate a local
	 * error message only (which may be different for different machines).
	 * Such a message does not affect MP synchronisation.
	 */
	Vehicle *v = VehicleFromPos(tile, (void *)ignore, &GetVehicleTunnelBridgeProc, true);
	if (v == NULL) v = VehicleFromPos(endtile, (void *)ignore, &GetVehicleTunnelBridgeProc, true);

	if (v != NULL) return_cmd_error(STR_ERROR_TRAIN_IN_THE_WAY + v->type);
	return CommandCost();
}

static Vehicle *EnsureNoTrainOnTrackProc(Vehicle *v, void *data)
{
	TrackBits rail_bits = *(TrackBits *)data;

	if (v->type != VEH_TRAIN) return NULL;

	Train *t = Train::From(v);
	if ((t->track != rail_bits) && !TracksOverlap(t->track | rail_bits)) return NULL;

	return v;
}

/**
 * Tests if a vehicle interacts with the specified track bits.
 * All track bits interact except parallel #TRACK_BIT_HORZ or #TRACK_BIT_VERT.
 *
 * @param tile The tile.
 * @param track_bits The track bits.
 * @return \c true if no train that interacts, is found. \c false if a train is found.
 */
CommandCost EnsureNoTrainOnTrackBits(TileIndex tile, TrackBits track_bits)
{
	/* Value v is not safe in MP games, however, it is used to generate a local
	 * error message only (which may be different for different machines).
	 * Such a message does not affect MP synchronisation.
	 */
	Vehicle *v = VehicleFromPos(tile, &track_bits, &EnsureNoTrainOnTrackProc, true);
	if (v != NULL) return_cmd_error(STR_ERROR_TRAIN_IN_THE_WAY + v->type);
	return CommandCost();
}

static void UpdateNewVehiclePosHash(Vehicle *v, bool remove)
{
	Vehicle **old_hash = v->old_new_hash;
	Vehicle **new_hash;

	if (remove) {
		new_hash = NULL;
	} else {
		int x = GB(TileX(v->tile), HASH_RES, HASH_BITS);
		int y = GB(TileY(v->tile), HASH_RES, HASH_BITS) << HASH_BITS;
		new_hash = &_new_vehicle_position_hash[(x + y) & TOTAL_HASH_MASK];
	}

	if (old_hash == new_hash) return;

	/* Remove from the old position in the hash table */
	if (old_hash != NULL) {
		if (v->next_new_hash != NULL) v->next_new_hash->prev_new_hash = v->prev_new_hash;
		*v->prev_new_hash = v->next_new_hash;
	}

	/* Insert vehicle at beginning of the new position in the hash table */
	if (new_hash != NULL) {
		v->next_new_hash = *new_hash;
		if (v->next_new_hash != NULL) v->next_new_hash->prev_new_hash = &v->next_new_hash;
		v->prev_new_hash = new_hash;
		*new_hash = v;
	}

	/* Remember current hash position */
	v->old_new_hash = new_hash;
}

static Vehicle *_vehicle_position_hash[0x1000];

static void UpdateVehiclePosHash(Vehicle *v, int x, int y)
{
	UpdateNewVehiclePosHash(v, x == INVALID_COORD);

	Vehicle **old_hash, **new_hash;
	int old_x = v->coord.left;
	int old_y = v->coord.top;

	new_hash = (x == INVALID_COORD) ? NULL : &_vehicle_position_hash[GEN_HASH(x, y)];
	old_hash = (old_x == INVALID_COORD) ? NULL : &_vehicle_position_hash[GEN_HASH(old_x, old_y)];

	if (old_hash == new_hash) return;

	/* remove from hash table? */
	if (old_hash != NULL) {
		if (v->next_hash != NULL) v->next_hash->prev_hash = v->prev_hash;
		*v->prev_hash = v->next_hash;
	}

	/* insert into hash table? */
	if (new_hash != NULL) {
		v->next_hash = *new_hash;
		if (v->next_hash != NULL) v->next_hash->prev_hash = &v->next_hash;
		v->prev_hash = new_hash;
		*new_hash = v;
	}
}

void ResetVehiclePosHash()
{
	Vehicle *v;
	FOR_ALL_VEHICLES(v) { v->old_new_hash = NULL; }
	memset(_vehicle_position_hash, 0, sizeof(_vehicle_position_hash));
	memset(_new_vehicle_position_hash, 0, sizeof(_new_vehicle_position_hash));
}

void ResetVehicleColourMap()
{
	Vehicle *v;
	FOR_ALL_VEHICLES(v) { v->colourmap = PAL_NONE; }
}

/**
 * List of vehicles that should check for autoreplace this tick.
 * Mapping of vehicle -> leave depot immediately after autoreplace.
 */
typedef SmallMap<Vehicle *, bool, 4> AutoreplaceMap;
static AutoreplaceMap _vehicles_to_autoreplace;

void InitializeVehicles()
{
	_vehicle_pool.CleanPool();
	_cargo_payment_pool.CleanPool();

	_age_cargo_skip_counter = 1;

	_vehicles_to_autoreplace.Reset();
	ResetVehiclePosHash();
}

uint CountVehiclesInChain(const Vehicle *v)
{
	uint count = 0;
	do count++; while ((v = v->Next()) != NULL);
	return count;
}

/**
 * Count the number of vehicles of a company.
 * @param c Company owning the vehicles.
 * @param [out] counts Array of counts. Contains the vehicle count ordered by type afterwards.
 */
void CountCompanyVehicles(CompanyID cid, uint counts[4])
{
	for (uint i = 0; i < 4; i++) counts[i] = 0;

	const Vehicle *v;
	FOR_ALL_VEHICLES(v) {
		if (v->owner == cid && v->IsPrimaryVehicle()) counts[v->type]++;
	}
}

/**
 * Check if a vehicle is counted in num_engines in each company struct
 * @return true if the vehicle is counted in num_engines
 */
bool Vehicle::IsEngineCountable() const
{
	switch (this->type) {
		case VEH_AIRCRAFT: return Aircraft::From(this)->IsNormalAircraft(); // don't count plane shadows and helicopter rotors
		case VEH_TRAIN:
			return !Train::From(this)->IsArticulatedPart() && // tenders and other articulated parts
					!Train::From(this)->IsRearDualheaded(); // rear parts of multiheaded engines
		case VEH_ROAD: return RoadVehicle::From(this)->IsRoadVehFront();
		case VEH_SHIP: return true;
		default: return false; // Only count company buildable vehicles
	}
}

/**
 * Handle the pathfinding result, especially the lost status.
 * If the vehicle is now lost and wasn't previously fire an
 * event to the AIs and a news message to the user. If the
 * vehicle is not lost anymore remove the news message.
 * @param path_found Whether the vehicle has a path to its destination.
 */
void Vehicle::HandlePathfindingResult(bool path_found)
{
	if (path_found) {
		/* Route found, is the vehicle marked with "lost" flag? */
		if (!HasBit(this->vehicle_flags, VF_PATHFINDER_LOST)) return;

		/* Clear the flag as the PF's problem was solved. */
		ClrBit(this->vehicle_flags, VF_PATHFINDER_LOST);
		/* Delete the news item. */
		DeleteVehicleNews(this->index, STR_NEWS_VEHICLE_IS_LOST);
		return;
	}

	/* Were we already lost? */
	if (HasBit(this->vehicle_flags, VF_PATHFINDER_LOST)) return;

	/* It is first time the problem occurred, set the "lost" flag. */
	SetBit(this->vehicle_flags, VF_PATHFINDER_LOST);
	/* Notify user about the event. */
	AI::NewEvent(this->owner, new AIEventVehicleLost(this->index));
	if (_settings_client.gui.lost_vehicle_warn && this->owner == _local_company) {
		SetDParam(0, this->index);
		AddVehicleNewsItem(STR_NEWS_VEHICLE_IS_LOST, NS_ADVICE, this->index);
	}
}

void Vehicle::PreDestructor()
{
	if (CleaningPool()) return;

	if (Station::IsValidID(this->last_station_visited)) {
		Station::Get(this->last_station_visited)->loading_vehicles.remove(this);

		HideFillingPercent(&this->fill_percent_te_id);

		delete this->cargo_payment;
	}

	if (this->IsEngineCountable()) {
		Company::Get(this->owner)->num_engines[this->engine_type]--;
		if (this->owner == _local_company) InvalidateAutoreplaceWindow(this->engine_type, this->group_id);

		DeleteGroupHighlightOfVehicle(this);
		if (Group::IsValidID(this->group_id)) Group::Get(this->group_id)->num_engines[this->engine_type]--;
		if (this->IsPrimaryVehicle()) DecreaseGroupNumVehicle(this->group_id);
	}

	if (this->type == VEH_AIRCRAFT && this->IsPrimaryVehicle()) {
		Aircraft *a = Aircraft::From(this);
		Station *st = GetTargetAirportIfValid(a);
		if (st != NULL) {
			const AirportFTA *layout = st->airport.GetFTA()->layout;
			CLRBITS(st->airport.flags, layout[a->previous_pos].block | layout[a->pos].block);
		}
	}


	if (this->type == VEH_ROAD && this->IsPrimaryVehicle()) {
		RoadVehicle *v = RoadVehicle::From(this);
		if (!(v->vehstatus & VS_CRASHED) && IsInsideMM(v->state, RVSB_IN_DT_ROAD_STOP, RVSB_IN_DT_ROAD_STOP_END)) {
			/* Leave the drive through roadstop, when you have not already left it. */
			RoadStop::GetByTile(v->tile, GetRoadStopType(v->tile))->Leave(v);
		}
	}

	if (this->Previous() == NULL) {
		InvalidateWindowData(WC_VEHICLE_DEPOT, this->tile);
	}

	if (this->IsPrimaryVehicle()) {
		DeleteWindowById(WC_VEHICLE_VIEW, this->index);
		DeleteWindowById(WC_VEHICLE_ORDERS, this->index);
		DeleteWindowById(WC_VEHICLE_REFIT, this->index);
		DeleteWindowById(WC_VEHICLE_DETAILS, this->index);
		DeleteWindowById(WC_VEHICLE_TIMETABLE, this->index);
		SetWindowDirty(WC_COMPANY, this->owner);
		OrderBackup::ClearVehicle(this);
	}
	InvalidateWindowClassesData(GetWindowClassForVehicleType(this->type), 0);

	this->cargo.Truncate(0);
	DeleteVehicleOrders(this);
	DeleteDepotHighlightOfVehicle(this);

	extern void StopGlobalFollowVehicle(const Vehicle *v);
	StopGlobalFollowVehicle(this);

	ReleaseDisastersTargetingVehicle(this->index);
}

Vehicle::~Vehicle()
{
	free(this->name);

	if (CleaningPool()) return;

	/* sometimes, eg. for disaster vehicles, when company bankrupts, when removing crashed/flooded vehicles,
	 * it may happen that vehicle chain is deleted when visible */
	if (!(this->vehstatus & VS_HIDDEN)) MarkSingleVehicleDirty(this);

	Vehicle *v = this->Next();
	this->SetNext(NULL);

	delete v;

	UpdateVehiclePosHash(this, INVALID_COORD, 0);
	DeleteVehicleNews(this->index, INVALID_STRING_ID);
	DeleteNewGRFInspectWindow(GetGrfSpecFeature(this->type), this->index);
}

/**
 * Adds a vehicle to the list of vehicles that visited a depot this tick
 * @param *v vehicle to add
 */
void VehicleEnteredDepotThisTick(Vehicle *v)
{
	/* Vehicle should stop in the depot if it was in 'stopping' state */
	_vehicles_to_autoreplace[v] = !(v->vehstatus & VS_STOPPED);

	/* We ALWAYS set the stopped state. Even when the vehicle does not plan on
	 * stopping in the depot, so we stop it to ensure that it will not reserve
	 * the path out of the depot before we might autoreplace it to a different
	 * engine. The new engine would not own the reserved path we store that we
	 * stopped the vehicle, so autoreplace can start it again */
	v->vehstatus |= VS_STOPPED;
}

/**
 * Increases the day counter for all vehicles and calls 1-day and 32-day handlers.
 * Each tick, it processes vehicles with "index % DAY_TICKS == _date_fract",
 * so each day, all vehicles are processes in DAY_TICKS steps.
 */
static void RunVehicleDayProc()
{
	if (_game_mode != GM_NORMAL) return;

	/* Run the day_proc for every DAY_TICKS vehicle starting at _date_fract. */
	for (size_t i = _date_fract; i < Vehicle::GetPoolSize(); i += DAY_TICKS) {
		Vehicle *v = Vehicle::Get(i);
		if (v == NULL) continue;

		/* Call the 32-day callback if needed */
		if ((v->day_counter & 0x1F) == 0) {
			uint16 callback = GetVehicleCallback(CBID_VEHICLE_32DAY_CALLBACK, 0, 0, v->engine_type, v);
			if (callback != CALLBACK_FAILED) {
				if (HasBit(callback, 0)) TriggerVehicle(v, VEHICLE_TRIGGER_CALLBACK_32); // Trigger vehicle trigger 10
				if (HasBit(callback, 1)) v->colourmap = PAL_NONE;
			}
		}

		/* This is called once per day for each vehicle, but not in the first tick of the day */
		v->OnNewDay();
	}
}

void CallVehicleTicks()
{
	_vehicles_to_autoreplace.Clear();

	_age_cargo_skip_counter = (_age_cargo_skip_counter == 0) ? 184 : (_age_cargo_skip_counter - 1);

	RunVehicleDayProc();

	Station *st;
	FOR_ALL_STATIONS(st) LoadUnloadStation(st);

	Vehicle *v;
	FOR_ALL_VEHICLES(v) {
		/* Vehicle could be deleted in this tick */
		if (!v->Tick()) {
			assert(Vehicle::Get(vehicle_index) == NULL);
			continue;
		}

		assert(Vehicle::Get(vehicle_index) == v);

		switch (v->type) {
			default: break;

			case VEH_TRAIN:
			case VEH_ROAD:
			case VEH_AIRCRAFT:
			case VEH_SHIP:
				if (_age_cargo_skip_counter == 0) v->cargo.AgeCargo();

				if (v->type == VEH_TRAIN && Train::From(v)->IsWagon()) continue;
				if (v->type == VEH_AIRCRAFT && v->subtype != AIR_HELICOPTER) continue;
				if (v->type == VEH_ROAD && !RoadVehicle::From(v)->IsRoadVehFront()) continue;

				v->motion_counter += v->cur_speed;
				/* Play a running sound if the motion counter passes 256 (Do we not skip sounds?) */
				if (GB(v->motion_counter, 0, 8) < v->cur_speed) PlayVehicleSound(v, VSE_RUNNING);

				/* Play an alterate running sound every 16 ticks */
				if (GB(v->tick_counter, 0, 4) == 0) PlayVehicleSound(v, v->cur_speed > 0 ? VSE_RUNNING_16 : VSE_STOPPED_16);
		}
	}

	Backup<CompanyByte> cur_company(_current_company, FILE_LINE);
	for (AutoreplaceMap::iterator it = _vehicles_to_autoreplace.Begin(); it != _vehicles_to_autoreplace.End(); it++) {
		v = it->first;
		/* Autoreplace needs the current company set as the vehicle owner */
		cur_company.Change(v->owner);

		/* Start vehicle if we stopped them in VehicleEnteredDepotThisTick()
		 * We need to stop them between VehicleEnteredDepotThisTick() and here or we risk that
		 * they are already leaving the depot again before being replaced. */
		if (it->second) v->vehstatus &= ~VS_STOPPED;

		/* Store the position of the effect as the vehicle pointer will become invalid later */
		int x = v->x_pos;
		int y = v->y_pos;
		int z = v->z_pos;

		const Company *c = Company::Get(_current_company);
		SubtractMoneyFromCompany(CommandCost(EXPENSES_NEW_VEHICLES, (Money)c->settings.engine_renew_money));
		CommandCost res = DoCommand(0, v->index, 0, DC_EXEC, CMD_AUTOREPLACE_VEHICLE);
		SubtractMoneyFromCompany(CommandCost(EXPENSES_NEW_VEHICLES, -(Money)c->settings.engine_renew_money));

		if (!IsLocalCompany()) continue;

		if (res.Succeeded()) {
			ShowCostOrIncomeAnimation(x, y, z, res.GetCost());
			continue;
		}

		StringID error_message = res.GetErrorMessage();
		if (error_message == STR_ERROR_AUTOREPLACE_NOTHING_TO_DO || error_message == INVALID_STRING_ID) continue;

		if (error_message == STR_ERROR_NOT_ENOUGH_CASH_REQUIRES_CURRENCY) error_message = STR_ERROR_AUTOREPLACE_MONEY_LIMIT;

		StringID message;
		if (error_message == STR_ERROR_TRAIN_TOO_LONG_AFTER_REPLACEMENT) {
			message = error_message;
		} else {
			message = STR_NEWS_VEHICLE_AUTORENEW_FAILED;
		}

		SetDParam(0, v->index);
		SetDParam(1, error_message);
		AddVehicleNewsItem(message, NS_ADVICE, v->index);
	}

	cur_company.Restore();
}

/**
 * Add vehicle sprite for drawing to the screen.
 * @param v Vehicle to draw.
 */
static void DoDrawVehicle(const Vehicle *v)
{
	SpriteID image = v->cur_image;
	PaletteID pal = PAL_NONE;

	if (v->vehstatus & VS_DEFPAL) pal = (v->vehstatus & VS_CRASHED) ? PALETTE_CRASH : GetVehiclePalette(v);

	AddSortableSpriteToDraw(image, pal, v->x_pos + v->x_offs, v->y_pos + v->y_offs,
		v->x_extent, v->y_extent, v->z_extent, v->z_pos, (v->vehstatus & VS_SHADOW) != 0);
}

void ViewportAddVehicles(DrawPixelInfo *dpi)
{
	/* The bounding rectangle */
	const int l = dpi->left;
	const int r = dpi->left + dpi->width;
	const int t = dpi->top;
	const int b = dpi->top + dpi->height;

	/* The hash area to scan */
	int xl, xu, yl, yu;

	if (dpi->width + 70 < (1 << (7 + 6))) {
		xl = GB(l - 70, 7, 6);
		xu = GB(r,      7, 6);
	} else {
		/* scan whole hash row */
		xl = 0;
		xu = 0x3F;
	}

	if (dpi->height + 70 < (1 << (6 + 6))) {
		yl = GB(t - 70, 6, 6) << 6;
		yu = GB(b,      6, 6) << 6;
	} else {
		/* scan whole column */
		yl = 0;
		yu = 0x3F << 6;
	}

	for (int y = yl;; y = (y + (1 << 6)) & (0x3F << 6)) {
		for (int x = xl;; x = (x + 1) & 0x3F) {
			const Vehicle *v = _vehicle_position_hash[x + y]; // already masked & 0xFFF

			while (v != NULL) {
				if (!(v->vehstatus & VS_HIDDEN) &&
						l <= v->coord.right &&
						t <= v->coord.bottom &&
						r >= v->coord.left &&
						b >= v->coord.top) {
					DoDrawVehicle(v);
				}
				v = v->next_hash;
			}

			if (x == xu) break;
		}

		if (y == yu) break;
	}
}

Vehicle *CheckClickOnVehicle(const ViewPort *vp, int x, int y)
{
	Vehicle *found = NULL, *v;
	uint dist, best_dist = UINT_MAX;

	if ((uint)(x -= vp->left) >= (uint)vp->width || (uint)(y -= vp->top) >= (uint)vp->height) return NULL;

	x = ScaleByZoom(x, vp->zoom) + vp->virtual_left;
	y = ScaleByZoom(y, vp->zoom) + vp->virtual_top;

	FOR_ALL_VEHICLES(v) {
		if ((v->vehstatus & (VS_HIDDEN | VS_UNCLICKABLE)) == 0 &&
				x >= v->coord.left && x <= v->coord.right &&
				y >= v->coord.top && y <= v->coord.bottom) {

			dist = max(
				abs(((v->coord.left + v->coord.right) >> 1) - x),
				abs(((v->coord.top + v->coord.bottom) >> 1) - y)
			);

			if (dist < best_dist) {
				found = v;
				best_dist = dist;
			}
		}
	}

	return found;
}

void DecreaseVehicleValue(Vehicle *v)
{
	v->value -= v->value >> 8;
	SetWindowDirty(WC_VEHICLE_DETAILS, v->index);
}

static const byte _breakdown_chance[64] = {
	  3,   3,   3,   3,   3,   3,   3,   3,
	  4,   4,   5,   5,   6,   6,   7,   7,
	  8,   8,   9,   9,  10,  10,  11,  11,
	 12,  13,  13,  13,  13,  14,  15,  16,
	 17,  19,  21,  25,  28,  31,  34,  37,
	 40,  44,  48,  52,  56,  60,  64,  68,
	 72,  80,  90, 100, 110, 120, 130, 140,
	150, 170, 190, 210, 230, 250, 250, 250,
};

void CheckVehicleBreakdown(Vehicle *v)
{
	int rel, rel_old;

	/* decrease reliability */
	v->reliability = rel = max((rel_old = v->reliability) - v->reliability_spd_dec, 0);
	if ((rel_old >> 8) != (rel >> 8)) SetWindowDirty(WC_VEHICLE_DETAILS, v->index);

	if (v->breakdown_ctr != 0 || (v->vehstatus & VS_STOPPED) ||
			_settings_game.difficulty.vehicle_breakdowns < 1 ||
			v->cur_speed < 5 || _game_mode == GM_MENU) {
		return;
	}

	uint32 r = Random();

	/* increase chance of failure */
	int chance = v->breakdown_chance + 1;
	if (Chance16I(1, 25, r)) chance += 25;
	v->breakdown_chance = min(255, chance);

	/* calculate reliability value to use in comparison */
	rel = v->reliability;
	if (v->type == VEH_SHIP) rel += 0x6666;

	/* reduced breakdowns? */
	if (_settings_game.difficulty.vehicle_breakdowns == 1) rel += 0x6666;

	/* check if to break down */
	if (_breakdown_chance[(uint)min(rel, 0xffff) >> 10] <= v->breakdown_chance) {
		v->breakdown_ctr    = GB(r, 16, 6) + 0x3F;
		v->breakdown_delay  = GB(r, 24, 7) + 0x80;
		v->breakdown_chance = 0;
	}
}

bool Vehicle::HandleBreakdown()
{
	/* Possible states for Vehicle::breakdown_ctr
	 * 0  - vehicle is running normally
	 * 1  - vehicle is currently broken down
	 * 2  - vehicle is going to break down now
	 * >2 - vehicle is counting down to the actual breakdown event */
	switch (this->breakdown_ctr) {
		case 0:
			return false;

		case 2:
			this->breakdown_ctr = 1;

			if (this->breakdowns_since_last_service != 255) {
				this->breakdowns_since_last_service++;
			}

			this->MarkDirty();
			SetWindowDirty(WC_VEHICLE_VIEW, this->index);
			SetWindowDirty(WC_VEHICLE_DETAILS, this->index);

			if (this->type == VEH_AIRCRAFT) {
				/* Aircraft just need this flag, the rest is handled elsewhere */
				this->vehstatus |= VS_AIRCRAFT_BROKEN;
			} else {
				this->cur_speed = 0;

				if (!PlayVehicleSound(this, VSE_BREAKDOWN)) {
					SndPlayVehicleFx((_settings_game.game_creation.landscape != LT_TOYLAND) ?
						(this->type == VEH_TRAIN ? SND_10_TRAIN_BREAKDOWN : SND_0F_VEHICLE_BREAKDOWN) :
						(this->type == VEH_TRAIN ? SND_3A_COMEDY_BREAKDOWN_2 : SND_35_COMEDY_BREAKDOWN), this);
				}

				if (!(this->vehstatus & VS_HIDDEN)) {
					EffectVehicle *u = CreateEffectVehicleRel(this, 4, 4, 5, EV_BREAKDOWN_SMOKE);
					if (u != NULL) u->animation_state = this->breakdown_delay * 2;
				}
			}
			/* FALL THROUGH */
		case 1:
			/* Aircraft breakdowns end only when arriving at the airport */
			if (this->type == VEH_AIRCRAFT) return false;

			/* For trains this function is called twice per tick, so decrease v->breakdown_delay at half the rate */
			if ((this->tick_counter & (this->type == VEH_TRAIN ? 3 : 1)) == 0) {
				if (--this->breakdown_delay == 0) {
					this->breakdown_ctr = 0;
					this->MarkDirty();
					SetWindowDirty(WC_VEHICLE_VIEW, this->index);
				}
			}
			return true;

		default:
			if (!this->current_order.IsType(OT_LOADING)) this->breakdown_ctr--;
			return false;
	}
}

/**
 * Update age of a vehicle.
 * @param v Vehicle to update.
 */
void AgeVehicle(Vehicle *v)
{
	if (v->age < MAX_DAY) v->age++;

	int age = v->age - v->max_age;
	if (age == DAYS_IN_LEAP_YEAR * 0 || age == DAYS_IN_LEAP_YEAR * 1 ||
			age == DAYS_IN_LEAP_YEAR * 2 || age == DAYS_IN_LEAP_YEAR * 3 || age == DAYS_IN_LEAP_YEAR * 4) {
		v->reliability_spd_dec <<= 1;
	}

	SetWindowDirty(WC_VEHICLE_DETAILS, v->index);

	/* Don't warn about non-primary or not ours vehicles or vehicles that are crashed */
	if (v->Previous() != NULL || v->owner != _local_company || (v->vehstatus & VS_CRASHED) != 0) return;

	/* Don't warn if a renew is active */
	if (Company::Get(v->owner)->settings.engine_renew && Engine::Get(v->engine_type)->company_avail != 0) return;

	StringID str;
	if (age == -DAYS_IN_LEAP_YEAR) {
		str = STR_NEWS_VEHICLE_IS_GETTING_OLD;
	} else if (age == 0) {
		str = STR_NEWS_VEHICLE_IS_GETTING_VERY_OLD;
	} else if (age > 0 && (age % DAYS_IN_LEAP_YEAR) == 0) {
		str = STR_NEWS_VEHICLE_IS_GETTING_VERY_OLD_AND;
	} else {
		return;
	}

	SetDParam(0, v->index);
	AddVehicleNewsItem(str, NS_ADVICE, v->index);
}

/**
 * Calculates how full a vehicle is.
 * @param v The Vehicle to check. For trains, use the first engine.
 * @param colour The string to show depending on if we are unloading or loading
 * @return A percentage of how full the Vehicle is.
 */
uint8 CalcPercentVehicleFilled(const Vehicle *v, StringID *colour)
{
	int count = 0;
	int max = 0;
	int cars = 0;
	int unloading = 0;
	bool loading = false;

	const Vehicle *u = v;
	/* The station may be NULL when the (colour) string does not need to be set. */
	const Station *st = Station::GetIfValid(v->last_station_visited);
	assert(colour == NULL || st != NULL);

	/* Count up max and used */
	for (; v != NULL; v = v->Next()) {
		count += v->cargo.Count();
		max += v->cargo_cap;
		if (v->cargo_cap != 0 && colour != NULL) {
			unloading += HasBit(v->vehicle_flags, VF_CARGO_UNLOADING) ? 1 : 0;
			loading |= !(u->current_order.GetLoadType() & OLFB_NO_LOAD) && st->goods[v->cargo_type].days_since_pickup != 255;
			cars++;
		}
	}

	if (colour != NULL) {
		if (unloading == 0 && loading) {
			*colour = STR_PERCENT_UP;
		} else if (cars == unloading || !loading) {
			*colour = STR_PERCENT_DOWN;
		} else {
			*colour = STR_PERCENT_UP_DOWN;
		}
	}

	/* Train without capacity */
	if (max == 0) return 100;

	/* Return the percentage */
	return (count * 100) / max;
}

void VehicleEnterDepot(Vehicle *v)
{
	/* Always work with the front of the vehicle */
	assert(v == v->First());

	switch (v->type) {
		case VEH_TRAIN: {
			Train *t = Train::From(v);
			SetWindowClassesDirty(WC_TRAINS_LIST);
			/* Clear path reservation */
			SetDepotReservation(t->tile, false);
			if (_settings_client.gui.show_track_reservation) MarkTileDirtyByTile(t->tile);

			UpdateSignalsOnSegment(t->tile, INVALID_DIAGDIR, t->owner);
			t->wait_counter = 0;
			t->force_proceed = TFP_NONE;
			ClrBit(t->flags, VRF_TOGGLE_REVERSE);
			t->ConsistChanged(true);
			break;
		}

		case VEH_ROAD:
			SetWindowClassesDirty(WC_ROADVEH_LIST);
			break;

		case VEH_SHIP: {
			SetWindowClassesDirty(WC_SHIPS_LIST);
			Ship *ship = Ship::From(v);
			ship->state = TRACK_BIT_DEPOT;
			ship->UpdateCache();
			ship->UpdateViewport(true, true);
			SetWindowDirty(WC_VEHICLE_DEPOT, v->tile);
			break;
		}

		case VEH_AIRCRAFT:
			SetWindowClassesDirty(WC_AIRCRAFT_LIST);
			HandleAircraftEnterHangar(Aircraft::From(v));
			break;
		default: NOT_REACHED();
	}
	SetWindowDirty(WC_VEHICLE_VIEW, v->index);

	if (v->type != VEH_TRAIN) {
		/* Trains update the vehicle list when the first unit enters the depot and calls VehicleEnterDepot() when the last unit enters.
		 * We only increase the number of vehicles when the first one enters, so we will not need to search for more vehicles in the depot */
		InvalidateWindowData(WC_VEHICLE_DEPOT, v->tile);
	}
	SetWindowDirty(WC_VEHICLE_DEPOT, v->tile);

	v->vehstatus |= VS_HIDDEN;
	v->cur_speed = 0;

	VehicleServiceInDepot(v);

	TriggerVehicle(v, VEHICLE_TRIGGER_DEPOT);

	if (v->current_order.IsType(OT_GOTO_DEPOT)) {
		SetWindowDirty(WC_VEHICLE_VIEW, v->index);

		const Order *real_order = v->GetNextManualOrder(v->cur_order_index);
		Order t = v->current_order;
		v->current_order.MakeDummy();

		/* Test whether we are heading for this depot. If not, do nothing.
		 * Note: The target depot for nearest-/manual-depot-orders is only updated on junctions, but we want to accept every depot. */
		if ((t.GetDepotOrderType() & ODTFB_PART_OF_ORDERS) &&
				real_order != NULL && !(real_order->GetDepotActionType() & ODATFB_NEAREST_DEPOT) &&
				(v->type == VEH_AIRCRAFT ? t.GetDestination() != GetStationIndex(v->tile) : v->dest_tile != v->tile)) {
			/* We are heading for another depot, keep driving. */
			return;
		}

		if (t.IsRefit()) {
			Backup<CompanyByte> cur_company(_current_company, v->owner, FILE_LINE);
			CommandCost cost = DoCommand(v->tile, v->index, t.GetRefitCargo() | t.GetRefitSubtype() << 8, DC_EXEC, GetCmdRefitVeh(v));
			cur_company.Restore();

			if (cost.Failed()) {
				_vehicles_to_autoreplace[v] = false;
				if (v->owner == _local_company) {
					/* Notify the user that we stopped the vehicle */
					SetDParam(0, v->index);
					AddVehicleNewsItem(STR_NEWS_ORDER_REFIT_FAILED, NS_ADVICE, v->index);
				}
			} else if (cost.GetCost() != 0) {
				v->profit_this_year -= cost.GetCost() << 8;
				if (v->owner == _local_company) {
					ShowCostOrIncomeAnimation(v->x_pos, v->y_pos, v->z_pos, cost.GetCost());
				}
			}
		}

		if (t.GetDepotOrderType() & ODTFB_PART_OF_ORDERS) {
			/* Part of orders */
			UpdateVehicleTimetable(v, true);
			v->IncrementOrderIndex();
		}
		if (t.GetDepotActionType() & ODATFB_HALT) {
			/* Vehicles are always stopped on entering depots. Do not restart this one. */
			_vehicles_to_autoreplace[v] = false;
			if (v->owner == _local_company) {
				SetDParam(0, v->index);
				AddVehicleNewsItem(STR_NEWS_TRAIN_IS_WAITING + v->type, NS_ADVICE, v->index);
			}
			AI::NewEvent(v->owner, new AIEventVehicleWaitingInDepot(v->index));
		}
	}
}


/**
 * Move a vehicle in the game state; that is moving its position in
 * the position hashes and marking its location in the viewport dirty
 * if requested.
 * @param v vehicle to move
 * @param update_viewport whether to dirty the viewport
 */
void VehicleMove(Vehicle *v, bool update_viewport)
{
	int img = v->cur_image;
	Point pt = RemapCoords(v->x_pos + v->x_offs, v->y_pos + v->y_offs, v->z_pos);
	const Sprite *spr = GetSprite(img, ST_NORMAL);

	pt.x += spr->x_offs;
	pt.y += spr->y_offs;

	UpdateVehiclePosHash(v, pt.x, pt.y);

	Rect old_coord = v->coord;
	v->coord.left   = pt.x;
	v->coord.top    = pt.y;
	v->coord.right  = pt.x + spr->width + 2;
	v->coord.bottom = pt.y + spr->height + 2;

	if (update_viewport) {
		MarkAllViewportsDirty(
			min(old_coord.left,   v->coord.left),
			min(old_coord.top,    v->coord.top),
			max(old_coord.right,  v->coord.right) + 1,
			max(old_coord.bottom, v->coord.bottom) + 1
		);
	}
}

/**
 * Marks viewports dirty where the vehicle's image is
 * In fact, it equals
 *   BeginVehicleMove(v); EndVehicleMove(v);
 * @param v vehicle to mark dirty
 * @see BeginVehicleMove()
 * @see EndVehicleMove()
 */
void MarkSingleVehicleDirty(const Vehicle *v)
{
	MarkAllViewportsDirty(v->coord.left, v->coord.top, v->coord.right + 1, v->coord.bottom + 1);
}

/**
 * Get position information of a vehicle when moving one pixel in the direction it is facing
 * @param v Vehicle to move
 * @return Position information after the move
 */
GetNewVehiclePosResult GetNewVehiclePos(const Vehicle *v)
{
	static const int8 _delta_coord[16] = {
		-1,-1,-1, 0, 1, 1, 1, 0, /* x */
		-1, 0, 1, 1, 1, 0,-1,-1, /* y */
	};

	int x = v->x_pos + _delta_coord[v->direction];
	int y = v->y_pos + _delta_coord[v->direction + 8];

	GetNewVehiclePosResult gp;
	gp.x = x;
	gp.y = y;
	gp.old_tile = v->tile;
	gp.new_tile = TileVirtXY(x, y);
	return gp;
}

static const Direction _new_direction_table[] = {
	DIR_N,  DIR_NW, DIR_W,
	DIR_NE, DIR_SE, DIR_SW,
	DIR_E,  DIR_SE, DIR_S
};

Direction GetDirectionTowards(const Vehicle *v, int x, int y)
{
	int i = 0;

	if (y >= v->y_pos) {
		if (y != v->y_pos) i += 3;
		i += 3;
	}

	if (x >= v->x_pos) {
		if (x != v->x_pos) i++;
		i++;
	}

	Direction dir = v->direction;

	DirDiff dirdiff = DirDifference(_new_direction_table[i], dir);
	if (dirdiff == DIRDIFF_SAME) return dir;
	return ChangeDir(dir, dirdiff > DIRDIFF_REVERSE ? DIRDIFF_45LEFT : DIRDIFF_45RIGHT);
}

/**
 * Call the tile callback function for a vehicle entering a tile
 * @param v    Vehicle entering the tile
 * @param tile Tile entered
 * @param x    X position
 * @param y    Y position
 * @return Some meta-data over the to be entered tile.
 * @see VehicleEnterTileStatus to see what the bits in the return value mean.
 */
VehicleEnterTileStatus VehicleEnterTile(Vehicle *v, TileIndex tile, int x, int y)
{
	return _tile_type_procs[GetTileType(tile)]->vehicle_enter_tile_proc(v, tile, x, y);
}

FreeUnitIDGenerator::FreeUnitIDGenerator(VehicleType type, CompanyID owner) : cache(NULL), maxid(0), curid(0)
{
	/* Find maximum */
	const Vehicle *v;
	FOR_ALL_VEHICLES(v) {
		if (v->type == type && v->owner == owner) {
			this->maxid = max<UnitID>(this->maxid, v->unitnumber);
		}
	}

	if (this->maxid == 0) return;

	/* Reserving 'maxid + 2' because we need:
	 * - space for the last item (with v->unitnumber == maxid)
	 * - one free slot working as loop terminator in FreeUnitIDGenerator::NextID() */
	this->cache = CallocT<bool>(this->maxid + 2);

	/* Fill the cache */
	FOR_ALL_VEHICLES(v) {
		if (v->type == type && v->owner == owner) {
			this->cache[v->unitnumber] = true;
		}
	}
}

UnitID FreeUnitIDGenerator::NextID()
{
	if (this->maxid <= this->curid) return ++this->curid;

	while (this->cache[++this->curid]) { } // it will stop, we reserved more space than needed

	return this->curid;
}

/**
 * Get an unused unit number for a vehicle (if allowed).
 * @param type Type of vehicle
 * @return A unused unit number for the given type of vehicle if it is allowed to build one, else \c UINT16_MAX.
 */
UnitID GetFreeUnitNumber(VehicleType type)
{
	/* Check whether it is allowed to build another vehicle. */
	uint max_veh;
	switch (type) {
		case VEH_TRAIN:    max_veh = _settings_game.vehicle.max_trains;   break;
		case VEH_ROAD:     max_veh = _settings_game.vehicle.max_roadveh;  break;
		case VEH_SHIP:     max_veh = _settings_game.vehicle.max_ships;    break;
		case VEH_AIRCRAFT: max_veh = _settings_game.vehicle.max_aircraft; break;
		default: NOT_REACHED();
	}

	uint amounts[4];
	CountCompanyVehicles(_current_company, amounts);
	assert((uint)type < lengthof(amounts));
	if (amounts[type] >= max_veh) return UINT16_MAX; // Currently already at the limit, no room to make a new one.

	FreeUnitIDGenerator gen(type, _current_company);

	return gen.NextID();
}


/**
 * Check whether we can build infrastructure for the given
 * vehicle type. This to disable building stations etc. when
 * you are not allowed/able to have the vehicle type yet.
 * @param type the vehicle type to check this for
 * @return true if there is any reason why you may build
 *         the infrastructure for the given vehicle type
 */
bool CanBuildVehicleInfrastructure(VehicleType type)
{
	assert(IsCompanyBuildableVehicleType(type));

	if (!Company::IsValidID(_local_company)) return false;
	if (_settings_client.gui.always_build_infrastructure) return true;

	UnitID max;
	switch (type) {
		case VEH_TRAIN:    max = _settings_game.vehicle.max_trains; break;
		case VEH_ROAD:     max = _settings_game.vehicle.max_roadveh; break;
		case VEH_SHIP:     max = _settings_game.vehicle.max_ships; break;
		case VEH_AIRCRAFT: max = _settings_game.vehicle.max_aircraft; break;
		default: NOT_REACHED();
	}

	/* We can build vehicle infrastructure when we may build the vehicle type */
	if (max > 0) {
		/* Can we actually build the vehicle type? */
		const Engine *e;
		FOR_ALL_ENGINES_OF_TYPE(e, type) {
			if (HasBit(e->company_avail, _local_company)) return true;
		}
		return false;
	}

	/* We should be able to build infrastructure when we have the actual vehicle type */
	const Vehicle *v;
	FOR_ALL_VEHICLES(v) {
		if (v->owner == _local_company && v->type == type) return true;
	}

	return false;
}


/**
 * Determines the #LiveryScheme for a vehicle.
 * @param engine_type EngineID of the vehicle
 * @param parent_engine_type EngineID of the front vehicle. INVALID_VEHICLE if vehicle is at front itself.
 * @param v the vehicle. NULL if in purchase list etc.
 * @return livery scheme to use
 */
LiveryScheme GetEngineLiveryScheme(EngineID engine_type, EngineID parent_engine_type, const Vehicle *v)
{
	CargoID cargo_type = v == NULL ? (CargoID)CT_INVALID : v->cargo_type;
	const Engine *e = Engine::Get(engine_type);
	switch (e->type) {
		default: NOT_REACHED();
		case VEH_TRAIN:
			if (v != NULL && parent_engine_type != INVALID_ENGINE && (UsesWagonOverride(v) || (Train::From(v)->IsArticulatedPart() && e->u.rail.railveh_type != RAILVEH_WAGON))) {
				/* Wagonoverrides use the colour scheme of the front engine.
				 * Articulated parts use the colour scheme of the first part. (Not supported for articulated wagons) */
				engine_type = parent_engine_type;
				e = Engine::Get(engine_type);
				/* Note: Luckily cargo_type is not needed for engines */
			}

			if (cargo_type == CT_INVALID) cargo_type = e->GetDefaultCargoType();
			if (cargo_type == CT_INVALID) cargo_type = CT_GOODS; // The vehicle does not carry anything, let's pick some freight cargo
			if (e->u.rail.railveh_type == RAILVEH_WAGON) {
				if (!CargoSpec::Get(cargo_type)->is_freight) {
					if (parent_engine_type == INVALID_ENGINE) {
						return LS_PASSENGER_WAGON_STEAM;
					} else {
						switch (RailVehInfo(parent_engine_type)->engclass) {
							default: NOT_REACHED();
							case EC_STEAM:    return LS_PASSENGER_WAGON_STEAM;
							case EC_DIESEL:   return LS_PASSENGER_WAGON_DIESEL;
							case EC_ELECTRIC: return LS_PASSENGER_WAGON_ELECTRIC;
							case EC_MONORAIL: return LS_PASSENGER_WAGON_MONORAIL;
							case EC_MAGLEV:   return LS_PASSENGER_WAGON_MAGLEV;
						}
					}
				} else {
					return LS_FREIGHT_WAGON;
				}
			} else {
				bool is_mu = HasBit(e->info.misc_flags, EF_RAIL_IS_MU);

				switch (e->u.rail.engclass) {
					default: NOT_REACHED();
					case EC_STEAM:    return LS_STEAM;
					case EC_DIESEL:   return is_mu ? LS_DMU : LS_DIESEL;
					case EC_ELECTRIC: return is_mu ? LS_EMU : LS_ELECTRIC;
					case EC_MONORAIL: return LS_MONORAIL;
					case EC_MAGLEV:   return LS_MAGLEV;
				}
			}

		case VEH_ROAD:
			/* Always use the livery of the front */
			if (v != NULL && parent_engine_type != INVALID_ENGINE) {
				engine_type = parent_engine_type;
				e = Engine::Get(engine_type);
				cargo_type = v->First()->cargo_type;
			}
			if (cargo_type == CT_INVALID) cargo_type = e->GetDefaultCargoType();
			if (cargo_type == CT_INVALID) cargo_type = CT_GOODS; // The vehicle does not carry anything, let's pick some freight cargo

			/* Important: Use Tram Flag of front part. Luckily engine_type refers to the front part here. */
			if (HasBit(e->info.misc_flags, EF_ROAD_TRAM)) {
				/* Tram */
				return IsCargoInClass(cargo_type, CC_PASSENGERS) ? LS_PASSENGER_TRAM : LS_FREIGHT_TRAM;
			} else {
				/* Bus or truck */
				return IsCargoInClass(cargo_type, CC_PASSENGERS) ? LS_BUS : LS_TRUCK;
			}

		case VEH_SHIP:
			if (cargo_type == CT_INVALID) cargo_type = e->GetDefaultCargoType();
			if (cargo_type == CT_INVALID) cargo_type = CT_GOODS; // The vehicle does not carry anything, let's pick some freight cargo
			return IsCargoInClass(cargo_type, CC_PASSENGERS) ? LS_PASSENGER_SHIP : LS_FREIGHT_SHIP;

		case VEH_AIRCRAFT:
			switch (e->u.air.subtype) {
				case AIR_HELI: return LS_HELICOPTER;
				case AIR_CTOL: return LS_SMALL_PLANE;
				case AIR_CTOL | AIR_FAST: return LS_LARGE_PLANE;
				default: NOT_REACHED();
			}
	}
}

/**
 * Determines the livery for a vehicle.
 * @param engine_type EngineID of the vehicle
 * @param company Owner of the vehicle
 * @param parent_engine_type EngineID of the front vehicle. INVALID_VEHICLE if vehicle is at front itself.
 * @param v the vehicle. NULL if in purchase list etc.
 * @param livery_setting The livery settings to use for acquiring the livery information.
 * @return livery to use
 */
const Livery *GetEngineLivery(EngineID engine_type, CompanyID company, EngineID parent_engine_type, const Vehicle *v, byte livery_setting)
{
	const Company *c = Company::Get(company);
	LiveryScheme scheme = LS_DEFAULT;

	/* The default livery is always available for use, but its in_use flag determines
	 * whether any _other_ liveries are in use. */
	if (c->livery[LS_DEFAULT].in_use && (livery_setting == LIT_ALL || (livery_setting == LIT_COMPANY && company == _local_company))) {
		/* Determine the livery scheme to use */
		scheme = GetEngineLiveryScheme(engine_type, parent_engine_type, v);

		/* Switch back to the default scheme if the resolved scheme is not in use */
		if (!c->livery[scheme].in_use) scheme = LS_DEFAULT;
	}

	return &c->livery[scheme];
}


static PaletteID GetEngineColourMap(EngineID engine_type, CompanyID company, EngineID parent_engine_type, const Vehicle *v)
{
	PaletteID map = (v != NULL) ? v->colourmap : PAL_NONE;

	/* Return cached value if any */
	if (map != PAL_NONE) return map;

	const Engine *e = Engine::Get(engine_type);

	/* Check if we should use the colour map callback */
	if (HasBit(e->info.callback_mask, CBM_VEHICLE_COLOUR_REMAP)) {
		uint16 callback = GetVehicleCallback(CBID_VEHICLE_COLOUR_MAPPING, 0, 0, engine_type, v);
		/* Failure means "use the default two-colour" */
		if (callback != CALLBACK_FAILED) {
			assert_compile(PAL_NONE == 0); // Returning 0x4000 (resp. 0xC000) conincidences with default value (PAL_NONE)
			map = GB(callback, 0, 14);
			/* If bit 14 is set, then the company colours are applied to the
			 * map else it's returned as-is. */
			if (!HasBit(callback, 14)) {
				/* Update cache */
				if (v != NULL) const_cast<Vehicle *>(v)->colourmap = map;
				return map;
			}
		}
	}

	bool twocc = HasBit(e->info.misc_flags, EF_USES_2CC);

	if (map == PAL_NONE) map = twocc ? (PaletteID)SPR_2CCMAP_BASE : (PaletteID)PALETTE_RECOLOUR_START;

	/* Spectator has news shown too, but has invalid company ID - as well as dedicated server */
	if (!Company::IsValidID(company)) return map;

	const Livery *livery = GetEngineLivery(engine_type, company, parent_engine_type, v, _settings_client.gui.liveries);

	map += livery->colour1;
	if (twocc) map += livery->colour2 * 16;

	/* Update cache */
	if (v != NULL) const_cast<Vehicle *>(v)->colourmap = map;
	return map;
}

PaletteID GetEnginePalette(EngineID engine_type, CompanyID company)
{
	return GetEngineColourMap(engine_type, company, INVALID_ENGINE, NULL);
}

PaletteID GetVehiclePalette(const Vehicle *v)
{
	if (v->IsGroundVehicle()) {
		return GetEngineColourMap(v->engine_type, v->owner, v->GetGroundVehicleCache()->first_engine, v);
	}

	return GetEngineColourMap(v->engine_type, v->owner, INVALID_ENGINE, v);
}

/**
 * Determines capacity of a given vehicle from scratch.
 * For aircraft the main capacity is determined. Mail might be present as well.
 * @note Keep this function consistent with Engine::GetDisplayDefaultCapacity().
 * @param v Vehicle of interest
 * @param mail_capacity returns secondary cargo (mail) capacity of aircraft
 * @return Capacity
 */
uint GetVehicleCapacity(const Vehicle *v, uint16 *mail_capacity)
{
	if (mail_capacity != NULL) *mail_capacity = 0;
	const Engine *e = Engine::Get(v->engine_type);

	if (!e->CanCarryCargo()) return 0;

	if (mail_capacity != NULL && e->type == VEH_AIRCRAFT && IsCargoInClass(v->cargo_type, CC_PASSENGERS)) {
		*mail_capacity = GetVehicleProperty(v, PROP_AIRCRAFT_MAIL_CAPACITY, e->u.air.mail_capacity);
	}
	CargoID default_cargo = e->GetDefaultCargoType();

	/* Check the refit capacity callback if we are not in the default configuration.
	 * Note: This might change to become more consistent/flexible/sane, esp. when default cargo is first refittable. */
	if (HasBit(e->info.callback_mask, CBM_VEHICLE_REFIT_CAPACITY) &&
			(default_cargo != v->cargo_type || v->cargo_subtype != 0)) {
		uint16 callback = GetVehicleCallback(CBID_VEHICLE_REFIT_CAPACITY, 0, 0, v->engine_type, v);
		if (callback != CALLBACK_FAILED) return callback;
	}

	/* Get capacity according to property resp. CB */
	uint capacity;
	switch (e->type) {
		case VEH_TRAIN:    capacity = GetVehicleProperty(v, PROP_TRAIN_CARGO_CAPACITY,        e->u.rail.capacity); break;
		case VEH_ROAD:     capacity = GetVehicleProperty(v, PROP_ROADVEH_CARGO_CAPACITY,      e->u.road.capacity); break;
		case VEH_SHIP:     capacity = GetVehicleProperty(v, PROP_SHIP_CARGO_CAPACITY,         e->u.ship.capacity); break;
		case VEH_AIRCRAFT: capacity = GetVehicleProperty(v, PROP_AIRCRAFT_PASSENGER_CAPACITY, e->u.air.passenger_capacity); break;
		default: NOT_REACHED();
	}

	/* Apply multipliers depending on cargo- and vehicletype.
	 * Note: This might change to become more consistent/flexible. */
	if (e->type != VEH_SHIP) {
		if (e->type == VEH_AIRCRAFT) {
			if (!IsCargoInClass(v->cargo_type, CC_PASSENGERS)) {
				capacity += GetVehicleProperty(v, PROP_AIRCRAFT_MAIL_CAPACITY, e->u.air.mail_capacity);
			}
			if (v->cargo_type == CT_MAIL) return capacity;
		} else {
			switch (default_cargo) {
				case CT_PASSENGERS: break;
				case CT_MAIL:
				case CT_GOODS: capacity *= 2; break;
				default:       capacity *= 4; break;
			}
		}
		switch (v->cargo_type) {
			case CT_PASSENGERS: break;
			case CT_MAIL:
			case CT_GOODS: capacity /= 2; break;
			default:       capacity /= 4; break;
		}
	}

	return capacity;
}


void Vehicle::BeginLoading()
{
	assert(IsTileType(tile, MP_STATION) || type == VEH_SHIP);

	if (this->current_order.IsType(OT_GOTO_STATION) &&
			this->current_order.GetDestination() == this->last_station_visited) {
		current_order.MakeLoading(true);
		UpdateVehicleTimetable(this, true);

		for (Order *order = this->GetOrder(this->cur_order_index);
				order != NULL && order->IsType(OT_AUTOMATIC);
				order = order->next) {
			DeleteOrder(this, this->cur_order_index);
		}

		/* Furthermore add the Non Stop flag to mark that this station
		 * is the actual destination of the vehicle, which is (for example)
		 * necessary to be known for HandleTrainLoading to determine
		 * whether the train is lost or not; not marking a train lost
		 * that arrives at random stations is bad. */
		this->current_order.SetNonStopType(ONSF_NO_STOP_AT_ANY_STATION);

	} else {
<<<<<<< HEAD
		Order *in_list = this->GetOrder(this->cur_order_index);
		if (this->orders.list->GetNumOrders() < MAX_VEH_ORDER_ID &&
				((in_list == NULL && this->cur_order_index == 0) ||
				(in_list != NULL && (!in_list->IsType(OT_AUTOMATIC) || 
=======
		/* We weren't scheduled to stop here. Insert an automatic order
		 * to show that we are stopping here. */
		Order *in_list = this->GetOrder(this->cur_order_index);
		if (this->orders.list->GetNumOrders() < MAX_VEH_ORDER_ID &&
				((in_list == NULL && this->cur_order_index == 0) ||
				(in_list != NULL && (!in_list->IsType(OT_AUTOMATIC) ||
>>>>>>> 9de1f565
				in_list->GetDestination() != this->last_station_visited)))) {
			Order *auto_order = new Order();
			auto_order->MakeAutomatic(this->last_station_visited);
			InsertOrder(this, auto_order, this->cur_order_index);
			if (this->cur_order_index > 0) --this->cur_order_index;
		}
		current_order.MakeLoading(false);
	}

	Station::Get(this->last_station_visited)->loading_vehicles.push_back(this);

	PrepareUnload(this);

	SetWindowDirty(GetWindowClassForVehicleType(this->type), this->owner);
	SetWindowWidgetDirty(WC_VEHICLE_VIEW, this->index, VVW_WIDGET_START_STOP_VEH);
	SetWindowDirty(WC_VEHICLE_DETAILS, this->index);
	SetWindowDirty(WC_STATION_VIEW, this->last_station_visited);

	Station::Get(this->last_station_visited)->MarkTilesDirty(true);
	this->cur_speed = 0;
	this->MarkDirty();
}

void Vehicle::LeaveStation()
{
	assert(current_order.IsType(OT_LOADING));

	delete this->cargo_payment;

	/* Only update the timetable if the vehicle was supposed to stop here. */
	if (current_order.GetNonStopType() != ONSF_STOP_EVERYWHERE) UpdateVehicleTimetable(this, false);

	current_order.MakeLeaveStation();
	Station *st = Station::Get(this->last_station_visited);
	st->loading_vehicles.remove(this);

	HideFillingPercent(&this->fill_percent_te_id);

	if (this->type == VEH_TRAIN && !(this->vehstatus & VS_CRASHED)) {
		/* Trigger station animation (trains only) */
		if (IsTileType(this->tile, MP_STATION)) TriggerStationAnimation(st, this->tile, SAT_TRAIN_DEPARTS);

		SetBit(Train::From(this)->flags, VRF_LEAVING_STATION);
	}
}


void Vehicle::HandleLoading(bool mode)
{
	switch (this->current_order.GetType()) {
		case OT_LOADING: {
			uint wait_time = max(this->current_order.wait_time - this->lateness_counter, 0);

			/* Not the first call for this tick, or still loading */
			if (mode || !HasBit(this->vehicle_flags, VF_LOADING_FINISHED) ||
					(_settings_game.order.timetabling && this->current_order_time < wait_time)) return;

			this->PlayLeaveStationSound();

			this->LeaveStation();

			break;
		}

		case OT_DUMMY: break;

		default: return;
	}

	this->IncrementOrderIndex();
}

CommandCost Vehicle::SendToDepot(DoCommandFlag flags, DepotCommand command)
{
	CommandCost ret = CheckOwnership(this->owner);
	if (ret.Failed()) return ret;

	if (this->vehstatus & VS_CRASHED) return CMD_ERROR;
	if (this->IsStoppedInDepot()) return CMD_ERROR;

	if (this->current_order.IsType(OT_GOTO_DEPOT)) {
		bool halt_in_depot = (this->current_order.GetDepotActionType() & ODATFB_HALT) != 0;
		if (!!(command & DEPOT_SERVICE) == halt_in_depot) {
			/* We called with a different DEPOT_SERVICE setting.
			 * Now we change the setting to apply the new one and let the vehicle head for the same depot.
			 * Note: the if is (true for requesting service == true for ordered to stop in depot)          */
			if (flags & DC_EXEC) {
				this->current_order.SetDepotOrderType(ODTF_MANUAL);
				this->current_order.SetDepotActionType(halt_in_depot ? ODATF_SERVICE_ONLY : ODATFB_HALT);
				SetWindowWidgetDirty(WC_VEHICLE_VIEW, this->index, VVW_WIDGET_START_STOP_VEH);
			}
			return CommandCost();
		}

		if (command & DEPOT_DONT_CANCEL) return CMD_ERROR; // Requested no cancelation of depot orders
		if (flags & DC_EXEC) {
			/* If the orders to 'goto depot' are in the orders list (forced servicing),
			 * then skip to the next order; effectively cancelling this forced service */
			if (this->current_order.GetDepotOrderType() & ODTFB_PART_OF_ORDERS) this->IncrementOrderIndex();

			this->current_order.MakeDummy();
			SetWindowWidgetDirty(WC_VEHICLE_VIEW, this->index, VVW_WIDGET_START_STOP_VEH);
		}
		return CommandCost();
	}

	TileIndex location;
	DestinationID destination;
	bool reverse;
	static const StringID no_depot[] = {STR_ERROR_UNABLE_TO_FIND_ROUTE_TO, STR_ERROR_UNABLE_TO_FIND_LOCAL_DEPOT, STR_ERROR_UNABLE_TO_FIND_LOCAL_DEPOT, STR_ERROR_CAN_T_SEND_AIRCRAFT_TO_HANGAR};
	if (!this->FindClosestDepot(&location, &destination, &reverse)) return_cmd_error(no_depot[this->type]);

	if (flags & DC_EXEC) {
		if (this->current_order.IsType(OT_LOADING)) this->LeaveStation();

		this->dest_tile = location;
		this->current_order.MakeGoToDepot(destination, ODTF_MANUAL);
		if (!(command & DEPOT_SERVICE)) this->current_order.SetDepotActionType(ODATFB_HALT);
		SetWindowWidgetDirty(WC_VEHICLE_VIEW, this->index, VVW_WIDGET_START_STOP_VEH);

		/* If there is no depot in front, reverse automatically (trains only) */
		if (this->type == VEH_TRAIN && reverse) DoCommand(this->tile, this->index, 0, DC_EXEC, CMD_REVERSE_TRAIN_DIRECTION);

		if (this->type == VEH_AIRCRAFT) {
			Aircraft *a = Aircraft::From(this);
			if (a->state == FLYING && a->targetairport != destination) {
				/* The aircraft is now heading for a different hangar than the next in the orders */
				extern void AircraftNextAirportPos_and_Order(Aircraft *a);
				AircraftNextAirportPos_and_Order(a);
			}
		}
	}

	return CommandCost();

}

void Vehicle::UpdateVisualEffect(bool allow_power_change)
{
	bool powered_before = HasBit(this->vcache.cached_vis_effect, VE_DISABLE_WAGON_POWER);
	const Engine *e = Engine::Get(this->engine_type);

	/* Evaluate properties */
	byte visual_effect;
	switch (e->type) {
		case VEH_TRAIN: visual_effect = e->u.rail.visual_effect; break;
		case VEH_ROAD:  visual_effect = e->u.road.visual_effect; break;
		case VEH_SHIP:  visual_effect = e->u.ship.visual_effect; break;
		default:        visual_effect = 1 << VE_DISABLE_EFFECT;  break;
	}

	/* Check powered wagon / visual effect callback */
	if (HasBit(e->info.callback_mask, CBM_VEHICLE_VISUAL_EFFECT)) {
		uint16 callback = GetVehicleCallback(CBID_VEHICLE_VISUAL_EFFECT, 0, 0, this->engine_type, this);

		if (callback != CALLBACK_FAILED) {
			callback = GB(callback, 0, 8);
			/* Avoid accidentally setting 'visual_effect' to the default value
			 * Since bit 6 (disable effects) is set anyways, we can safely erase some bits. */
			if (callback == VE_DEFAULT) {
				assert(HasBit(callback, VE_DISABLE_EFFECT));
				SB(callback, VE_TYPE_START, VE_TYPE_COUNT, 0);
			}
			visual_effect = callback;
		}
	}

	/* Apply default values */
	if (visual_effect == VE_DEFAULT ||
			(!HasBit(visual_effect, VE_DISABLE_EFFECT) && GB(visual_effect, VE_TYPE_START, VE_TYPE_COUNT) == VE_TYPE_DEFAULT)) {
		/* Only train engines have default effects.
		 * Note: This is independent of whether the engine is a front engine or articulated part or whatever. */
		if (e->type != VEH_TRAIN || e->u.rail.railveh_type == RAILVEH_WAGON || !IsInsideMM(e->u.rail.engclass, EC_STEAM, EC_MONORAIL)) {
			if (visual_effect == VE_DEFAULT) {
				visual_effect = 1 << VE_DISABLE_EFFECT;
			} else {
				SetBit(visual_effect, VE_DISABLE_EFFECT);
			}
		} else {
			if (visual_effect == VE_DEFAULT) {
				/* Also set the offset */
				visual_effect = (VE_OFFSET_CENTRE - (e->u.rail.engclass == EC_STEAM ? 4 : 0)) << VE_OFFSET_START;
			}
			SB(visual_effect, VE_TYPE_START, VE_TYPE_COUNT, e->u.rail.engclass - EC_STEAM + VE_TYPE_STEAM);
		}
	}

	this->vcache.cached_vis_effect = visual_effect;

	if (!allow_power_change && powered_before != HasBit(this->vcache.cached_vis_effect, VE_DISABLE_WAGON_POWER)) {
		ToggleBit(this->vcache.cached_vis_effect, VE_DISABLE_WAGON_POWER);
		ShowNewGrfVehicleError(this->engine_type, STR_NEWGRF_BROKEN, STR_NEWGRF_BROKEN_POWERED_WAGON, GBUG_VEH_POWERED_WAGON, false);
	}
}

static const int8 _vehicle_smoke_pos[8] = {
	1, 1, 1, 0, -1, -1, -1, 0
};

void Vehicle::ShowVisualEffect() const
{
	assert(this->IsPrimaryVehicle());
	bool sound = false;

	/* Do not show any smoke when:
	 * - vehicle smoke is disabled by the player
	 * - the vehicle is slowing down or stopped (by the player)
	 * - the vehicle is moving very slowly
	 */
	if (_settings_game.vehicle.smoke_amount == 0 ||
			this->vehstatus & (VS_TRAIN_SLOWING | VS_STOPPED) ||
			this->cur_speed < 2) {
		return;
	}
	if (this->type == VEH_TRAIN) {
		const Train *t = Train::From(this);
		/* For trains, do not show any smoke when:
		 * - the train is reversing
		 * - is entering a station with an order to stop there and its speed is equal to maximum station entering speed
		 */
		if (HasBit(t->flags, VRF_REVERSING) ||
				(IsRailStationTile(t->tile) && t->IsFrontEngine() && t->current_order.ShouldStopAtStation(t, GetStationIndex(t->tile)) &&
				t->cur_speed >= t->Train::GetCurrentMaxSpeed())) {
			return;
		}
	}

	const Vehicle *v = this;

	do {
		int effect_offset = GB(v->vcache.cached_vis_effect, VE_OFFSET_START, VE_OFFSET_COUNT) - VE_OFFSET_CENTRE;
		byte effect_type = GB(v->vcache.cached_vis_effect, VE_TYPE_START, VE_TYPE_COUNT);
		bool disable_effect = HasBit(v->vcache.cached_vis_effect, VE_DISABLE_EFFECT);

		/* Show no smoke when:
		 * - Smoke has been disabled for this vehicle
		 * - The vehicle is not visible
		 * - The vehicle is on a depot tile
		 * - The vehicle is on a tunnel tile
		 * - The vehicle is a train engine that is currently unpowered */
		if (disable_effect ||
				v->vehstatus & VS_HIDDEN ||
				IsDepotTile(v->tile) ||
				IsTunnelTile(v->tile) ||
				(v->type == VEH_TRAIN &&
				!HasPowerOnRail(Train::From(v)->railtype, GetTileRailType(v->tile)))) {
			continue;
		}

		int x = _vehicle_smoke_pos[v->direction] * effect_offset;
		int y = _vehicle_smoke_pos[(v->direction + 2) % 8] * effect_offset;

		if (v->type == VEH_TRAIN && HasBit(Train::From(v)->flags, VRF_REVERSE_DIRECTION)) {
			x = -x;
			y = -y;
		}

		switch (effect_type) {
			case VE_TYPE_STEAM:
				/* Steam smoke - amount is gradually falling until vehicle reaches its maximum speed, after that it's normal.
				 * Details: while vehicle's current speed is gradually increasing, steam plumes' density decreases by one third each
				 * third of its maximum speed spectrum. Steam emission finally normalises at very close to vehicle's maximum speed.
				 * REGULATION:
				 * - instead of 1, 4 / 2^smoke_amount (max. 2) is used to provide sufficient regulation to steam puffs' amount. */
				if (GB(v->tick_counter, 0, ((4 >> _settings_game.vehicle.smoke_amount) + ((this->cur_speed * 3) / this->vcache.cached_max_speed))) == 0) {
					CreateEffectVehicleRel(v, x, y, 10, EV_STEAM_SMOKE);
					sound = true;
				}
				break;

			case VE_TYPE_DIESEL: {
				/* Diesel smoke - thicker when vehicle is starting, gradually subsiding till it reaches its maximum speed
				 * when smoke emission stops.
				 * Details: Vehicle's (max.) speed spectrum is divided into 32 parts. When max. speed is reached, chance for smoke
				 * emission erodes by 32 (1/4). For trains, power and weight come in handy too to either increase smoke emission in
				 * 6 steps (1000HP each) if the power is low or decrease smoke emission in 6 steps (512 tonnes each) if the train
				 * isn't overweight. Power and weight contributions are expressed in a way that neither extreme power, nor
				 * extreme weight can ruin the balance (e.g. FreightWagonMultiplier) in the formula. When the vehicle reaches
				 * maximum speed no diesel_smoke is emitted.
				 * REGULATION:
				 * - up to which speed a diesel vehicle is emitting smoke (with reduced/small setting only until 1/2 of max_speed),
				 * - in Chance16 - the last value is 512 / 2^smoke_amount (max. smoke when 128 = smoke_amount of 2). */
				int power_weight_effect = 0;
				if (v->type == VEH_TRAIN) {
					power_weight_effect = (32 >> (Train::From(this)->gcache.cached_power >> 10)) - (32 >> (Train::From(this)->gcache.cached_weight >> 9));
				}
				if (this->cur_speed < (this->vcache.cached_max_speed >> (2 >> _settings_game.vehicle.smoke_amount)) &&
						Chance16((64 - ((this->cur_speed << 5) / this->vcache.cached_max_speed) + power_weight_effect), (512 >> _settings_game.vehicle.smoke_amount))) {
					CreateEffectVehicleRel(v, x, y, 10, EV_DIESEL_SMOKE);
					sound = true;
				}
				break;
			}

			case VE_TYPE_ELECTRIC:
				/* Electric train's spark - more often occurs when train is departing (more load)
				 * Details: Electric locomotives are usually at least twice as powerful as their diesel counterparts, so spark
				 * emissions are kept simple. Only when starting, creating huge force are sparks more likely to happen, but when
				 * reaching its max. speed, quarter by quarter of it, chance decreases untill the usuall 2,22% at train's top speed.
				 * REGULATION:
				 * - in Chance16 the last value is 360 / 2^smoke_amount (max. sparks when 90 = smoke_amount of 2). */
				if (GB(v->tick_counter, 0, 2) == 0 &&
						Chance16((6 - ((this->cur_speed << 2) / this->vcache.cached_max_speed)), (360 >> _settings_game.vehicle.smoke_amount))) {
					CreateEffectVehicleRel(v, x, y, 10, EV_ELECTRIC_SPARK);
					sound = true;
				}
				break;

			default:
				break;
		}
	} while ((v = v->Next()) != NULL);

	if (sound) PlayVehicleSound(this, VSE_VISUAL_EFFECT);
}

void Vehicle::SetNext(Vehicle *next)
{
	assert(this != next);

	if (this->next != NULL) {
		/* We had an old next vehicle. Update the first and previous pointers */
		for (Vehicle *v = this->next; v != NULL; v = v->Next()) {
			v->first = this->next;
		}
		this->next->previous = NULL;
	}

	this->next = next;

	if (this->next != NULL) {
		/* A new next vehicle. Update the first and previous pointers */
		if (this->next->previous != NULL) this->next->previous->next = NULL;
		this->next->previous = this;
		for (Vehicle *v = this->next; v != NULL; v = v->Next()) {
			v->first = this->first;
		}
	}
}

void Vehicle::AddToShared(Vehicle *shared_chain)
{
	assert(this->previous_shared == NULL && this->next_shared == NULL);

	if (!shared_chain->orders.list) {
		assert(shared_chain->previous_shared == NULL);
		assert(shared_chain->next_shared == NULL);
		this->orders.list = shared_chain->orders.list = new OrderList(NULL, shared_chain);
	}

	this->next_shared     = shared_chain->next_shared;
	this->previous_shared = shared_chain;

	shared_chain->next_shared = this;

	if (this->next_shared != NULL) this->next_shared->previous_shared = this;

	shared_chain->orders.list->AddVehicle(this);
}

void Vehicle::RemoveFromShared()
{
	/* Remember if we were first and the old window number before RemoveVehicle()
	 * as this changes first if needed. */
	bool were_first = (this->FirstShared() == this);
	VehicleListIdentifier vli(VL_SHARED_ORDERS, this->type, this->owner, this->FirstShared()->index);

	this->orders.list->RemoveVehicle(this);

	if (!were_first) {
		/* We are not the first shared one, so only relink our previous one. */
		this->previous_shared->next_shared = this->NextShared();
	}

	if (this->next_shared != NULL) this->next_shared->previous_shared = this->previous_shared;


	if (this->orders.list->GetNumVehicles() == 1) {
		/* When there is only one vehicle, remove the shared order list window. */
		DeleteWindowById(GetWindowClassForVehicleType(this->type), vli.Pack());
		InvalidateVehicleOrder(this->FirstShared(), 0);
	} else if (were_first) {
		/* If we were the first one, update to the new first one.
		 * Note: FirstShared() is already the new first */
		InvalidateWindowData(GetWindowClassForVehicleType(this->type), vli.Pack(), this->FirstShared()->index | (1U << 31));
	}

	this->next_shared     = NULL;
	this->previous_shared = NULL;
}

/**
 * Get the next manual (not OT_AUTOMATIC) order after the one at the given index.
<<<<<<< HEAD
 * @param index the index to start searching at
 * @return the next manual order at or after index or NULL if there is none.
=======
 * @param index The index to start searching at.
 * @return The next manual order at or after index or NULL if there is none.
>>>>>>> 9de1f565
 */
Order *Vehicle::GetNextManualOrder(int index) const
{
	Order *order = this->GetOrder(index);
	while(order != NULL && order->IsType(OT_AUTOMATIC)) {
		order = order->next;
	}
	return order;
}

void StopAllVehicles()
{
	Vehicle *v;
	FOR_ALL_VEHICLES(v) {
		/* Code ripped from CmdStartStopTrain. Can't call it, because of
		 * ownership problems, so we'll duplicate some code, for now */
		v->vehstatus |= VS_STOPPED;
		v->MarkDirty();
		SetWindowWidgetDirty(WC_VEHICLE_VIEW, v->index, VVW_WIDGET_START_STOP_VEH);
		SetWindowDirty(WC_VEHICLE_DEPOT, v->tile);
	}
}

void VehiclesYearlyLoop()
{
	Vehicle *v;
	FOR_ALL_VEHICLES(v) {
		if (v->IsPrimaryVehicle()) {
			/* show warning if vehicle is not generating enough income last 2 years (corresponds to a red icon in the vehicle list) */
			Money profit = v->GetDisplayProfitThisYear();
			if (v->age >= 730 && profit < 0) {
				if (_settings_client.gui.vehicle_income_warn && v->owner == _local_company) {
					SetDParam(0, v->index);
					SetDParam(1, profit);
					AddVehicleNewsItem(
						STR_NEWS_VEHICLE_IS_UNPROFITABLE,
						NS_ADVICE,
						v->index
					);
				}
				AI::NewEvent(v->owner, new AIEventVehicleUnprofitable(v->index));
			}

			v->profit_last_year = v->profit_this_year;
			v->profit_this_year = 0;
			SetWindowDirty(WC_VEHICLE_DETAILS, v->index);
		}
	}
}


/**
 * Can this station be used by the given engine type?
 * @param engine_type the type of vehicles to test
 * @param st the station to test for
 * @return true if and only if the vehicle of the type can use this station.
 * @note For road vehicles the Vehicle is needed to determine whether it can
 *       use the station. This function will return true for road vehicles
 *       when at least one of the facilities is available.
 */
bool CanVehicleUseStation(EngineID engine_type, const Station *st)
{
	const Engine *e = Engine::GetIfValid(engine_type);
	assert(e != NULL);

	switch (e->type) {
		case VEH_TRAIN:
			return (st->facilities & FACIL_TRAIN) != 0;

		case VEH_ROAD:
			/* For road vehicles we need the vehicle to know whether it can actually
			 * use the station, but if it doesn't have facilities for RVs it is
			 * certainly not possible that the station can be used. */
			return (st->facilities & (FACIL_BUS_STOP | FACIL_TRUCK_STOP)) != 0;

		case VEH_SHIP:
			return (st->facilities & FACIL_DOCK) != 0;

		case VEH_AIRCRAFT:
			return (st->facilities & FACIL_AIRPORT) != 0 &&
					(st->airport.GetFTA()->flags & (e->u.air.subtype & AIR_CTOL ? AirportFTAClass::AIRPLANES : AirportFTAClass::HELICOPTERS)) != 0;

		default:
			return false;
	}
}

/**
 * Can this station be used by the given vehicle?
 * @param v the vehicle to test
 * @param st the station to test for
 * @return true if and only if the vehicle can use this station.
 */
bool CanVehicleUseStation(const Vehicle *v, const Station *st)
{
	if (v->type == VEH_ROAD) return st->GetPrimaryRoadStop(RoadVehicle::From(v)) != NULL;

	return CanVehicleUseStation(v->engine_type, st);
}

/**
 * Access the ground vehicle cache of the vehicle.
 * @pre The vehicle is a #GroundVehicle.
 * @return #GroundVehicleCache of the vehicle.
 */
GroundVehicleCache *Vehicle::GetGroundVehicleCache()
{
	assert(this->IsGroundVehicle());
	if (this->type == VEH_TRAIN) {
		return &Train::From(this)->gcache;
	} else {
		return &RoadVehicle::From(this)->gcache;
	}
}

/**
 * Access the ground vehicle cache of the vehicle.
 * @pre The vehicle is a #GroundVehicle.
 * @return #GroundVehicleCache of the vehicle.
 */
const GroundVehicleCache *Vehicle::GetGroundVehicleCache() const
{
	assert(this->IsGroundVehicle());
	if (this->type == VEH_TRAIN) {
		return &Train::From(this)->gcache;
	} else {
		return &RoadVehicle::From(this)->gcache;
	}
}

/**
 * Calculates the set of vehicles that will be affected by a given selection.
 * @param set Set of affected vehicles.
 * @param v First vehicle of the selection.
 * @param num_vehicles Number of vehicles in the selection.
 * @pre \c set must be empty.
 * @post \c set will contain the vehicles that will be refitted.
 */
void GetVehicleSet(VehicleSet &set, Vehicle *v, uint8 num_vehicles)
{
	if (v->type == VEH_TRAIN) {
		Train *u = Train::From(v);
		/* If the first vehicle in the selection is part of an articulated vehicle, add the previous parts of the vehicle. */
		if (u->IsArticulatedPart()) {
			u = u->GetFirstEnginePart();
			while (u->index != v->index) {
				set.Include(u->index);
				u = u->GetNextArticPart();
			}
		}

		for (;u != NULL && num_vehicles > 0; num_vehicles--, u = u->Next()) {
			/* Include current vehicle in the selection. */
			set.Include(u->index);

			/* If the vehicle is multiheaded, add the other part too. */
			if (u->IsMultiheaded()) set.Include(u->other_multiheaded_part->index);
		}

		/* If the last vehicle is part of an articulated vehicle, add the following parts of the vehicle. */
		while (u != NULL && u->IsArticulatedPart()) {
			set.Include(u->index);
			u = u->Next();
		}
	}
}<|MERGE_RESOLUTION|>--- conflicted
+++ resolved
@@ -1761,19 +1761,12 @@
 		this->current_order.SetNonStopType(ONSF_NO_STOP_AT_ANY_STATION);
 
 	} else {
-<<<<<<< HEAD
-		Order *in_list = this->GetOrder(this->cur_order_index);
-		if (this->orders.list->GetNumOrders() < MAX_VEH_ORDER_ID &&
-				((in_list == NULL && this->cur_order_index == 0) ||
-				(in_list != NULL && (!in_list->IsType(OT_AUTOMATIC) || 
-=======
 		/* We weren't scheduled to stop here. Insert an automatic order
 		 * to show that we are stopping here. */
 		Order *in_list = this->GetOrder(this->cur_order_index);
 		if (this->orders.list->GetNumOrders() < MAX_VEH_ORDER_ID &&
 				((in_list == NULL && this->cur_order_index == 0) ||
 				(in_list != NULL && (!in_list->IsType(OT_AUTOMATIC) ||
->>>>>>> 9de1f565
 				in_list->GetDestination() != this->last_station_visited)))) {
 			Order *auto_order = new Order();
 			auto_order->MakeAutomatic(this->last_station_visited);
@@ -2167,13 +2160,8 @@
 
 /**
  * Get the next manual (not OT_AUTOMATIC) order after the one at the given index.
-<<<<<<< HEAD
- * @param index the index to start searching at
- * @return the next manual order at or after index or NULL if there is none.
-=======
  * @param index The index to start searching at.
  * @return The next manual order at or after index or NULL if there is none.
->>>>>>> 9de1f565
  */
 Order *Vehicle::GetNextManualOrder(int index) const
 {
