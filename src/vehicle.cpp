/* $Id$ */

/*
 * This file is part of OpenTTD.
 * OpenTTD is free software; you can redistribute it and/or modify it under the terms of the GNU General Public License as published by the Free Software Foundation, version 2.
 * OpenTTD is distributed in the hope that it will be useful, but WITHOUT ANY WARRANTY; without even the implied warranty of MERCHANTABILITY or FITNESS FOR A PARTICULAR PURPOSE.
 * See the GNU General Public License for more details. You should have received a copy of the GNU General Public License along with OpenTTD. If not, see <http://www.gnu.org/licenses/>.
 */

/** @file vehicle.cpp Base implementations of all vehicles. */

#include "stdafx.h"
#include "gui.h"
#include "openttd.h"
#include "debug.h"
#include "roadveh.h"
#include "ship.h"
#include "spritecache.h"
#include "landscape.h"
#include "timetable.h"
#include "viewport_func.h"
#include "news_func.h"
#include "command_func.h"
#include "company_func.h"
#include "vehicle_gui.h"
#include "train.h"
#include "aircraft.h"
#include "newgrf_engine.h"
#include "newgrf_sound.h"
#include "newgrf_station.h"
#include "group.h"
#include "group_gui.h"
#include "strings_func.h"
#include "zoom_func.h"
#include "functions.h"
#include "date_func.h"
#include "window_func.h"
#include "vehicle_func.h"
#include "autoreplace_func.h"
#include "autoreplace_gui.h"
#include "station_base.h"
#include "ai/ai.hpp"
#include "core/smallmap_type.hpp"
#include "depot_func.h"
#include "network/network.h"
#include "core/pool_func.hpp"
#include "economy_base.h"

#include "table/sprites.h"
#include "table/strings.h"

#define GEN_HASH(x, y) ((GB((y), 6, 6) << 6) + GB((x), 7, 6))

VehicleID _vehicle_id_ctr_day;
const Vehicle *_place_clicked_vehicle;
VehicleID _new_vehicle_id;
uint16 _returned_refit_capacity;
byte _age_cargo_skip_counter; ///< Skip aging of cargo?


/* Initialize the vehicle-pool */
VehiclePool _vehicle_pool("Vehicle");
INSTANTIATE_POOL_METHODS(Vehicle)

/** Function to tell if a vehicle needs to be autorenewed
 * @param *c The vehicle owner
 * @return true if the vehicle is old enough for replacement
 */
bool Vehicle::NeedsAutorenewing(const Company *c) const
{
	/* We can always generate the Company pointer when we have the vehicle.
	 * However this takes time and since the Company pointer is often present
	 * when this function is called then it's faster to pass the pointer as an
	 * argument rather than finding it again. */
	assert(c == Company::Get(this->owner));

	if (!c->settings.engine_renew) return false;
	if (this->age - this->max_age < (c->settings.engine_renew_months * 30)) return false;
	if (this->age == 0) return false; // rail cars don't age and lacks a max age

	return true;
}

void VehicleServiceInDepot(Vehicle *v)
{
	v->date_of_last_service = _date;
	v->breakdowns_since_last_service = 0;
	v->reliability = Engine::Get(v->engine_type)->reliability;
	SetWindowDirty(WC_VEHICLE_DETAILS, v->index); // ensure that last service date and reliability are updated
}

bool Vehicle::NeedsServicing() const
{
	if (this->vehstatus & (VS_STOPPED | VS_CRASHED)) return false;

	if (_settings_game.order.no_servicing_if_no_breakdowns && _settings_game.difficulty.vehicle_breakdowns == 0) {
		/* Vehicles set for autoreplacing needs to go to a depot even if breakdowns are turned off.
		 * Note: If servicing is enabled, we postpone replacement till next service. */
		return EngineHasReplacementForCompany(Company::Get(this->owner), this->engine_type, this->group_id);
	}

	return Company::Get(this->owner)->settings.vehicle.servint_ispercent ?
		(this->reliability < Engine::Get(this->engine_type)->reliability * (100 - this->service_interval) / 100) :
		(this->date_of_last_service + this->service_interval < _date);
}

bool Vehicle::NeedsAutomaticServicing() const
{
	if (_settings_game.order.gotodepot && VehicleHasDepotOrders(this)) return false;
	if (this->current_order.IsType(OT_LOADING))            return false;
	if (this->current_order.IsType(OT_GOTO_DEPOT) && this->current_order.GetDepotOrderType() != ODTFB_SERVICE) return false;
	return NeedsServicing();
}

/**
 * Displays a "NewGrf Bug" error message for a engine, and pauses the game if not networking.
 * @param engine The engine that caused the problem
 * @param part1  Part 1 of the error message, taking the grfname as parameter 1
 * @param part2  Part 2 of the error message, taking the engine as parameter 2
 * @param bug_type Flag to check and set in grfconfig
 * @param critical Shall the "OpenTTD might crash"-message be shown when the player tries to unpause?
 */
void ShowNewGrfVehicleError(EngineID engine, StringID part1, StringID part2, GRFBugs bug_type, bool critical)
{
	const Engine *e = Engine::Get(engine);
	uint32 grfid = e->grffile->grfid;
	GRFConfig *grfconfig = GetGRFConfig(grfid);

	if (!HasBit(grfconfig->grf_bugs, bug_type)) {
		SetBit(grfconfig->grf_bugs, bug_type);
		SetDParamStr(0, grfconfig->name);
		SetDParam(1, engine);
		ShowErrorMessage(part2, part1, 0, 0, true);
		if (!_networking) DoCommand(0, critical ? PM_PAUSED_ERROR : PM_PAUSED_NORMAL, 1, DC_EXEC, CMD_PAUSE);
	}

	/* debug output */
	char buffer[512];

	SetDParamStr(0, grfconfig->name);
	GetString(buffer, part1, lastof(buffer));
	DEBUG(grf, 0, "%s", buffer + 3);

	SetDParam(1, engine);
	GetString(buffer, part2, lastof(buffer));
	DEBUG(grf, 0, "%s", buffer + 3);
}

static Vehicle *EnsureNoVehicleProcZ(Vehicle *v, void *data)
{
	byte z = *(byte*)data;

	if (v->type == VEH_DISASTER || (v->type == VEH_AIRCRAFT && v->subtype == AIR_SHADOW)) return NULL;
	if (v->z_pos > z) return NULL;

	_error_message = STR_ERROR_TRAIN_IN_THE_WAY + v->type;
	return v;
}

bool EnsureNoVehicleOnGround(TileIndex tile)
{
	byte z = GetTileMaxZ(tile);
	return !HasVehicleOnPos(tile, &z, &EnsureNoVehicleProcZ);
}

/** Procedure called for every vehicle found in tunnel/bridge in the hash map */
static Vehicle *GetVehicleTunnelBridgeProc(Vehicle *v, void *data)
{
	if (v->type != VEH_TRAIN && v->type != VEH_ROAD && v->type != VEH_SHIP) return NULL;
	if (v == (const Vehicle *)data) return NULL;

	_error_message = STR_ERROR_TRAIN_IN_THE_WAY + v->type;
	return v;
}

/**
 * Finds vehicle in tunnel / bridge
 * @param tile first end
 * @param endtile second end
 * @param ignore Ignore this vehicle when searching
 * @return true if the bridge has a vehicle
 */
bool HasVehicleOnTunnelBridge(TileIndex tile, TileIndex endtile, const Vehicle *ignore)
{
	return HasVehicleOnPos(tile, (void *)ignore, &GetVehicleTunnelBridgeProc) ||
			HasVehicleOnPos(endtile, (void *)ignore, &GetVehicleTunnelBridgeProc);
}


Vehicle::Vehicle(VehicleType type)
{
	this->type               = type;
	this->coord.left         = INVALID_COORD;
	this->group_id           = DEFAULT_GROUP;
	this->fill_percent_te_id = INVALID_TE_ID;
	this->first              = this;
	this->colourmap          = PAL_NONE;
}

/**
 * Get a value for a vehicle's random_bits.
 * @return A random value from 0 to 255.
 */
byte VehicleRandomBits()
{
	return GB(Random(), 0, 8);
}

/* Size of the hash, 6 = 64 x 64, 7 = 128 x 128. Larger sizes will (in theory) reduce hash
 * lookup times at the expense of memory usage. */
const int HASH_BITS = 7;
const int HASH_SIZE = 1 << HASH_BITS;
const int HASH_MASK = HASH_SIZE - 1;
const int TOTAL_HASH_SIZE = 1 << (HASH_BITS * 2);
const int TOTAL_HASH_MASK = TOTAL_HASH_SIZE - 1;

/* Resolution of the hash, 0 = 1*1 tile, 1 = 2*2 tiles, 2 = 4*4 tiles, etc.
 * Profiling results show that 0 is fastest. */
const int HASH_RES = 0;

static Vehicle *_new_vehicle_position_hash[TOTAL_HASH_SIZE];

static Vehicle *VehicleFromHash(int xl, int yl, int xu, int yu, void *data, VehicleFromPosProc *proc, bool find_first)
{
	for (int y = yl; ; y = (y + (1 << HASH_BITS)) & (HASH_MASK << HASH_BITS)) {
		for (int x = xl; ; x = (x + 1) & HASH_MASK) {
			Vehicle *v = _new_vehicle_position_hash[(x + y) & TOTAL_HASH_MASK];
			for (; v != NULL; v = v->next_new_hash) {
				Vehicle *a = proc(v, data);
				if (find_first && a != NULL) return a;
			}
			if (x == xu) break;
		}
		if (y == yu) break;
	}

	return NULL;
}


/**
 * Helper function for FindVehicleOnPos/HasVehicleOnPos.
 * @note Do not call this function directly!
 * @param x    The X location on the map
 * @param y    The Y location on the map
 * @param data Arbitrary data passed to proc
 * @param proc The proc that determines whether a vehicle will be "found".
 * @param find_first Whether to return on the first found or iterate over
 *                   all vehicles
 * @return the best matching or first vehicle (depending on find_first).
 */
static Vehicle *VehicleFromPosXY(int x, int y, void *data, VehicleFromPosProc *proc, bool find_first)
{
	const int COLL_DIST = 6;

	/* Hash area to scan is from xl,yl to xu,yu */
	int xl = GB((x - COLL_DIST) / TILE_SIZE, HASH_RES, HASH_BITS);
	int xu = GB((x + COLL_DIST) / TILE_SIZE, HASH_RES, HASH_BITS);
	int yl = GB((y - COLL_DIST) / TILE_SIZE, HASH_RES, HASH_BITS) << HASH_BITS;
	int yu = GB((y + COLL_DIST) / TILE_SIZE, HASH_RES, HASH_BITS) << HASH_BITS;

	return VehicleFromHash(xl, yl, xu, yu, data, proc, find_first);
}

/**
 * Find a vehicle from a specific location. It will call proc for ALL vehicles
 * on the tile and YOU must make SURE that the "best one" is stored in the
 * data value and is ALWAYS the same regardless of the order of the vehicles
 * where proc was called on!
 * When you fail to do this properly you create an almost untraceable DESYNC!
 * @note The return value of proc will be ignored.
 * @note Use this when you have the intention that all vehicles
 *       should be iterated over.
 * @param x    The X location on the map
 * @param y    The Y location on the map
 * @param data Arbitrary data passed to proc
 * @param proc The proc that determines whether a vehicle will be "found".
 */
void FindVehicleOnPosXY(int x, int y, void *data, VehicleFromPosProc *proc)
{
	VehicleFromPosXY(x, y, data, proc, false);
}

/**
 * Checks whether a vehicle in on a specific location. It will call proc for
 * vehicles until it returns non-NULL.
 * @note Use FindVehicleOnPosXY when you have the intention that all vehicles
 *       should be iterated over.
 * @param x    The X location on the map
 * @param y    The Y location on the map
 * @param data Arbitrary data passed to proc
 * @param proc The proc that determines whether a vehicle will be "found".
 * @return True if proc returned non-NULL.
 */
bool HasVehicleOnPosXY(int x, int y, void *data, VehicleFromPosProc *proc)
{
	return VehicleFromPosXY(x, y, data, proc, true) != NULL;
}

/**
 * Helper function for FindVehicleOnPos/HasVehicleOnPos.
 * @note Do not call this function directly!
 * @param tile The location on the map
 * @param data Arbitrary data passed to proc
 * @param proc The proc that determines whether a vehicle will be "found".
 * @param find_first Whether to return on the first found or iterate over
 *                   all vehicles
 * @return the best matching or first vehicle (depending on find_first).
 */
static Vehicle *VehicleFromPos(TileIndex tile, void *data, VehicleFromPosProc *proc, bool find_first)
{
	int x = GB(TileX(tile), HASH_RES, HASH_BITS);
	int y = GB(TileY(tile), HASH_RES, HASH_BITS) << HASH_BITS;

	Vehicle *v = _new_vehicle_position_hash[(x + y) & TOTAL_HASH_MASK];
	for (; v != NULL; v = v->next_new_hash) {
		if (v->tile != tile) continue;

		Vehicle *a = proc(v, data);
		if (find_first && a != NULL) return a;
	}

	return NULL;
}

/**
 * Find a vehicle from a specific location. It will call proc for ALL vehicles
 * on the tile and YOU must make SURE that the "best one" is stored in the
 * data value and is ALWAYS the same regardless of the order of the vehicles
 * where proc was called on!
 * When you fail to do this properly you create an almost untraceable DESYNC!
 * @note The return value of proc will be ignored.
 * @note Use this when you have the intention that all vehicles
 *       should be iterated over.
 * @param tile The location on the map
 * @param data Arbitrary data passed to proc
 * @param proc The proc that determines whether a vehicle will be "found".
 */
void FindVehicleOnPos(TileIndex tile, void *data, VehicleFromPosProc *proc)
{
	VehicleFromPos(tile, data, proc, false);
}

/**
 * Checks whether a vehicle in on a specific location. It will call proc for
 * vehicles until it returns non-NULL.
 * @note Use FindVehicleOnPos when you have the intention that all vehicles
 *       should be iterated over.
 * @param tile The location on the map
 * @param data Arbitrary data passed to proc
 * @param proc The proc that determines whether a vehicle will be "found".
 * @return True if proc returned non-NULL.
 */
bool HasVehicleOnPos(TileIndex tile, void *data, VehicleFromPosProc *proc)
{
	return VehicleFromPos(tile, data, proc, true) != NULL;
}


static void UpdateNewVehiclePosHash(Vehicle *v, bool remove)
{
	Vehicle **old_hash = v->old_new_hash;
	Vehicle **new_hash;

	if (remove) {
		new_hash = NULL;
	} else {
		int x = GB(TileX(v->tile), HASH_RES, HASH_BITS);
		int y = GB(TileY(v->tile), HASH_RES, HASH_BITS) << HASH_BITS;
		new_hash = &_new_vehicle_position_hash[(x + y) & TOTAL_HASH_MASK];
	}

	if (old_hash == new_hash) return;

	/* Remove from the old position in the hash table */
	if (old_hash != NULL) {
		if (v->next_new_hash != NULL) v->next_new_hash->prev_new_hash = v->prev_new_hash;
		*v->prev_new_hash = v->next_new_hash;
	}

	/* Insert vehicle at beginning of the new position in the hash table */
	if (new_hash != NULL) {
		v->next_new_hash = *new_hash;
		if (v->next_new_hash != NULL) v->next_new_hash->prev_new_hash = &v->next_new_hash;
		v->prev_new_hash = new_hash;
		*new_hash = v;
	}

	/* Remember current hash position */
	v->old_new_hash = new_hash;
}

static Vehicle *_vehicle_position_hash[0x1000];

static void UpdateVehiclePosHash(Vehicle *v, int x, int y)
{
	UpdateNewVehiclePosHash(v, x == INVALID_COORD);

	Vehicle **old_hash, **new_hash;
	int old_x = v->coord.left;
	int old_y = v->coord.top;

	new_hash = (x == INVALID_COORD) ? NULL : &_vehicle_position_hash[GEN_HASH(x, y)];
	old_hash = (old_x == INVALID_COORD) ? NULL : &_vehicle_position_hash[GEN_HASH(old_x, old_y)];

	if (old_hash == new_hash) return;

	/* remove from hash table? */
	if (old_hash != NULL) {
		if (v->next_hash != NULL) v->next_hash->prev_hash = v->prev_hash;
		*v->prev_hash = v->next_hash;
	}

	/* insert into hash table? */
	if (new_hash != NULL) {
		v->next_hash = *new_hash;
		if (v->next_hash != NULL) v->next_hash->prev_hash = &v->next_hash;
		v->prev_hash = new_hash;
		*new_hash = v;
	}
}

void ResetVehiclePosHash()
{
	Vehicle *v;
	FOR_ALL_VEHICLES(v) { v->old_new_hash = NULL; }
	memset(_vehicle_position_hash, 0, sizeof(_vehicle_position_hash));
	memset(_new_vehicle_position_hash, 0, sizeof(_new_vehicle_position_hash));
}

void ResetVehicleColourMap()
{
	Vehicle *v;
	FOR_ALL_VEHICLES(v) { v->colourmap = PAL_NONE; }
}

/**
 * List of vehicles that should check for autoreplace this tick.
 * Mapping of vehicle -> leave depot immediatelly after autoreplace.
 */
typedef SmallMap<Vehicle *, bool, 4> AutoreplaceMap;
static AutoreplaceMap _vehicles_to_autoreplace;

void InitializeVehicles()
{
	_vehicle_pool.CleanPool();
	_cargo_payment_pool.CleanPool();

	_age_cargo_skip_counter = 1;

	_vehicles_to_autoreplace.Reset();
	ResetVehiclePosHash();
}

uint CountVehiclesInChain(const Vehicle *v)
{
	uint count = 0;
	do count++; while ((v = v->Next()) != NULL);
	return count;
}

/** Check if a vehicle is counted in num_engines in each company struct
 * @return true if the vehicle is counted in num_engines
 */
bool Vehicle::IsEngineCountable() const
{
	switch (this->type) {
		case VEH_AIRCRAFT: return Aircraft::From(this)->IsNormalAircraft(); // don't count plane shadows and helicopter rotors
		case VEH_TRAIN:
			return !Train::From(this)->IsArticulatedPart() && // tenders and other articulated parts
					!Train::From(this)->IsRearDualheaded(); // rear parts of multiheaded engines
		case VEH_ROAD: return RoadVehicle::From(this)->IsRoadVehFront();
		case VEH_SHIP: return true;
		default: return false; // Only count company buildable vehicles
	}
}

void Vehicle::PreDestructor()
{
	if (CleaningPool()) return;

	if (Station::IsValidID(this->last_station_visited)) {
		Station *st = Station::Get(this->last_station_visited);
		st->loading_vehicles.remove(this);
<<<<<<< HEAD
		HideFillingPercent(&this->fill_percent_te_id);
		CancelReservation(st);
=======

		HideFillingPercent(&this->fill_percent_te_id);
		this->CancelReservation(st);
>>>>>>> ebad8a0d
		delete this->cargo_payment;
	}

	if (this->IsEngineCountable()) {
		Company::Get(this->owner)->num_engines[this->engine_type]--;
		if (this->owner == _local_company) InvalidateAutoreplaceWindow(this->engine_type, this->group_id);

		DeleteGroupHighlightOfVehicle(this);
		if (Group::IsValidID(this->group_id)) Group::Get(this->group_id)->num_engines[this->engine_type]--;
		if (this->IsPrimaryVehicle()) DecreaseGroupNumVehicle(this->group_id);
	}

	if (this->type == VEH_ROAD) ClearSlot(RoadVehicle::From(this));
	if (this->type == VEH_AIRCRAFT && this->IsPrimaryVehicle()) {
		Aircraft *a = Aircraft::From(this);
		Station *st = GetTargetAirportIfValid(a);
		if (st != NULL) {
			const AirportFTA *layout = st->Airport()->layout;
			CLRBITS(st->airport_flags, layout[a->previous_pos].block | layout[a->pos].block);
		}
	}

	if (this->Previous() == NULL) {
		InvalidateWindowData(WC_VEHICLE_DEPOT, this->tile);
	}

	if (this->IsPrimaryVehicle()) {
		DeleteWindowById(WC_VEHICLE_VIEW, this->index);
		DeleteWindowById(WC_VEHICLE_ORDERS, this->index);
		DeleteWindowById(WC_VEHICLE_REFIT, this->index);
		DeleteWindowById(WC_VEHICLE_DETAILS, this->index);
		DeleteWindowById(WC_VEHICLE_TIMETABLE, this->index);
		SetWindowDirty(WC_COMPANY, this->owner);
	}
	InvalidateWindowClassesData(GetWindowClassForVehicleType(this->type), 0);

	this->cargo.Truncate(0);
	DeleteVehicleOrders(this);
	DeleteDepotHighlightOfVehicle(this);

	extern void StopGlobalFollowVehicle(const Vehicle *v);
	StopGlobalFollowVehicle(this);

	ReleaseDisastersTargetingVehicle(this->index);
}

Vehicle::~Vehicle()
{
	free(this->name);

	if (CleaningPool()) return;

	/* sometimes, eg. for disaster vehicles, when company bankrupts, when removing crashed/flooded vehicles,
	 * it may happen that vehicle chain is deleted when visible */
	if (!(this->vehstatus & VS_HIDDEN)) MarkSingleVehicleDirty(this);

	Vehicle *v = this->Next();
	this->SetNext(NULL);

	delete v;

	UpdateVehiclePosHash(this, INVALID_COORD, 0);
	DeleteVehicleNews(this->index, INVALID_STRING_ID);
}

/** Adds a vehicle to the list of vehicles, that visited a depot this tick
 * @param *v vehicle to add
 */
void VehicleEnteredDepotThisTick(Vehicle *v)
{
	/* Vehicle should stop in the depot if it was in 'stopping' state */
	_vehicles_to_autoreplace[v] = !(v->vehstatus & VS_STOPPED);

	/* We ALWAYS set the stopped state. Even when the vehicle does not plan on
	 * stopping in the depot, so we stop it to ensure that it will not reserve
	 * the path out of the depot before we might autoreplace it to a different
	 * engine. The new engine would not own the reserved path we store that we
	 * stopped the vehicle, so autoreplace can start it again */
	v->vehstatus |= VS_STOPPED;
}

/**
 * Increases the day counter for all vehicles and calls 1-day and 32-day handlers.
 * Each tick, it processes vehicles with "index % DAY_TICKS == _date_fract",
 * so each day, all vehicles are processes in DAY_TICKS steps.
 */
static void RunVehicleDayProc()
{
	if (_game_mode != GM_NORMAL) return;

	/* Run the day_proc for every DAY_TICKS vehicle starting at _date_fract. */
	for (size_t i = _date_fract; i < Vehicle::GetPoolSize(); i += DAY_TICKS) {
		Vehicle *v = Vehicle::Get(i);
		if (v == NULL) continue;

		/* Call the 32-day callback if needed */
		if ((v->day_counter & 0x1F) == 0) {
			uint16 callback = GetVehicleCallback(CBID_VEHICLE_32DAY_CALLBACK, 0, 0, v->engine_type, v);
			if (callback != CALLBACK_FAILED) {
				if (HasBit(callback, 0)) TriggerVehicle(v, VEHICLE_TRIGGER_CALLBACK_32); // Trigger vehicle trigger 10
				if (HasBit(callback, 1)) v->colourmap = PAL_NONE;
			}
		}

		/* This is called once per day for each vehicle, but not in the first tick of the day */
		v->OnNewDay();
	}
}

void CallVehicleTicks()
{
	_vehicles_to_autoreplace.Clear();

	_age_cargo_skip_counter = (_age_cargo_skip_counter == 0) ? 184 : (_age_cargo_skip_counter - 1);

	RunVehicleDayProc();

	Station *st;
	FOR_ALL_STATIONS(st) LoadUnloadStation(st);

	Vehicle *v;
	FOR_ALL_VEHICLES(v) {
		/* Vehicle could be deleted in this tick */
		if (!v->Tick()) {
			assert(Vehicle::Get(vehicle_index) == NULL);
			continue;
		}

		assert(Vehicle::Get(vehicle_index) == v);

		switch (v->type) {
			default: break;

			case VEH_TRAIN:
			case VEH_ROAD:
			case VEH_AIRCRAFT:
			case VEH_SHIP:
				if (_age_cargo_skip_counter == 0) v->cargo.AgeCargo();

				if (v->type == VEH_TRAIN && Train::From(v)->IsWagon()) continue;
				if (v->type == VEH_AIRCRAFT && v->subtype != AIR_HELICOPTER) continue;
				if (v->type == VEH_ROAD && !RoadVehicle::From(v)->IsRoadVehFront()) continue;

				v->motion_counter += (v->direction & 1) ? (v->cur_speed * 3) / 4 : v->cur_speed;
				/* Play a running sound if the motion counter passes 256 (Do we not skip sounds?) */
				if (GB(v->motion_counter, 0, 8) < v->cur_speed) PlayVehicleSound(v, VSE_RUNNING);

				/* Play an alterate running sound every 16 ticks */
				if (GB(v->tick_counter, 0, 4) == 0) PlayVehicleSound(v, v->cur_speed > 0 ? VSE_RUNNING_16 : VSE_STOPPED_16);
		}
	}

	for (AutoreplaceMap::iterator it = _vehicles_to_autoreplace.Begin(); it != _vehicles_to_autoreplace.End(); it++) {
		v = it->first;
		/* Autoreplace needs the current company set as the vehicle owner */
		_current_company = v->owner;

		/* Start vehicle if we stopped them in VehicleEnteredDepotThisTick()
		 * We need to stop them between VehicleEnteredDepotThisTick() and here or we risk that
		 * they are already leaving the depot again before being replaced. */
		if (it->second) v->vehstatus &= ~VS_STOPPED;

		/* Store the position of the effect as the vehicle pointer will become invalid later */
		int x = v->x_pos;
		int y = v->y_pos;
		int z = v->z_pos;

		const Company *c = Company::Get(_current_company);
		SubtractMoneyFromCompany(CommandCost(EXPENSES_NEW_VEHICLES, (Money)c->settings.engine_renew_money));
		CommandCost res = DoCommand(0, v->index, 0, DC_EXEC, CMD_AUTOREPLACE_VEHICLE);
		SubtractMoneyFromCompany(CommandCost(EXPENSES_NEW_VEHICLES, -(Money)c->settings.engine_renew_money));

		if (!IsLocalCompany()) continue;

		if (res.Succeeded()) {
			ShowCostOrIncomeAnimation(x, y, z, res.GetCost());
			continue;
		}

		StringID error_message = res.GetErrorMessage();
		if (error_message == STR_ERROR_AUTOREPLACE_NOTHING_TO_DO || error_message == INVALID_STRING_ID) continue;

		if (error_message == STR_ERROR_NOT_ENOUGH_CASH_REQUIRES_CURRENCY) error_message = STR_ERROR_AUTOREPLACE_MONEY_LIMIT;

		StringID message;
		if (error_message == STR_ERROR_TRAIN_TOO_LONG_AFTER_REPLACEMENT) {
			message = error_message;
		} else {
			message = STR_NEWS_VEHICLE_AUTORENEW_FAILED;
		}

		SetDParam(0, v->index);
		SetDParam(1, error_message);
		AddVehicleNewsItem(message, NS_ADVICE, v->index);
	}

	_current_company = OWNER_NONE;
}

/** Check if a given engine type can be refitted to a given cargo
 * @param engine_type Engine type to check
 * @param cid_to check refit to this cargo-type
 * @return true if it is possible, false otherwise
 */
bool CanRefitTo(EngineID engine_type, CargoID cid_to)
{
	return HasBit(EngInfo(engine_type)->refit_mask, cid_to);
}

/** Learn the price of refitting a certain engine
 * @param engine_type Which engine to refit
 * @return Price for refitting
 */
CommandCost GetRefitCost(EngineID engine_type)
{
	Money base_cost;
	ExpensesType expense_type;
	const Engine *e = Engine::Get(engine_type);
	switch (e->type) {
		case VEH_SHIP:
			base_cost = _price.ship_base;
			expense_type = EXPENSES_SHIP_RUN;
			break;

		case VEH_ROAD:
			base_cost = _price.roadveh_base;
			expense_type = EXPENSES_ROADVEH_RUN;
			break;

		case VEH_AIRCRAFT:
			base_cost = _price.aircraft_base;
			expense_type = EXPENSES_AIRCRAFT_RUN;
			break;

		case VEH_TRAIN:
			base_cost = 2 * ((e->u.rail.railveh_type == RAILVEH_WAGON) ?
							 _price.build_railwagon : _price.build_railvehicle);
			expense_type = EXPENSES_TRAIN_RUN;
			break;

		default: NOT_REACHED();
	}
	return CommandCost(expense_type, (e->info.refit_cost * base_cost) >> 10);
}

static void DoDrawVehicle(const Vehicle *v)
{
	SpriteID image = v->cur_image;
	SpriteID pal = PAL_NONE;

	if (v->vehstatus & VS_DEFPAL) pal = (v->vehstatus & VS_CRASHED) ? PALETTE_CRASH : GetVehiclePalette(v);

	AddSortableSpriteToDraw(image, pal, v->x_pos + v->x_offs, v->y_pos + v->y_offs,
		v->x_extent, v->y_extent, v->z_extent, v->z_pos, (v->vehstatus & VS_SHADOW) != 0);
}

void ViewportAddVehicles(DrawPixelInfo *dpi)
{
	/* The bounding rectangle */
	const int l = dpi->left;
	const int r = dpi->left + dpi->width;
	const int t = dpi->top;
	const int b = dpi->top + dpi->height;

	/* The hash area to scan */
	int xl, xu, yl, yu;

	if (dpi->width + 70 < (1 << (7 + 6))) {
		xl = GB(l - 70, 7, 6);
		xu = GB(r,      7, 6);
	} else {
		/* scan whole hash row */
		xl = 0;
		xu = 0x3F;
	}

	if (dpi->height + 70 < (1 << (6 + 6))) {
		yl = GB(t - 70, 6, 6) << 6;
		yu = GB(b,      6, 6) << 6;
	} else {
		/* scan whole column */
		yl = 0;
		yu = 0x3F << 6;
	}

	for (int y = yl;; y = (y + (1 << 6)) & (0x3F << 6)) {
		for (int x = xl;; x = (x + 1) & 0x3F) {
			const Vehicle *v = _vehicle_position_hash[x + y]; // already masked & 0xFFF

			while (v != NULL) {
				if (!(v->vehstatus & VS_HIDDEN) &&
						l <= v->coord.right &&
						t <= v->coord.bottom &&
						r >= v->coord.left &&
						b >= v->coord.top) {
					DoDrawVehicle(v);
				}
				v = v->next_hash;
			}

			if (x == xu) break;
		}

		if (y == yu) break;
	}
}

Vehicle *CheckClickOnVehicle(const ViewPort *vp, int x, int y)
{
	Vehicle *found = NULL, *v;
	uint dist, best_dist = UINT_MAX;

	if ((uint)(x -= vp->left) >= (uint)vp->width || (uint)(y -= vp->top) >= (uint)vp->height) return NULL;

	x = ScaleByZoom(x, vp->zoom) + vp->virtual_left;
	y = ScaleByZoom(y, vp->zoom) + vp->virtual_top;

	FOR_ALL_VEHICLES(v) {
		if ((v->vehstatus & (VS_HIDDEN | VS_UNCLICKABLE)) == 0 &&
				x >= v->coord.left && x <= v->coord.right &&
				y >= v->coord.top && y <= v->coord.bottom) {

			dist = max(
				abs(((v->coord.left + v->coord.right) >> 1) - x),
				abs(((v->coord.top + v->coord.bottom) >> 1) - y)
			);

			if (dist < best_dist) {
				found = v;
				best_dist = dist;
			}
		}
	}

	return found;
}

void DecreaseVehicleValue(Vehicle *v)
{
	v->value -= v->value >> 8;
	SetWindowDirty(WC_VEHICLE_DETAILS, v->index);
}

static const byte _breakdown_chance[64] = {
	  3,   3,   3,   3,   3,   3,   3,   3,
	  4,   4,   5,   5,   6,   6,   7,   7,
	  8,   8,   9,   9,  10,  10,  11,  11,
	 12,  13,  13,  13,  13,  14,  15,  16,
	 17,  19,  21,  25,  28,  31,  34,  37,
	 40,  44,  48,  52,  56,  60,  64,  68,
	 72,  80,  90, 100, 110, 120, 130, 140,
	150, 170, 190, 210, 230, 250, 250, 250,
};

void CheckVehicleBreakdown(Vehicle *v)
{
	int rel, rel_old;

	/* decrease reliability */
	v->reliability = rel = max((rel_old = v->reliability) - v->reliability_spd_dec, 0);
	if ((rel_old >> 8) != (rel >> 8)) SetWindowDirty(WC_VEHICLE_DETAILS, v->index);

	if (v->breakdown_ctr != 0 || (v->vehstatus & VS_STOPPED) ||
			_settings_game.difficulty.vehicle_breakdowns < 1 ||
			v->cur_speed < 5 || _game_mode == GM_MENU) {
		return;
	}

	uint32 r = Random();

	/* increase chance of failure */
	int chance = v->breakdown_chance + 1;
	if (Chance16I(1, 25, r)) chance += 25;
	v->breakdown_chance = min(255, chance);

	/* calculate reliability value to use in comparison */
	rel = v->reliability;
	if (v->type == VEH_SHIP) rel += 0x6666;

	/* reduced breakdowns? */
	if (_settings_game.difficulty.vehicle_breakdowns == 1) rel += 0x6666;

	/* check if to break down */
	if (_breakdown_chance[(uint)min(rel, 0xffff) >> 10] <= v->breakdown_chance) {
		v->breakdown_ctr    = GB(r, 16, 6) + 0x3F;
		v->breakdown_delay  = GB(r, 24, 7) + 0x80;
		v->breakdown_chance = 0;
	}
}

void AgeVehicle(Vehicle *v)
{
	if (v->age < 65535) v->age++;

	int age = v->age - v->max_age;
	if (age == DAYS_IN_LEAP_YEAR * 0 || age == DAYS_IN_LEAP_YEAR * 1 ||
			age == DAYS_IN_LEAP_YEAR * 2 || age == DAYS_IN_LEAP_YEAR * 3 || age == DAYS_IN_LEAP_YEAR * 4) {
		v->reliability_spd_dec <<= 1;
	}

	SetWindowDirty(WC_VEHICLE_DETAILS, v->index);

	/* Don't warn about non-primary or not ours vehicles or vehicles that are crashed */
	if (v->Previous() != NULL || v->owner != _local_company || (v->vehstatus & VS_CRASHED) != 0) return;

	/* Don't warn if a renew is active */
	if (Company::Get(v->owner)->settings.engine_renew && Engine::Get(v->engine_type)->company_avail != 0) return;

	StringID str;
	if (age == -DAYS_IN_LEAP_YEAR) {
		str = STR_NEWS_VEHICLE_IS_GETTING_OLD;
	} else if (age == 0) {
		str = STR_NEWS_VEHICLE_IS_GETTING_VERY_OLD;
	} else if (age > 0 && (age % DAYS_IN_LEAP_YEAR) == 0) {
		str = STR_NEWS_VEHICLE_IS_GETTING_VERY_OLD_AND;
	} else {
		return;
	}

	SetDParam(0, v->index);
	AddVehicleNewsItem(str, NS_ADVICE, v->index);
}

/**
 * Calculates how full a vehicle is.
 * @param v The Vehicle to check. For trains, use the first engine.
 * @param colour The string to show depending on if we are unloading or loading
 * @return A percentage of how full the Vehicle is.
 */
uint8 CalcPercentVehicleFilled(const Vehicle *v, StringID *colour)
{
	int count = 0;
	int max = 0;
	int cars = 0;
	int unloading = 0;
	bool loading = false;

	const Vehicle *u = v;
	const Station *st = v->last_station_visited != INVALID_STATION ? Station::Get(v->last_station_visited) : NULL;

	/* Count up max and used */
	for (; v != NULL; v = v->Next()) {
		count += v->cargo.Count();
		max += v->cargo_cap;
		if (v->cargo_cap != 0 && colour != NULL) {
			unloading += HasBit(v->vehicle_flags, VF_CARGO_UNLOADING) ? 1 : 0;
			loading |= !(u->current_order.GetLoadType() & OLFB_NO_LOAD) && st->goods[v->cargo_type].days_since_pickup != 255;
			cars++;
		}
	}

	if (colour != NULL) {
		if (unloading == 0 && loading) {
			*colour = STR_PERCENT_UP;
		} else if (cars == unloading || !loading) {
			*colour = STR_PERCENT_DOWN;
		} else {
			*colour = STR_PERCENT_UP_DOWN;
		}
	}

	/* Train without capacity */
	if (max == 0) return 100;

	/* Return the percentage */
	return (count * 100) / max;
}

void VehicleEnterDepot(Vehicle *v)
{
	/* Always work with the front of the vehicle */
	assert(v == v->First());

	switch (v->type) {
		case VEH_TRAIN: {
			Train *t = Train::From(v);
			SetWindowClassesDirty(WC_TRAINS_LIST);
			/* Clear path reservation */
			SetDepotReservation(t->tile, false);
			if (_settings_client.gui.show_track_reservation) MarkTileDirtyByTile(t->tile);

			UpdateSignalsOnSegment(t->tile, INVALID_DIAGDIR, t->owner);
			t->time_counter = 0;
			ClrBit(t->flags, VRF_TOGGLE_REVERSE);
			TrainConsistChanged(t, true);
			break;
		}

		case VEH_ROAD:
			SetWindowClassesDirty(WC_ROADVEH_LIST);
			break;

		case VEH_SHIP:
			SetWindowClassesDirty(WC_SHIPS_LIST);
			Ship::From(v)->state = TRACK_BIT_DEPOT;
			RecalcShipStuff(v);
			break;

		case VEH_AIRCRAFT:
			SetWindowClassesDirty(WC_AIRCRAFT_LIST);
			HandleAircraftEnterHangar(Aircraft::From(v));
			break;
		default: NOT_REACHED();
	}

	if (v->type != VEH_TRAIN) {
		/* Trains update the vehicle list when the first unit enters the depot and calls VehicleEnterDepot() when the last unit enters.
		 * We only increase the number of vehicles when the first one enters, so we will not need to search for more vehicles in the depot */
		InvalidateWindowData(WC_VEHICLE_DEPOT, v->tile);
	}
	SetWindowDirty(WC_VEHICLE_DEPOT, v->tile);

	v->vehstatus |= VS_HIDDEN;
	v->cur_speed = 0;

	VehicleServiceInDepot(v);

	TriggerVehicle(v, VEHICLE_TRIGGER_DEPOT);

	if (v->current_order.IsType(OT_GOTO_DEPOT)) {
		SetWindowDirty(WC_VEHICLE_VIEW, v->index);

		const Order *real_order = v->GetOrder(v->cur_order_index);
		Order t = v->current_order;
		v->current_order.MakeDummy();

		/* Test whether we are heading for this depot. If not, do nothing.
		 * Note: The target depot for nearest-/manual-depot-orders is only updated on junctions, but we want to accept every depot. */
		if ((t.GetDepotOrderType() & ODTFB_PART_OF_ORDERS) &&
				real_order != NULL && !(real_order->GetDepotActionType() & ODATFB_NEAREST_DEPOT) &&
				(v->type == VEH_AIRCRAFT ? t.GetDestination() != GetStationIndex(v->tile) : v->dest_tile != v->tile)) {
			/* We are heading for another depot, keep driving. */
			return;
		}

		if (t.IsRefit()) {
			_current_company = v->owner;
			CommandCost cost = DoCommand(v->tile, v->index, t.GetRefitCargo() | t.GetRefitSubtype() << 8, DC_EXEC, GetCmdRefitVeh(v));

			if (CmdFailed(cost)) {
				_vehicles_to_autoreplace[v] = false;
				if (v->owner == _local_company) {
					/* Notify the user that we stopped the vehicle */
					SetDParam(0, v->index);
					AddVehicleNewsItem(STR_NEWS_ORDER_REFIT_FAILED, NS_ADVICE, v->index);
				}
			} else if (v->owner == _local_company && cost.GetCost() != 0) {
				ShowCostOrIncomeAnimation(v->x_pos, v->y_pos, v->z_pos, cost.GetCost());
			}
		}

		if (t.GetDepotOrderType() & ODTFB_PART_OF_ORDERS) {
			/* Part of orders */
			UpdateVehicleTimetable(v, true);
			v->IncrementOrderIndex();
		}
		if (t.GetDepotActionType() & ODATFB_HALT) {
			/* Vehicles are always stopped on entering depots. Do not restart this one. */
			_vehicles_to_autoreplace[v] = false;
			if (v->owner == _local_company) {
				SetDParam(0, v->index);
				AddVehicleNewsItem(STR_NEWS_TRAIN_IS_WAITING + v->type, NS_ADVICE, v->index);
			}
			AI::NewEvent(v->owner, new AIEventVehicleWaitingInDepot(v->index));
		}
	}
}


/**
 * Move a vehicle in the game state; that is moving it's position in
 * the position hashes and marking it's location in the viewport dirty
 * if requested.
 * @param v vehicle to move
 * @param update_viewport whether to dirty the viewport
 */
void VehicleMove(Vehicle *v, bool update_viewport)
{
	int img = v->cur_image;
	Point pt = RemapCoords(v->x_pos + v->x_offs, v->y_pos + v->y_offs, v->z_pos);
	const Sprite *spr = GetSprite(img, ST_NORMAL);

	pt.x += spr->x_offs;
	pt.y += spr->y_offs;

	UpdateVehiclePosHash(v, pt.x, pt.y);

	Rect old_coord = v->coord;
	v->coord.left   = pt.x;
	v->coord.top    = pt.y;
	v->coord.right  = pt.x + spr->width + 2;
	v->coord.bottom = pt.y + spr->height + 2;

	if (update_viewport) {
		MarkAllViewportsDirty(
			min(old_coord.left,   v->coord.left),
			min(old_coord.top,    v->coord.top),
			max(old_coord.right,  v->coord.right) + 1,
			max(old_coord.bottom, v->coord.bottom) + 1
		);
	}
}

/**
 * Marks viewports dirty where the vehicle's image is
 * In fact, it equals
 *   BeginVehicleMove(v); EndVehicleMove(v);
 * @param v vehicle to mark dirty
 * @see BeginVehicleMove()
 * @see EndVehicleMove()
 */
void MarkSingleVehicleDirty(const Vehicle *v)
{
	MarkAllViewportsDirty(v->coord.left, v->coord.top, v->coord.right + 1, v->coord.bottom + 1);
}

/**
 * Get position information of a vehicle when moving one pixel in the direction it is facing
 * @param v Vehicle to move
 * @return Position information after the move */
GetNewVehiclePosResult GetNewVehiclePos(const Vehicle *v)
{
	static const int8 _delta_coord[16] = {
		-1,-1,-1, 0, 1, 1, 1, 0, /* x */
		-1, 0, 1, 1, 1, 0,-1,-1, /* y */
	};

	int x = v->x_pos + _delta_coord[v->direction];
	int y = v->y_pos + _delta_coord[v->direction + 8];

	GetNewVehiclePosResult gp;
	gp.x = x;
	gp.y = y;
	gp.old_tile = v->tile;
	gp.new_tile = TileVirtXY(x, y);
	return gp;
}

static const Direction _new_direction_table[] = {
	DIR_N,  DIR_NW, DIR_W,
	DIR_NE, DIR_SE, DIR_SW,
	DIR_E,  DIR_SE, DIR_S
};

Direction GetDirectionTowards(const Vehicle *v, int x, int y)
{
	int i = 0;

	if (y >= v->y_pos) {
		if (y != v->y_pos) i += 3;
		i += 3;
	}

	if (x >= v->x_pos) {
		if (x != v->x_pos) i++;
		i++;
	}

	Direction dir = v->direction;

	DirDiff dirdiff = DirDifference(_new_direction_table[i], dir);
	if (dirdiff == DIRDIFF_SAME) return dir;
	return ChangeDir(dir, dirdiff > DIRDIFF_REVERSE ? DIRDIFF_45LEFT : DIRDIFF_45RIGHT);
}

/**
 * Call the tile callback function for a vehicle entering a tile
 * @param v    Vehicle entering the tile
 * @param tile Tile entered
 * @param x    X position
 * @param y    Y position
 * @return Some meta-data over the to be entered tile.
 * @see VehicleEnterTileStatus to see what the bits in the return value mean.
 */
VehicleEnterTileStatus VehicleEnterTile(Vehicle *v, TileIndex tile, int x, int y)
{
	return _tile_type_procs[GetTileType(tile)]->vehicle_enter_tile_proc(v, tile, x, y);
}

FreeUnitIDGenerator::FreeUnitIDGenerator(VehicleType type, CompanyID owner) : cache(NULL), maxid(0), curid(0)
{
	/* Find maximum */
	const Vehicle *v;
	FOR_ALL_VEHICLES(v) {
		if (v->type == type && v->owner == owner) {
			this->maxid = max<UnitID>(this->maxid, v->unitnumber);
		}
	}

	if (this->maxid == 0) return;

	this->maxid++; // so there is space for last item (with v->unitnumber == maxid)
	this->maxid++; // this one will always be free (well, it will fail when there are 65535 units, so this overflows)

	this->cache = CallocT<bool>(this->maxid);

	/* Fill the cache */
	FOR_ALL_VEHICLES(v) {
		if (v->type == type && v->owner == owner) {
			this->cache[v->unitnumber] = true;
		}
	}
}

UnitID FreeUnitIDGenerator::NextID()
{
	if (this->maxid <= this->curid) return ++this->curid;

	while (this->cache[++this->curid]) { } // it will stop, we reserved more space than needed

	return this->curid;
}

UnitID GetFreeUnitNumber(VehicleType type)
{
	FreeUnitIDGenerator gen(type, _current_company);

	return gen.NextID();
}


/**
 * Check whether we can build infrastructure for the given
 * vehicle type. This to disable building stations etc. when
 * you are not allowed/able to have the vehicle type yet.
 * @param type the vehicle type to check this for
 * @return true if there is any reason why you may build
 *         the infrastructure for the given vehicle type
 */
bool CanBuildVehicleInfrastructure(VehicleType type)
{
	assert(IsCompanyBuildableVehicleType(type));

	if (!Company::IsValidID(_local_company)) return false;
	if (_settings_client.gui.always_build_infrastructure) return true;

	UnitID max;
	switch (type) {
		case VEH_TRAIN:    max = _settings_game.vehicle.max_trains; break;
		case VEH_ROAD:     max = _settings_game.vehicle.max_roadveh; break;
		case VEH_SHIP:     max = _settings_game.vehicle.max_ships; break;
		case VEH_AIRCRAFT: max = _settings_game.vehicle.max_aircraft; break;
		default: NOT_REACHED();
	}

	/* We can build vehicle infrastructure when we may build the vehicle type */
	if (max > 0) {
		/* Can we actually build the vehicle type? */
		const Engine *e;
		FOR_ALL_ENGINES_OF_TYPE(e, type) {
			if (HasBit(e->company_avail, _local_company)) return true;
		}
		return false;
	}

	/* We should be able to build infrastructure when we have the actual vehicle type */
	const Vehicle *v;
	FOR_ALL_VEHICLES(v) {
		if (v->owner == _local_company && v->type == type) return true;
	}

	return false;
}


/**
 * Determines the livery for a vehicle.
 * @param engine_type EngineID of the vehicle
 * @param company Owner of the vehicle
 * @param parent_engine_type EngineID of the front vehicle. INVALID_VEHICLE if vehicle is at front itself.
 * @param v the vehicle. NULL if in purchase list etc.
 * @return livery to use
 */
const Livery *GetEngineLivery(EngineID engine_type, CompanyID company, EngineID parent_engine_type, const Vehicle *v)
{
	const Company *c = Company::Get(company);
	LiveryScheme scheme = LS_DEFAULT;
	CargoID cargo_type = v == NULL ? (CargoID)CT_INVALID : v->cargo_type;

	/* The default livery is always available for use, but its in_use flag determines
	 * whether any _other_ liveries are in use. */
	if (c->livery[LS_DEFAULT].in_use && (_settings_client.gui.liveries == 2 || (_settings_client.gui.liveries == 1 && company == _local_company))) {
		/* Determine the livery scheme to use */
		const Engine *e = Engine::Get(engine_type);
		switch (e->type) {
			default: NOT_REACHED();
			case VEH_TRAIN: {
				if (v != NULL && parent_engine_type != INVALID_ENGINE && (UsesWagonOverride(v) || (Train::From(v)->IsArticulatedPart() && e->u.rail.railveh_type != RAILVEH_WAGON))) {
					/* Wagonoverrides use the coloir scheme of the front engine.
					 * Articulated parts use the colour scheme of the first part. (Not supported for articulated wagons) */
					engine_type = parent_engine_type;
					e = Engine::Get(engine_type);
					/* Note: Luckily cargo_type is not needed for engines */
				}

				if (cargo_type == CT_INVALID) cargo_type = e->GetDefaultCargoType();
				if (cargo_type == CT_INVALID) cargo_type = CT_GOODS; // The vehicle does not carry anything, let's pick some freight cargo
				if (e->u.rail.railveh_type == RAILVEH_WAGON) {
					if (!CargoSpec::Get(cargo_type)->is_freight) {
						if (parent_engine_type == INVALID_ENGINE) {
							scheme = LS_PASSENGER_WAGON_STEAM;
						} else {
							switch (RailVehInfo(parent_engine_type)->engclass) {
								default: NOT_REACHED();
								case EC_STEAM:    scheme = LS_PASSENGER_WAGON_STEAM;    break;
								case EC_DIESEL:   scheme = LS_PASSENGER_WAGON_DIESEL;   break;
								case EC_ELECTRIC: scheme = LS_PASSENGER_WAGON_ELECTRIC; break;
								case EC_MONORAIL: scheme = LS_PASSENGER_WAGON_MONORAIL; break;
								case EC_MAGLEV:   scheme = LS_PASSENGER_WAGON_MAGLEV;   break;
							}
						}
					} else {
						scheme = LS_FREIGHT_WAGON;
					}
				} else {
					bool is_mu = HasBit(e->info.misc_flags, EF_RAIL_IS_MU);

					switch (e->u.rail.engclass) {
						default: NOT_REACHED();
						case EC_STEAM:    scheme = LS_STEAM; break;
						case EC_DIESEL:   scheme = is_mu ? LS_DMU : LS_DIESEL;   break;
						case EC_ELECTRIC: scheme = is_mu ? LS_EMU : LS_ELECTRIC; break;
						case EC_MONORAIL: scheme = LS_MONORAIL; break;
						case EC_MAGLEV:   scheme = LS_MAGLEV; break;
					}
				}
				break;
			}

			case VEH_ROAD: {
				/* Always use the livery of the front */
				if (v != NULL && parent_engine_type != INVALID_ENGINE) {
					engine_type = parent_engine_type;
					e = Engine::Get(engine_type);
					cargo_type = v->First()->cargo_type;
				}
				if (cargo_type == CT_INVALID) cargo_type = e->GetDefaultCargoType();
				if (cargo_type == CT_INVALID) cargo_type = CT_GOODS; // The vehicle does not carry anything, let's pick some freight cargo

				/* Important: Use Tram Flag of front part. Luckily engine_type refers to the front part here. */
				if (HasBit(e->info.misc_flags, EF_ROAD_TRAM)) {
					/* Tram */
					scheme = IsCargoInClass(cargo_type, CC_PASSENGERS) ? LS_PASSENGER_TRAM : LS_FREIGHT_TRAM;
				} else {
					/* Bus or truck */
					scheme = IsCargoInClass(cargo_type, CC_PASSENGERS) ? LS_BUS : LS_TRUCK;
				}
				break;
			}

			case VEH_SHIP: {
				if (cargo_type == CT_INVALID) cargo_type = e->GetDefaultCargoType();
				if (cargo_type == CT_INVALID) cargo_type = CT_GOODS; // The vehicle does not carry anything, let's pick some freight cargo
				scheme = IsCargoInClass(cargo_type, CC_PASSENGERS) ? LS_PASSENGER_SHIP : LS_FREIGHT_SHIP;
				break;
			}

			case VEH_AIRCRAFT: {
				switch (e->u.air.subtype) {
					case AIR_HELI: scheme = LS_HELICOPTER; break;
					case AIR_CTOL: scheme = LS_SMALL_PLANE; break;
					case AIR_CTOL | AIR_FAST: scheme = LS_LARGE_PLANE; break;
				}
				break;
			}
		}

		/* Switch back to the default scheme if the resolved scheme is not in use */
		if (!c->livery[scheme].in_use) scheme = LS_DEFAULT;
	}

	return &c->livery[scheme];
}


static SpriteID GetEngineColourMap(EngineID engine_type, CompanyID company, EngineID parent_engine_type, const Vehicle *v)
{
	SpriteID map = (v != NULL) ? v->colourmap : PAL_NONE;

	/* Return cached value if any */
	if (map != PAL_NONE) return map;

	const Engine *e = Engine::Get(engine_type);

	/* Check if we should use the colour map callback */
	if (HasBit(e->info.callback_mask, CBM_VEHICLE_COLOUR_REMAP)) {
		uint16 callback = GetVehicleCallback(CBID_VEHICLE_COLOUR_MAPPING, 0, 0, engine_type, v);
		/* A return value of 0xC000 is stated to "use the default two-colour
		 * maps" which happens to be the failure action too... */
		if (callback != CALLBACK_FAILED && callback != 0xC000) {
			map = GB(callback, 0, 14);
			/* If bit 14 is set, then the company colours are applied to the
			 * map else it's returned as-is. */
			if (!HasBit(callback, 14)) {
				/* Update cache */
				if (v != NULL) const_cast<Vehicle *>(v)->colourmap = map;
				return map;
			}
		}
	}

	bool twocc = HasBit(e->info.misc_flags, EF_USES_2CC);

	if (map == PAL_NONE) map = twocc ? (SpriteID)SPR_2CCMAP_BASE : (SpriteID)PALETTE_RECOLOUR_START;

	/* Spectator has news shown too, but has invalid company ID - as well as dedicated server */
	if (!Company::IsValidID(company)) return map;

	const Livery *livery = GetEngineLivery(engine_type, company, parent_engine_type, v);

	map += livery->colour1;
	if (twocc) map += livery->colour2 * 16;

	/* Update cache */
	if (v != NULL) const_cast<Vehicle *>(v)->colourmap = map;
	return map;
}

SpriteID GetEnginePalette(EngineID engine_type, CompanyID company)
{
	return GetEngineColourMap(engine_type, company, INVALID_ENGINE, NULL);
}

SpriteID GetVehiclePalette(const Vehicle *v)
{
	if (v->type == VEH_TRAIN) {
		return GetEngineColourMap(v->engine_type, v->owner, Train::From(v)->tcache.first_engine, v);
	} else if (v->type == VEH_ROAD) {
		return GetEngineColourMap(v->engine_type, v->owner, RoadVehicle::From(v)->rcache.first_engine, v);
	}

	return GetEngineColourMap(v->engine_type, v->owner, INVALID_ENGINE, v);
}


void Vehicle::BeginLoading(StationID last_station_id)
{
	assert(IsTileType(tile, MP_STATION) || type == VEH_SHIP);

	if (this->current_order.IsType(OT_GOTO_STATION) &&
			this->current_order.GetDestination() == this->last_station_visited) {
		current_order.MakeLoading(true);
		UpdateVehicleTimetable(this, true);

		/* Furthermore add the Non Stop flag to mark that this station
		 * is the actual destination of the vehicle, which is (for example)
		 * necessary to be known for HandleTrainLoading to determine
		 * whether the train is lost or not; not marking a train lost
		 * that arrives at random stations is bad. */
		this->current_order.SetNonStopType(ONSF_NO_STOP_AT_ANY_STATION);

	} else {
		current_order.MakeLoading(false);
	}

	StationID curr_station_id = this->last_station_visited;
	Station * curr_station = Station::Get(curr_station_id);
	curr_station->loading_vehicles.push_back(this);

	StationID next_station_id = INVALID_STATION;
	OrderList * orders = this->orders.list;
	if (orders != NULL) {
		next_station_id = orders->GetNextStoppingStation(this->cur_order_index, this->type == VEH_ROAD || this->type == VEH_TRAIN);
	}

	if (last_station_id != INVALID_STATION && last_station_id != curr_station_id) {
		IncreaseStats(Station::Get(last_station_id), this, curr_station_id);
	}

	if (next_station_id != INVALID_STATION && next_station_id != curr_station_id) {
		IncreaseFrozen(curr_station, this, next_station_id);
	}

	PrepareUnload(curr_station, this, next_station_id);

	SetWindowDirty(GetWindowClassForVehicleType(this->type), this->owner);
	SetWindowWidgetDirty(WC_VEHICLE_VIEW, this->index, VVW_WIDGET_START_STOP_VEH);
	SetWindowDirty(WC_VEHICLE_DETAILS, this->index);
	SetWindowDirty(WC_STATION_VIEW, this->last_station_visited);

	Station::Get(this->last_station_visited)->MarkTilesDirty(true);
	this->cur_speed = 0;
	this->MarkDirty();
}

<<<<<<< HEAD
=======
/**
 * return all reserved cargo packets to the station
 * @param st the station where the reserved packets should go.
 */
>>>>>>> ebad8a0d
void Vehicle::CancelReservation(Station *st) {
	for(Vehicle *v = this; v != NULL; v = v->next) {
		VehicleCargoList &reserved = v->reserved;
		if (reserved.Count() > 0) {
<<<<<<< HEAD
			if (this->cargo_payment == NULL) {
				this->cargo_payment = new CargoPayment(this);
			}
			DEBUG(misc, 1, "cancelling cargo reservation");
			v->reserved.MoveToStation(&st->goods[v->cargo_type], v->reserved.Count(), OUFB_TRANSFER, INVALID_STATION, INVALID_STATION, this->cargo_payment);
		}
	}
}

=======
			DEBUG(misc, 1, "cancelling cargo reservation");
			reserved.MoveTo(&st->goods[v->cargo_type].cargo, v->reserved.Count(), VehicleCargoList::MTA_UNLOAD, NULL);
		}
	}
}


>>>>>>> ebad8a0d
void Vehicle::LeaveStation()
{
	assert(current_order.IsType(OT_LOADING));
	Station *st = Station::Get(this->last_station_visited);
	CancelReservation(st);
	delete this->cargo_payment;

	/* Only update the timetable if the vehicle was supposed to stop here. */
	if (current_order.GetNonStopType() != ONSF_STOP_EVERYWHERE) UpdateVehicleTimetable(this, false);

	current_order.MakeLeaveStation();
<<<<<<< HEAD
=======
	Station *st = Station::Get(this->last_station_visited);
	this->CancelReservation(st);
>>>>>>> ebad8a0d
	st->loading_vehicles.remove(this);


	OrderList * orders = this->orders.list;
	if (orders != NULL) {
		StationID next_station_id = orders->GetNextStoppingStation(this->cur_order_index, this->type == VEH_ROAD || this->type == VEH_TRAIN);
		if (next_station_id != INVALID_STATION && next_station_id != this->last_station_visited) {
			DecreaseFrozen(st, this, next_station_id);
		}
	} else {
		DEBUG(misc, 0, "orders are NULL");
		RecalcFrozen(st);
	}

	HideFillingPercent(&this->fill_percent_te_id);

	if (this->type == VEH_TRAIN && !(this->vehstatus & VS_CRASHED)) {
		/* Trigger station animation (trains only) */
		if (IsTileType(this->tile, MP_STATION)) StationAnimationTrigger(st, this->tile, STAT_ANIM_TRAIN_DEPARTS);

		/* Try to reserve a path when leaving the station as we
		 * might not be marked as wanting a reservation, e.g.
		 * when an overlength train gets turned around in a station. */
		if (UpdateSignalsOnSegment(this->tile, TrackdirToExitdir(this->GetVehicleTrackdir()), this->owner) == SIGSEG_PBS || _settings_game.pf.reserve_paths) {
			TryPathReserve(Train::From(this), true, true);
		}
	}
}


void Vehicle::HandleLoading(bool mode)
{
	switch (this->current_order.GetType()) {
		case OT_LOADING: {
			uint wait_time = max(this->current_order.wait_time - this->lateness_counter, 0);

			/* Not the first call for this tick, or still loading */
			if (mode || !HasBit(this->vehicle_flags, VF_LOADING_FINISHED) ||
					(_settings_game.order.timetabling && this->current_order_time < wait_time)) return;

			this->PlayLeaveStationSound();

			bool at_destination_station = this->current_order.GetNonStopType() != ONSF_STOP_EVERYWHERE;
			this->LeaveStation();

			/* If this was not the final order, don't remove it from the list. */
			if (!at_destination_station) return;
			break;
		}

		case OT_DUMMY: break;

		default: return;
	}

	this->IncrementOrderIndex();
}

CommandCost Vehicle::SendToDepot(DoCommandFlag flags, DepotCommand command)
{
	if (!CheckOwnership(this->owner)) return CMD_ERROR;
	if (this->vehstatus & VS_CRASHED) return CMD_ERROR;
	if (this->IsStoppedInDepot()) return CMD_ERROR;

	if (this->current_order.IsType(OT_GOTO_DEPOT)) {
		bool halt_in_depot = this->current_order.GetDepotActionType() & ODATFB_HALT;
		if (!!(command & DEPOT_SERVICE) == halt_in_depot) {
			/* We called with a different DEPOT_SERVICE setting.
			 * Now we change the setting to apply the new one and let the vehicle head for the same depot.
			 * Note: the if is (true for requesting service == true for ordered to stop in depot)          */
			if (flags & DC_EXEC) {
				this->current_order.SetDepotOrderType(ODTF_MANUAL);
				this->current_order.SetDepotActionType(halt_in_depot ? ODATF_SERVICE_ONLY : ODATFB_HALT);
				SetWindowWidgetDirty(WC_VEHICLE_VIEW, this->index, VVW_WIDGET_START_STOP_VEH);
			}
			return CommandCost();
		}

		if (command & DEPOT_DONT_CANCEL) return CMD_ERROR; // Requested no cancelation of depot orders
		if (flags & DC_EXEC) {
			/* If the orders to 'goto depot' are in the orders list (forced servicing),
			 * then skip to the next order; effectively cancelling this forced service */
			if (this->current_order.GetDepotOrderType() & ODTFB_PART_OF_ORDERS) this->IncrementOrderIndex();

			this->current_order.MakeDummy();
			SetWindowWidgetDirty(WC_VEHICLE_VIEW, this->index, VVW_WIDGET_START_STOP_VEH);
		}
		return CommandCost();
	}

	TileIndex location;
	DestinationID destination;
	bool reverse;
	static const StringID no_depot[] = {STR_ERROR_UNABLE_TO_FIND_ROUTE_TO, STR_ERROR_UNABLE_TO_FIND_LOCAL_DEPOT, STR_ERROR_UNABLE_TO_FIND_LOCAL_DEPOT, STR_ERROR_CAN_T_SEND_AIRCRAFT_TO_HANGAR};
	if (!this->FindClosestDepot(&location, &destination, &reverse)) return_cmd_error(no_depot[this->type]);

	if (flags & DC_EXEC) {
		if (this->current_order.IsType(OT_LOADING)) this->LeaveStation();

		this->dest_tile = location;
		this->current_order.MakeGoToDepot(destination, ODTF_MANUAL);
		if (!(command & DEPOT_SERVICE)) this->current_order.SetDepotActionType(ODATFB_HALT);
		SetWindowWidgetDirty(WC_VEHICLE_VIEW, this->index, VVW_WIDGET_START_STOP_VEH);

		/* If there is no depot in front, reverse automatically (trains only) */
		if (this->type == VEH_TRAIN && reverse) DoCommand(this->tile, this->index, 0, DC_EXEC, CMD_REVERSE_TRAIN_DIRECTION);

		if (this->type == VEH_AIRCRAFT) {
			Aircraft *a = Aircraft::From(this);
			if (a->state == FLYING && a->targetairport != destination) {
				/* The aircraft is now heading for a different hangar than the next in the orders */
				extern void AircraftNextAirportPos_and_Order(Aircraft *a);
				AircraftNextAirportPos_and_Order(a);
			}
		}
	}

	return CommandCost();

}

void Vehicle::SetNext(Vehicle *next)
{
	if (this->next != NULL) {
		/* We had an old next vehicle. Update the first and previous pointers */
		for (Vehicle *v = this->next; v != NULL; v = v->Next()) {
			v->first = this->next;
		}
		this->next->previous = NULL;
	}

	this->next = next;

	if (this->next != NULL) {
		/* A new next vehicle. Update the first and previous pointers */
		if (this->next->previous != NULL) this->next->previous->next = NULL;
		this->next->previous = this;
		for (Vehicle *v = this->next; v != NULL; v = v->Next()) {
			v->first = this->first;
		}
	}
}

void Vehicle::AddToShared(Vehicle *shared_chain)
{
	assert(this->previous_shared == NULL && this->next_shared == NULL);

	if (!shared_chain->orders.list) {
		assert(shared_chain->previous_shared == NULL);
		assert(shared_chain->next_shared == NULL);
		this->orders.list = shared_chain->orders.list = new OrderList(NULL, shared_chain);
	}

	this->next_shared     = shared_chain->next_shared;
	this->previous_shared = shared_chain;

	shared_chain->next_shared = this;

	if (this->next_shared != NULL) this->next_shared->previous_shared = this;

	shared_chain->orders.list->AddVehicle(this);
}

void Vehicle::RemoveFromShared()
{
	/* Remember if we were first and the old window number before RemoveVehicle()
	 * as this changes first if needed. */
	bool were_first = (this->FirstShared() == this);
	uint32 old_window_number = (this->FirstShared()->index << 16) | (this->type << 11) | VLW_SHARED_ORDERS | this->owner;

	this->orders.list->RemoveVehicle(this);

	if (!were_first) {
		/* We are not the first shared one, so only relink our previous one. */
		this->previous_shared->next_shared = this->NextShared();
	}

	if (this->next_shared != NULL) this->next_shared->previous_shared = this->previous_shared;


	if (this->orders.list->GetNumVehicles() == 1) {
		/* When there is only one vehicle, remove the shared order list window. */
		DeleteWindowById(GetWindowClassForVehicleType(this->type), old_window_number);
		InvalidateVehicleOrder(this->FirstShared(), 0);
	} else if (were_first) {
		/* If we were the first one, update to the new first one.
		 * Note: FirstShared() is already the new first */
		InvalidateWindowData(GetWindowClassForVehicleType(this->type), old_window_number, (this->FirstShared()->index << 16) | (1 << 15));
	}

	this->next_shared     = NULL;
	this->previous_shared = NULL;
}

void StopAllVehicles()
{
	Vehicle *v;
	FOR_ALL_VEHICLES(v) {
		/* Code ripped from CmdStartStopTrain. Can't call it, because of
		 * ownership problems, so we'll duplicate some code, for now */
		v->vehstatus |= VS_STOPPED;
		v->MarkDirty();
		SetWindowWidgetDirty(WC_VEHICLE_VIEW, v->index, VVW_WIDGET_START_STOP_VEH);
		SetWindowDirty(WC_VEHICLE_DEPOT, v->tile);
	}
}

void VehiclesYearlyLoop()
{
	Vehicle *v;
	FOR_ALL_VEHICLES(v) {
		if (v->IsPrimaryVehicle()) {
			/* show warning if vehicle is not generating enough income last 2 years (corresponds to a red icon in the vehicle list) */
			Money profit = v->GetDisplayProfitThisYear();
			if (v->age >= 730 && profit < 0) {
				if (_settings_client.gui.vehicle_income_warn && v->owner == _local_company) {
					SetDParam(0, v->index);
					SetDParam(1, profit);
					AddVehicleNewsItem(
						STR_NEWS_VEHICLE_IS_UNPROFITABLE,
						NS_ADVICE,
						v->index
					);
				}
				AI::NewEvent(v->owner, new AIEventVehicleUnprofitable(v->index));
			}

			v->profit_last_year = v->profit_this_year;
			v->profit_this_year = 0;
			SetWindowDirty(WC_VEHICLE_DETAILS, v->index);
		}
	}
}


/**
 * Can this station be used by the given engine type?
 * @param engine_type the type of vehicles to test
 * @param st the station to test for
 * @return true if and only if the vehicle of the type can use this station.
 * @note For road vehicles the Vehicle is needed to determine whether it can
 *       use the station. This function will return true for road vehicles
 *       when at least one of the facilities is available.
 */
bool CanVehicleUseStation(EngineID engine_type, const Station *st)
{
	const Engine *e = Engine::GetIfValid(engine_type);
	assert(e != NULL);

	switch (e->type) {
		case VEH_TRAIN:
			return (st->facilities & FACIL_TRAIN) != 0;

		case VEH_ROAD:
			/* For road vehicles we need the vehicle to know whether it can actually
			 * use the station, but if it doesn't have facilities for RVs it is
			 * certainly not possible that the station can be used. */
			return (st->facilities & (FACIL_BUS_STOP | FACIL_TRUCK_STOP)) != 0;

		case VEH_SHIP:
			return (st->facilities & FACIL_DOCK) != 0;

		case VEH_AIRCRAFT:
			return (st->facilities & FACIL_AIRPORT) != 0 &&
					(st->Airport()->flags & (e->u.air.subtype & AIR_CTOL ? AirportFTAClass::AIRPLANES : AirportFTAClass::HELICOPTERS)) != 0;

		default:
			return false;
	}
}

/**
 * Can this station be used by the given vehicle?
 * @param v the vehicle to test
 * @param st the station to test for
 * @return true if and only if the vehicle can use this station.
 */
bool CanVehicleUseStation(const Vehicle *v, const Station *st)
{
	if (v->type == VEH_ROAD) return st->GetPrimaryRoadStop(RoadVehicle::From(v)) != NULL;

	return CanVehicleUseStation(v->engine_type, st);
}<|MERGE_RESOLUTION|>--- conflicted
+++ resolved
@@ -482,14 +482,9 @@
 	if (Station::IsValidID(this->last_station_visited)) {
 		Station *st = Station::Get(this->last_station_visited);
 		st->loading_vehicles.remove(this);
-<<<<<<< HEAD
-		HideFillingPercent(&this->fill_percent_te_id);
-		CancelReservation(st);
-=======
 
 		HideFillingPercent(&this->fill_percent_te_id);
 		this->CancelReservation(st);
->>>>>>> ebad8a0d
 		delete this->cargo_payment;
 	}
 
@@ -1475,18 +1470,14 @@
 	this->MarkDirty();
 }
 
-<<<<<<< HEAD
-=======
 /**
  * return all reserved cargo packets to the station
  * @param st the station where the reserved packets should go.
  */
->>>>>>> ebad8a0d
 void Vehicle::CancelReservation(Station *st) {
 	for(Vehicle *v = this; v != NULL; v = v->next) {
 		VehicleCargoList &reserved = v->reserved;
 		if (reserved.Count() > 0) {
-<<<<<<< HEAD
 			if (this->cargo_payment == NULL) {
 				this->cargo_payment = new CargoPayment(this);
 			}
@@ -1496,31 +1487,18 @@
 	}
 }
 
-=======
-			DEBUG(misc, 1, "cancelling cargo reservation");
-			reserved.MoveTo(&st->goods[v->cargo_type].cargo, v->reserved.Count(), VehicleCargoList::MTA_UNLOAD, NULL);
-		}
-	}
-}
-
-
->>>>>>> ebad8a0d
+
 void Vehicle::LeaveStation()
 {
 	assert(current_order.IsType(OT_LOADING));
 	Station *st = Station::Get(this->last_station_visited);
-	CancelReservation(st);
+	this->CancelReservation(st);
 	delete this->cargo_payment;
 
 	/* Only update the timetable if the vehicle was supposed to stop here. */
 	if (current_order.GetNonStopType() != ONSF_STOP_EVERYWHERE) UpdateVehicleTimetable(this, false);
 
 	current_order.MakeLeaveStation();
-<<<<<<< HEAD
-=======
-	Station *st = Station::Get(this->last_station_visited);
-	this->CancelReservation(st);
->>>>>>> ebad8a0d
 	st->loading_vehicles.remove(this);
 
 
