/* $Id$ */

/** @file vehicle.cpp Base implementations of all vehicles. */

#include "stdafx.h"
#include "gui.h"
#include "openttd.h"
#include "debug.h"
#include "roadveh.h"
#include "ship.h"
#include "spritecache.h"
#include "landscape.h"
#include "timetable.h"
#include "viewport_func.h"
#include "news_func.h"
#include "command_func.h"
#include "company_func.h"
#include "vehicle_gui.h"
#include "train.h"
#include "aircraft.h"
#include "newgrf_engine.h"
#include "newgrf_sound.h"
#include "newgrf_station.h"
#include "group.h"
#include "group_gui.h"
#include "strings_func.h"
#include "zoom_func.h"
#include "functions.h"
#include "date_func.h"
#include "window_func.h"
#include "vehicle_func.h"
#include "autoreplace_func.h"
#include "autoreplace_gui.h"
#include "station_base.h"
#include "ai/ai.hpp"
#include "core/smallmap_type.hpp"
#include "depot_func.h"
#include "settings_type.h"
#include "network/network.h"
#include "core/pool_func.hpp"

#include "table/sprites.h"
#include "table/strings.h"

#define GEN_HASH(x, y) ((GB((y), 6, 6) << 6) + GB((x), 7, 6))

VehicleID _vehicle_id_ctr_day;
const Vehicle *_place_clicked_vehicle;
VehicleID _new_vehicle_id;
uint16 _returned_refit_capacity;


/* Initialize the vehicle-pool */
VehiclePool _vehicle_pool("Vehicle");
INSTANTIATE_POOL_METHODS(Vehicle)

/** Function to tell if a vehicle needs to be autorenewed
 * @param *c The vehicle owner
 * @return true if the vehicle is old enough for replacement
 */
bool Vehicle::NeedsAutorenewing(const Company *c) const
{
	/* We can always generate the Company pointer when we have the vehicle.
	 * However this takes time and since the Company pointer is often present
	 * when this function is called then it's faster to pass the pointer as an
	 * argument rather than finding it again. */
	assert(c == Company::Get(this->owner));

	if (!c->settings.engine_renew) return false;
	if (this->age - this->max_age < (c->settings.engine_renew_months * 30)) return false;
	if (this->age == 0) return false; // rail cars don't age and lacks a max age

	return true;
}

void VehicleServiceInDepot(Vehicle *v)
{
	v->date_of_last_service = _date;
	v->breakdowns_since_last_service = 0;
	v->reliability = Engine::Get(v->engine_type)->reliability;
	InvalidateWindow(WC_VEHICLE_DETAILS, v->index); // ensure that last service date and reliability are updated
}

bool Vehicle::NeedsServicing() const
{
	if (this->vehstatus & (VS_STOPPED | VS_CRASHED)) return false;

	if (_settings_game.order.no_servicing_if_no_breakdowns && _settings_game.difficulty.vehicle_breakdowns == 0) {
		/* Vehicles set for autoreplacing needs to go to a depot even if breakdowns are turned off.
		 * Note: If servicing is enabled, we postpone replacement till next service. */
		return EngineHasReplacementForCompany(Company::Get(this->owner), this->engine_type, this->group_id);
	}

	return Company::Get(this->owner)->settings.vehicle.servint_ispercent ?
		(this->reliability < Engine::Get(this->engine_type)->reliability * (100 - this->service_interval) / 100) :
		(this->date_of_last_service + this->service_interval < _date);
}

bool Vehicle::NeedsAutomaticServicing() const
{
	if (_settings_game.order.gotodepot && VehicleHasDepotOrders(this)) return false;
	if (this->current_order.IsType(OT_LOADING))            return false;
	if (this->current_order.IsType(OT_GOTO_DEPOT) && this->current_order.GetDepotOrderType() != ODTFB_SERVICE) return false;
	return NeedsServicing();
}

/**
 * Displays a "NewGrf Bug" error message for a engine, and pauses the game if not networking.
 * @param engine The engine that caused the problem
 * @param part1  Part 1 of the error message, taking the grfname as parameter 1
 * @param part2  Part 2 of the error message, taking the engine as parameter 2
 * @param bug_type Flag to check and set in grfconfig
 * @param critical Shall the "OpenTTD might crash"-message be shown when the player tries to unpause?
 */
void ShowNewGrfVehicleError(EngineID engine, StringID part1, StringID part2, GRFBugs bug_type, bool critical)
{
	const Engine *e = Engine::Get(engine);
	uint32 grfid = e->grffile->grfid;
	GRFConfig *grfconfig = GetGRFConfig(grfid);

	if (!HasBit(grfconfig->grf_bugs, bug_type)) {
		SetBit(grfconfig->grf_bugs, bug_type);
		SetDParamStr(0, grfconfig->name);
		SetDParam(1, engine);
		ShowErrorMessage(part2, part1, 0, 0, true);
		if (!_networking) DoCommand(0, critical ? PM_PAUSED_ERROR : PM_PAUSED_NORMAL, 1, DC_EXEC, CMD_PAUSE);
	}

	/* debug output */
	char buffer[512];

	SetDParamStr(0, grfconfig->name);
	GetString(buffer, part1, lastof(buffer));
	DEBUG(grf, 0, "%s", buffer + 3);

	SetDParam(1, engine);
	GetString(buffer, part2, lastof(buffer));
	DEBUG(grf, 0, "%s", buffer + 3);
}

StringID VehicleInTheWayErrMsg(const Vehicle *v)
{
	switch (v->type) {
		case VEH_TRAIN:    return STR_ERROR_TRAIN_IN_THE_WAY;
		case VEH_ROAD:     return STR_ERROR_ROAD_VEHICLE_IN_THE_WAY;
		case VEH_AIRCRAFT: return STR_ERROR_AIRCRAFT_IN_THE_WAY;
		default:           return STR_ERROR_SHIP_IN_THE_WAY;
	}
}

static Vehicle *EnsureNoVehicleProcZ(Vehicle *v, void *data)
{
	byte z = *(byte*)data;

	if (v->type == VEH_DISASTER || (v->type == VEH_AIRCRAFT && v->subtype == AIR_SHADOW)) return NULL;
	if (v->z_pos > z) return NULL;

	_error_message = VehicleInTheWayErrMsg(v);
	return v;
}

bool EnsureNoVehicleOnGround(TileIndex tile)
{
	byte z = GetTileMaxZ(tile);
	return !HasVehicleOnPos(tile, &z, &EnsureNoVehicleProcZ);
}

/** Procedure called for every vehicle found in tunnel/bridge in the hash map */
static Vehicle *GetVehicleTunnelBridgeProc(Vehicle *v, void *data)
{
	if (v->type != VEH_TRAIN && v->type != VEH_ROAD && v->type != VEH_SHIP) return NULL;
	if (v == (const Vehicle *)data) return NULL;

	_error_message = VehicleInTheWayErrMsg(v);
	return v;
}

/**
 * Finds vehicle in tunnel / bridge
 * @param tile first end
 * @param endtile second end
 * @param ignore Ignore this vehicle when searching
 * @return true if the bridge has a vehicle
 */
bool HasVehicleOnTunnelBridge(TileIndex tile, TileIndex endtile, const Vehicle *ignore)
{
	return HasVehicleOnPos(tile, (void *)ignore, &GetVehicleTunnelBridgeProc) ||
			HasVehicleOnPos(endtile, (void *)ignore, &GetVehicleTunnelBridgeProc);
}


Vehicle::Vehicle(VehicleType type)
{
	this->type               = type;
	this->coord.left         = INVALID_COORD;
	this->group_id           = DEFAULT_GROUP;
	this->fill_percent_te_id = INVALID_TE_ID;
	this->first              = this;
	this->colourmap          = PAL_NONE;
}

/**
 * Get a value for a vehicle's random_bits.
 * @return A random value from 0 to 255.
 */
byte VehicleRandomBits()
{
	return GB(Random(), 0, 8);
}

/* Size of the hash, 6 = 64 x 64, 7 = 128 x 128. Larger sizes will (in theory) reduce hash
 * lookup times at the expense of memory usage. */
const int HASH_BITS = 7;
const int HASH_SIZE = 1 << HASH_BITS;
const int HASH_MASK = HASH_SIZE - 1;
const int TOTAL_HASH_SIZE = 1 << (HASH_BITS * 2);
const int TOTAL_HASH_MASK = TOTAL_HASH_SIZE - 1;

/* Resolution of the hash, 0 = 1*1 tile, 1 = 2*2 tiles, 2 = 4*4 tiles, etc.
 * Profiling results show that 0 is fastest. */
const int HASH_RES = 0;

static Vehicle *_new_vehicle_position_hash[TOTAL_HASH_SIZE];

static Vehicle *VehicleFromHash(int xl, int yl, int xu, int yu, void *data, VehicleFromPosProc *proc, bool find_first)
{
	for (int y = yl; ; y = (y + (1 << HASH_BITS)) & (HASH_MASK << HASH_BITS)) {
		for (int x = xl; ; x = (x + 1) & HASH_MASK) {
			Vehicle *v = _new_vehicle_position_hash[(x + y) & TOTAL_HASH_MASK];
			for (; v != NULL; v = v->next_new_hash) {
				Vehicle *a = proc(v, data);
				if (find_first && a != NULL) return a;
			}
			if (x == xu) break;
		}
		if (y == yu) break;
	}

	return NULL;
}


/**
 * Helper function for FindVehicleOnPos/HasVehicleOnPos.
 * @note Do not call this function directly!
 * @param x    The X location on the map
 * @param y    The Y location on the map
 * @param data Arbitrary data passed to proc
 * @param proc The proc that determines whether a vehicle will be "found".
 * @param find_first Whether to return on the first found or iterate over
 *                   all vehicles
 * @return the best matching or first vehicle (depending on find_first).
 */
static Vehicle *VehicleFromPosXY(int x, int y, void *data, VehicleFromPosProc *proc, bool find_first)
{
	const int COLL_DIST = 6;

	/* Hash area to scan is from xl,yl to xu,yu */
	int xl = GB((x - COLL_DIST) / TILE_SIZE, HASH_RES, HASH_BITS);
	int xu = GB((x + COLL_DIST) / TILE_SIZE, HASH_RES, HASH_BITS);
	int yl = GB((y - COLL_DIST) / TILE_SIZE, HASH_RES, HASH_BITS) << HASH_BITS;
	int yu = GB((y + COLL_DIST) / TILE_SIZE, HASH_RES, HASH_BITS) << HASH_BITS;

	return VehicleFromHash(xl, yl, xu, yu, data, proc, find_first);
}

/**
 * Find a vehicle from a specific location. It will call proc for ALL vehicles
 * on the tile and YOU must make SURE that the "best one" is stored in the
 * data value and is ALWAYS the same regardless of the order of the vehicles
 * where proc was called on!
 * When you fail to do this properly you create an almost untraceable DESYNC!
 * @note The return value of proc will be ignored.
 * @note Use this when you have the intention that all vehicles
 *       should be iterated over.
 * @param x    The X location on the map
 * @param y    The Y location on the map
 * @param data Arbitrary data passed to proc
 * @param proc The proc that determines whether a vehicle will be "found".
 */
void FindVehicleOnPosXY(int x, int y, void *data, VehicleFromPosProc *proc)
{
	VehicleFromPosXY(x, y, data, proc, false);
}

/**
 * Checks whether a vehicle in on a specific location. It will call proc for
 * vehicles until it returns non-NULL.
 * @note Use FindVehicleOnPosXY when you have the intention that all vehicles
 *       should be iterated over.
 * @param x    The X location on the map
 * @param y    The Y location on the map
 * @param data Arbitrary data passed to proc
 * @param proc The proc that determines whether a vehicle will be "found".
 * @return True if proc returned non-NULL.
 */
bool HasVehicleOnPosXY(int x, int y, void *data, VehicleFromPosProc *proc)
{
	return VehicleFromPosXY(x, y, data, proc, true) != NULL;
}

/**
 * Helper function for FindVehicleOnPos/HasVehicleOnPos.
 * @note Do not call this function directly!
 * @param tile The location on the map
 * @param data Arbitrary data passed to proc
 * @param proc The proc that determines whether a vehicle will be "found".
 * @param find_first Whether to return on the first found or iterate over
 *                   all vehicles
 * @return the best matching or first vehicle (depending on find_first).
 */
static Vehicle *VehicleFromPos(TileIndex tile, void *data, VehicleFromPosProc *proc, bool find_first)
{
	int x = GB(TileX(tile), HASH_RES, HASH_BITS);
	int y = GB(TileY(tile), HASH_RES, HASH_BITS) << HASH_BITS;

	Vehicle *v = _new_vehicle_position_hash[(x + y) & TOTAL_HASH_MASK];
	for (; v != NULL; v = v->next_new_hash) {
		if (v->tile != tile) continue;

		Vehicle *a = proc(v, data);
		if (find_first && a != NULL) return a;
	}

	return NULL;
}

/**
 * Find a vehicle from a specific location. It will call proc for ALL vehicles
 * on the tile and YOU must make SURE that the "best one" is stored in the
 * data value and is ALWAYS the same regardless of the order of the vehicles
 * where proc was called on!
 * When you fail to do this properly you create an almost untraceable DESYNC!
 * @note The return value of proc will be ignored.
 * @note Use this when you have the intention that all vehicles
 *       should be iterated over.
 * @param tile The location on the map
 * @param data Arbitrary data passed to proc
 * @param proc The proc that determines whether a vehicle will be "found".
 */
void FindVehicleOnPos(TileIndex tile, void *data, VehicleFromPosProc *proc)
{
	VehicleFromPos(tile, data, proc, false);
}

/**
 * Checks whether a vehicle in on a specific location. It will call proc for
 * vehicles until it returns non-NULL.
 * @note Use FindVehicleOnPos when you have the intention that all vehicles
 *       should be iterated over.
 * @param tile The location on the map
 * @param data Arbitrary data passed to proc
 * @param proc The proc that determines whether a vehicle will be "found".
 * @return True if proc returned non-NULL.
 */
bool HasVehicleOnPos(TileIndex tile, void *data, VehicleFromPosProc *proc)
{
	return VehicleFromPos(tile, data, proc, true) != NULL;
}


static void UpdateNewVehiclePosHash(Vehicle *v, bool remove)
{
	Vehicle **old_hash = v->old_new_hash;
	Vehicle **new_hash;

	if (remove) {
		new_hash = NULL;
	} else {
		int x = GB(TileX(v->tile), HASH_RES, HASH_BITS);
		int y = GB(TileY(v->tile), HASH_RES, HASH_BITS) << HASH_BITS;
		new_hash = &_new_vehicle_position_hash[(x + y) & TOTAL_HASH_MASK];
	}

	if (old_hash == new_hash) return;

	/* Remove from the old position in the hash table */
	if (old_hash != NULL) {
		if (v->next_new_hash != NULL) v->next_new_hash->prev_new_hash = v->prev_new_hash;
		*v->prev_new_hash = v->next_new_hash;
	}

	/* Insert vehicle at beginning of the new position in the hash table */
	if (new_hash != NULL) {
		v->next_new_hash = *new_hash;
		if (v->next_new_hash != NULL) v->next_new_hash->prev_new_hash = &v->next_new_hash;
		v->prev_new_hash = new_hash;
		*new_hash = v;
	}

	/* Remember current hash position */
	v->old_new_hash = new_hash;
}

static Vehicle *_vehicle_position_hash[0x1000];

static void UpdateVehiclePosHash(Vehicle *v, int x, int y)
{
	UpdateNewVehiclePosHash(v, x == INVALID_COORD);

	Vehicle **old_hash, **new_hash;
	int old_x = v->coord.left;
	int old_y = v->coord.top;

	new_hash = (x == INVALID_COORD) ? NULL : &_vehicle_position_hash[GEN_HASH(x, y)];
	old_hash = (old_x == INVALID_COORD) ? NULL : &_vehicle_position_hash[GEN_HASH(old_x, old_y)];

	if (old_hash == new_hash) return;

	/* remove from hash table? */
	if (old_hash != NULL) {
		if (v->next_hash != NULL) v->next_hash->prev_hash = v->prev_hash;
		*v->prev_hash = v->next_hash;
	}

	/* insert into hash table? */
	if (new_hash != NULL) {
		v->next_hash = *new_hash;
		if (v->next_hash != NULL) v->next_hash->prev_hash = &v->next_hash;
		v->prev_hash = new_hash;
		*new_hash = v;
	}
}

void ResetVehiclePosHash()
{
	Vehicle *v;
	FOR_ALL_VEHICLES(v) { v->old_new_hash = NULL; }
	memset(_vehicle_position_hash, 0, sizeof(_vehicle_position_hash));
	memset(_new_vehicle_position_hash, 0, sizeof(_new_vehicle_position_hash));
}

void ResetVehicleColourMap()
{
	Vehicle *v;
	FOR_ALL_VEHICLES(v) { v->colourmap = PAL_NONE; }
}

/**
 * List of vehicles that should check for autoreplace this tick.
 * Mapping of vehicle -> leave depot immediatelly after autoreplace.
 */
typedef SmallMap<Vehicle *, bool, 4> AutoreplaceMap;
static AutoreplaceMap _vehicles_to_autoreplace;

void InitializeVehicles()
{
	_vehicle_pool.CleanPool();

	_vehicles_to_autoreplace.Reset();
	ResetVehiclePosHash();
}

Vehicle *GetLastVehicleInChain(Vehicle *v)
{
	while (v->Next() != NULL) v = v->Next();
	return v;
}

const Vehicle *GetLastVehicleInChain(const Vehicle *v)
{
	while (v->Next() != NULL) v = v->Next();
	return v;
}

uint CountVehiclesInChain(const Vehicle *v)
{
	uint count = 0;
	do count++; while ((v = v->Next()) != NULL);
	return count;
}

/** Check if a vehicle is counted in num_engines in each company struct
 * @param *v Vehicle to test
 * @return true if the vehicle is counted in num_engines
 */
bool IsEngineCountable(const Vehicle *v)
{
	switch (v->type) {
		case VEH_AIRCRAFT: return IsNormalAircraft(v); // don't count plane shadows and helicopter rotors
		case VEH_TRAIN:
			return !IsArticulatedPart(v) && // tenders and other articulated parts
			!IsRearDualheaded(v); // rear parts of multiheaded engines
		case VEH_ROAD: return IsRoadVehFront(v);
		case VEH_SHIP: return true;
		default: return false; // Only count company buildable vehicles
	}
}

void Vehicle::PreDestructor()
{
	if (CleaningPool()) return;

	if (Station::IsValidID(this->last_station_visited)) {
		Station::Get(this->last_station_visited)->loading_vehicles.remove(this);

		HideFillingPercent(&this->fill_percent_te_id);
	}

	if (IsEngineCountable(this)) {
		Company::Get(this->owner)->num_engines[this->engine_type]--;
		if (this->owner == _local_company) InvalidateAutoreplaceWindow(this->engine_type, this->group_id);

		DeleteGroupHighlightOfVehicle(this);
		if (Group::IsValidID(this->group_id)) Group::Get(this->group_id)->num_engines[this->engine_type]--;
		if (this->IsPrimaryVehicle()) DecreaseGroupNumVehicle(this->group_id);
	}

	if (this->type == VEH_ROAD) ClearSlot(RoadVehicle::From(this));
	if (this->type == VEH_AIRCRAFT && this->IsPrimaryVehicle()) {
		Aircraft *a = Aircraft::From(this);
		Station *st = GetTargetAirportIfValid(a);
		if (st != NULL) {
			const AirportFTA *layout = st->Airport()->layout;
			CLRBITS(st->airport_flags, layout[a->previous_pos].block | layout[a->pos].block);
		}
	}

	if (this->type != VEH_TRAIN || (this->type == VEH_TRAIN && (IsFrontEngine(this) || IsFreeWagon(this)))) {
		InvalidateWindowData(WC_VEHICLE_DEPOT, this->tile);
	}

	if (this->IsPrimaryVehicle()) {
		DeleteWindowById(WC_VEHICLE_VIEW, this->index);
		DeleteWindowById(WC_VEHICLE_ORDERS, this->index);
		DeleteWindowById(WC_VEHICLE_REFIT, this->index);
		DeleteWindowById(WC_VEHICLE_DETAILS, this->index);
		DeleteWindowById(WC_VEHICLE_TIMETABLE, this->index);
		InvalidateWindow(WC_COMPANY, this->owner);
	}
	InvalidateWindowClassesData(GetWindowClassForVehicleType(this->type), 0);

	this->cargo.Truncate(0);
	DeleteVehicleOrders(this);
	DeleteDepotHighlightOfVehicle(this);

	extern void StopGlobalFollowVehicle(const Vehicle *v);
	StopGlobalFollowVehicle(this);

	ReleaseDisastersTargetingVehicle(this->index);
}

Vehicle::~Vehicle()
{
	free(this->name);

	if (CleaningPool()) return;

	/* sometimes, eg. for disaster vehicles, when company bankrupts, when removing crashed/flooded vehicles,
	 * it may happen that vehicle chain is deleted when visible */
	if (!(this->vehstatus & VS_HIDDEN)) MarkSingleVehicleDirty(this);

	Vehicle *v = this->Next();
	this->SetNext(NULL);

	delete v;

	UpdateVehiclePosHash(this, INVALID_COORD, 0);
	DeleteVehicleNews(this->index, INVALID_STRING_ID);
}

/** Adds a vehicle to the list of vehicles, that visited a depot this tick
 * @param *v vehicle to add
 */
void VehicleEnteredDepotThisTick(Vehicle *v)
{
	/* Vehicle should stop in the depot if it was in 'stopping' state */
	_vehicles_to_autoreplace[v] = !(v->vehstatus & VS_STOPPED);

	/* We ALWAYS set the stopped state. Even when the vehicle does not plan on
	 * stopping in the depot, so we stop it to ensure that it will not reserve
	 * the path out of the depot before we might autoreplace it to a different
	 * engine. The new engine would not own the reserved path we store that we
	 * stopped the vehicle, so autoreplace can start it again */
	v->vehstatus |= VS_STOPPED;
}

void CallVehicleTicks()
{
	_vehicles_to_autoreplace.Clear();

	Station *st;
	FOR_ALL_STATIONS(st) LoadUnloadStation(st);

	Vehicle *v;
	FOR_ALL_VEHICLES(v) {
		/* Vehicle could be deleted in this tick */
		if (!v->Tick()) {
			assert(Vehicle::Get(vehicle_index) == NULL);
			continue;
		}

		assert(Vehicle::Get(vehicle_index) == v);

		switch (v->type) {
			default: break;

			case VEH_TRAIN:
			case VEH_ROAD:
			case VEH_AIRCRAFT:
			case VEH_SHIP:
				if (v->type == VEH_TRAIN && IsTrainWagon(v)) continue;
				if (v->type == VEH_AIRCRAFT && v->subtype != AIR_HELICOPTER) continue;
				if (v->type == VEH_ROAD && !IsRoadVehFront(v)) continue;

				v->motion_counter += (v->direction & 1) ? (v->cur_speed * 3) / 4 : v->cur_speed;
				/* Play a running sound if the motion counter passes 256 (Do we not skip sounds?) */
				if (GB(v->motion_counter, 0, 8) < v->cur_speed) PlayVehicleSound(v, VSE_RUNNING);

				/* Play an alterate running sound every 16 ticks */
				if (GB(v->tick_counter, 0, 4) == 0) PlayVehicleSound(v, v->cur_speed > 0 ? VSE_RUNNING_16 : VSE_STOPPED_16);
		}
	}

	for (AutoreplaceMap::iterator it = _vehicles_to_autoreplace.Begin(); it != _vehicles_to_autoreplace.End(); it++) {
		v = it->first;
		/* Autoreplace needs the current company set as the vehicle owner */
		_current_company = v->owner;

		/* Start vehicle if we stopped them in VehicleEnteredDepotThisTick()
		 * We need to stop them between VehicleEnteredDepotThisTick() and here or we risk that
		 * they are already leaving the depot again before being replaced. */
		if (it->second) v->vehstatus &= ~VS_STOPPED;

		/* Store the position of the effect as the vehicle pointer will become invalid later */
		int x = v->x_pos;
		int y = v->y_pos;
		int z = v->z_pos;

		const Company *c = Company::Get(_current_company);
		SubtractMoneyFromCompany(CommandCost(EXPENSES_NEW_VEHICLES, (Money)c->settings.engine_renew_money));
		CommandCost res = DoCommand(0, v->index, 0, DC_EXEC, CMD_AUTOREPLACE_VEHICLE);
		SubtractMoneyFromCompany(CommandCost(EXPENSES_NEW_VEHICLES, -(Money)c->settings.engine_renew_money));

		if (!IsLocalCompany()) continue;

		if (res.Succeeded()) {
			ShowCostOrIncomeAnimation(x, y, z, res.GetCost());
			continue;
		}

		StringID error_message = res.GetErrorMessage();
		if (error_message == STR_AUTOREPLACE_NOTHING_TO_DO || error_message == INVALID_STRING_ID) continue;

		if (error_message == STR_ERROR_NOT_ENOUGH_CASH_REQUIRES_CURRENCY) error_message = STR_AUTOREPLACE_MONEY_LIMIT;

		StringID message;
		if (error_message == STR_TRAIN_TOO_LONG_AFTER_REPLACEMENT) {
			message = error_message;
		} else {
			message = STR_VEHICLE_AUTORENEW_FAILED;
		}

		SetDParam(0, v->index);
		SetDParam(1, error_message);
		AddVehicleNewsItem(message, NS_ADVICE, v->index);
	}

	_current_company = OWNER_NONE;
}

/** Check if a given engine type can be refitted to a given cargo
 * @param engine_type Engine type to check
 * @param cid_to check refit to this cargo-type
 * @return true if it is possible, false otherwise
 */
bool CanRefitTo(EngineID engine_type, CargoID cid_to)
{
	return HasBit(EngInfo(engine_type)->refit_mask, cid_to);
}

/** Find the first cargo type that an engine can be refitted to.
 * @param engine_type Which engine to find cargo for.
 * @return A climate dependent cargo type. CT_INVALID is returned if not refittable.
 */
CargoID FindFirstRefittableCargo(EngineID engine_type)
{
	uint32 refit_mask = EngInfo(engine_type)->refit_mask;

	if (refit_mask != 0) {
		for (CargoID cid = 0; cid < NUM_CARGO; cid++) {
			if (HasBit(refit_mask, cid)) return cid;
		}
	}

	return CT_INVALID;
}

/** Learn the price of refitting a certain engine
 * @param engine_type Which engine to refit
 * @return Price for refitting
 */
CommandCost GetRefitCost(EngineID engine_type)
{
	Money base_cost;
	ExpensesType expense_type;
	switch (Engine::Get(engine_type)->type) {
		case VEH_SHIP:
			base_cost = _price.ship_base;
			expense_type = EXPENSES_SHIP_RUN;
			break;

		case VEH_ROAD:
			base_cost = _price.roadveh_base;
			expense_type = EXPENSES_ROADVEH_RUN;
			break;

		case VEH_AIRCRAFT:
			base_cost = _price.aircraft_base;
			expense_type = EXPENSES_AIRCRAFT_RUN;
			break;

		case VEH_TRAIN:
			base_cost = 2 * ((RailVehInfo(engine_type)->railveh_type == RAILVEH_WAGON) ?
							 _price.build_railwagon : _price.build_railvehicle);
			expense_type = EXPENSES_TRAIN_RUN;
			break;

		default: NOT_REACHED();
	}
	return CommandCost(expense_type, (EngInfo(engine_type)->refit_cost * base_cost) >> 10);
}

static void DoDrawVehicle(const Vehicle *v)
{
	SpriteID image = v->cur_image;
	SpriteID pal = PAL_NONE;

	if (v->vehstatus & VS_DEFPAL) pal = (v->vehstatus & VS_CRASHED) ? PALETTE_CRASH : GetVehiclePalette(v);

	AddSortableSpriteToDraw(image, pal, v->x_pos + v->x_offs, v->y_pos + v->y_offs,
		v->x_extent, v->y_extent, v->z_extent, v->z_pos, (v->vehstatus & VS_SHADOW) != 0);
}

void ViewportAddVehicles(DrawPixelInfo *dpi)
{
	/* The bounding rectangle */
	const int l = dpi->left;
	const int r = dpi->left + dpi->width;
	const int t = dpi->top;
	const int b = dpi->top + dpi->height;

	/* The hash area to scan */
	int xl, xu, yl, yu;

	if (dpi->width + 70 < (1 << (7 + 6))) {
		xl = GB(l - 70, 7, 6);
		xu = GB(r,      7, 6);
	} else {
		/* scan whole hash row */
		xl = 0;
		xu = 0x3F;
	}

	if (dpi->height + 70 < (1 << (6 + 6))) {
		yl = GB(t - 70, 6, 6) << 6;
		yu = GB(b,      6, 6) << 6;
	} else {
		/* scan whole column */
		yl = 0;
		yu = 0x3F << 6;
	}

	for (int y = yl;; y = (y + (1 << 6)) & (0x3F << 6)) {
		for (int x = xl;; x = (x + 1) & 0x3F) {
			const Vehicle *v = _vehicle_position_hash[x + y]; // already masked & 0xFFF

			while (v != NULL) {
				if (!(v->vehstatus & VS_HIDDEN) &&
						l <= v->coord.right &&
						t <= v->coord.bottom &&
						r >= v->coord.left &&
						b >= v->coord.top) {
					DoDrawVehicle(v);
				}
				v = v->next_hash;
			}

			if (x == xu) break;
		}

		if (y == yu) break;
	}
}

Vehicle *CheckClickOnVehicle(const ViewPort *vp, int x, int y)
{
	Vehicle *found = NULL, *v;
	uint dist, best_dist = UINT_MAX;

	if ((uint)(x -= vp->left) >= (uint)vp->width || (uint)(y -= vp->top) >= (uint)vp->height) return NULL;

	x = ScaleByZoom(x, vp->zoom) + vp->virtual_left;
	y = ScaleByZoom(y, vp->zoom) + vp->virtual_top;

	FOR_ALL_VEHICLES(v) {
		if ((v->vehstatus & (VS_HIDDEN | VS_UNCLICKABLE)) == 0 &&
				x >= v->coord.left && x <= v->coord.right &&
				y >= v->coord.top && y <= v->coord.bottom) {

			dist = max(
				abs(((v->coord.left + v->coord.right) >> 1) - x),
				abs(((v->coord.top + v->coord.bottom) >> 1) - y)
			);

			if (dist < best_dist) {
				found = v;
				best_dist = dist;
			}
		}
	}

	return found;
}

void CheckVehicle32Day(Vehicle *v)
{
	if ((v->day_counter & 0x1F) != 0) return;

	uint16 callback = GetVehicleCallback(CBID_VEHICLE_32DAY_CALLBACK, 0, 0, v->engine_type, v);
	if (callback == CALLBACK_FAILED) return;
	if (HasBit(callback, 0)) TriggerVehicle(v, VEHICLE_TRIGGER_CALLBACK_32); // Trigger vehicle trigger 10
	if (HasBit(callback, 1)) v->colourmap = PAL_NONE;                         // Update colourmap via callback 2D
}

void DecreaseVehicleValue(Vehicle *v)
{
	v->value -= v->value >> 8;
	InvalidateWindow(WC_VEHICLE_DETAILS, v->index);
}

static const byte _breakdown_chance[64] = {
	  3,   3,   3,   3,   3,   3,   3,   3,
	  4,   4,   5,   5,   6,   6,   7,   7,
	  8,   8,   9,   9,  10,  10,  11,  11,
	 12,  13,  13,  13,  13,  14,  15,  16,
	 17,  19,  21,  25,  28,  31,  34,  37,
	 40,  44,  48,  52,  56,  60,  64,  68,
	 72,  80,  90, 100, 110, 120, 130, 140,
	150, 170, 190, 210, 230, 250, 250, 250,
};

void CheckVehicleBreakdown(Vehicle *v)
{
	int rel, rel_old;

	/* decrease reliability */
	v->reliability = rel = max((rel_old = v->reliability) - v->reliability_spd_dec, 0);
	if ((rel_old >> 8) != (rel >> 8)) InvalidateWindow(WC_VEHICLE_DETAILS, v->index);

	if (v->breakdown_ctr != 0 || (v->vehstatus & VS_STOPPED) ||
			_settings_game.difficulty.vehicle_breakdowns < 1 ||
			v->cur_speed < 5 || _game_mode == GM_MENU) {
		return;
	}

	uint32 r = Random();

	/* increase chance of failure */
	int chance = v->breakdown_chance + 1;
	if (Chance16I(1, 25, r)) chance += 25;
	v->breakdown_chance = min(255, chance);

	/* calculate reliability value to use in comparison */
	rel = v->reliability;
	if (v->type == VEH_SHIP) rel += 0x6666;

	/* reduced breakdowns? */
	if (_settings_game.difficulty.vehicle_breakdowns == 1) rel += 0x6666;

	/* check if to break down */
	if (_breakdown_chance[(uint)min(rel, 0xffff) >> 10] <= v->breakdown_chance) {
		v->breakdown_ctr    = GB(r, 16, 6) + 0x3F;
		v->breakdown_delay  = GB(r, 24, 7) + 0x80;
		v->breakdown_chance = 0;
	}
}

void AgeVehicle(Vehicle *v)
{
	if (v->age < 65535) v->age++;

	int age = v->age - v->max_age;
	if (age == DAYS_IN_LEAP_YEAR * 0 || age == DAYS_IN_LEAP_YEAR * 1 ||
			age == DAYS_IN_LEAP_YEAR * 2 || age == DAYS_IN_LEAP_YEAR * 3 || age == DAYS_IN_LEAP_YEAR * 4) {
		v->reliability_spd_dec <<= 1;
	}

	InvalidateWindow(WC_VEHICLE_DETAILS, v->index);

	/* Don't warn about non-primary or not ours vehicles or vehicles that are crashed */
	if (v->Previous() != NULL || v->owner != _local_company || (v->vehstatus & VS_CRASHED) != 0) return;

	/* Don't warn if a renew is active */
	if (Company::Get(v->owner)->settings.engine_renew && Engine::Get(v->engine_type)->company_avail != 0) return;

	StringID str;
	if (age == -DAYS_IN_LEAP_YEAR) {
		str = STR_VEHICLE_IS_GETTING_OLD;
	} else if (age == 0) {
		str = STR_VEHICLE_IS_GETTING_VERY_OLD;
	} else if (age > 0 && (age % DAYS_IN_LEAP_YEAR) == 0) {
		str = STR_VEHICLE_IS_GETTING_VERY_OLD_AND;
	} else {
		return;
	}

	SetDParam(0, v->index);
	AddVehicleNewsItem(str, NS_ADVICE, v->index);
}

/**
 * Calculates how full a vehicle is.
 * @param v The Vehicle to check. For trains, use the first engine.
 * @param colour The string to show depending on if we are unloading or loading
 * @return A percentage of how full the Vehicle is.
 */
uint8 CalcPercentVehicleFilled(const Vehicle *v, StringID *colour, Money income)
{
	int count = 0;
	int max = 0;
	int cars = 0;
	int unloading = 0;
	bool loading = false;

	const Vehicle *u = v;
	const Station *st = v->last_station_visited != INVALID_STATION ? Station::Get(v->last_station_visited) : NULL;

	/* Count up max and used */
	for (; v != NULL; v = v->Next()) {
		count += v->cargo.Count();
		max += v->cargo_cap;
		if (v->cargo_cap != 0 && colour != NULL) {
			unloading += HasBit(v->vehicle_flags, VF_CARGO_UNLOADING) ? 1 : 0;
			loading |= !(u->current_order.GetLoadType() & OLFB_NO_LOAD) && st->goods[v->cargo_type].days_since_pickup != 255;
			cars++;
		}
	}

	if (colour != NULL) {
		if (unloading == 0 && loading) {
			/* while loading only show income if there was any change */
			if (income != 0) {
				*colour = STR_INCOME_PERCENT_UP;
			} else {
				*colour = STR_PERCENT_UP;
			}
		} else if (cars == unloading || !loading) {
			*colour = STR_INCOME_PERCENT_DOWN;
		} else {
			*colour = STR_INCOME_PERCENT_UP_DOWN;
		}
	}

	/* Train without capacity */
	if (max == 0) return 100;

	/* Return the percentage */
	return (count * 100) / max;
}

void VehicleEnterDepot(Vehicle *v)
{
	switch (v->type) {
		case VEH_TRAIN:
			InvalidateWindowClasses(WC_TRAINS_LIST);
			/* Clear path reservation */
			SetDepotWaypointReservation(v->tile, false);
			if (_settings_client.gui.show_track_reservation) MarkTileDirtyByTile(v->tile);

			if (!IsFrontEngine(v)) v = v->First();
			UpdateSignalsOnSegment(v->tile, INVALID_DIAGDIR, v->owner);
			v->load_unload_time_rem = 0;
			ClrBit(Train::From(v)->flags, VRF_TOGGLE_REVERSE);
			TrainConsistChanged(Train::From(v), true);
			break;

		case VEH_ROAD:
			InvalidateWindowClasses(WC_ROADVEH_LIST);
			if (!IsRoadVehFront(v)) v = v->First();
			break;

		case VEH_SHIP:
			InvalidateWindowClasses(WC_SHIPS_LIST);
			Ship::From(v)->state = TRACK_BIT_DEPOT;
			RecalcShipStuff(v);
			break;

		case VEH_AIRCRAFT:
			InvalidateWindowClasses(WC_AIRCRAFT_LIST);
			HandleAircraftEnterHangar(Aircraft::From(v));
			break;
		default: NOT_REACHED();
	}

	if (v->type != VEH_TRAIN) {
		/* Trains update the vehicle list when the first unit enters the depot and calls VehicleEnterDepot() when the last unit enters.
		 * We only increase the number of vehicles when the first one enters, so we will not need to search for more vehicles in the depot */
		InvalidateWindowData(WC_VEHICLE_DEPOT, v->tile);
	}
	InvalidateWindow(WC_VEHICLE_DEPOT, v->tile);

	v->vehstatus |= VS_HIDDEN;
	v->cur_speed = 0;

	VehicleServiceInDepot(v);

	TriggerVehicle(v, VEHICLE_TRIGGER_DEPOT);

	if (v->current_order.IsType(OT_GOTO_DEPOT)) {
		InvalidateWindow(WC_VEHICLE_VIEW, v->index);

		const Order *real_order = v->GetOrder(v->cur_order_index);
		Order t = v->current_order;
		v->current_order.MakeDummy();

		/* Test whether we are heading for this depot. If not, do nothing.
		 * Note: The target depot for nearest-/manual-depot-orders is only updated on junctions, but we want to accept every depot. */
		if ((t.GetDepotOrderType() & ODTFB_PART_OF_ORDERS) &&
				real_order != NULL && !(real_order->GetDepotActionType() & ODATFB_NEAREST_DEPOT) &&
				(v->type == VEH_AIRCRAFT ? t.GetDestination() != GetStationIndex(v->tile) : v->dest_tile != v->tile)) {
			/* We are heading for another depot, keep driving. */
			return;
		}

		if (t.IsRefit()) {
			_current_company = v->owner;
			CommandCost cost = DoCommand(v->tile, v->index, t.GetRefitCargo() | t.GetRefitSubtype() << 8, DC_EXEC, GetCmdRefitVeh(v));

			if (CmdFailed(cost)) {
				_vehicles_to_autoreplace[v] = false;
				if (v->owner == _local_company) {
					/* Notify the user that we stopped the vehicle */
					SetDParam(0, v->index);
					AddVehicleNewsItem(STR_ORDER_REFIT_FAILED, NS_ADVICE, v->index);
				}
			} else if (v->owner == _local_company && cost.GetCost() != 0) {
				ShowCostOrIncomeAnimation(v->x_pos, v->y_pos, v->z_pos, cost.GetCost());
			}
		}

		if (t.GetDepotOrderType() & ODTFB_PART_OF_ORDERS) {
			/* Part of orders */
			UpdateVehicleTimetable(v, true);
			v->IncrementOrderIndex();
		}
		if (t.GetDepotActionType() & ODATFB_HALT) {
			/* Vehicles are always stopped on entering depots. Do not restart this one. */
			_vehicles_to_autoreplace[v] = false;
			if (v->owner == _local_company) {
				StringID string;

				switch (v->type) {
					case VEH_TRAIN:    string = STR_VEHICLE_STATUS_WAITING_IN_DEPOT; break;
					case VEH_ROAD:     string = STR_NEWS_ROAD_VEHICLE_IS_WAITING;   break;
					case VEH_SHIP:     string = STR_NEWS_SHIP_IS_WAITING;  break;
					case VEH_AIRCRAFT: string = STR_NEWS_AIRCRAFT_IS_WAITING;    break;
					default: NOT_REACHED();
				}

				SetDParam(0, v->index);
				AddVehicleNewsItem(string, NS_ADVICE, v->index);
			}
			AI::NewEvent(v->owner, new AIEventVehicleWaitingInDepot(v->index));
		}
	}
}


/**
 * Move a vehicle in the game state; that is moving it's position in
 * the position hashes and marking it's location in the viewport dirty
 * if requested.
 * @param v vehicle to move
 * @param update_viewport whether to dirty the viewport
 */
void VehicleMove(Vehicle *v, bool update_viewport)
{
	int img = v->cur_image;
	Point pt = RemapCoords(v->x_pos + v->x_offs, v->y_pos + v->y_offs, v->z_pos);
	const Sprite *spr = GetSprite(img, ST_NORMAL);

	pt.x += spr->x_offs;
	pt.y += spr->y_offs;

	UpdateVehiclePosHash(v, pt.x, pt.y);

	Rect old_coord = v->coord;
	v->coord.left   = pt.x;
	v->coord.top    = pt.y;
	v->coord.right  = pt.x + spr->width + 2;
	v->coord.bottom = pt.y + spr->height + 2;

	if (update_viewport) {
		MarkAllViewportsDirty(
			min(old_coord.left,   v->coord.left),
			min(old_coord.top,    v->coord.top),
			max(old_coord.right,  v->coord.right) + 1,
			max(old_coord.bottom, v->coord.bottom) + 1
		);
	}
}

/**
 * Marks viewports dirty where the vehicle's image is
 * In fact, it equals
 *   BeginVehicleMove(v); EndVehicleMove(v);
 * @param v vehicle to mark dirty
 * @see BeginVehicleMove()
 * @see EndVehicleMove()
 */
void MarkSingleVehicleDirty(const Vehicle *v)
{
	MarkAllViewportsDirty(v->coord.left, v->coord.top, v->coord.right + 1, v->coord.bottom + 1);
}

/**
 * Get position information of a vehicle when moving one pixel in the direction it is facing
 * @param v Vehicle to move
 * @return Position information after the move */
GetNewVehiclePosResult GetNewVehiclePos(const Vehicle *v)
{
	static const int8 _delta_coord[16] = {
		-1,-1,-1, 0, 1, 1, 1, 0, /* x */
		-1, 0, 1, 1, 1, 0,-1,-1, /* y */
	};

	int x = v->x_pos + _delta_coord[v->direction];
	int y = v->y_pos + _delta_coord[v->direction + 8];

	GetNewVehiclePosResult gp;
	gp.x = x;
	gp.y = y;
	gp.old_tile = v->tile;
	gp.new_tile = TileVirtXY(x, y);
	return gp;
}

static const Direction _new_direction_table[] = {
	DIR_N , DIR_NW, DIR_W ,
	DIR_NE, DIR_SE, DIR_SW,
	DIR_E , DIR_SE, DIR_S
};

Direction GetDirectionTowards(const Vehicle *v, int x, int y)
{
	int i = 0;

	if (y >= v->y_pos) {
		if (y != v->y_pos) i += 3;
		i += 3;
	}

	if (x >= v->x_pos) {
		if (x != v->x_pos) i++;
		i++;
	}

	Direction dir = v->direction;

	DirDiff dirdiff = DirDifference(_new_direction_table[i], dir);
	if (dirdiff == DIRDIFF_SAME) return dir;
	return ChangeDir(dir, dirdiff > DIRDIFF_REVERSE ? DIRDIFF_45LEFT : DIRDIFF_45RIGHT);
}

/**
 * Call the tile callback function for a vehicle entering a tile
 * @param v    Vehicle entering the tile
 * @param tile Tile entered
 * @param x    X position
 * @param y    Y position
 * @return Some meta-data over the to be entered tile.
 * @see VehicleEnterTileStatus to see what the bits in the return value mean.
 */
VehicleEnterTileStatus VehicleEnterTile(Vehicle *v, TileIndex tile, int x, int y)
{
	return _tile_type_procs[GetTileType(tile)]->vehicle_enter_tile_proc(v, tile, x, y);
}

FreeUnitIDGenerator::FreeUnitIDGenerator(VehicleType type, CompanyID owner) : cache(NULL), maxid(0), curid(0)
{
	/* Find maximum */
	const Vehicle *v;
	FOR_ALL_VEHICLES(v) {
		if (v->type == type && v->owner == owner) {
			this->maxid = max<UnitID>(this->maxid, v->unitnumber);
		}
	}

	if (this->maxid == 0) return;

	this->maxid++; // so there is space for last item (with v->unitnumber == maxid)
	this->maxid++; // this one will always be free (well, it will fail when there are 65535 units, so this overflows)

	this->cache = CallocT<bool>(this->maxid);

	/* Fill the cache */
	FOR_ALL_VEHICLES(v) {
		if (v->type == type && v->owner == owner) {
			this->cache[v->unitnumber] = true;
		}
	}
}

UnitID FreeUnitIDGenerator::NextID()
{
	if (this->maxid <= this->curid) return ++this->curid;

	while (this->cache[++this->curid]) { } // it will stop, we reserved more space than needed

	return this->curid;
}

UnitID GetFreeUnitNumber(VehicleType type)
{
	FreeUnitIDGenerator gen(type, _current_company);

	return gen.NextID();
}


/**
 * Check whether we can build infrastructure for the given
 * vehicle type. This to disable building stations etc. when
 * you are not allowed/able to have the vehicle type yet.
 * @param type the vehicle type to check this for
 * @return true if there is any reason why you may build
 *         the infrastructure for the given vehicle type
 */
bool CanBuildVehicleInfrastructure(VehicleType type)
{
	assert(IsCompanyBuildableVehicleType(type));

	if (!Company::IsValidID(_local_company)) return false;
	if (_settings_client.gui.always_build_infrastructure) return true;

	UnitID max;
	switch (type) {
		case VEH_TRAIN:    max = _settings_game.vehicle.max_trains; break;
		case VEH_ROAD:     max = _settings_game.vehicle.max_roadveh; break;
		case VEH_SHIP:     max = _settings_game.vehicle.max_ships; break;
		case VEH_AIRCRAFT: max = _settings_game.vehicle.max_aircraft; break;
		default: NOT_REACHED();
	}

	/* We can build vehicle infrastructure when we may build the vehicle type */
	if (max > 0) {
		/* Can we actually build the vehicle type? */
		const Engine *e;
		FOR_ALL_ENGINES_OF_TYPE(e, type) {
			if (HasBit(e->company_avail, _local_company)) return true;
		}
		return false;
	}

	/* We should be able to build infrastructure when we have the actual vehicle type */
	const Vehicle *v;
	FOR_ALL_VEHICLES(v) {
		if (v->owner == _local_company && v->type == type) return true;
	}

	return false;
}


const Livery *GetEngineLivery(EngineID engine_type, CompanyID company, EngineID parent_engine_type, const Vehicle *v)
{
	const Company *c = Company::Get(company);
	LiveryScheme scheme = LS_DEFAULT;
	CargoID cargo_type = v == NULL ? (CargoID)CT_INVALID : v->cargo_type;

	/* The default livery is always available for use, but its in_use flag determines
	 * whether any _other_ liveries are in use. */
	if (c->livery[LS_DEFAULT].in_use && (_settings_client.gui.liveries == 2 || (_settings_client.gui.liveries == 1 && company == _local_company))) {
		/* Determine the livery scheme to use */
		const Engine *e = Engine::Get(engine_type);
		switch (e->type) {
			default: NOT_REACHED();
			case VEH_TRAIN: {
				const RailVehicleInfo *rvi = RailVehInfo(engine_type);
				if (v != NULL && parent_engine_type != INVALID_ENGINE && (UsesWagonOverride(v) || (IsArticulatedPart(v) && rvi->railveh_type != RAILVEH_WAGON))) {
					/* Wagonoverrides use the coloir scheme of the front engine.
					 * Articulated parts use the colour scheme of the first part. (Not supported for articulated wagons) */
					engine_type = parent_engine_type;
					e = Engine::Get(engine_type);
					rvi = RailVehInfo(engine_type);
					/* Note: Luckily cargo_type is not needed for engines */
				}

				if (cargo_type == CT_INVALID) cargo_type = e->GetDefaultCargoType();
				if (cargo_type == CT_INVALID) cargo_type = CT_GOODS; // The vehicle does not carry anything, let's pick some freight cargo
				if (rvi->railveh_type == RAILVEH_WAGON) {
					if (!GetCargo(cargo_type)->is_freight) {
						if (parent_engine_type == INVALID_ENGINE) {
							scheme = LS_PASSENGER_WAGON_STEAM;
						} else {
							switch (RailVehInfo(parent_engine_type)->engclass) {
								default: NOT_REACHED();
								case EC_STEAM:    scheme = LS_PASSENGER_WAGON_STEAM;    break;
								case EC_DIESEL:   scheme = LS_PASSENGER_WAGON_DIESEL;   break;
								case EC_ELECTRIC: scheme = LS_PASSENGER_WAGON_ELECTRIC; break;
								case EC_MONORAIL: scheme = LS_PASSENGER_WAGON_MONORAIL; break;
								case EC_MAGLEV:   scheme = LS_PASSENGER_WAGON_MAGLEV;   break;
							}
						}
					} else {
						scheme = LS_FREIGHT_WAGON;
					}
				} else {
					bool is_mu = HasBit(EngInfo(engine_type)->misc_flags, EF_RAIL_IS_MU);

					switch (rvi->engclass) {
						default: NOT_REACHED();
						case EC_STEAM:    scheme = LS_STEAM; break;
						case EC_DIESEL:   scheme = is_mu ? LS_DMU : LS_DIESEL;   break;
						case EC_ELECTRIC: scheme = is_mu ? LS_EMU : LS_ELECTRIC; break;
						case EC_MONORAIL: scheme = LS_MONORAIL; break;
						case EC_MAGLEV:   scheme = LS_MAGLEV; break;
					}
				}
				break;
			}

			case VEH_ROAD: {
				/* Always use the livery of the front */
				if (v != NULL && parent_engine_type != INVALID_ENGINE) {
					engine_type = parent_engine_type;
					e = Engine::Get(engine_type);
					cargo_type = v->First()->cargo_type;
				}
				if (cargo_type == CT_INVALID) cargo_type = e->GetDefaultCargoType();
				if (cargo_type == CT_INVALID) cargo_type = CT_GOODS; // The vehicle does not carry anything, let's pick some freight cargo

				/* Important: Use Tram Flag of front part. Luckily engine_type refers to the front part here. */
				if (HasBit(EngInfo(engine_type)->misc_flags, EF_ROAD_TRAM)) {
					/* Tram */
					scheme = IsCargoInClass(cargo_type, CC_PASSENGERS) ? LS_PASSENGER_TRAM : LS_FREIGHT_TRAM;
				} else {
					/* Bus or truck */
					scheme = IsCargoInClass(cargo_type, CC_PASSENGERS) ? LS_BUS : LS_TRUCK;
				}
				break;
			}

			case VEH_SHIP: {
				if (cargo_type == CT_INVALID) cargo_type = e->GetDefaultCargoType();
				if (cargo_type == CT_INVALID) cargo_type = CT_GOODS; // The vehicle does not carry anything, let's pick some freight cargo
				scheme = IsCargoInClass(cargo_type, CC_PASSENGERS) ? LS_PASSENGER_SHIP : LS_FREIGHT_SHIP;
				break;
			}

			case VEH_AIRCRAFT: {
				switch (e->u.air.subtype) {
					case AIR_HELI: scheme = LS_HELICOPTER; break;
					case AIR_CTOL: scheme = LS_SMALL_PLANE; break;
					case AIR_CTOL | AIR_FAST: scheme = LS_LARGE_PLANE; break;
				}
				break;
			}
		}

		/* Switch back to the default scheme if the resolved scheme is not in use */
		if (!c->livery[scheme].in_use) scheme = LS_DEFAULT;
	}

	return &c->livery[scheme];
}


static SpriteID GetEngineColourMap(EngineID engine_type, CompanyID company, EngineID parent_engine_type, const Vehicle *v)
{
	SpriteID map = (v != NULL) ? v->colourmap : PAL_NONE;

	/* Return cached value if any */
	if (map != PAL_NONE) return map;

	/* Check if we should use the colour map callback */
	if (HasBit(EngInfo(engine_type)->callbackmask, CBM_VEHICLE_COLOUR_REMAP)) {
		uint16 callback = GetVehicleCallback(CBID_VEHICLE_COLOUR_MAPPING, 0, 0, engine_type, v);
		/* A return value of 0xC000 is stated to "use the default two-colour
		 * maps" which happens to be the failure action too... */
		if (callback != CALLBACK_FAILED && callback != 0xC000) {
			map = GB(callback, 0, 14);
			/* If bit 14 is set, then the company colours are applied to the
			 * map else it's returned as-is. */
			if (!HasBit(callback, 14)) {
				/* Update cache */
				if (v != NULL) const_cast<Vehicle *>(v)->colourmap = map;
				return map;
			}
		}
	}

	bool twocc = HasBit(EngInfo(engine_type)->misc_flags, EF_USES_2CC);

	if (map == PAL_NONE) map = twocc ? (SpriteID)SPR_2CCMAP_BASE : (SpriteID)PALETTE_RECOLOUR_START;

	/* Spectator has news shown too, but has invalid company ID - as well as dedicated server */
	if (!Company::IsValidID(company)) return map;

	const Livery *livery = GetEngineLivery(engine_type, company, parent_engine_type, v);

	map += livery->colour1;
	if (twocc) map += livery->colour2 * 16;

	/* Update cache */
	if (v != NULL) const_cast<Vehicle *>(v)->colourmap = map;
	return map;
}

SpriteID GetEnginePalette(EngineID engine_type, CompanyID company)
{
	return GetEngineColourMap(engine_type, company, INVALID_ENGINE, NULL);
}

SpriteID GetVehiclePalette(const Vehicle *v)
{
	if (v->type == VEH_TRAIN) {
		return GetEngineColourMap(v->engine_type, v->owner, Train::From(v)->tcache.first_engine, v);
	} else if (v->type == VEH_ROAD) {
		return GetEngineColourMap(v->engine_type, v->owner, RoadVehicle::From(v)->rcache.first_engine, v);
	}

	return GetEngineColourMap(v->engine_type, v->owner, INVALID_ENGINE, v);
}


void Vehicle::BeginLoading(StationID last_station_id)
{
	assert(IsTileType(tile, MP_STATION) || type == VEH_SHIP);

	if (this->current_order.IsType(OT_GOTO_STATION) &&
			this->current_order.GetDestination() == this->last_station_visited) {
		current_order.MakeLoading(true);
		UpdateVehicleTimetable(this, true);

		/* Furthermore add the Non Stop flag to mark that this station
		 * is the actual destination of the vehicle, which is (for example)
		 * necessary to be known for HandleTrainLoading to determine
		 * whether the train is lost or not; not marking a train lost
		 * that arrives at random stations is bad. */
		this->current_order.SetNonStopType(ONSF_NO_STOP_AT_ANY_STATION);

	} else {
		current_order.MakeLoading(false);
	}

	StationID curr_station_id = this->last_station_visited;
	Station * curr_station = Station::Get(curr_station_id);
	curr_station->loading_vehicles.push_back(this);
<<<<<<< HEAD

	StationID next_station_id = INVALID_STATION;
	OrderList * orders = this->orders.list;
	if (orders != NULL) {
		next_station_id = orders->GetNextStoppingStation(this->cur_order_index, this->type == VEH_ROAD || this->type == VEH_TRAIN);
	}

	if (last_station_id != INVALID_STATION && last_station_id != curr_station_id) {
		IncreaseStats(Station::Get(last_station_id), this, curr_station_id);
	}

=======

	StationID next_station_id = INVALID_STATION;
	OrderList * orders = this->orders.list;
	if (orders != NULL) {
		next_station_id = orders->GetNextStoppingStation(this->cur_order_index, this->type == VEH_ROAD || this->type == VEH_TRAIN);
	}

	if (last_station_id != INVALID_STATION && last_station_id != curr_station_id) {
		IncreaseStats(Station::Get(last_station_id), this, curr_station_id);
	}

>>>>>>> e89456d2
	if (next_station_id != INVALID_STATION && next_station_id != curr_station_id) {
		IncreaseFrozen(curr_station, this, next_station_id);
	}

<<<<<<< HEAD
	/* At this moment loading cannot be finished */
	ClrBit(this->vehicle_flags, VF_LOADING_FINISHED);

	/* Start unloading in at the first possible moment */
	this->load_unload_time_rem = 1;

	if (this->current_order.GetUnloadType() & OUFB_NO_UNLOAD) {
		/* vehicle will keep all its cargo and LoadUnloadVehicle will never call MoveToStation */
		UpdateFlows(curr_station, this, next_station_id);
	} else {
		VehiclePayment(curr_station, this, next_station_id);
	}
=======
	PrepareUnload(curr_station, this, next_station_id);
>>>>>>> e89456d2

	InvalidateWindow(GetWindowClassForVehicleType(this->type), this->owner);
	InvalidateWindowWidget(WC_VEHICLE_VIEW, this->index, VVW_WIDGET_START_STOP_VEH);
	InvalidateWindow(WC_VEHICLE_DETAILS, this->index);
	InvalidateWindow(WC_STATION_VIEW, this->last_station_visited);

	Station::Get(this->last_station_visited)->MarkTilesDirty(true);
	this->cur_speed = 0;
	this->MarkDirty();
}

void Vehicle::LeaveStation()
{
	assert(current_order.IsType(OT_LOADING));

	/* Only update the timetable if the vehicle was supposed to stop here. */
	if (current_order.GetNonStopType() != ONSF_STOP_EVERYWHERE) UpdateVehicleTimetable(this, false);

	current_order.MakeLeaveStation();
	Station *st = Station::Get(this->last_station_visited);
	st->loading_vehicles.remove(this);

	OrderList * orders = this->orders.list;
	if (orders != NULL) {
		StationID next_station_id = orders->GetNextStoppingStation(this->cur_order_index, this->type == VEH_ROAD || this->type == VEH_TRAIN);
		if (next_station_id != INVALID_STATION && next_station_id != this->last_station_visited) {
			DecreaseFrozen(st, this, next_station_id);
		}
	} else {
		RecalcFrozen(st);
	}

	HideFillingPercent(&this->fill_percent_te_id);

	if (this->type == VEH_TRAIN && !(this->vehstatus & VS_CRASHED)) {
		/* Trigger station animation (trains only) */
		if (IsTileType(this->tile, MP_STATION)) StationAnimationTrigger(st, this->tile, STAT_ANIM_TRAIN_DEPARTS);

		/* Try to reserve a path when leaving the station as we
		 * might not be marked as wanting a reservation, e.g.
		 * when an overlength train gets turned around in a station. */
		if (UpdateSignalsOnSegment(this->tile, TrackdirToExitdir(this->GetVehicleTrackdir()), this->owner) == SIGSEG_PBS || _settings_game.pf.reserve_paths) {
			TryPathReserve(Train::From(this), true, true);
		}
	}
}


void Vehicle::HandleLoading(bool mode)
{
	switch (this->current_order.GetType()) {
		case OT_LOADING: {
			uint wait_time = max(this->current_order.wait_time - this->lateness_counter, 0);

			/* Not the first call for this tick, or still loading */
			if (mode || !HasBit(this->vehicle_flags, VF_LOADING_FINISHED) ||
					(_settings_game.order.timetabling && this->current_order_time < wait_time)) return;

			this->PlayLeaveStationSound();

			bool at_destination_station = this->current_order.GetNonStopType() != ONSF_STOP_EVERYWHERE;
			this->LeaveStation();

			/* If this was not the final order, don't remove it from the list. */
			if (!at_destination_station) return;
			break;
		}

		case OT_DUMMY: break;

		default: return;
	}

	this->IncrementOrderIndex();
}

CommandCost Vehicle::SendToDepot(DoCommandFlag flags, DepotCommand command)
{
	if (!CheckOwnership(this->owner)) return CMD_ERROR;
	if (this->vehstatus & VS_CRASHED) return CMD_ERROR;
	if (this->IsStoppedInDepot()) return CMD_ERROR;

	if (this->current_order.IsType(OT_GOTO_DEPOT)) {
		bool halt_in_depot = this->current_order.GetDepotActionType() & ODATFB_HALT;
		if (!!(command & DEPOT_SERVICE) == halt_in_depot) {
			/* We called with a different DEPOT_SERVICE setting.
			 * Now we change the setting to apply the new one and let the vehicle head for the same depot.
			 * Note: the if is (true for requesting service == true for ordered to stop in depot)          */
			if (flags & DC_EXEC) {
				this->current_order.SetDepotOrderType(ODTF_MANUAL);
				this->current_order.SetDepotActionType(halt_in_depot ? ODATF_SERVICE_ONLY : ODATFB_HALT);
				InvalidateWindowWidget(WC_VEHICLE_VIEW, this->index, VVW_WIDGET_START_STOP_VEH);
			}
			return CommandCost();
		}

		if (command & DEPOT_DONT_CANCEL) return CMD_ERROR; // Requested no cancelation of depot orders
		if (flags & DC_EXEC) {
			/* If the orders to 'goto depot' are in the orders list (forced servicing),
			 * then skip to the next order; effectively cancelling this forced service */
			if (this->current_order.GetDepotOrderType() & ODTFB_PART_OF_ORDERS) this->IncrementOrderIndex();

			this->current_order.MakeDummy();
			InvalidateWindowWidget(WC_VEHICLE_VIEW, this->index, VVW_WIDGET_START_STOP_VEH);
		}
		return CommandCost();
	}

	TileIndex location;
	DestinationID destination;
	bool reverse;
	static const StringID no_depot[] = {STR_ERROR_UNABLE_TO_FIND_ROUTE_TO, STR_ERROR_UNABLE_TO_FIND_LOCAL_DEPOT, STR_ERROR_UNABLE_TO_FIND_LOCAL_DEPOT, STR_ERROR_CAN_T_SEND_AIRCRAFT_TO_HANGAR};
	if (!this->FindClosestDepot(&location, &destination, &reverse)) return_cmd_error(no_depot[this->type]);

	if (flags & DC_EXEC) {
		if (this->current_order.IsType(OT_LOADING)) this->LeaveStation();

		this->dest_tile = location;
		this->current_order.MakeGoToDepot(destination, ODTF_MANUAL);
		if (!(command & DEPOT_SERVICE)) this->current_order.SetDepotActionType(ODATFB_HALT);
		InvalidateWindowWidget(WC_VEHICLE_VIEW, this->index, VVW_WIDGET_START_STOP_VEH);

		/* If there is no depot in front, reverse automatically (trains only) */
		if (this->type == VEH_TRAIN && reverse) DoCommand(this->tile, this->index, 0, DC_EXEC, CMD_REVERSE_TRAIN_DIRECTION);

		if (this->type == VEH_AIRCRAFT) {
			Aircraft *a = Aircraft::From(this);
			if (a->state == FLYING && a->targetairport != destination) {
				/* The aircraft is now heading for a different hangar than the next in the orders */
				extern void AircraftNextAirportPos_and_Order(Aircraft *a);
				AircraftNextAirportPos_and_Order(a);
			}
		}
	}

	return CommandCost();

}

void Vehicle::SetNext(Vehicle *next)
{
	if (this->next != NULL) {
		/* We had an old next vehicle. Update the first and previous pointers */
		for (Vehicle *v = this->next; v != NULL; v = v->Next()) {
			v->first = this->next;
		}
		this->next->previous = NULL;
	}

	this->next = next;

	if (this->next != NULL) {
		/* A new next vehicle. Update the first and previous pointers */
		if (this->next->previous != NULL) this->next->previous->next = NULL;
		this->next->previous = this;
		for (Vehicle *v = this->next; v != NULL; v = v->Next()) {
			v->first = this->first;
		}
	}
}

void Vehicle::AddToShared(Vehicle *shared_chain)
{
	assert(this->previous_shared == NULL && this->next_shared == NULL);

	if (!shared_chain->orders.list) {
		assert(shared_chain->previous_shared == NULL);
		assert(shared_chain->next_shared == NULL);
		this->orders.list = shared_chain->orders.list = new OrderList(NULL, shared_chain);
	}

	this->next_shared     = shared_chain->next_shared;
	this->previous_shared = shared_chain;

	shared_chain->next_shared = this;

	if (this->next_shared != NULL) this->next_shared->previous_shared = this;

	shared_chain->orders.list->AddVehicle(this);
}

void Vehicle::RemoveFromShared()
{
	/* Remember if we were first and the old window number before RemoveVehicle()
	 * as this changes first if needed. */
	bool were_first = (this->FirstShared() == this);
	uint32 old_window_number = (this->FirstShared()->index << 16) | (this->type << 11) | VLW_SHARED_ORDERS | this->owner;

	this->orders.list->RemoveVehicle(this);

	if (!were_first) {
		/* We are not the first shared one, so only relink our previous one. */
		this->previous_shared->next_shared = this->NextShared();
	}

	if (this->next_shared != NULL) this->next_shared->previous_shared = this->previous_shared;


	if (this->orders.list->GetNumVehicles() == 1) {
		/* When there is only one vehicle, remove the shared order list window. */
		DeleteWindowById(GetWindowClassForVehicleType(this->type), old_window_number);
		InvalidateVehicleOrder(this->FirstShared(), 0);
	} else if (were_first) {
		/* If we were the first one, update to the new first one.
		 * Note: FirstShared() is already the new first */
		InvalidateWindowData(GetWindowClassForVehicleType(this->type), old_window_number, (this->FirstShared()->index << 16) | (1 << 15));
	}

	this->next_shared     = NULL;
	this->previous_shared = NULL;
}

void StopAllVehicles()
{
	Vehicle *v;
	FOR_ALL_VEHICLES(v) {
		/* Code ripped from CmdStartStopTrain. Can't call it, because of
		 * ownership problems, so we'll duplicate some code, for now */
		v->vehstatus |= VS_STOPPED;
		InvalidateWindowWidget(WC_VEHICLE_VIEW, v->index, VVW_WIDGET_START_STOP_VEH);
		InvalidateWindow(WC_VEHICLE_DEPOT, v->tile);
	}
}

void VehiclesYearlyLoop()
{
	Vehicle *v;
	FOR_ALL_VEHICLES(v) {
		if (v->IsPrimaryVehicle()) {
			/* show warning if vehicle is not generating enough income last 2 years (corresponds to a red icon in the vehicle list) */
			Money profit = v->GetDisplayProfitThisYear();
			if (v->age >= 730 && profit < 0) {
				if (_settings_client.gui.vehicle_income_warn && v->owner == _local_company) {
					SetDParam(0, v->index);
					SetDParam(1, profit);
					AddVehicleNewsItem(
						STR_VEHICLE_IS_UNPROFITABLE,
						NS_ADVICE,
						v->index
					);
				}
				AI::NewEvent(v->owner, new AIEventVehicleUnprofitable(v->index));
			}

			v->profit_last_year = v->profit_this_year;
			v->profit_this_year = 0;
			InvalidateWindow(WC_VEHICLE_DETAILS, v->index);
		}
	}
}


/**
 * Can this station be used by the given engine type?
 * @param engine_type the type of vehicles to test
 * @param st the station to test for
 * @return true if and only if the vehicle of the type can use this station.
 * @note For road vehicles the Vehicle is needed to determine whether it can
 *       use the station. This function will return true for road vehicles
 *       when at least one of the facilities is available.
 */
bool CanVehicleUseStation(EngineID engine_type, const Station *st)
{
	const Engine *e = Engine::GetIfValid(engine_type);
	assert(e != NULL);

	switch (e->type) {
		case VEH_TRAIN:
			return (st->facilities & FACIL_TRAIN) != 0;

		case VEH_ROAD:
			/* For road vehicles we need the vehicle to know whether it can actually
			 * use the station, but if it doesn't have facilities for RVs it is
			 * certainly not possible that the station can be used. */
			return (st->facilities & (FACIL_BUS_STOP | FACIL_TRUCK_STOP)) != 0;

		case VEH_SHIP:
			return (st->facilities & FACIL_DOCK) != 0;

		case VEH_AIRCRAFT:
			return (st->facilities & FACIL_AIRPORT) != 0 &&
					(st->Airport()->flags & (e->u.air.subtype & AIR_CTOL ? AirportFTAClass::AIRPLANES : AirportFTAClass::HELICOPTERS)) != 0;

		default:
			return false;
	}
}

/**
 * Can this station be used by the given vehicle?
 * @param v the vehicle to test
 * @param st the station to test for
 * @return true if and only if the vehicle can use this station.
 */
bool CanVehicleUseStation(const Vehicle *v, const Station *st)
{
	if (v->type == VEH_ROAD) return st->GetPrimaryRoadStop(RoadVehicle::From(v)) != NULL;

	return CanVehicleUseStation(v->engine_type, st);
}<|MERGE_RESOLUTION|>--- conflicted
+++ resolved
@@ -1448,7 +1448,6 @@
 	StationID curr_station_id = this->last_station_visited;
 	Station * curr_station = Station::Get(curr_station_id);
 	curr_station->loading_vehicles.push_back(this);
-<<<<<<< HEAD
 
 	StationID next_station_id = INVALID_STATION;
 	OrderList * orders = this->orders.list;
@@ -1460,39 +1459,11 @@
 		IncreaseStats(Station::Get(last_station_id), this, curr_station_id);
 	}
 
-=======
-
-	StationID next_station_id = INVALID_STATION;
-	OrderList * orders = this->orders.list;
-	if (orders != NULL) {
-		next_station_id = orders->GetNextStoppingStation(this->cur_order_index, this->type == VEH_ROAD || this->type == VEH_TRAIN);
-	}
-
-	if (last_station_id != INVALID_STATION && last_station_id != curr_station_id) {
-		IncreaseStats(Station::Get(last_station_id), this, curr_station_id);
-	}
-
->>>>>>> e89456d2
 	if (next_station_id != INVALID_STATION && next_station_id != curr_station_id) {
 		IncreaseFrozen(curr_station, this, next_station_id);
 	}
 
-<<<<<<< HEAD
-	/* At this moment loading cannot be finished */
-	ClrBit(this->vehicle_flags, VF_LOADING_FINISHED);
-
-	/* Start unloading in at the first possible moment */
-	this->load_unload_time_rem = 1;
-
-	if (this->current_order.GetUnloadType() & OUFB_NO_UNLOAD) {
-		/* vehicle will keep all its cargo and LoadUnloadVehicle will never call MoveToStation */
-		UpdateFlows(curr_station, this, next_station_id);
-	} else {
-		VehiclePayment(curr_station, this, next_station_id);
-	}
-=======
 	PrepareUnload(curr_station, this, next_station_id);
->>>>>>> e89456d2
 
 	InvalidateWindow(GetWindowClassForVehicleType(this->type), this->owner);
 	InvalidateWindowWidget(WC_VEHICLE_VIEW, this->index, VVW_WIDGET_START_STOP_VEH);
