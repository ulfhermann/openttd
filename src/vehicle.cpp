--- conflicted
+++ resolved
@@ -1855,20 +1855,12 @@
 }
 
 /**
-<<<<<<< HEAD
- * return all reserved cargo packets to the station
-=======
  * Return all reserved cargo packets to the station.
->>>>>>> 009a6d79
  * @param st the station where the reserved packets should go.
  */
 void Vehicle::CancelReservation(StationID next, Station *st)
 {
-<<<<<<< HEAD
-	for(Vehicle *v = this; v != NULL; v = v->next) {
-=======
 	for (Vehicle *v = this; v != NULL; v = v->next) {
->>>>>>> 009a6d79
 		VehicleCargoList &cargo = v->cargo;
 		if (cargo.ReservedCount() > 0) {
 			DEBUG(misc, 1, "cancelling cargo reservation");
