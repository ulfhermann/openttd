--- conflicted
+++ resolved
@@ -1896,11 +1896,6 @@
 
 			this->LeaveStation();
 
-<<<<<<< HEAD
-			/* If this was not the final order, don't remove it from the list. */
-			if (!at_destination_station) break;
-=======
->>>>>>> 4b6ed2a2
 			break;
 		}
 
