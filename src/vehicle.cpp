/* $Id$ */

/** @file vehicle.cpp Base implementations of all vehicles. */

#include "stdafx.h"
#include "gui.h"
#include "openttd.h"
#include "debug.h"
#include "roadveh.h"
#include "ship.h"
#include "spritecache.h"
#include "landscape.h"
#include "timetable.h"
#include "viewport_func.h"
#include "news_func.h"
#include "command_func.h"
#include "company_func.h"
#include "vehicle_gui.h"
#include "train.h"
#include "aircraft.h"
#include "newgrf_engine.h"
#include "newgrf_sound.h"
#include "newgrf_station.h"
#include "group.h"
#include "group_gui.h"
#include "strings_func.h"
#include "zoom_func.h"
#include "functions.h"
#include "date_func.h"
#include "window_func.h"
#include "vehicle_func.h"
#include "autoreplace_func.h"
#include "autoreplace_gui.h"
#include "station_base.h"
#include "ai/ai.hpp"
#include "core/smallmap_type.hpp"
#include "depot_func.h"
#include "settings_type.h"
#include "network/network.h"
#include "core/pool_func.hpp"
#include "economy_base.h"

#include "table/sprites.h"
#include "table/strings.h"

#define GEN_HASH(x, y) ((GB((y), 6, 6) << 6) + GB((x), 7, 6))

VehicleID _vehicle_id_ctr_day;
const Vehicle *_place_clicked_vehicle;
VehicleID _new_vehicle_id;
uint16 _returned_refit_capacity;
byte _age_cargo_skip_counter; ///< Skip aging of cargo?


/* Initialize the vehicle-pool */
VehiclePool _vehicle_pool("Vehicle");
INSTANTIATE_POOL_METHODS(Vehicle)

/** Function to tell if a vehicle needs to be autorenewed
 * @param *c The vehicle owner
 * @return true if the vehicle is old enough for replacement
 */
bool Vehicle::NeedsAutorenewing(const Company *c) const
{
	/* We can always generate the Company pointer when we have the vehicle.
	 * However this takes time and since the Company pointer is often present
	 * when this function is called then it's faster to pass the pointer as an
	 * argument rather than finding it again. */
	assert(c == Company::Get(this->owner));

	if (!c->settings.engine_renew) return false;
	if (this->age - this->max_age < (c->settings.engine_renew_months * 30)) return false;
	if (this->age == 0) return false; // rail cars don't age and lacks a max age

	return true;
}

void VehicleServiceInDepot(Vehicle *v)
{
	v->date_of_last_service = _date;
	v->breakdowns_since_last_service = 0;
	v->reliability = Engine::Get(v->engine_type)->reliability;
	InvalidateWindow(WC_VEHICLE_DETAILS, v->index); // ensure that last service date and reliability are updated
}

bool Vehicle::NeedsServicing() const
{
	if (this->vehstatus & (VS_STOPPED | VS_CRASHED)) return false;

	if (_settings_game.order.no_servicing_if_no_breakdowns && _settings_game.difficulty.vehicle_breakdowns == 0) {
		/* Vehicles set for autoreplacing needs to go to a depot even if breakdowns are turned off.
		 * Note: If servicing is enabled, we postpone replacement till next service. */
		return EngineHasReplacementForCompany(Company::Get(this->owner), this->engine_type, this->group_id);
	}

	return Company::Get(this->owner)->settings.vehicle.servint_ispercent ?
		(this->reliability < Engine::Get(this->engine_type)->reliability * (100 - this->service_interval) / 100) :
		(this->date_of_last_service + this->service_interval < _date);
}

bool Vehicle::NeedsAutomaticServicing() const
{
	if (_settings_game.order.gotodepot && VehicleHasDepotOrders(this)) return false;
	if (this->current_order.IsType(OT_LOADING))            return false;
	if (this->current_order.IsType(OT_GOTO_DEPOT) && this->current_order.GetDepotOrderType() != ODTFB_SERVICE) return false;
	return NeedsServicing();
}

/**
 * Displays a "NewGrf Bug" error message for a engine, and pauses the game if not networking.
 * @param engine The engine that caused the problem
 * @param part1  Part 1 of the error message, taking the grfname as parameter 1
 * @param part2  Part 2 of the error message, taking the engine as parameter 2
 * @param bug_type Flag to check and set in grfconfig
 * @param critical Shall the "OpenTTD might crash"-message be shown when the player tries to unpause?
 */
void ShowNewGrfVehicleError(EngineID engine, StringID part1, StringID part2, GRFBugs bug_type, bool critical)
{
	const Engine *e = Engine::Get(engine);
	uint32 grfid = e->grffile->grfid;
	GRFConfig *grfconfig = GetGRFConfig(grfid);

	if (!HasBit(grfconfig->grf_bugs, bug_type)) {
		SetBit(grfconfig->grf_bugs, bug_type);
		SetDParamStr(0, grfconfig->name);
		SetDParam(1, engine);
		ShowErrorMessage(part2, part1, 0, 0, true);
		if (!_networking) DoCommand(0, critical ? PM_PAUSED_ERROR : PM_PAUSED_NORMAL, 1, DC_EXEC, CMD_PAUSE);
	}

	/* debug output */
	char buffer[512];

	SetDParamStr(0, grfconfig->name);
	GetString(buffer, part1, lastof(buffer));
	DEBUG(grf, 0, "%s", buffer + 3);

	SetDParam(1, engine);
	GetString(buffer, part2, lastof(buffer));
	DEBUG(grf, 0, "%s", buffer + 3);
}

static Vehicle *EnsureNoVehicleProcZ(Vehicle *v, void *data)
{
	byte z = *(byte*)data;

	if (v->type == VEH_DISASTER || (v->type == VEH_AIRCRAFT && v->subtype == AIR_SHADOW)) return NULL;
	if (v->z_pos > z) return NULL;

	_error_message = STR_ERROR_TRAIN_IN_THE_WAY + v->type;
	return v;
}

bool EnsureNoVehicleOnGround(TileIndex tile)
{
	byte z = GetTileMaxZ(tile);
	return !HasVehicleOnPos(tile, &z, &EnsureNoVehicleProcZ);
}

/** Procedure called for every vehicle found in tunnel/bridge in the hash map */
static Vehicle *GetVehicleTunnelBridgeProc(Vehicle *v, void *data)
{
	if (v->type != VEH_TRAIN && v->type != VEH_ROAD && v->type != VEH_SHIP) return NULL;
	if (v == (const Vehicle *)data) return NULL;

	_error_message = STR_ERROR_TRAIN_IN_THE_WAY + v->type;
	return v;
}

/**
 * Finds vehicle in tunnel / bridge
 * @param tile first end
 * @param endtile second end
 * @param ignore Ignore this vehicle when searching
 * @return true if the bridge has a vehicle
 */
bool HasVehicleOnTunnelBridge(TileIndex tile, TileIndex endtile, const Vehicle *ignore)
{
	return HasVehicleOnPos(tile, (void *)ignore, &GetVehicleTunnelBridgeProc) ||
			HasVehicleOnPos(endtile, (void *)ignore, &GetVehicleTunnelBridgeProc);
}


Vehicle::Vehicle(VehicleType type)
{
	this->type               = type;
	this->coord.left         = INVALID_COORD;
	this->group_id           = DEFAULT_GROUP;
	this->fill_percent_te_id = INVALID_TE_ID;
	this->first              = this;
	this->colourmap          = PAL_NONE;
}

/**
 * Get a value for a vehicle's random_bits.
 * @return A random value from 0 to 255.
 */
byte VehicleRandomBits()
{
	return GB(Random(), 0, 8);
}

/* Size of the hash, 6 = 64 x 64, 7 = 128 x 128. Larger sizes will (in theory) reduce hash
 * lookup times at the expense of memory usage. */
const int HASH_BITS = 7;
const int HASH_SIZE = 1 << HASH_BITS;
const int HASH_MASK = HASH_SIZE - 1;
const int TOTAL_HASH_SIZE = 1 << (HASH_BITS * 2);
const int TOTAL_HASH_MASK = TOTAL_HASH_SIZE - 1;

/* Resolution of the hash, 0 = 1*1 tile, 1 = 2*2 tiles, 2 = 4*4 tiles, etc.
 * Profiling results show that 0 is fastest. */
const int HASH_RES = 0;

static Vehicle *_new_vehicle_position_hash[TOTAL_HASH_SIZE];

static Vehicle *VehicleFromHash(int xl, int yl, int xu, int yu, void *data, VehicleFromPosProc *proc, bool find_first)
{
	for (int y = yl; ; y = (y + (1 << HASH_BITS)) & (HASH_MASK << HASH_BITS)) {
		for (int x = xl; ; x = (x + 1) & HASH_MASK) {
			Vehicle *v = _new_vehicle_position_hash[(x + y) & TOTAL_HASH_MASK];
			for (; v != NULL; v = v->next_new_hash) {
				Vehicle *a = proc(v, data);
				if (find_first && a != NULL) return a;
			}
			if (x == xu) break;
		}
		if (y == yu) break;
	}

	return NULL;
}


/**
 * Helper function for FindVehicleOnPos/HasVehicleOnPos.
 * @note Do not call this function directly!
 * @param x    The X location on the map
 * @param y    The Y location on the map
 * @param data Arbitrary data passed to proc
 * @param proc The proc that determines whether a vehicle will be "found".
 * @param find_first Whether to return on the first found or iterate over
 *                   all vehicles
 * @return the best matching or first vehicle (depending on find_first).
 */
static Vehicle *VehicleFromPosXY(int x, int y, void *data, VehicleFromPosProc *proc, bool find_first)
{
	const int COLL_DIST = 6;

	/* Hash area to scan is from xl,yl to xu,yu */
	int xl = GB((x - COLL_DIST) / TILE_SIZE, HASH_RES, HASH_BITS);
	int xu = GB((x + COLL_DIST) / TILE_SIZE, HASH_RES, HASH_BITS);
	int yl = GB((y - COLL_DIST) / TILE_SIZE, HASH_RES, HASH_BITS) << HASH_BITS;
	int yu = GB((y + COLL_DIST) / TILE_SIZE, HASH_RES, HASH_BITS) << HASH_BITS;

	return VehicleFromHash(xl, yl, xu, yu, data, proc, find_first);
}

/**
 * Find a vehicle from a specific location. It will call proc for ALL vehicles
 * on the tile and YOU must make SURE that the "best one" is stored in the
 * data value and is ALWAYS the same regardless of the order of the vehicles
 * where proc was called on!
 * When you fail to do this properly you create an almost untraceable DESYNC!
 * @note The return value of proc will be ignored.
 * @note Use this when you have the intention that all vehicles
 *       should be iterated over.
 * @param x    The X location on the map
 * @param y    The Y location on the map
 * @param data Arbitrary data passed to proc
 * @param proc The proc that determines whether a vehicle will be "found".
 */
void FindVehicleOnPosXY(int x, int y, void *data, VehicleFromPosProc *proc)
{
	VehicleFromPosXY(x, y, data, proc, false);
}

/**
 * Checks whether a vehicle in on a specific location. It will call proc for
 * vehicles until it returns non-NULL.
 * @note Use FindVehicleOnPosXY when you have the intention that all vehicles
 *       should be iterated over.
 * @param x    The X location on the map
 * @param y    The Y location on the map
 * @param data Arbitrary data passed to proc
 * @param proc The proc that determines whether a vehicle will be "found".
 * @return True if proc returned non-NULL.
 */
bool HasVehicleOnPosXY(int x, int y, void *data, VehicleFromPosProc *proc)
{
	return VehicleFromPosXY(x, y, data, proc, true) != NULL;
}

/**
 * Helper function for FindVehicleOnPos/HasVehicleOnPos.
 * @note Do not call this function directly!
 * @param tile The location on the map
 * @param data Arbitrary data passed to proc
 * @param proc The proc that determines whether a vehicle will be "found".
 * @param find_first Whether to return on the first found or iterate over
 *                   all vehicles
 * @return the best matching or first vehicle (depending on find_first).
 */
static Vehicle *VehicleFromPos(TileIndex tile, void *data, VehicleFromPosProc *proc, bool find_first)
{
	int x = GB(TileX(tile), HASH_RES, HASH_BITS);
	int y = GB(TileY(tile), HASH_RES, HASH_BITS) << HASH_BITS;

	Vehicle *v = _new_vehicle_position_hash[(x + y) & TOTAL_HASH_MASK];
	for (; v != NULL; v = v->next_new_hash) {
		if (v->tile != tile) continue;

		Vehicle *a = proc(v, data);
		if (find_first && a != NULL) return a;
	}

	return NULL;
}

/**
 * Find a vehicle from a specific location. It will call proc for ALL vehicles
 * on the tile and YOU must make SURE that the "best one" is stored in the
 * data value and is ALWAYS the same regardless of the order of the vehicles
 * where proc was called on!
 * When you fail to do this properly you create an almost untraceable DESYNC!
 * @note The return value of proc will be ignored.
 * @note Use this when you have the intention that all vehicles
 *       should be iterated over.
 * @param tile The location on the map
 * @param data Arbitrary data passed to proc
 * @param proc The proc that determines whether a vehicle will be "found".
 */
void FindVehicleOnPos(TileIndex tile, void *data, VehicleFromPosProc *proc)
{
	VehicleFromPos(tile, data, proc, false);
}

/**
 * Checks whether a vehicle in on a specific location. It will call proc for
 * vehicles until it returns non-NULL.
 * @note Use FindVehicleOnPos when you have the intention that all vehicles
 *       should be iterated over.
 * @param tile The location on the map
 * @param data Arbitrary data passed to proc
 * @param proc The proc that determines whether a vehicle will be "found".
 * @return True if proc returned non-NULL.
 */
bool HasVehicleOnPos(TileIndex tile, void *data, VehicleFromPosProc *proc)
{
	return VehicleFromPos(tile, data, proc, true) != NULL;
}


static void UpdateNewVehiclePosHash(Vehicle *v, bool remove)
{
	Vehicle **old_hash = v->old_new_hash;
	Vehicle **new_hash;

	if (remove) {
		new_hash = NULL;
	} else {
		int x = GB(TileX(v->tile), HASH_RES, HASH_BITS);
		int y = GB(TileY(v->tile), HASH_RES, HASH_BITS) << HASH_BITS;
		new_hash = &_new_vehicle_position_hash[(x + y) & TOTAL_HASH_MASK];
	}

	if (old_hash == new_hash) return;

	/* Remove from the old position in the hash table */
	if (old_hash != NULL) {
		if (v->next_new_hash != NULL) v->next_new_hash->prev_new_hash = v->prev_new_hash;
		*v->prev_new_hash = v->next_new_hash;
	}

	/* Insert vehicle at beginning of the new position in the hash table */
	if (new_hash != NULL) {
		v->next_new_hash = *new_hash;
		if (v->next_new_hash != NULL) v->next_new_hash->prev_new_hash = &v->next_new_hash;
		v->prev_new_hash = new_hash;
		*new_hash = v;
	}

	/* Remember current hash position */
	v->old_new_hash = new_hash;
}

static Vehicle *_vehicle_position_hash[0x1000];

static void UpdateVehiclePosHash(Vehicle *v, int x, int y)
{
	UpdateNewVehiclePosHash(v, x == INVALID_COORD);

	Vehicle **old_hash, **new_hash;
	int old_x = v->coord.left;
	int old_y = v->coord.top;

	new_hash = (x == INVALID_COORD) ? NULL : &_vehicle_position_hash[GEN_HASH(x, y)];
	old_hash = (old_x == INVALID_COORD) ? NULL : &_vehicle_position_hash[GEN_HASH(old_x, old_y)];

	if (old_hash == new_hash) return;

	/* remove from hash table? */
	if (old_hash != NULL) {
		if (v->next_hash != NULL) v->next_hash->prev_hash = v->prev_hash;
		*v->prev_hash = v->next_hash;
	}

	/* insert into hash table? */
	if (new_hash != NULL) {
		v->next_hash = *new_hash;
		if (v->next_hash != NULL) v->next_hash->prev_hash = &v->next_hash;
		v->prev_hash = new_hash;
		*new_hash = v;
	}
}

void ResetVehiclePosHash()
{
	Vehicle *v;
	FOR_ALL_VEHICLES(v) { v->old_new_hash = NULL; }
	memset(_vehicle_position_hash, 0, sizeof(_vehicle_position_hash));
	memset(_new_vehicle_position_hash, 0, sizeof(_new_vehicle_position_hash));
}

void ResetVehicleColourMap()
{
	Vehicle *v;
	FOR_ALL_VEHICLES(v) { v->colourmap = PAL_NONE; }
}

/**
 * List of vehicles that should check for autoreplace this tick.
 * Mapping of vehicle -> leave depot immediatelly after autoreplace.
 */
typedef SmallMap<Vehicle *, bool, 4> AutoreplaceMap;
static AutoreplaceMap _vehicles_to_autoreplace;

void InitializeVehicles()
{
	_vehicle_pool.CleanPool();
	_cargo_payment_pool.CleanPool();

	_age_cargo_skip_counter = 1;

	_vehicles_to_autoreplace.Reset();
	ResetVehiclePosHash();
}

uint CountVehiclesInChain(const Vehicle *v)
{
	uint count = 0;
	do count++; while ((v = v->Next()) != NULL);
	return count;
}

/** Check if a vehicle is counted in num_engines in each company struct
 * @return true if the vehicle is counted in num_engines
 */
bool Vehicle::IsEngineCountable() const
{
	switch (this->type) {
		case VEH_AIRCRAFT: return Aircraft::From(this)->IsNormalAircraft(); // don't count plane shadows and helicopter rotors
		case VEH_TRAIN:
			return !Train::From(this)->IsArticulatedPart() && // tenders and other articulated parts
					!Train::From(this)->IsRearDualheaded(); // rear parts of multiheaded engines
		case VEH_ROAD: return RoadVehicle::From(this)->IsRoadVehFront();
		case VEH_SHIP: return true;
		default: return false; // Only count company buildable vehicles
	}
}

void Vehicle::PreDestructor()
{
	if (CleaningPool()) return;

	if (Station::IsValidID(this->last_station_visited)) {
		Station *st = Station::Get(this->last_station_visited);
		st->loading_vehicles.remove(this);
		for(Vehicle *v = this; v != NULL; v = v->next) {
			v->reserved.Unreserve(&st->goods[v->cargo_type].cargo);
		}

		HideFillingPercent(&this->fill_percent_te_id);

		delete this->cargo_payment;
	}

	if (this->IsEngineCountable()) {
		Company::Get(this->owner)->num_engines[this->engine_type]--;
		if (this->owner == _local_company) InvalidateAutoreplaceWindow(this->engine_type, this->group_id);

		DeleteGroupHighlightOfVehicle(this);
		if (Group::IsValidID(this->group_id)) Group::Get(this->group_id)->num_engines[this->engine_type]--;
		if (this->IsPrimaryVehicle()) DecreaseGroupNumVehicle(this->group_id);
	}

	if (this->type == VEH_ROAD) ClearSlot(RoadVehicle::From(this));
	if (this->type == VEH_AIRCRAFT && this->IsPrimaryVehicle()) {
		Aircraft *a = Aircraft::From(this);
		Station *st = GetTargetAirportIfValid(a);
		if (st != NULL) {
			const AirportFTA *layout = st->Airport()->layout;
			CLRBITS(st->airport_flags, layout[a->previous_pos].block | layout[a->pos].block);
		}
	}

	if (this->Previous() == NULL) {
		InvalidateWindowData(WC_VEHICLE_DEPOT, this->tile);
	}

	if (this->IsPrimaryVehicle()) {
		DeleteWindowById(WC_VEHICLE_VIEW, this->index);
		DeleteWindowById(WC_VEHICLE_ORDERS, this->index);
		DeleteWindowById(WC_VEHICLE_REFIT, this->index);
		DeleteWindowById(WC_VEHICLE_DETAILS, this->index);
		DeleteWindowById(WC_VEHICLE_TIMETABLE, this->index);
		InvalidateWindow(WC_COMPANY, this->owner);
	}
	InvalidateWindowClassesData(GetWindowClassForVehicleType(this->type), 0);

	this->cargo.Truncate(0);
	DeleteVehicleOrders(this);
	DeleteDepotHighlightOfVehicle(this);

	extern void StopGlobalFollowVehicle(const Vehicle *v);
	StopGlobalFollowVehicle(this);

	ReleaseDisastersTargetingVehicle(this->index);
}

Vehicle::~Vehicle()
{
	free(this->name);

	if (CleaningPool()) return;

	/* sometimes, eg. for disaster vehicles, when company bankrupts, when removing crashed/flooded vehicles,
	 * it may happen that vehicle chain is deleted when visible */
	if (!(this->vehstatus & VS_HIDDEN)) MarkSingleVehicleDirty(this);

	Vehicle *v = this->Next();
	this->SetNext(NULL);

	delete v;

	UpdateVehiclePosHash(this, INVALID_COORD, 0);
	DeleteVehicleNews(this->index, INVALID_STRING_ID);
}

/** Adds a vehicle to the list of vehicles, that visited a depot this tick
 * @param *v vehicle to add
 */
void VehicleEnteredDepotThisTick(Vehicle *v)
{
	/* Vehicle should stop in the depot if it was in 'stopping' state */
	_vehicles_to_autoreplace[v] = !(v->vehstatus & VS_STOPPED);

	/* We ALWAYS set the stopped state. Even when the vehicle does not plan on
	 * stopping in the depot, so we stop it to ensure that it will not reserve
	 * the path out of the depot before we might autoreplace it to a different
	 * engine. The new engine would not own the reserved path we store that we
	 * stopped the vehicle, so autoreplace can start it again */
	v->vehstatus |= VS_STOPPED;
}

/**
 * Increases the day counter for all vehicles and calls 1-day and 32-day handlers.
 * Each tick, it processes vehicles with "index % DAY_TICKS == _date_fract",
 * so each day, all vehicles are processes in DAY_TICKS steps.
 */
static void RunVehicleDayProc()
{
	if (_game_mode != GM_NORMAL) return;

	/* Run the day_proc for every DAY_TICKS vehicle starting at _date_fract. */
	for (size_t i = _date_fract; i < Vehicle::GetPoolSize(); i += DAY_TICKS) {
		Vehicle *v = Vehicle::Get(i);
		if (v == NULL) continue;

		/* Call the 32-day callback if needed */
		if ((v->day_counter & 0x1F) == 0) {
			uint16 callback = GetVehicleCallback(CBID_VEHICLE_32DAY_CALLBACK, 0, 0, v->engine_type, v);
			if (callback != CALLBACK_FAILED) {
				if (HasBit(callback, 0)) TriggerVehicle(v, VEHICLE_TRIGGER_CALLBACK_32); // Trigger vehicle trigger 10
				if (HasBit(callback, 1)) v->colourmap = PAL_NONE;
			}
		}

		/* This is called once per day for each vehicle, but not in the first tick of the day */
		v->OnNewDay();
	}
}

void CallVehicleTicks()
{
	_vehicles_to_autoreplace.Clear();

	_age_cargo_skip_counter = (_age_cargo_skip_counter == 0) ? 184 : (_age_cargo_skip_counter - 1);

	RunVehicleDayProc();

	Station *st;
	FOR_ALL_STATIONS(st) LoadUnloadStation(st);

	Vehicle *v;
	FOR_ALL_VEHICLES(v) {
		/* Vehicle could be deleted in this tick */
		if (!v->Tick()) {
			assert(Vehicle::Get(vehicle_index) == NULL);
			continue;
		}

		assert(Vehicle::Get(vehicle_index) == v);

		switch (v->type) {
			default: break;

			case VEH_TRAIN:
			case VEH_ROAD:
			case VEH_AIRCRAFT:
			case VEH_SHIP:
				if (_age_cargo_skip_counter == 0) v->cargo.AgeCargo();

				if (v->type == VEH_TRAIN && Train::From(v)->IsWagon()) continue;
				if (v->type == VEH_AIRCRAFT && v->subtype != AIR_HELICOPTER) continue;
				if (v->type == VEH_ROAD && !RoadVehicle::From(v)->IsRoadVehFront()) continue;

				v->motion_counter += (v->direction & 1) ? (v->cur_speed * 3) / 4 : v->cur_speed;
				/* Play a running sound if the motion counter passes 256 (Do we not skip sounds?) */
				if (GB(v->motion_counter, 0, 8) < v->cur_speed) PlayVehicleSound(v, VSE_RUNNING);

				/* Play an alterate running sound every 16 ticks */
				if (GB(v->tick_counter, 0, 4) == 0) PlayVehicleSound(v, v->cur_speed > 0 ? VSE_RUNNING_16 : VSE_STOPPED_16);
		}
	}

	for (AutoreplaceMap::iterator it = _vehicles_to_autoreplace.Begin(); it != _vehicles_to_autoreplace.End(); it++) {
		v = it->first;
		/* Autoreplace needs the current company set as the vehicle owner */
		_current_company = v->owner;

		/* Start vehicle if we stopped them in VehicleEnteredDepotThisTick()
		 * We need to stop them between VehicleEnteredDepotThisTick() and here or we risk that
		 * they are already leaving the depot again before being replaced. */
		if (it->second) v->vehstatus &= ~VS_STOPPED;

		/* Store the position of the effect as the vehicle pointer will become invalid later */
		int x = v->x_pos;
		int y = v->y_pos;
		int z = v->z_pos;

		const Company *c = Company::Get(_current_company);
		SubtractMoneyFromCompany(CommandCost(EXPENSES_NEW_VEHICLES, (Money)c->settings.engine_renew_money));
		CommandCost res = DoCommand(0, v->index, 0, DC_EXEC, CMD_AUTOREPLACE_VEHICLE);
		SubtractMoneyFromCompany(CommandCost(EXPENSES_NEW_VEHICLES, -(Money)c->settings.engine_renew_money));

		if (!IsLocalCompany()) continue;

		if (res.Succeeded()) {
			ShowCostOrIncomeAnimation(x, y, z, res.GetCost());
			continue;
		}

		StringID error_message = res.GetErrorMessage();
		if (error_message == STR_ERROR_AUTOREPLACE_NOTHING_TO_DO || error_message == INVALID_STRING_ID) continue;

		if (error_message == STR_ERROR_NOT_ENOUGH_CASH_REQUIRES_CURRENCY) error_message = STR_ERROR_AUTOREPLACE_MONEY_LIMIT;

		StringID message;
		if (error_message == STR_ERROR_TRAIN_TOO_LONG_AFTER_REPLACEMENT) {
			message = error_message;
		} else {
			message = STR_NEWS_VEHICLE_AUTORENEW_FAILED;
		}

		SetDParam(0, v->index);
		SetDParam(1, error_message);
		AddVehicleNewsItem(message, NS_ADVICE, v->index);
	}

	_current_company = OWNER_NONE;
}

/** Check if a given engine type can be refitted to a given cargo
 * @param engine_type Engine type to check
 * @param cid_to check refit to this cargo-type
 * @return true if it is possible, false otherwise
 */
bool CanRefitTo(EngineID engine_type, CargoID cid_to)
{
	return HasBit(EngInfo(engine_type)->refit_mask, cid_to);
}

/** Learn the price of refitting a certain engine
 * @param engine_type Which engine to refit
 * @return Price for refitting
 */
CommandCost GetRefitCost(EngineID engine_type)
{
	Money base_cost;
	ExpensesType expense_type;
	switch (Engine::Get(engine_type)->type) {
		case VEH_SHIP:
			base_cost = _price.ship_base;
			expense_type = EXPENSES_SHIP_RUN;
			break;

		case VEH_ROAD:
			base_cost = _price.roadveh_base;
			expense_type = EXPENSES_ROADVEH_RUN;
			break;

		case VEH_AIRCRAFT:
			base_cost = _price.aircraft_base;
			expense_type = EXPENSES_AIRCRAFT_RUN;
			break;

		case VEH_TRAIN:
			base_cost = 2 * ((RailVehInfo(engine_type)->railveh_type == RAILVEH_WAGON) ?
							 _price.build_railwagon : _price.build_railvehicle);
			expense_type = EXPENSES_TRAIN_RUN;
			break;

		default: NOT_REACHED();
	}
	return CommandCost(expense_type, (EngInfo(engine_type)->refit_cost * base_cost) >> 10);
}

static void DoDrawVehicle(const Vehicle *v)
{
	SpriteID image = v->cur_image;
	SpriteID pal = PAL_NONE;

	if (v->vehstatus & VS_DEFPAL) pal = (v->vehstatus & VS_CRASHED) ? PALETTE_CRASH : GetVehiclePalette(v);

	AddSortableSpriteToDraw(image, pal, v->x_pos + v->x_offs, v->y_pos + v->y_offs,
		v->x_extent, v->y_extent, v->z_extent, v->z_pos, (v->vehstatus & VS_SHADOW) != 0);
}

void ViewportAddVehicles(DrawPixelInfo *dpi)
{
	/* The bounding rectangle */
	const int l = dpi->left;
	const int r = dpi->left + dpi->width;
	const int t = dpi->top;
	const int b = dpi->top + dpi->height;

	/* The hash area to scan */
	int xl, xu, yl, yu;

	if (dpi->width + 70 < (1 << (7 + 6))) {
		xl = GB(l - 70, 7, 6);
		xu = GB(r,      7, 6);
	} else {
		/* scan whole hash row */
		xl = 0;
		xu = 0x3F;
	}

	if (dpi->height + 70 < (1 << (6 + 6))) {
		yl = GB(t - 70, 6, 6) << 6;
		yu = GB(b,      6, 6) << 6;
	} else {
		/* scan whole column */
		yl = 0;
		yu = 0x3F << 6;
	}

	for (int y = yl;; y = (y + (1 << 6)) & (0x3F << 6)) {
		for (int x = xl;; x = (x + 1) & 0x3F) {
			const Vehicle *v = _vehicle_position_hash[x + y]; // already masked & 0xFFF

			while (v != NULL) {
				if (!(v->vehstatus & VS_HIDDEN) &&
						l <= v->coord.right &&
						t <= v->coord.bottom &&
						r >= v->coord.left &&
						b >= v->coord.top) {
					DoDrawVehicle(v);
				}
				v = v->next_hash;
			}

			if (x == xu) break;
		}

		if (y == yu) break;
	}
}

Vehicle *CheckClickOnVehicle(const ViewPort *vp, int x, int y)
{
	Vehicle *found = NULL, *v;
	uint dist, best_dist = UINT_MAX;

	if ((uint)(x -= vp->left) >= (uint)vp->width || (uint)(y -= vp->top) >= (uint)vp->height) return NULL;

	x = ScaleByZoom(x, vp->zoom) + vp->virtual_left;
	y = ScaleByZoom(y, vp->zoom) + vp->virtual_top;

	FOR_ALL_VEHICLES(v) {
		if ((v->vehstatus & (VS_HIDDEN | VS_UNCLICKABLE)) == 0 &&
				x >= v->coord.left && x <= v->coord.right &&
				y >= v->coord.top && y <= v->coord.bottom) {

			dist = max(
				abs(((v->coord.left + v->coord.right) >> 1) - x),
				abs(((v->coord.top + v->coord.bottom) >> 1) - y)
			);

			if (dist < best_dist) {
				found = v;
				best_dist = dist;
			}
		}
	}

	return found;
}

void DecreaseVehicleValue(Vehicle *v)
{
	v->value -= v->value >> 8;
	InvalidateWindow(WC_VEHICLE_DETAILS, v->index);
}

static const byte _breakdown_chance[64] = {
	  3,   3,   3,   3,   3,   3,   3,   3,
	  4,   4,   5,   5,   6,   6,   7,   7,
	  8,   8,   9,   9,  10,  10,  11,  11,
	 12,  13,  13,  13,  13,  14,  15,  16,
	 17,  19,  21,  25,  28,  31,  34,  37,
	 40,  44,  48,  52,  56,  60,  64,  68,
	 72,  80,  90, 100, 110, 120, 130, 140,
	150, 170, 190, 210, 230, 250, 250, 250,
};

void CheckVehicleBreakdown(Vehicle *v)
{
	int rel, rel_old;

	/* decrease reliability */
	v->reliability = rel = max((rel_old = v->reliability) - v->reliability_spd_dec, 0);
	if ((rel_old >> 8) != (rel >> 8)) InvalidateWindow(WC_VEHICLE_DETAILS, v->index);

	if (v->breakdown_ctr != 0 || (v->vehstatus & VS_STOPPED) ||
			_settings_game.difficulty.vehicle_breakdowns < 1 ||
			v->cur_speed < 5 || _game_mode == GM_MENU) {
		return;
	}

	uint32 r = Random();

	/* increase chance of failure */
	int chance = v->breakdown_chance + 1;
	if (Chance16I(1, 25, r)) chance += 25;
	v->breakdown_chance = min(255, chance);

	/* calculate reliability value to use in comparison */
	rel = v->reliability;
	if (v->type == VEH_SHIP) rel += 0x6666;

	/* reduced breakdowns? */
	if (_settings_game.difficulty.vehicle_breakdowns == 1) rel += 0x6666;

	/* check if to break down */
	if (_breakdown_chance[(uint)min(rel, 0xffff) >> 10] <= v->breakdown_chance) {
		v->breakdown_ctr    = GB(r, 16, 6) + 0x3F;
		v->breakdown_delay  = GB(r, 24, 7) + 0x80;
		v->breakdown_chance = 0;
	}
}

void AgeVehicle(Vehicle *v)
{
	if (v->age < 65535) v->age++;

	int age = v->age - v->max_age;
	if (age == DAYS_IN_LEAP_YEAR * 0 || age == DAYS_IN_LEAP_YEAR * 1 ||
			age == DAYS_IN_LEAP_YEAR * 2 || age == DAYS_IN_LEAP_YEAR * 3 || age == DAYS_IN_LEAP_YEAR * 4) {
		v->reliability_spd_dec <<= 1;
	}

	InvalidateWindow(WC_VEHICLE_DETAILS, v->index);

	/* Don't warn about non-primary or not ours vehicles or vehicles that are crashed */
	if (v->Previous() != NULL || v->owner != _local_company || (v->vehstatus & VS_CRASHED) != 0) return;

	/* Don't warn if a renew is active */
	if (Company::Get(v->owner)->settings.engine_renew && Engine::Get(v->engine_type)->company_avail != 0) return;

	StringID str;
	if (age == -DAYS_IN_LEAP_YEAR) {
		str = STR_NEWS_VEHICLE_IS_GETTING_OLD;
	} else if (age == 0) {
		str = STR_NEWS_VEHICLE_IS_GETTING_VERY_OLD;
	} else if (age > 0 && (age % DAYS_IN_LEAP_YEAR) == 0) {
		str = STR_NEWS_VEHICLE_IS_GETTING_VERY_OLD_AND;
	} else {
		return;
	}

	SetDParam(0, v->index);
	AddVehicleNewsItem(str, NS_ADVICE, v->index);
}

/**
 * Calculates how full a vehicle is.
 * @param v The Vehicle to check. For trains, use the first engine.
 * @param colour The string to show depending on if we are unloading or loading
 * @return A percentage of how full the Vehicle is.
 */
uint8 CalcPercentVehicleFilled(const Vehicle *v, StringID *colour)
{
	int count = 0;
	int max = 0;
	int cars = 0;
	int unloading = 0;
	bool loading = false;

	const Vehicle *u = v;
	const Station *st = v->last_station_visited != INVALID_STATION ? Station::Get(v->last_station_visited) : NULL;

	/* Count up max and used */
	for (; v != NULL; v = v->Next()) {
		count += v->cargo.Count();
		max += v->cargo_cap;
		if (v->cargo_cap != 0 && colour != NULL) {
			unloading += HasBit(v->vehicle_flags, VF_CARGO_UNLOADING) ? 1 : 0;
			loading |= !(u->current_order.GetLoadType() & OLFB_NO_LOAD) && st->goods[v->cargo_type].days_since_pickup != 255;
			cars++;
		}
	}

	if (colour != NULL) {
		if (unloading == 0 && loading) {
			*colour = STR_PERCENT_UP;
		} else if (cars == unloading || !loading) {
			*colour = STR_PERCENT_DOWN;
		} else {
			*colour = STR_PERCENT_UP_DOWN;
		}
	}

	/* Train without capacity */
	if (max == 0) return 100;

	/* Return the percentage */
	return (count * 100) / max;
}

void VehicleEnterDepot(Vehicle *v)
{
	switch (v->type) {
		case VEH_TRAIN: {
			Train *t = Train::From(v);
			InvalidateWindowClasses(WC_TRAINS_LIST);
			/* Clear path reservation */
			SetDepotReservation(t->tile, false);
			if (_settings_client.gui.show_track_reservation) MarkTileDirtyByTile(t->tile);

			if (!t->IsFrontEngine()) t = t->First();
			UpdateSignalsOnSegment(t->tile, INVALID_DIAGDIR, t->owner);
			t->load_unload_time_rem = 0;
			ClrBit(t->flags, VRF_TOGGLE_REVERSE);
			TrainConsistChanged(t, true);
			break;
		}

		case VEH_ROAD:
			InvalidateWindowClasses(WC_ROADVEH_LIST);
			if (!RoadVehicle::From(v)->IsRoadVehFront()) v = v->First();
			break;

		case VEH_SHIP:
			InvalidateWindowClasses(WC_SHIPS_LIST);
			Ship::From(v)->state = TRACK_BIT_DEPOT;
			RecalcShipStuff(v);
			break;

		case VEH_AIRCRAFT:
			InvalidateWindowClasses(WC_AIRCRAFT_LIST);
			HandleAircraftEnterHangar(Aircraft::From(v));
			break;
		default: NOT_REACHED();
	}

	if (v->type != VEH_TRAIN) {
		/* Trains update the vehicle list when the first unit enters the depot and calls VehicleEnterDepot() when the last unit enters.
		 * We only increase the number of vehicles when the first one enters, so we will not need to search for more vehicles in the depot */
		InvalidateWindowData(WC_VEHICLE_DEPOT, v->tile);
	}
	InvalidateWindow(WC_VEHICLE_DEPOT, v->tile);

	v->vehstatus |= VS_HIDDEN;
	v->cur_speed = 0;

	VehicleServiceInDepot(v);

	TriggerVehicle(v, VEHICLE_TRIGGER_DEPOT);

	if (v->current_order.IsType(OT_GOTO_DEPOT)) {
		InvalidateWindow(WC_VEHICLE_VIEW, v->index);

		const Order *real_order = v->GetOrder(v->cur_order_index);
		Order t = v->current_order;
		v->current_order.MakeDummy();

		/* Test whether we are heading for this depot. If not, do nothing.
		 * Note: The target depot for nearest-/manual-depot-orders is only updated on junctions, but we want to accept every depot. */
		if ((t.GetDepotOrderType() & ODTFB_PART_OF_ORDERS) &&
				real_order != NULL && !(real_order->GetDepotActionType() & ODATFB_NEAREST_DEPOT) &&
				(v->type == VEH_AIRCRAFT ? t.GetDestination() != GetStationIndex(v->tile) : v->dest_tile != v->tile)) {
			/* We are heading for another depot, keep driving. */
			return;
		}

		if (t.IsRefit()) {
			_current_company = v->owner;
			CommandCost cost = DoCommand(v->tile, v->index, t.GetRefitCargo() | t.GetRefitSubtype() << 8, DC_EXEC, GetCmdRefitVeh(v));

			if (CmdFailed(cost)) {
				_vehicles_to_autoreplace[v] = false;
				if (v->owner == _local_company) {
					/* Notify the user that we stopped the vehicle */
					SetDParam(0, v->index);
					AddVehicleNewsItem(STR_NEWS_ORDER_REFIT_FAILED, NS_ADVICE, v->index);
				}
			} else if (v->owner == _local_company && cost.GetCost() != 0) {
				ShowCostOrIncomeAnimation(v->x_pos, v->y_pos, v->z_pos, cost.GetCost());
			}
		}

		if (t.GetDepotOrderType() & ODTFB_PART_OF_ORDERS) {
			/* Part of orders */
			UpdateVehicleTimetable(v, true);
			v->IncrementOrderIndex();
		}
		if (t.GetDepotActionType() & ODATFB_HALT) {
			/* Vehicles are always stopped on entering depots. Do not restart this one. */
			_vehicles_to_autoreplace[v] = false;
			if (v->owner == _local_company) {
				SetDParam(0, v->index);
				AddVehicleNewsItem(STR_NEWS_TRAIN_IS_WAITING + v->type, NS_ADVICE, v->index);
			}
			AI::NewEvent(v->owner, new AIEventVehicleWaitingInDepot(v->index));
		}
	}
}


/**
 * Move a vehicle in the game state; that is moving it's position in
 * the position hashes and marking it's location in the viewport dirty
 * if requested.
 * @param v vehicle to move
 * @param update_viewport whether to dirty the viewport
 */
void VehicleMove(Vehicle *v, bool update_viewport)
{
	int img = v->cur_image;
	Point pt = RemapCoords(v->x_pos + v->x_offs, v->y_pos + v->y_offs, v->z_pos);
	const Sprite *spr = GetSprite(img, ST_NORMAL);

	pt.x += spr->x_offs;
	pt.y += spr->y_offs;

	UpdateVehiclePosHash(v, pt.x, pt.y);

	Rect old_coord = v->coord;
	v->coord.left   = pt.x;
	v->coord.top    = pt.y;
	v->coord.right  = pt.x + spr->width + 2;
	v->coord.bottom = pt.y + spr->height + 2;

	if (update_viewport) {
		MarkAllViewportsDirty(
			min(old_coord.left,   v->coord.left),
			min(old_coord.top,    v->coord.top),
			max(old_coord.right,  v->coord.right) + 1,
			max(old_coord.bottom, v->coord.bottom) + 1
		);
	}
}

/**
 * Marks viewports dirty where the vehicle's image is
 * In fact, it equals
 *   BeginVehicleMove(v); EndVehicleMove(v);
 * @param v vehicle to mark dirty
 * @see BeginVehicleMove()
 * @see EndVehicleMove()
 */
void MarkSingleVehicleDirty(const Vehicle *v)
{
	MarkAllViewportsDirty(v->coord.left, v->coord.top, v->coord.right + 1, v->coord.bottom + 1);
}

/**
 * Get position information of a vehicle when moving one pixel in the direction it is facing
 * @param v Vehicle to move
 * @return Position information after the move */
GetNewVehiclePosResult GetNewVehiclePos(const Vehicle *v)
{
	static const int8 _delta_coord[16] = {
		-1,-1,-1, 0, 1, 1, 1, 0, /* x */
		-1, 0, 1, 1, 1, 0,-1,-1, /* y */
	};

	int x = v->x_pos + _delta_coord[v->direction];
	int y = v->y_pos + _delta_coord[v->direction + 8];

	GetNewVehiclePosResult gp;
	gp.x = x;
	gp.y = y;
	gp.old_tile = v->tile;
	gp.new_tile = TileVirtXY(x, y);
	return gp;
}

static const Direction _new_direction_table[] = {
	DIR_N , DIR_NW, DIR_W ,
	DIR_NE, DIR_SE, DIR_SW,
	DIR_E , DIR_SE, DIR_S
};

Direction GetDirectionTowards(const Vehicle *v, int x, int y)
{
	int i = 0;

	if (y >= v->y_pos) {
		if (y != v->y_pos) i += 3;
		i += 3;
	}

	if (x >= v->x_pos) {
		if (x != v->x_pos) i++;
		i++;
	}

	Direction dir = v->direction;

	DirDiff dirdiff = DirDifference(_new_direction_table[i], dir);
	if (dirdiff == DIRDIFF_SAME) return dir;
	return ChangeDir(dir, dirdiff > DIRDIFF_REVERSE ? DIRDIFF_45LEFT : DIRDIFF_45RIGHT);
}

/**
 * Call the tile callback function for a vehicle entering a tile
 * @param v    Vehicle entering the tile
 * @param tile Tile entered
 * @param x    X position
 * @param y    Y position
 * @return Some meta-data over the to be entered tile.
 * @see VehicleEnterTileStatus to see what the bits in the return value mean.
 */
VehicleEnterTileStatus VehicleEnterTile(Vehicle *v, TileIndex tile, int x, int y)
{
	return _tile_type_procs[GetTileType(tile)]->vehicle_enter_tile_proc(v, tile, x, y);
}

FreeUnitIDGenerator::FreeUnitIDGenerator(VehicleType type, CompanyID owner) : cache(NULL), maxid(0), curid(0)
{
	/* Find maximum */
	const Vehicle *v;
	FOR_ALL_VEHICLES(v) {
		if (v->type == type && v->owner == owner) {
			this->maxid = max<UnitID>(this->maxid, v->unitnumber);
		}
	}

	if (this->maxid == 0) return;

	this->maxid++; // so there is space for last item (with v->unitnumber == maxid)
	this->maxid++; // this one will always be free (well, it will fail when there are 65535 units, so this overflows)

	this->cache = CallocT<bool>(this->maxid);

	/* Fill the cache */
	FOR_ALL_VEHICLES(v) {
		if (v->type == type && v->owner == owner) {
			this->cache[v->unitnumber] = true;
		}
	}
}

UnitID FreeUnitIDGenerator::NextID()
{
	if (this->maxid <= this->curid) return ++this->curid;

	while (this->cache[++this->curid]) { } // it will stop, we reserved more space than needed

	return this->curid;
}

UnitID GetFreeUnitNumber(VehicleType type)
{
	FreeUnitIDGenerator gen(type, _current_company);

	return gen.NextID();
}


/**
 * Check whether we can build infrastructure for the given
 * vehicle type. This to disable building stations etc. when
 * you are not allowed/able to have the vehicle type yet.
 * @param type the vehicle type to check this for
 * @return true if there is any reason why you may build
 *         the infrastructure for the given vehicle type
 */
bool CanBuildVehicleInfrastructure(VehicleType type)
{
	assert(IsCompanyBuildableVehicleType(type));

	if (!Company::IsValidID(_local_company)) return false;
	if (_settings_client.gui.always_build_infrastructure) return true;

	UnitID max;
	switch (type) {
		case VEH_TRAIN:    max = _settings_game.vehicle.max_trains; break;
		case VEH_ROAD:     max = _settings_game.vehicle.max_roadveh; break;
		case VEH_SHIP:     max = _settings_game.vehicle.max_ships; break;
		case VEH_AIRCRAFT: max = _settings_game.vehicle.max_aircraft; break;
		default: NOT_REACHED();
	}

	/* We can build vehicle infrastructure when we may build the vehicle type */
	if (max > 0) {
		/* Can we actually build the vehicle type? */
		const Engine *e;
		FOR_ALL_ENGINES_OF_TYPE(e, type) {
			if (HasBit(e->company_avail, _local_company)) return true;
		}
		return false;
	}

	/* We should be able to build infrastructure when we have the actual vehicle type */
	const Vehicle *v;
	FOR_ALL_VEHICLES(v) {
		if (v->owner == _local_company && v->type == type) return true;
	}

	return false;
}


const Livery *GetEngineLivery(EngineID engine_type, CompanyID company, EngineID parent_engine_type, const Vehicle *v)
{
	const Company *c = Company::Get(company);
	LiveryScheme scheme = LS_DEFAULT;
	CargoID cargo_type = v == NULL ? (CargoID)CT_INVALID : v->cargo_type;

	/* The default livery is always available for use, but its in_use flag determines
	 * whether any _other_ liveries are in use. */
	if (c->livery[LS_DEFAULT].in_use && (_settings_client.gui.liveries == 2 || (_settings_client.gui.liveries == 1 && company == _local_company))) {
		/* Determine the livery scheme to use */
		const Engine *e = Engine::Get(engine_type);
		switch (e->type) {
			default: NOT_REACHED();
			case VEH_TRAIN: {
				const RailVehicleInfo *rvi = RailVehInfo(engine_type);
				if (v != NULL && parent_engine_type != INVALID_ENGINE && (UsesWagonOverride(v) || (Train::From(v)->IsArticulatedPart() && rvi->railveh_type != RAILVEH_WAGON))) {
					/* Wagonoverrides use the coloir scheme of the front engine.
					 * Articulated parts use the colour scheme of the first part. (Not supported for articulated wagons) */
					engine_type = parent_engine_type;
					e = Engine::Get(engine_type);
					rvi = RailVehInfo(engine_type);
					/* Note: Luckily cargo_type is not needed for engines */
				}

				if (cargo_type == CT_INVALID) cargo_type = e->GetDefaultCargoType();
				if (cargo_type == CT_INVALID) cargo_type = CT_GOODS; // The vehicle does not carry anything, let's pick some freight cargo
				if (rvi->railveh_type == RAILVEH_WAGON) {
					if (!CargoSpec::Get(cargo_type)->is_freight) {
						if (parent_engine_type == INVALID_ENGINE) {
							scheme = LS_PASSENGER_WAGON_STEAM;
						} else {
							switch (RailVehInfo(parent_engine_type)->engclass) {
								default: NOT_REACHED();
								case EC_STEAM:    scheme = LS_PASSENGER_WAGON_STEAM;    break;
								case EC_DIESEL:   scheme = LS_PASSENGER_WAGON_DIESEL;   break;
								case EC_ELECTRIC: scheme = LS_PASSENGER_WAGON_ELECTRIC; break;
								case EC_MONORAIL: scheme = LS_PASSENGER_WAGON_MONORAIL; break;
								case EC_MAGLEV:   scheme = LS_PASSENGER_WAGON_MAGLEV;   break;
							}
						}
					} else {
						scheme = LS_FREIGHT_WAGON;
					}
				} else {
					bool is_mu = HasBit(EngInfo(engine_type)->misc_flags, EF_RAIL_IS_MU);

					switch (rvi->engclass) {
						default: NOT_REACHED();
						case EC_STEAM:    scheme = LS_STEAM; break;
						case EC_DIESEL:   scheme = is_mu ? LS_DMU : LS_DIESEL;   break;
						case EC_ELECTRIC: scheme = is_mu ? LS_EMU : LS_ELECTRIC; break;
						case EC_MONORAIL: scheme = LS_MONORAIL; break;
						case EC_MAGLEV:   scheme = LS_MAGLEV; break;
					}
				}
				break;
			}

			case VEH_ROAD: {
				/* Always use the livery of the front */
				if (v != NULL && parent_engine_type != INVALID_ENGINE) {
					engine_type = parent_engine_type;
					e = Engine::Get(engine_type);
					cargo_type = v->First()->cargo_type;
				}
				if (cargo_type == CT_INVALID) cargo_type = e->GetDefaultCargoType();
				if (cargo_type == CT_INVALID) cargo_type = CT_GOODS; // The vehicle does not carry anything, let's pick some freight cargo

				/* Important: Use Tram Flag of front part. Luckily engine_type refers to the front part here. */
				if (HasBit(EngInfo(engine_type)->misc_flags, EF_ROAD_TRAM)) {
					/* Tram */
					scheme = IsCargoInClass(cargo_type, CC_PASSENGERS) ? LS_PASSENGER_TRAM : LS_FREIGHT_TRAM;
				} else {
					/* Bus or truck */
					scheme = IsCargoInClass(cargo_type, CC_PASSENGERS) ? LS_BUS : LS_TRUCK;
				}
				break;
			}

			case VEH_SHIP: {
				if (cargo_type == CT_INVALID) cargo_type = e->GetDefaultCargoType();
				if (cargo_type == CT_INVALID) cargo_type = CT_GOODS; // The vehicle does not carry anything, let's pick some freight cargo
				scheme = IsCargoInClass(cargo_type, CC_PASSENGERS) ? LS_PASSENGER_SHIP : LS_FREIGHT_SHIP;
				break;
			}

			case VEH_AIRCRAFT: {
				switch (e->u.air.subtype) {
					case AIR_HELI: scheme = LS_HELICOPTER; break;
					case AIR_CTOL: scheme = LS_SMALL_PLANE; break;
					case AIR_CTOL | AIR_FAST: scheme = LS_LARGE_PLANE; break;
				}
				break;
			}
		}

		/* Switch back to the default scheme if the resolved scheme is not in use */
		if (!c->livery[scheme].in_use) scheme = LS_DEFAULT;
	}

	return &c->livery[scheme];
}


static SpriteID GetEngineColourMap(EngineID engine_type, CompanyID company, EngineID parent_engine_type, const Vehicle *v)
{
	SpriteID map = (v != NULL) ? v->colourmap : PAL_NONE;

	/* Return cached value if any */
	if (map != PAL_NONE) return map;

	/* Check if we should use the colour map callback */
	if (HasBit(EngInfo(engine_type)->callbackmask, CBM_VEHICLE_COLOUR_REMAP)) {
		uint16 callback = GetVehicleCallback(CBID_VEHICLE_COLOUR_MAPPING, 0, 0, engine_type, v);
		/* A return value of 0xC000 is stated to "use the default two-colour
		 * maps" which happens to be the failure action too... */
		if (callback != CALLBACK_FAILED && callback != 0xC000) {
			map = GB(callback, 0, 14);
			/* If bit 14 is set, then the company colours are applied to the
			 * map else it's returned as-is. */
			if (!HasBit(callback, 14)) {
				/* Update cache */
				if (v != NULL) const_cast<Vehicle *>(v)->colourmap = map;
				return map;
			}
		}
	}

	bool twocc = HasBit(EngInfo(engine_type)->misc_flags, EF_USES_2CC);

	if (map == PAL_NONE) map = twocc ? (SpriteID)SPR_2CCMAP_BASE : (SpriteID)PALETTE_RECOLOUR_START;

	/* Spectator has news shown too, but has invalid company ID - as well as dedicated server */
	if (!Company::IsValidID(company)) return map;

	const Livery *livery = GetEngineLivery(engine_type, company, parent_engine_type, v);

	map += livery->colour1;
	if (twocc) map += livery->colour2 * 16;

	/* Update cache */
	if (v != NULL) const_cast<Vehicle *>(v)->colourmap = map;
	return map;
}

SpriteID GetEnginePalette(EngineID engine_type, CompanyID company)
{
	return GetEngineColourMap(engine_type, company, INVALID_ENGINE, NULL);
}

SpriteID GetVehiclePalette(const Vehicle *v)
{
	if (v->type == VEH_TRAIN) {
		return GetEngineColourMap(v->engine_type, v->owner, Train::From(v)->tcache.first_engine, v);
	} else if (v->type == VEH_ROAD) {
		return GetEngineColourMap(v->engine_type, v->owner, RoadVehicle::From(v)->rcache.first_engine, v);
	}

	return GetEngineColourMap(v->engine_type, v->owner, INVALID_ENGINE, v);
}


void Vehicle::BeginLoading(StationID last_station_id)
{
	assert(IsTileType(tile, MP_STATION) || type == VEH_SHIP);

	if (this->current_order.IsType(OT_GOTO_STATION) &&
			this->current_order.GetDestination() == this->last_station_visited) {
		current_order.MakeLoading(true);
		UpdateVehicleTimetable(this, true);

		/* Furthermore add the Non Stop flag to mark that this station
		 * is the actual destination of the vehicle, which is (for example)
		 * necessary to be known for HandleTrainLoading to determine
		 * whether the train is lost or not; not marking a train lost
		 * that arrives at random stations is bad. */
		this->current_order.SetNonStopType(ONSF_NO_STOP_AT_ANY_STATION);

	} else {
		current_order.MakeLoading(false);
	}

	StationID curr_station_id = this->last_station_visited;
	Station * curr_station = Station::Get(curr_station_id);
	curr_station->loading_vehicles.push_back(this);
<<<<<<< HEAD

	StationID next_station_id = INVALID_STATION;
	OrderList * orders = this->orders.list;
	if (orders != NULL) {
		next_station_id = orders->GetNextStoppingStation(this->cur_order_index, this->type == VEH_ROAD || this->type == VEH_TRAIN);
	}

	if (last_station_id != INVALID_STATION && last_station_id != curr_station_id) {
		IncreaseStats(Station::Get(last_station_id), this, curr_station_id);
	}

	if (next_station_id != INVALID_STATION && next_station_id != curr_station_id) {
		IncreaseFrozen(curr_station, this, next_station_id);
	}

=======

	StationID next_station_id = INVALID_STATION;
	OrderList * orders = this->orders.list;
	if (orders != NULL) {
		next_station_id = orders->GetNextStoppingStation(this->cur_order_index, this->type == VEH_ROAD || this->type == VEH_TRAIN);
	}

	if (last_station_id != INVALID_STATION && last_station_id != curr_station_id) {
		IncreaseStats(Station::Get(last_station_id), this, curr_station_id);
	}

	if (next_station_id != INVALID_STATION && next_station_id != curr_station_id) {
		IncreaseFrozen(curr_station, this, next_station_id);
	}

>>>>>>> 05a06daa
	PrepareUnload(curr_station, this, next_station_id);

	InvalidateWindow(GetWindowClassForVehicleType(this->type), this->owner);
	InvalidateWindowWidget(WC_VEHICLE_VIEW, this->index, VVW_WIDGET_START_STOP_VEH);
	InvalidateWindow(WC_VEHICLE_DETAILS, this->index);
	InvalidateWindow(WC_STATION_VIEW, this->last_station_visited);

	Station::Get(this->last_station_visited)->MarkTilesDirty(true);
	this->cur_speed = 0;
	this->MarkDirty();
}

void Vehicle::LeaveStation()
{
	assert(current_order.IsType(OT_LOADING));

	delete this->cargo_payment;

	/* Only update the timetable if the vehicle was supposed to stop here. */
	if (current_order.GetNonStopType() != ONSF_STOP_EVERYWHERE) UpdateVehicleTimetable(this, false);

	current_order.MakeLeaveStation();
	Station *st = Station::Get(this->last_station_visited);
	st->loading_vehicles.remove(this);
	for(Vehicle *v = this; v != NULL; v = v->next) {
		v->reserved.Unreserve(&st->goods[v->cargo_type].cargo);
	}

	OrderList * orders = this->orders.list;
	if (orders != NULL) {
		StationID next_station_id = orders->GetNextStoppingStation(this->cur_order_index, this->type == VEH_ROAD || this->type == VEH_TRAIN);
		if (next_station_id != INVALID_STATION && next_station_id != this->last_station_visited) {
			DecreaseFrozen(st, this, next_station_id);
		}
	} else {
		DEBUG(misc, 0, "orders are NULL");
		RecalcFrozen(st);
	}

	OrderList * orders = this->orders.list;
	if (orders != NULL) {
		StationID next_station_id = orders->GetNextStoppingStation(this->cur_order_index, this->type == VEH_ROAD || this->type == VEH_TRAIN);
		if (next_station_id != INVALID_STATION && next_station_id != this->last_station_visited) {
			DecreaseFrozen(st, this, next_station_id);
		}
	} else {
		DEBUG(misc, 0, "orders are NULL");
		RecalcFrozen(st);
	}

	HideFillingPercent(&this->fill_percent_te_id);

	if (this->type == VEH_TRAIN && !(this->vehstatus & VS_CRASHED)) {
		/* Trigger station animation (trains only) */
		if (IsTileType(this->tile, MP_STATION)) StationAnimationTrigger(st, this->tile, STAT_ANIM_TRAIN_DEPARTS);

		/* Try to reserve a path when leaving the station as we
		 * might not be marked as wanting a reservation, e.g.
		 * when an overlength train gets turned around in a station. */
		if (UpdateSignalsOnSegment(this->tile, TrackdirToExitdir(this->GetVehicleTrackdir()), this->owner) == SIGSEG_PBS || _settings_game.pf.reserve_paths) {
			TryPathReserve(Train::From(this), true, true);
		}
	}
}


void Vehicle::HandleLoading(bool mode)
{
	switch (this->current_order.GetType()) {
		case OT_LOADING: {
			uint wait_time = max(this->current_order.wait_time - this->lateness_counter, 0);

			/* Not the first call for this tick, or still loading */
			if (mode || !HasBit(this->vehicle_flags, VF_LOADING_FINISHED) ||
					(_settings_game.order.timetabling && this->current_order_time < wait_time)) return;

			this->PlayLeaveStationSound();

			bool at_destination_station = this->current_order.GetNonStopType() != ONSF_STOP_EVERYWHERE;
			this->LeaveStation();

			/* If this was not the final order, don't remove it from the list. */
			if (!at_destination_station) return;
			break;
		}

		case OT_DUMMY: break;

		default: return;
	}

	this->IncrementOrderIndex();
}

CommandCost Vehicle::SendToDepot(DoCommandFlag flags, DepotCommand command)
{
	if (!CheckOwnership(this->owner)) return CMD_ERROR;
	if (this->vehstatus & VS_CRASHED) return CMD_ERROR;
	if (this->IsStoppedInDepot()) return CMD_ERROR;

	if (this->current_order.IsType(OT_GOTO_DEPOT)) {
		bool halt_in_depot = this->current_order.GetDepotActionType() & ODATFB_HALT;
		if (!!(command & DEPOT_SERVICE) == halt_in_depot) {
			/* We called with a different DEPOT_SERVICE setting.
			 * Now we change the setting to apply the new one and let the vehicle head for the same depot.
			 * Note: the if is (true for requesting service == true for ordered to stop in depot)          */
			if (flags & DC_EXEC) {
				this->current_order.SetDepotOrderType(ODTF_MANUAL);
				this->current_order.SetDepotActionType(halt_in_depot ? ODATF_SERVICE_ONLY : ODATFB_HALT);
				InvalidateWindowWidget(WC_VEHICLE_VIEW, this->index, VVW_WIDGET_START_STOP_VEH);
			}
			return CommandCost();
		}

		if (command & DEPOT_DONT_CANCEL) return CMD_ERROR; // Requested no cancelation of depot orders
		if (flags & DC_EXEC) {
			/* If the orders to 'goto depot' are in the orders list (forced servicing),
			 * then skip to the next order; effectively cancelling this forced service */
			if (this->current_order.GetDepotOrderType() & ODTFB_PART_OF_ORDERS) this->IncrementOrderIndex();

			this->current_order.MakeDummy();
			InvalidateWindowWidget(WC_VEHICLE_VIEW, this->index, VVW_WIDGET_START_STOP_VEH);
		}
		return CommandCost();
	}

	TileIndex location;
	DestinationID destination;
	bool reverse;
	static const StringID no_depot[] = {STR_ERROR_UNABLE_TO_FIND_ROUTE_TO, STR_ERROR_UNABLE_TO_FIND_LOCAL_DEPOT, STR_ERROR_UNABLE_TO_FIND_LOCAL_DEPOT, STR_ERROR_CAN_T_SEND_AIRCRAFT_TO_HANGAR};
	if (!this->FindClosestDepot(&location, &destination, &reverse)) return_cmd_error(no_depot[this->type]);

	if (flags & DC_EXEC) {
		if (this->current_order.IsType(OT_LOADING)) this->LeaveStation();

		this->dest_tile = location;
		this->current_order.MakeGoToDepot(destination, ODTF_MANUAL);
		if (!(command & DEPOT_SERVICE)) this->current_order.SetDepotActionType(ODATFB_HALT);
		InvalidateWindowWidget(WC_VEHICLE_VIEW, this->index, VVW_WIDGET_START_STOP_VEH);

		/* If there is no depot in front, reverse automatically (trains only) */
		if (this->type == VEH_TRAIN && reverse) DoCommand(this->tile, this->index, 0, DC_EXEC, CMD_REVERSE_TRAIN_DIRECTION);

		if (this->type == VEH_AIRCRAFT) {
			Aircraft *a = Aircraft::From(this);
			if (a->state == FLYING && a->targetairport != destination) {
				/* The aircraft is now heading for a different hangar than the next in the orders */
				extern void AircraftNextAirportPos_and_Order(Aircraft *a);
				AircraftNextAirportPos_and_Order(a);
			}
		}
	}

	return CommandCost();

}

void Vehicle::SetNext(Vehicle *next)
{
	if (this->next != NULL) {
		/* We had an old next vehicle. Update the first and previous pointers */
		for (Vehicle *v = this->next; v != NULL; v = v->Next()) {
			v->first = this->next;
		}
		this->next->previous = NULL;
	}

	this->next = next;

	if (this->next != NULL) {
		/* A new next vehicle. Update the first and previous pointers */
		if (this->next->previous != NULL) this->next->previous->next = NULL;
		this->next->previous = this;
		for (Vehicle *v = this->next; v != NULL; v = v->Next()) {
			v->first = this->first;
		}
	}
}

void Vehicle::AddToShared(Vehicle *shared_chain)
{
	assert(this->previous_shared == NULL && this->next_shared == NULL);

	if (!shared_chain->orders.list) {
		assert(shared_chain->previous_shared == NULL);
		assert(shared_chain->next_shared == NULL);
		this->orders.list = shared_chain->orders.list = new OrderList(NULL, shared_chain);
	}

	this->next_shared     = shared_chain->next_shared;
	this->previous_shared = shared_chain;

	shared_chain->next_shared = this;

	if (this->next_shared != NULL) this->next_shared->previous_shared = this;

	shared_chain->orders.list->AddVehicle(this);
}

void Vehicle::RemoveFromShared()
{
	/* Remember if we were first and the old window number before RemoveVehicle()
	 * as this changes first if needed. */
	bool were_first = (this->FirstShared() == this);
	uint32 old_window_number = (this->FirstShared()->index << 16) | (this->type << 11) | VLW_SHARED_ORDERS | this->owner;

	this->orders.list->RemoveVehicle(this);

	if (!were_first) {
		/* We are not the first shared one, so only relink our previous one. */
		this->previous_shared->next_shared = this->NextShared();
	}

	if (this->next_shared != NULL) this->next_shared->previous_shared = this->previous_shared;


	if (this->orders.list->GetNumVehicles() == 1) {
		/* When there is only one vehicle, remove the shared order list window. */
		DeleteWindowById(GetWindowClassForVehicleType(this->type), old_window_number);
		InvalidateVehicleOrder(this->FirstShared(), 0);
	} else if (were_first) {
		/* If we were the first one, update to the new first one.
		 * Note: FirstShared() is already the new first */
		InvalidateWindowData(GetWindowClassForVehicleType(this->type), old_window_number, (this->FirstShared()->index << 16) | (1 << 15));
	}

	this->next_shared     = NULL;
	this->previous_shared = NULL;
}

void StopAllVehicles()
{
	Vehicle *v;
	FOR_ALL_VEHICLES(v) {
		/* Code ripped from CmdStartStopTrain. Can't call it, because of
		 * ownership problems, so we'll duplicate some code, for now */
		v->vehstatus |= VS_STOPPED;
		InvalidateWindowWidget(WC_VEHICLE_VIEW, v->index, VVW_WIDGET_START_STOP_VEH);
		InvalidateWindow(WC_VEHICLE_DEPOT, v->tile);
	}
}

void VehiclesYearlyLoop()
{
	Vehicle *v;
	FOR_ALL_VEHICLES(v) {
		if (v->IsPrimaryVehicle()) {
			/* show warning if vehicle is not generating enough income last 2 years (corresponds to a red icon in the vehicle list) */
			Money profit = v->GetDisplayProfitThisYear();
			if (v->age >= 730 && profit < 0) {
				if (_settings_client.gui.vehicle_income_warn && v->owner == _local_company) {
					SetDParam(0, v->index);
					SetDParam(1, profit);
					AddVehicleNewsItem(
						STR_NEWS_VEHICLE_IS_UNPROFITABLE,
						NS_ADVICE,
						v->index
					);
				}
				AI::NewEvent(v->owner, new AIEventVehicleUnprofitable(v->index));
			}

			v->profit_last_year = v->profit_this_year;
			v->profit_this_year = 0;
			InvalidateWindow(WC_VEHICLE_DETAILS, v->index);
		}
	}
}


/**
 * Can this station be used by the given engine type?
 * @param engine_type the type of vehicles to test
 * @param st the station to test for
 * @return true if and only if the vehicle of the type can use this station.
 * @note For road vehicles the Vehicle is needed to determine whether it can
 *       use the station. This function will return true for road vehicles
 *       when at least one of the facilities is available.
 */
bool CanVehicleUseStation(EngineID engine_type, const Station *st)
{
	const Engine *e = Engine::GetIfValid(engine_type);
	assert(e != NULL);

	switch (e->type) {
		case VEH_TRAIN:
			return (st->facilities & FACIL_TRAIN) != 0;

		case VEH_ROAD:
			/* For road vehicles we need the vehicle to know whether it can actually
			 * use the station, but if it doesn't have facilities for RVs it is
			 * certainly not possible that the station can be used. */
			return (st->facilities & (FACIL_BUS_STOP | FACIL_TRUCK_STOP)) != 0;

		case VEH_SHIP:
			return (st->facilities & FACIL_DOCK) != 0;

		case VEH_AIRCRAFT:
			return (st->facilities & FACIL_AIRPORT) != 0 &&
					(st->Airport()->flags & (e->u.air.subtype & AIR_CTOL ? AirportFTAClass::AIRPLANES : AirportFTAClass::HELICOPTERS)) != 0;

		default:
			return false;
	}
}

/**
 * Can this station be used by the given vehicle?
 * @param v the vehicle to test
 * @param st the station to test for
 * @return true if and only if the vehicle can use this station.
 */
bool CanVehicleUseStation(const Vehicle *v, const Station *st)
{
	if (v->type == VEH_ROAD) return st->GetPrimaryRoadStop(RoadVehicle::From(v)) != NULL;

	return CanVehicleUseStation(v->engine_type, st);
}<|MERGE_RESOLUTION|>--- conflicted
+++ resolved
@@ -1430,7 +1430,6 @@
 	StationID curr_station_id = this->last_station_visited;
 	Station * curr_station = Station::Get(curr_station_id);
 	curr_station->loading_vehicles.push_back(this);
-<<<<<<< HEAD
 
 	StationID next_station_id = INVALID_STATION;
 	OrderList * orders = this->orders.list;
@@ -1446,23 +1445,6 @@
 		IncreaseFrozen(curr_station, this, next_station_id);
 	}
 
-=======
-
-	StationID next_station_id = INVALID_STATION;
-	OrderList * orders = this->orders.list;
-	if (orders != NULL) {
-		next_station_id = orders->GetNextStoppingStation(this->cur_order_index, this->type == VEH_ROAD || this->type == VEH_TRAIN);
-	}
-
-	if (last_station_id != INVALID_STATION && last_station_id != curr_station_id) {
-		IncreaseStats(Station::Get(last_station_id), this, curr_station_id);
-	}
-
-	if (next_station_id != INVALID_STATION && next_station_id != curr_station_id) {
-		IncreaseFrozen(curr_station, this, next_station_id);
-	}
-
->>>>>>> 05a06daa
 	PrepareUnload(curr_station, this, next_station_id);
 
 	InvalidateWindow(GetWindowClassForVehicleType(this->type), this->owner);
@@ -1489,17 +1471,6 @@
 	st->loading_vehicles.remove(this);
 	for(Vehicle *v = this; v != NULL; v = v->next) {
 		v->reserved.Unreserve(&st->goods[v->cargo_type].cargo);
-	}
-
-	OrderList * orders = this->orders.list;
-	if (orders != NULL) {
-		StationID next_station_id = orders->GetNextStoppingStation(this->cur_order_index, this->type == VEH_ROAD || this->type == VEH_TRAIN);
-		if (next_station_id != INVALID_STATION && next_station_id != this->last_station_visited) {
-			DecreaseFrozen(st, this, next_station_id);
-		}
-	} else {
-		DEBUG(misc, 0, "orders are NULL");
-		RecalcFrozen(st);
 	}
 
 	OrderList * orders = this->orders.list;
