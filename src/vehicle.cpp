--- conflicted
+++ resolved
@@ -1733,24 +1733,12 @@
 	}
 
 	this->last_station_visited = curr_station_id;
-<<<<<<< HEAD
-	if ((current_order.GetLoadType() & OLFB_NO_LOAD) == 0) {
-		/* if the vehicle can load here set the last loading station */
-		this->last_loading_station = curr_station_id;
-		if (next_station_id != INVALID_STATION && next_station_id != curr_station_id) {
-			IncreaseStats(curr_station, this, next_station_id, true);
-		}
-	} else if ((current_order.GetUnloadType() & (OUFB_UNLOAD | OUFB_TRANSFER)) != 0) {
-=======
 	if ((this->current_order.GetUnloadType() & (OUFB_UNLOAD | OUFB_TRANSFER)) != 0 && 
 			(this->current_order.GetLoadType() & OLFB_NO_LOAD) != 0) {
->>>>>>> 9cdace7b
 		/* if the vehicle cannot load and has to unload or transfer everything
 		 * set the last loading station to invalid as it will leave empty.
 		 */
 		this->last_loading_station = INVALID_STATION;
-<<<<<<< HEAD
-=======
 	} else if (this->last_loading_station != INVALID_STATION || (this->current_order.GetLoadType() & OLFB_NO_LOAD) == 0) {
 		/* if the vehicle can load here or can stop with cargo loaded set the last loading station */
 		this->last_loading_station = curr_station_id;
@@ -1758,7 +1746,6 @@
 			/* freeze stats for the next link */
 			IncreaseStats(curr_station, this, next_station_id, true);
 		}
->>>>>>> 9cdace7b
 	}
 
 	PrepareUnload(curr_station, this, next_station_id); // refers to this->last_station_visited for the distance
