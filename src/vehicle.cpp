--- conflicted
+++ resolved
@@ -1737,9 +1737,6 @@
 	}
 
 	this->last_station_visited = curr_station_id;
-<<<<<<< HEAD
-	PrepareUnload(curr_station, this, next_station_id); // refers to this->last_station_visited for the distance
-=======
 	if ((current_order.GetLoadType() & OLFB_NO_LOAD) == 0) {
 		/* if the vehicle can load here set the last loading station */
 		this->last_loading_station = curr_station_id;
@@ -1750,8 +1747,7 @@
 		this->last_loading_station = INVALID_STATION;
 	}
 
-	PrepareUnload(this); // refers to this->last_station_visited for the distance
->>>>>>> 3e06336a
+	PrepareUnload(curr_station, this, next_station_id); // refers to this->last_station_visited for the distance
 
 	SetWindowDirty(GetWindowClassForVehicleType(this->type), this->owner);
 	SetWindowWidgetDirty(WC_VEHICLE_VIEW, this->index, VVW_WIDGET_START_STOP_VEH);
