/* $Id$ */

/*
 * This file is part of OpenTTD.
 * OpenTTD is free software; you can redistribute it and/or modify it under the terms of the GNU General Public License as published by the Free Software Foundation, version 2.
 * OpenTTD is distributed in the hope that it will be useful, but WITHOUT ANY WARRANTY; without even the implied warranty of MERCHANTABILITY or FITNESS FOR A PARTICULAR PURPOSE.
 * See the GNU General Public License for more details. You should have received a copy of the GNU General Public License along with OpenTTD. If not, see <http://www.gnu.org/licenses/>.
 */

/** @file linkgraph.h Declaration of link graph classes used for cargo distribution. */

#ifndef LINKGRAPH_H_
#define LINKGRAPH_H_

#include "../stdafx.h"
#include "../station_base.h"
#include "../cargo_type.h"
#include "../thread/thread.h"
#include "../settings_type.h"
#include "../date_func.h"
#include "linkgraph_type.h"
#include <list>
#include <vector>
#include <set>

struct SaveLoad;
class Path;

typedef std::set<Path *> PathSet;
typedef std::map<NodeID, Path *> PathViaMap;
typedef std::map<StationID, int> FlowViaMap;
typedef std::map<StationID, FlowViaMap> FlowMap;

/**
 * Node of the link graph. contains all relevant information from the associated
 * station. It's copied so that the link graph job can work on its own data set
 * in a separate thread.
 */
class Node {
public:
<<<<<<< HEAD

	void ExportFlows(CargoID cargo);

=======
>>>>>>> 72fcf6b0
	uint supply;             ///< supply at the station
	uint undelivered_supply; ///< amount of supply that hasn't been distributed yet
	uint demand;             ///< acceptance at the station
	StationID station;       ///< the station's ID
	PathSet paths;           ///< paths through this node
	FlowMap flows;           ///< planned flows to other nodes

	/**
	 * Clear a node on destruction to delete paths that might remain.
	 */
	~Node() {this->Init();}

	void Init(StationID st = INVALID_STATION, uint sup = 0, uint dem = 0);

private:
	void ExportNewFlows(FlowMap::iterator &it, FlowStatSet &via_set, CargoID cargo);
};

/**
 * An edge in the link graph. Corresponds to a link between two stations or at
 * least the distance between them. Edges from one node to itself contain the
 * ID of the opposite Node of the first active edge (i.e. not just distance) in
 * the column as next_edge.
 */
class Edge {
public:
	uint distance;           ///< length of the link
	uint capacity;           ///< capacity of the link
	uint demand;             ///< transport demand between the nodes
	uint unsatisfied_demand; ///< demand over this edge that hasn't been satisfied yet
	uint flow;               ///< planned flow over this edge
	NodeID next_edge;        ///< destination of next valid edge starting at the same source node

	void Init(uint distance = 0, uint capacity = 0);
};

/**
 * A connected component of a link graph. Contains a complete set of stations
 * connected by links as nodes and edges. Each component also holds a copy of
 * the link graph settings at the time of its creation. The global settings
 * might change between the creation and join time so we can't rely on them.
 */
class LinkGraphComponent {
private:
	typedef std::vector<Node> NodeVector;
	typedef std::vector<std::vector<Edge> > EdgeMatrix;

public:
	LinkGraphComponent();

	void Init(LinkGraphComponentID id);

	/**
	 * Get a reference to an edge.
	 * @param from the origin node
	 * @param the destination node
	 * @return the edge between from and to
	 */
	FORCEINLINE Edge &GetEdge(NodeID from, NodeID to)
	{
		return this->edges[from][to];
	}

	/**
	 * Get a reference to a node with the specified id.
	 * @param num ID of the node
	 * @return the requested node
	 */
	FORCEINLINE Node &GetNode(NodeID num)
	{
		return this->nodes[num];
	}

	/**
	 * Get the current size of the component.
	 * @return the size
	 */
	FORCEINLINE uint GetSize() const
	{
		return this->num_nodes;
	}

	void SetSize();

	NodeID AddNode(Station *st);

	void AddEdge(NodeID from, NodeID to, uint capacity);

	/**
	 * Get the ID of this component.
	 * @return the ID
	 */
	FORCEINLINE LinkGraphComponentID GetIndex() const
	{
		return this->index;
	}

	/**
	 * Get the cargo ID this component's link graph refers to.
	 * @return the cargo ID
	 */
	FORCEINLINE CargoID GetCargo() const
	{
		return this->cargo;
	}

	/**
	 * Get the link graph settings for this component.
	 * @return the settings
	 */
	FORCEINLINE const LinkGraphSettings &GetSettings() const
	{
		return this->settings;
	}

	/**
	 * Get the first valid edge starting at the specified node.
	 * @param from ID of the source node
	 * @return ID of the destination node
	 */
	FORCEINLINE NodeID GetFirstEdge(NodeID from) {return edges[from][from].next_edge;}

	/**
	 * Set the number of nodes to 0 to mark this component as done.
	 */
	FORCEINLINE void Clear()
	{
		this->num_nodes = 0;
	}

protected:
	LinkGraphSettings settings; ///< Copy of _settings_game.linkgraph at creation time
	CargoID cargo;              ///< Cargo of this component's link graph
	uint num_nodes;             ///< Number of nodes in the component
	LinkGraphComponentID index; ///< ID of the component
	NodeVector nodes;           ///< Nodes in the component
	EdgeMatrix edges;           ///< Edges in the component
};

/**
 * A handler doing "something" on a link graph component. It must not keep any
 * state as it is called concurrently from different threads.
 */
class ComponentHandler {
public:
	/**
	 * Destroy the handler. Must be given due to virtual Run.
	 */
	virtual ~ComponentHandler() {}

	/**
	 * Run the handler. A link graph handler must not read or write any data
	 * outside the given component as that would create a potential desync.
	 */
	virtual void Run(LinkGraphComponent *component) = 0;
};

/**
 * A job to be executed on a link graph component. It inherits a component and
 * keeps a static list of handlers to be run on it. It may or may not run in a
 * thread and contains a thread object for this option.
 */
class LinkGraphJob : public LinkGraphComponent {
private:
	typedef std::list<ComponentHandler *> HandlerList;

public:

	LinkGraphJob() : thread(NULL) {}

	/**
	 * Destructor; Clean up the thread if it's there.
	 */
	~LinkGraphJob()
	{
		this->Join();
	}

	static void RunLinkGraphJob(void *j);

	/**
	 * Add a handler to the end of the list.
	 * @param handler the handler to be added
	 */
	static void AddHandler(ComponentHandler *handler)
	{
		LinkGraphJob::_handlers.push_back(handler);
	}

	static void ClearHandlers();

	void SpawnThread();

	void Join();

private:
	static HandlerList _handlers;   ///< Handlers the job is executing
	ThreadObject *thread;           ///< Thread the job is running in or NULL if it's running in the main thread

	/**
	 * Private Copy-Constructor: there cannot be two identical LinkGraphJobs.
	 * @param other hypothetical other job to be copied.
	 * @note It's necessary to explicitly initialize the link graph component in order to silence some compile warnings
	 */
	LinkGraphJob(const LinkGraphJob &other) : LinkGraphComponent(other) {NOT_REACHED();}
};

/**
 * A link graph, inheriting one job.
 */
class LinkGraph : public LinkGraphJob {
public:
	static const uint COMPONENTS_JOIN_TICK  = 21; ///< tick when jobs are joined every day
	static const uint COMPONENTS_SPAWN_TICK = 58; ///< tick when jobs are spawned every day

	/**
	 * Create a link graph.
	 */
	LinkGraph() : current_station_id(0) {}

	void Init(CargoID cargo);

	void NextComponent();

	void Join();

private:
	StationID current_station_id; ///< ID of the last station examined while creating components

	friend const SaveLoad *GetLinkGraphDesc();

	void CreateComponent(Station *first);
};

/**
 * A leg of a path in the link graph. Paths can form trees by being "forked".
 */
class Path {
public:
	Path(NodeID n, bool source = false);

	/** get the node this leg passes. */
	FORCEINLINE NodeID GetNode() const {return this->node;}

	/** get the overall origin of the path. */
	FORCEINLINE NodeID GetOrigin() const {return this->origin;}

	/** get the parent leg of this one. */
	FORCEINLINE Path *GetParent() {return this->parent;}

	/** get the overall capacity of the path. */
	FORCEINLINE int GetCapacity() const {return this->capacity;}

	/** get the overall distance of the path. */
	FORCEINLINE uint GetDistance() const {return this->distance;}

	/** reduce the flow on this leg only by the specified amount. */
	FORCEINLINE void ReduceFlow(uint f) {this->flow -= f;}

	/** increase the flow on this leg only by the specified amount. */
	FORCEINLINE void AddFlow(uint f) {this->flow += f;}

	/** get the flow on this leg. */
	FORCEINLINE uint GetFlow() const {return this->flow;}

	/** get the number of "forked off" child legs of this one */
	FORCEINLINE uint GetNumChildren() const {return this->num_children;}

	uint AddFlow(uint f, LinkGraphComponent *graph, bool only_positive);
	void Fork(Path *base, int cap, uint dist);
	void UnFork();

protected:
	uint distance;     ///< sum(distance of all legs up to this one)
	int capacity;      ///< this capacity is edge.capacity - edge.flow for the current run of dijkstra
	uint flow;         ///< this is the flow the current run of the mcf solver assigns
	NodeID node;       ///< the link graph node this leg passes
	NodeID origin;     ///< the link graph node this path originates from
	uint num_children; ///< the number of child legs that have been forked from this path
	Path *parent;      ///< the parent leg of this one
};

void InitializeLinkGraphs();
extern LinkGraph _link_graphs[NUM_CARGO];

#endif /* LINKGRAPH_H_ */<|MERGE_RESOLUTION|>--- conflicted
+++ resolved
@@ -38,12 +38,6 @@
  */
 class Node {
 public:
-<<<<<<< HEAD
-
-	void ExportFlows(CargoID cargo);
-
-=======
->>>>>>> 72fcf6b0
 	uint supply;             ///< supply at the station
 	uint undelivered_supply; ///< amount of supply that hasn't been distributed yet
 	uint demand;             ///< acceptance at the station
@@ -57,6 +51,7 @@
 	~Node() {this->Init();}
 
 	void Init(StationID st = INVALID_STATION, uint sup = 0, uint dem = 0);
+	void ExportFlows(CargoID cargo);
 
 private:
 	void ExportNewFlows(FlowMap::iterator &it, FlowStatSet &via_set, CargoID cargo);
