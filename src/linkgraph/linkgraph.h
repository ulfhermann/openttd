--- conflicted
+++ resolved
@@ -63,9 +63,15 @@
 	 * @param distance length of the link as manhattan distance
 	 * @param capacity capacity of the link
 	 */
-<<<<<<< HEAD
-	FORCEINLINE Edge(uint distance = 0, uint capacity = 0) :
-		distance(distance), capacity(capacity), demand(0), unsatisfied_demand(0), flow(0), next_edge(INVALID_NODE) {}
+	FORCEINLINE void Init(uint distance = 0, uint capacity = 0)
+	{
+		this->distance = distance;
+		this->capacity = capacity;
+		this->demand = 0;
+		this->unsatisfied_demand = 0;
+		this->flow = 0;
+		this->next_edge = INVALID_NODE;
+	}
 
 	uint distance;           ///< length of the link
 	uint capacity;           ///< capacity of the link
@@ -73,18 +79,6 @@
 	uint unsatisfied_demand; ///< demand over this edge that hasn't been satisfied yet
 	uint flow;               ///< planned flow over this edge
 	NodeID next_edge;        ///< destination of next valid edge starting at the same source node
-=======
-	FORCEINLINE void Init(uint distance = 0, uint capacity = 0)
-	{
-		this->distance = distance;
-		this->capacity = capacity;
-		this->demand = 0;
-	}
-
-	uint distance; ///< length of the link
-	uint capacity; ///< capacity of the link
-	uint demand;   ///< transport demand between the nodes
->>>>>>> a9bcf4e7
 };
 
 /**
@@ -148,20 +142,13 @@
 	FORCEINLINE const LinkGraphSettings &GetSettings() const {return this->settings;}
 
 	/**
-<<<<<<< HEAD
 	 * Get the first valid edge starting at the specified node.
 	 * @param from ID of the source node
 	 * @return ID of the destination node
 	 */
 	FORCEINLINE NodeID GetFirstEdge(NodeID from) {return edges[from][from].next_edge;}
 
-private:
-	friend const SaveLoad *GetLinkGraphComponentDesc();
-=======
-	 * Mark this component as empty.
-	 */
 	FORCEINLINE void Clear() {this->num_nodes = 0;}
->>>>>>> a9bcf4e7
 
 protected:
 	LinkGraphSettings settings; ///< Copy of _settings_game.linkgraph at creation time
