--- conflicted
+++ resolved
@@ -33,11 +33,8 @@
 	StationID station;
 	PathSet paths;
 	FlowMap flows;
-<<<<<<< HEAD
 private:
 	void ExportNewFlows(FlowMap::iterator & source_flows_it, FlowStatSet & via_set, CargoID cargo);
-=======
->>>>>>> a3b3575c
 };
 
 class Edge {
