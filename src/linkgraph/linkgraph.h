--- conflicted
+++ resolved
@@ -16,14 +16,10 @@
 struct SaveLoad;
 class Path;
 
-<<<<<<< HEAD
-typedef uint NodeID;
 typedef std::set<Path *> PathSet;
 typedef std::map<StationID, int> FlowViaMap;
 typedef std::map<StationID, FlowViaMap> FlowMap;
 
-=======
->>>>>>> 5612c07d
 class Node {
 public:
 	static const NodeID INVALID = UINT_MAX;
