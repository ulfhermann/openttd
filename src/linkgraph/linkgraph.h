--- conflicted
+++ resolved
@@ -89,7 +89,7 @@
 
 	void SetSize(uint size);
 
-	NodeID AddNode(Station *st);
+	NodeID AddNode(Station *st, uint *component_acceptance);
 
 	FORCEINLINE void AddEdge(NodeID from, NodeID to, uint capacity);
 
@@ -223,7 +223,6 @@
 
 	void AddComponent(LinkGraphComponent *component, uint join);
 
-<<<<<<< HEAD
 	/**
 	 * return sum of station acceptances of the last component with the given ID
 	 * @param id the id of the component to look for
@@ -234,35 +233,19 @@
 		return this->component_acceptance[id];
 	}
 
-
-	const static uint COMPONENTS_JOIN_TICK  = 21;
-	const static uint COMPONENTS_SPAWN_TICK = 58;
-=======
 	const static uint COMPONENTS_JOIN_TICK  = 21; ///< tick when jobs are joined every day
 	const static uint COMPONENTS_SPAWN_TICK = 58; ///< tick when jobs are spawned every day
->>>>>>> be669244
 
 private:
 	friend const SaveLoad *GetLinkGraphDesc();
 
 	void CreateComponent(Station *first);
-<<<<<<< HEAD
-	LinkGraphComponentID current_component_id;
-
-	/**
-	 * sum of acceptance numbers of all stations in the component
-	 */
-	uint component_acceptance[MAX_COMPONENTS];
-	StationID current_station_id;
-	CargoID cargo;
-	JobList jobs;
-=======
-
+
+	uint component_acceptance[MAX_COMPONENTS]; ///< sum of acceptance numbers of all stations in the component
 	LinkGraphComponentID current_component_id; ///< ID of the last component created in this graph
 	StationID current_station_id;              ///< ID of the last station examined while creating components
 	CargoID cargo;                             ///< Cargo type this graph works on
 	LinkGraphJob *current_job;                 ///< The currently running job or NULL if there is none
->>>>>>> be669244
 };
 
 extern LinkGraph _link_graphs[NUM_CARGO];
