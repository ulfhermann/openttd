--- conflicted
+++ resolved
@@ -25,73 +25,7 @@
 	}
 }
 
-<<<<<<< HEAD
-void DemandCalculator::CalcSymmetric(LinkGraphComponent * graph) {
-	NodeList nodes;
-	uint supply_sum = 0;
-	for(NodeID node = 0; node < graph->GetSize(); node++) {
-		Node & n = graph->GetNode(node);
-		if (n.demand > 0 && n.supply > 0) {
-			nodes.push_back(node);
-			supply_sum += n.supply;
-		}
-	}
-
-	if (supply_sum == 0) {
-		return;
-	}
-
-	while(!nodes.empty()) {
-		NodeID node1 = nodes.front();
-		nodes.pop_front();
-
-		Node & from = graph->GetNode(node1);
-
-		for(NodeList::iterator i = nodes.begin(); i != nodes.end();) {
-			NodeID node2 = *i;
-			Edge & forward = graph->GetEdge(node1, node2);
-			Edge & backward = graph->GetEdge(node2, node1);
-
-			Node & to = graph->GetNode(node2);
-
-			uint demand = from.undelivered_supply * to.undelivered_supply * (max_distance - forward.distance) / max_distance / supply_sum + 1;
-
-			forward.demand += demand;
-			forward.unsatisfied_demand += demand;
-			backward.demand += demand;
-			backward.unsatisfied_demand += demand;
-
-			assert(demand <= from.undelivered_supply);
-			assert(demand <= to.undelivered_supply);
-
-			from.undelivered_supply -= demand;
-			to.undelivered_supply -= demand;
-
-			if (to.undelivered_supply == 0) {
-				nodes.erase(i++);
-			} else {
-				++i;
-			}
-			if (from.undelivered_supply == 0) {
-				break;
-			}
-		}
-		if (from.undelivered_supply != 0) {
-			if (nodes.empty()) {
-				// only one node left
-				return;
-			} else {
-				nodes.push_back(node1);
-			}
-		}
-	}
-}
-
-
-void DemandCalculator::CalcAntiSymmetric(LinkGraphComponent * graph) {
-=======
 void DemandCalculator::CalcDemand(LinkGraphComponent * graph) {
->>>>>>> 9715f36b
 	NodeList supplies;
 	NodeList demands;
 	uint supply_sum = 0;
@@ -134,14 +68,6 @@
 			} else {
 				demands.push_back(node2);
 			}
-<<<<<<< HEAD
-			Edge & edge = graph->GetEdge(node1, node2);
-			uint demand = from.undelivered_supply * demand_per_node * (max_distance - edge.distance) / max_distance / supply_sum + 1;
-			edge.demand += demand;
-			edge.unsatisfied_demand += demand;
-			assert(demand <= from.undelivered_supply);
-			from.undelivered_supply -= demand;
-=======
 			Node & to = graph->GetNode(node2);
 			Edge & forward = graph->GetEdge(node1, node2);
 			Edge & backward = graph->GetEdge(node2, node1);
@@ -164,17 +90,18 @@
 			demand_forw = min(demand_forw, from.undelivered_supply);
 
 			forward.demand += demand_forw;
+			forward.unsatisfied_demand += demand_forw;
 			from.undelivered_supply -= demand_forw;
 
 			if (from.demand > 0) {
 				uint demand_back = demand_forw * this->mod_size / 100;
 				demand_back = min(demand_back, to.undelivered_supply);
 				backward.demand += demand_back;
+				backward.unsatisfied_demand += demand_back;
 				to.undelivered_supply -= demand_back;
 			}
 
 
->>>>>>> 9715f36b
 			if (from.undelivered_supply == 0) {
 				break;
 			}
