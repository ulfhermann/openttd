/** @file linkgraph.cpp Definition of link graph classes used for cargo distribution. */

#include "linkgraph.h"
#include "../variables.h"
#include "../map_func.h"
#include "../core/bitmath_func.hpp"
#include "../debug.h"
#include "../moving_average.h"
#include "../core/mem_func.hpp"
#include <queue>

/**
 * Global array of link graphs, one for each cargo.
 */
LinkGraph _link_graphs[NUM_CARGO];

/**
 * Handlers to be run for each job.
 */
LinkGraphJob::HandlerList LinkGraphJob::_handlers;

/**
 * 1. Build the link graph component containing the given station by using BFS on the link stats.
 * 2. Set every included station's last_component to the new component's ID (this->current_component_id).
 * 3. Start a link graph job with the new component.
 * @param first Station to start the search at
 */
void LinkGraph::CreateComponent(Station *first)
{
<<<<<<< HEAD
	LinkGraphComponent *component = new LinkGraphComponent(this->cargo,
			this->current_component_id);
	this->component_acceptance[this->current_component_id] = 0;

	std::map<Station *, NodeID> index;
	index[first] = component->AddNode(first, this->component_acceptance);
=======
	std::map<Station *, NodeID> index;
	index[first] = this->AddNode(first);
>>>>>>> 006b7e74

	std::queue<Station *> search_queue;
	search_queue.push(first);

	/* find all stations belonging to the current component */
	while(!search_queue.empty()) {
		Station *source = search_queue.front();
		search_queue.pop();

		LinkStatMap &links = source->goods[this->cargo].link_stats;
		for(LinkStatMap::iterator i = links.begin(); i != links.end(); ++i) {
			Station *target = Station::GetIfValid(i->first);
			if (target == NULL) continue;

			std::map<Station *, NodeID>::iterator index_it = index.find(target);
			if (index_it == index.end()) {
				search_queue.push(target);
<<<<<<< HEAD
				NodeID node = component->AddNode(target, this->component_acceptance);
=======
				NodeID node = this->AddNode(target);
>>>>>>> 006b7e74
				index[target] = node;

				this->AddEdge(index[source], node,	i->second.Capacity());
			} else {
				this->AddEdge(index[source], index_it->second,	i->second.Capacity());
			}
		}
	}

	/* here the list of nodes and edges for this component is complete. */
	this->SpawnThread();
}

/**
 * Looks for a suitable station to create the next link graph component from.
 * Linearly searches all stations starting from current_station_id for one that
 * hasn't been visited in this run over the link graph. The current run and the
 * last run are differentiated by giving the components IDs divisible by 2
 * every second run and ones not divisible by 2 on the other runs.
 *
 * If such a station is found current_station_id is set to that station's ID
 * and CreateComponent is called with it.
 *
 * The search wraps around and changes current_component_id to 0 or 1
 * accordingly. If the starting point is reached again it stops.
 */
void LinkGraph::NextComponent()
{
	StationID last_station_id = this->current_station_id;
	LinkGraphComponentID current_component_id = this->LinkGraphComponent::index;

	do {
		if (++this->current_station_id >= Station::GetPoolSize()) {
			/* Wrap around and recycle the component IDs. Use different
			 * divisibility by 2 than in the last run so that we can find out
			 * which stations haven't been seen in this run.
			 */
			this->current_station_id = 0;
			if (current_component_id % 2 == 0) {
				current_component_id = 1;
			} else {
				current_component_id = 0;
			}
		}

		/* find first station of next component */
		Station *station = Station::GetIfValid(this->current_station_id);
		if (station != NULL) {
			GoodsEntry &ge = station->goods[this->cargo];
			if (ge.last_component == INVALID_LINKGRAPH_COMPONENT ||
					(ge.last_component + current_component_id) % 2 != 0) {
				/* Different divisibility by 2: This station has not been seen
				 * in the current run over the link graph.
				 */

				if (!ge.link_stats.empty()) {
<<<<<<< HEAD
					this->current_component_id += 2;
					if (this->current_component_id >= LinkGraph::MAX_COMPONENTS) {
						if (this->current_component_id % 2 == 0) {
							this->current_component_id = 0;
						} else {
							this->current_component_id = 1;
						}
					}
=======
					this->LinkGraphComponent::Init(current_component_id + 2);
>>>>>>> 006b7e74
					CreateComponent(station);
					return;
				}
			}
		}

	} while (this->current_station_id != last_station_id);
}

/**
 * Spawn or join a link graph component if any link graph is due to do so.
 * Spawning is done on COMPONENTS_SPAWN_TICK every day, joining on
 * COMPONENT_JOIN_TICK. Each link graph is due every recalc_interval days.
 */
void OnTick_LinkGraph()
{
	if (_date_fract == LinkGraph::COMPONENTS_SPAWN_TICK ||
			_date_fract == LinkGraph::COMPONENTS_JOIN_TICK) {

		LinkGraphSettings &settings = _settings_game.linkgraph;

		/* This creates a fair distribution of all link graphs' turns over
		 * the available dates.
		 */
		uint interval = settings.recalc_interval;
		for (uint cargo = _date % interval; cargo < CT_END; cargo += interval) {

			/* don't calculate a link graph if the distribution is manual */
			if (settings.GetDistributionType(cargo) == DT_MANUAL) continue;

			if (_date_fract == LinkGraph::COMPONENTS_SPAWN_TICK) {
				_link_graphs[cargo].NextComponent();
			} else /* LinkGraph::COMPONENTS_JOIN_TICK */ {
				_link_graphs[cargo].Join();
			}
		}
	}
}

/**
<<<<<<< HEAD
 * Create a link graph. Infer the cargo id from the position in the global link
 * graphs array. This is sort of hackish, but as we don't get the chance to
 * pass parameters to the link graph constructor when building _link_graphs I
 * don't see a way to avoid it.
 */
LinkGraph::LinkGraph() :
	current_component_id(1),
	current_station_id(0),
	cargo(CT_INVALID),
	current_job(NULL)
{
	for (CargoID i = CT_BEGIN; i != CT_END; ++i) {
		if (this == &(_link_graphs[i])) {
			this->cargo = i;
			break;
		}
	}
	MemSetT(this->component_acceptance, 0, LinkGraph::MAX_COMPONENTS);
}

/**
=======
>>>>>>> 006b7e74
 * Add a node to the component and create empty edges associated with it. Set
 * the station's last_component to this component. Update the given array of
 * component acceptances with the station's acceptance value. Calculate the
 * distances to all other nodes. The distances to _all_ nodes are important
 * as the demand calculator relies on their availability.
 * @param st the new node's station
 * @param component_acceptance array of component acceptance numbers to be updated
 * @return the new node's ID
 */
NodeID LinkGraphComponent::AddNode(Station *st, uint *component_acceptance)
{
	GoodsEntry &good = st->goods[this->cargo];
	good.last_component = this->index;
	component_acceptance[this->index] += good.acceptance;

	this->nodes.push_back(Node(st->index, good.supply, good.acceptance));

<<<<<<< HEAD
	this->edges.push_back(std::vector<Edge>(this->num_nodes + 1));
=======
	bool do_resize = (this->nodes.size() == this->num_nodes);

	if (do_resize) {
		this->nodes.push_back(Node());
		this->edges.push_back(std::vector<Edge>(this->num_nodes + 1));
	}

	this->nodes[this->num_nodes].Init(st->index, good.supply,
			HasBit(good.acceptance_pickup, GoodsEntry::ACCEPTANCE));

>>>>>>> 006b7e74
	for(NodeID i = 0; i < this->num_nodes; ++i) {
		uint distance = DistanceManhattan(st->xy, Station::Get(this->nodes[i].station)->xy);
		if (do_resize) this->edges[i].push_back(Edge());
		this->edges[this->num_nodes][i].Init(distance);
	}

	return this->num_nodes++;
}

/**
 * Fill an edge with values from a link.
 * @param from source node of the link
 * @param to destination node of the link
 * @param capacity capacity of the link
 */
FORCEINLINE void LinkGraphComponent::AddEdge(NodeID from, NodeID to, uint capacity)
{
	assert(from != to);
	this->edges[from][to].capacity = capacity;
}

/**
 * Resize the component and fill it with empty nodes and edges. Used when
 * loading from save games.
 *
 * WARNING: The nodes and edges are expected to be empty while num_nodes is
 * expected to contain the desired size. Normally this is an invalid state,
 * but just after loading the component's structure it is valid. This method
 * should only be called from Load_LGRP; otherwise it is a NOP.
 */
void LinkGraphComponent::SetSize()
{
	if (this->nodes.size() < this->num_nodes) {
		this->nodes.resize(this->num_nodes);
		this->edges.resize(this->num_nodes, std::vector<Edge>(this->num_nodes));
	}
}

/**
 * Create an empty component.
 */
LinkGraphComponent::LinkGraphComponent() :
	settings(_settings_game.linkgraph),
	cargo(INVALID_CARGO),
	num_nodes(0),
	index(INVALID_LINKGRAPH_COMPONENT)
{}

/**
 * (re-)initialize this component with a new ID and a new copy of the settings.
 */
void LinkGraphComponent::Init(LinkGraphComponentID id)
{
	this->index = id;
	this->settings = _settings_game.linkgraph;
}

/**
 * Merge the current job's results into the main game state.
 */
void LinkGraph::Join()
{
	this->LinkGraphJob::Join();
}

/**
 * Run all handlers for the given Job.
 * @param j a pointer to a link graph job
 */
/* static */ void LinkGraphJob::RunLinkGraphJob(void *j)
{
	LinkGraphJob *job = (LinkGraphJob *)j;
	for (HandlerList::iterator i = _handlers.begin(); i != _handlers.end(); ++i) {
		(*i)->Run(job);
	}
}

/**
 * Clear the handlers.
 */
/* static */ void LinkGraphJob::ClearHandlers()
{
	for(HandlerList::iterator i = _handlers.begin(); i != _handlers.end(); ++i) {
		delete (*i);
	}
	_handlers.clear();
}

/**
 * Spawn a thread if possible and run the link graph job in the thread. If
 * that's not possible run the job right now in the current thread.
 */
void LinkGraphJob::SpawnThread()
{
	if (!ThreadObject::New(&(LinkGraphJob::RunLinkGraphJob), this, &thread)) {
		thread = NULL;
		/* Of course this will hang a bit.
		 * On the other hand, if you want to play games which make this hang noticably
		 * on a platform without threads then you'll probably get other problems first.
		 * OK:
		 * If someone comes and tells me that this hangs for him/her, I'll implement a
		 * smaller grained "Step" method for all handlers and add some more ticks where
		 * "Step" is called. No problem in principle.
		 */
		LinkGraphJob::RunLinkGraphJob(this);
	}
}

/**
 * (Re-)Initialize the link graph: join all jobs and set current_station_id and
 * cargo to their start values.
 * @param cargo the new cargo ID for the link graph
 */
void LinkGraph::Init(CargoID cargo)
{
	this->LinkGraphJob::Join();
	this->LinkGraphComponent::Clear();

	this->current_station_id = 0;
<<<<<<< HEAD
	MemSetT(this->component_acceptance, 0, LinkGraph::MAX_COMPONENTS);
=======
	this->LinkGraphComponent::cargo = cargo;
>>>>>>> 006b7e74
}

/**
 * Inititialize all link graphs. Used when loading a game.
 */
void InitializeLinkGraphs()
{
	LinkGraphJob::ClearHandlers();
	for (CargoID c = CT_BEGIN; c != CT_END; ++c) _link_graphs[c].Init(c);
}<|MERGE_RESOLUTION|>--- conflicted
+++ resolved
@@ -27,17 +27,10 @@
  */
 void LinkGraph::CreateComponent(Station *first)
 {
-<<<<<<< HEAD
-	LinkGraphComponent *component = new LinkGraphComponent(this->cargo,
-			this->current_component_id);
-	this->component_acceptance[this->current_component_id] = 0;
+	this->component_acceptance[this->LinkGraphComponent::index] = 0;
 
 	std::map<Station *, NodeID> index;
-	index[first] = component->AddNode(first, this->component_acceptance);
-=======
-	std::map<Station *, NodeID> index;
-	index[first] = this->AddNode(first);
->>>>>>> 006b7e74
+	index[first] = this->AddNode(first, this->component_acceptance);
 
 	std::queue<Station *> search_queue;
 	search_queue.push(first);
@@ -55,11 +48,7 @@
 			std::map<Station *, NodeID>::iterator index_it = index.find(target);
 			if (index_it == index.end()) {
 				search_queue.push(target);
-<<<<<<< HEAD
-				NodeID node = component->AddNode(target, this->component_acceptance);
-=======
-				NodeID node = this->AddNode(target);
->>>>>>> 006b7e74
+				NodeID node = this->AddNode(target, this->component_acceptance);
 				index[target] = node;
 
 				this->AddEdge(index[source], node,	i->second.Capacity());
@@ -93,16 +82,12 @@
 
 	do {
 		if (++this->current_station_id >= Station::GetPoolSize()) {
-			/* Wrap around and recycle the component IDs. Use different
-			 * divisibility by 2 than in the last run so that we can find out
-			 * which stations haven't been seen in this run.
+			this->current_station_id = 0;
+			/* Add one to signify "new turn" while minimizing recycling.
+			 * If component IDs are recycled very often stations end up in
+			 * components they don't actually belong to.
 			 */
-			this->current_station_id = 0;
-			if (current_component_id % 2 == 0) {
-				current_component_id = 1;
-			} else {
-				current_component_id = 0;
-			}
+			current_component_id++;
 		}
 
 		/* find first station of next component */
@@ -116,18 +101,18 @@
 				 */
 
 				if (!ge.link_stats.empty()) {
-<<<<<<< HEAD
-					this->current_component_id += 2;
-					if (this->current_component_id >= LinkGraph::MAX_COMPONENTS) {
-						if (this->current_component_id % 2 == 0) {
-							this->current_component_id = 0;
-						} else {
-							this->current_component_id = 1;
-						}
+					/* Wrap around and recycle the component IDs. Use different
+					 * divisibility by 2 than in the last run so that we can find out
+					 * which stations haven't been seen in this run.
+					 */
+					current_component_id += 2;
+					if (current_component_id >= LinkGraph::MAX_COMPONENTS) {
+						/* Here we have to recycle, but there have been
+						 * MAX_COMPONENTS other components in between.
+						 */
+						current_component_id = (current_component_id % 2 == 0) ? 0 : 1;
 					}
-=======
-					this->LinkGraphComponent::Init(current_component_id + 2);
->>>>>>> 006b7e74
+					this->LinkGraphComponent::Init(current_component_id);
 					CreateComponent(station);
 					return;
 				}
@@ -168,30 +153,6 @@
 }
 
 /**
-<<<<<<< HEAD
- * Create a link graph. Infer the cargo id from the position in the global link
- * graphs array. This is sort of hackish, but as we don't get the chance to
- * pass parameters to the link graph constructor when building _link_graphs I
- * don't see a way to avoid it.
- */
-LinkGraph::LinkGraph() :
-	current_component_id(1),
-	current_station_id(0),
-	cargo(CT_INVALID),
-	current_job(NULL)
-{
-	for (CargoID i = CT_BEGIN; i != CT_END; ++i) {
-		if (this == &(_link_graphs[i])) {
-			this->cargo = i;
-			break;
-		}
-	}
-	MemSetT(this->component_acceptance, 0, LinkGraph::MAX_COMPONENTS);
-}
-
-/**
-=======
->>>>>>> 006b7e74
  * Add a node to the component and create empty edges associated with it. Set
  * the station's last_component to this component. Update the given array of
  * component acceptances with the station's acceptance value. Calculate the
@@ -207,11 +168,6 @@
 	good.last_component = this->index;
 	component_acceptance[this->index] += good.acceptance;
 
-	this->nodes.push_back(Node(st->index, good.supply, good.acceptance));
-
-<<<<<<< HEAD
-	this->edges.push_back(std::vector<Edge>(this->num_nodes + 1));
-=======
 	bool do_resize = (this->nodes.size() == this->num_nodes);
 
 	if (do_resize) {
@@ -219,10 +175,8 @@
 		this->edges.push_back(std::vector<Edge>(this->num_nodes + 1));
 	}
 
-	this->nodes[this->num_nodes].Init(st->index, good.supply,
-			HasBit(good.acceptance_pickup, GoodsEntry::ACCEPTANCE));
-
->>>>>>> 006b7e74
+	this->nodes[this->num_nodes].Init(st->index, good.supply, good.acceptance);
+
 	for(NodeID i = 0; i < this->num_nodes; ++i) {
 		uint distance = DistanceManhattan(st->xy, Station::Get(this->nodes[i].station)->xy);
 		if (do_resize) this->edges[i].push_back(Edge());
@@ -342,11 +296,8 @@
 	this->LinkGraphComponent::Clear();
 
 	this->current_station_id = 0;
-<<<<<<< HEAD
 	MemSetT(this->component_acceptance, 0, LinkGraph::MAX_COMPONENTS);
-=======
 	this->LinkGraphComponent::cargo = cargo;
->>>>>>> 006b7e74
 }
 
 /**
