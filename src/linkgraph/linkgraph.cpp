--- conflicted
+++ resolved
@@ -1,11 +1,7 @@
 /** @file linkgraph.cpp Definition of link graph classes used for cargo distribution. */
 
 #include "linkgraph.h"
-<<<<<<< HEAD
 #include "demands.h"
-#include "../date_func.h"
-=======
->>>>>>> 7879be60
 #include "../variables.h"
 #include "../map_func.h"
 #include "../core/bitmath_func.hpp"
@@ -279,18 +275,13 @@
 	}
 }
 
-<<<<<<< HEAD
-void LinkGraphJob::SpawnThread(CargoID cargo) {
-	AddHandler(new DemandCalculator);
-	if (!ThreadObject::New(&(RunLinkGraphJob), this, &thread)) {
-=======
 /**
  * Spawn a thread if possible and run the link graph job in the thread. If
  * that's not possible run the job right now in the current thread.
  */
 void LinkGraphJob::SpawnThread() {
+	this->AddHandler(new DemandCalculator);
 	if (!ThreadObject::New(&(LinkGraphJob::RunLinkGraphJob), this, &thread)) {
->>>>>>> 7879be60
 		thread = NULL;
 		/* Of course this will hang a bit.
 		 * On the other hand, if you want to play games which make this hang noticably
