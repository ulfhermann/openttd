/* $Id$ */

/*
 * This file is part of OpenTTD.
 * OpenTTD is free software; you can redistribute it and/or modify it under the terms of the GNU General Public License as published by the Free Software Foundation, version 2.
 * OpenTTD is distributed in the hope that it will be useful, but WITHOUT ANY WARRANTY; without even the implied warranty of MERCHANTABILITY or FITNESS FOR A PARTICULAR PURPOSE.
 * See the GNU General Public License for more details. You should have received a copy of the GNU General Public License along with OpenTTD. If not, see <http://www.gnu.org/licenses/>.
 */

/** @file linkgraph.cpp Definition of link graph classes used for cargo distribution. */

#include "linkgraph.h"
#include "demands.h"
#include "mcf.h"
#include "flowmapper.h"
#include "../map_func.h"
#include "../core/bitmath_func.hpp"
#include "../debug.h"
#include "../window_func.h"
#include "../window_gui.h"
#include "../moving_average.h"
#include <queue>

/**
 * Global array of link graphs, one for each cargo.
 */
LinkGraph _link_graphs[NUM_CARGO];

/**
 * Handlers to be run for each job.
 */
LinkGraphJob::HandlerList LinkGraphJob::_handlers;

/**
 * Create a node or clear it.
 * @param st ID of the associated station
 * @param sup supply of cargo at the station last month
 * @param dem acceptance for cargo at the station
 */
void Node::Init(StationID st, uint sup, uint dem)
{
	this->supply = sup;
	this->undelivered_supply = sup;
	this->demand = dem;
	this->station = st;

	for (PathSet::iterator i = this->paths.begin(); i != this->paths.end(); ++i) {
		delete (*i);
	}
	this->paths.clear();
	this->flows.clear();
}

/**
 * Create an edge.
 * @param distance length of the link as manhattan distance
 * @param capacity capacity of the link
 */
FORCEINLINE void Edge::Init(uint distance, uint capacity)
{
	this->distance = distance;
	this->capacity = capacity;
	this->demand = 0;
	this->unsatisfied_demand = 0;
	this->flow = 0;
	this->next_edge = INVALID_NODE;
}


/**
 * 1. Build the link graph component containing the given station by using BFS on the link stats.
 * 2. Set every included station's last_component to the new component's ID (this->current_component_id).
 * 3. Start a link graph job with the new component.
 * @param first Station to start the search at
 */
void LinkGraph::CreateComponent(Station *first)
{
	std::map<Station *, NodeID> index;
	index[first] = this->AddNode(first);

	std::queue<Station *> search_queue;
	search_queue.push(first);

	/* find all stations belonging to the current component */
	while(!search_queue.empty()) {
		Station *source = search_queue.front();
		search_queue.pop();

		const LinkStatMap &links = source->goods[this->cargo].link_stats;
		for(LinkStatMap::const_iterator i = links.begin(); i != links.end(); ++i) {
			Station *target = Station::GetIfValid(i->first);
			if (target == NULL) continue;

			std::map<Station *, NodeID>::iterator index_it = index.find(target);
			if (index_it == index.end()) {
				search_queue.push(target);
				NodeID node = this->AddNode(target);
				index[target] = node;

				this->AddEdge(index[source], node,	i->second.Capacity());
			} else {
				this->AddEdge(index[source], index_it->second,	i->second.Capacity());
			}
		}
	}

	/* here the list of nodes and edges for this component is complete. */
	this->SpawnThread();
}

/**
 * Looks for a suitable station to create the next link graph component from.
 * Linearly searches all stations starting from current_station_id for one that
 * hasn't been visited in this run over the link graph. The current run and the
 * last run are differentiated by giving the components IDs divisible by 2
 * every second run and ones not divisible by 2 on the other runs.
 *
 * If such a station is found current_station_id is set to that station's ID
 * and CreateComponent is called with it.
 *
 * The search wraps around and changes current_component_id to 0 or 1
 * accordingly. If the starting point is reached again it stops.
 */
void LinkGraph::NextComponent()
{
	if (this->GetSize() > 0) return; // don't mess with running jobs (might happen when changing interval)
	StationID last_station_id = this->current_station_id;
	LinkGraphComponentID current_component_id = this->LinkGraphComponent::index;

	do {
		if (++this->current_station_id >= Station::GetPoolSize()) {
			/* Wrap around and recycle the component IDs. Use different
			 * divisibility by 2 than in the last run so that we can find out
			 * which stations haven't been seen in this run.
			 */
			this->current_station_id = 0;
			if (current_component_id % 2 == 0) {
				current_component_id = 1;
			} else {
				current_component_id = 0;
			}
		}

		/* find first station of next component */
		Station *station = Station::GetIfValid(this->current_station_id);
		if (station != NULL) {
			GoodsEntry &ge = station->goods[this->cargo];
			if (ge.last_component == INVALID_LINKGRAPH_COMPONENT ||
					(ge.last_component + current_component_id) % 2 != 0) {
				/* Different divisibility by 2: This station has not been seen
				 * in the current run over the link graph.
				 */

				if (!ge.link_stats.empty()) {
					this->LinkGraphComponent::Init(current_component_id + 2);
					CreateComponent(station);
					return;
				}
			}
		}

	} while (this->current_station_id != last_station_id);
}

/**
 * Spawn or join a link graph component if any link graph is due to do so.
 * Spawning is done on COMPONENTS_SPAWN_TICK every day, joining on
 * COMPONENT_JOIN_TICK. Each link graph is due every recalc_interval days.
 */
void OnTick_LinkGraph()
{
	if (_date_fract == LinkGraph::COMPONENTS_SPAWN_TICK ||
			_date_fract == LinkGraph::COMPONENTS_JOIN_TICK) {

		LinkGraphSettings &settings = _settings_game.linkgraph;

		/* This creates a fair distribution of all link graphs' turns over
		 * the available dates.
		 */
		uint interval = settings.recalc_interval;
		for (uint cargo = _date % interval; cargo < NUM_CARGO; cargo += interval) {

			/* don't calculate a link graph if the distribution is manual */
			if (settings.GetDistributionType(cargo) == DT_MANUAL) continue;

			if (_date_fract == LinkGraph::COMPONENTS_SPAWN_TICK) {
				_link_graphs[cargo].NextComponent();
			} else /* LinkGraph::COMPONENTS_JOIN_TICK */ {
				_link_graphs[cargo].Join();
			}
		}
	}
}

/**
 * Add a node to the component and create empty edges associated with it. Set
 * the station's last_component to this component. Calculate the distances to all
 * other nodes. The distances to _all_ nodes are important as the demand
 * calculator relies on their availability.
 * @param st the new node's station
 * @return the new node's ID
 */
NodeID LinkGraphComponent::AddNode(Station *st)
{
	GoodsEntry &good = st->goods[this->cargo];
	good.last_component = this->index;

	bool do_resize = (this->nodes.size() == this->num_nodes);

	if (do_resize) {
		this->nodes.push_back(Node());
		this->edges.push_back(std::vector<Edge>(this->num_nodes + 1));
	}

	this->nodes[this->num_nodes].Init(st->index, good.supply,
			HasBit(good.acceptance_pickup, GoodsEntry::ACCEPTANCE));

	std::vector<Edge> &new_edges = this->edges[this->num_nodes];

	/* reset the first edge starting at the new node */
	new_edges[this->num_nodes].next_edge = INVALID_NODE;

	for(NodeID i = 0; i < this->num_nodes; ++i) {
		uint distance = DistanceManhattan(st->xy, Station::Get(this->nodes[i].station)->xy);
		if (do_resize) this->edges[i].push_back(Edge());
		new_edges[i].Init(distance);
		this->edges[i][this->num_nodes].Init(distance);
	}
	return this->num_nodes++;
}

/**
 * Fill an edge with values from a link.
 * @param from source node of the link
 * @param to destination node of the link
 * @param capacity capacity of the link
 */
FORCEINLINE void LinkGraphComponent::AddEdge(NodeID from, NodeID to, uint capacity)
{
	assert(from != to);
	Edge &edge = this->edges[from][to];
	Edge &first = this->edges[from][from];
	edge.capacity = capacity;
	edge.next_edge = first.next_edge;
	first.next_edge = to;
}

/**
 * Resize the component and fill it with empty nodes and edges. Used when
 * loading from save games.
 *
 * WARNING: The nodes and edges are expected to contain anything while
 * num_nodes is expected to contain the desired size. Normally this is an
 * invalid state, but just after loading the component's structure it is valid.
 * This method should only be called from Load_LGRP.
 */
void LinkGraphComponent::SetSize()
{
	if (this->nodes.size() < this->num_nodes) {
		for (EdgeMatrix::iterator i = this->edges.begin(); i != this->edges.end(); ++i) {
			i->resize(this->num_nodes);
		}
		this->nodes.resize(this->num_nodes);
		this->edges.resize(this->num_nodes, std::vector<Edge>(this->num_nodes));
	}

	for(uint i = 0; i < this->num_nodes; ++i) {
		this->nodes[i].Init();
		for (uint j = 0; j < this->num_nodes; ++j) {
			this->edges[i][j].Init();
		}
	}
}

/**
 * Create an empty component.
 */
LinkGraphComponent::LinkGraphComponent() :
		settings(_settings_game.linkgraph),
		cargo(INVALID_CARGO),
		num_nodes(0),
		index(INVALID_LINKGRAPH_COMPONENT)
{}

/**
 * (re-)initialize this component with a new ID and a new copy of the settings.
 */
void LinkGraphComponent::Init(LinkGraphComponentID id)
{
	assert(this->num_nodes == 0);
	this->index = id;
	this->settings = _settings_game.linkgraph;
}


/**
 * Exports all entries in the FlowViaMap pointed to by "source_flows_it", erases the source
 * flows and increments the iterator afterwards.
 * @param it iterator pointing to the flows to be exported into the main game state
 * @param dest the flow stats to which the flows shall be exported
 * @param cargo the cargo we're exporting flows for (used to check if the link stats for the new
 *        flows still exist)
 */
void Node::ExportNewFlows(FlowMap::iterator &it, FlowStatSet &dest, CargoID cargo)
{
	StationID source = it->first;
	FlowViaMap &source_flows = it->second;
	if (!Station::IsValidID(source)) {
		source_flows.clear();
	} else {
		Station *curr_station = Station::Get(this->station);
		for (FlowViaMap::iterator update = source_flows.begin(); update != source_flows.end();) {
			StationID next = update->first;
			int planned = update->second;
			assert(planned >= 0);

			Station *via = Station::GetIfValid(next);
			if (planned > 0 && via != NULL) {
				uint distance = GetMovingAverageLength(curr_station, via);
				if (next != this->station) {
					const LinkStatMap &ls = curr_station->goods[cargo].link_stats;
					if (ls.find(next) != ls.end()) {
						dest.insert(FlowStat(distance, next, planned, 0));
					}
				} else {
					dest.insert(FlowStat(distance, next, planned, 0));
				}
			}
			source_flows.erase(update++);
		}
	}
	assert(source_flows.empty());

	this->flows.erase(it++);
}

/**
 * Export all flows of this node to the main game state.
 * @param cargo the cargo we're exporting flows for.
 */
void Node::ExportFlows(CargoID cargo) {
	FlowStatMap &station_flows = Station::Get(this->station)->goods[cargo].flows;
	FlowStatSet new_flows;
	/* loop over all existing flows in the station and update them */
	for(FlowStatMap::iterator station_outer_it(station_flows.begin()); station_outer_it != station_flows.end();) {
		FlowMap::iterator node_outer_it(this->flows.find(station_outer_it->first));
		if (node_outer_it == this->flows.end()) {
			/* there are no flows for this source node anymore */
			station_flows.erase(station_outer_it++);
		} else {
			FlowViaMap &source = node_outer_it->second;
			FlowStatSet &dest = station_outer_it->second;
			/* loop over the station's flow stats for this source node and update them */
			for (FlowStatSet::iterator station_inner_it(dest.begin()); station_inner_it != dest.end();) {
				FlowViaMap::iterator node_inner_it(source.find(station_inner_it->Via()));
				if (node_inner_it != source.end()) {
					assert(node_inner_it->second >= 0);
					if (node_inner_it->second > 0) {
						new_flows.insert(FlowStat(*station_inner_it, node_inner_it->second));
					}
					source.erase(node_inner_it);
				}
				dest.erase(station_inner_it++);
			}
			/* swap takes constant time, so we swap instead of adding all entries */
			dest.swap(new_flows);
			assert(new_flows.empty());
			/* insert remaining flows for this source node */
			ExportNewFlows(node_outer_it, dest, cargo);
			/* careful: source_flows is dangling here */
			++station_outer_it;
		}
	}
	/* loop over remaining flows (for other sources) in the node's map and insert them into the station */
	for (FlowMap::iterator it(this->flows.begin()); it != this->flows.end();) {
		ExportNewFlows(it, station_flows[it->first], cargo);
	}
	assert(this->flows.empty());
}

/**
 * Merge the current job's results into the main game state.
 */
void LinkGraph::Join()
{
	this->LinkGraphJob::Join();

	for(NodeID node_id = 0; node_id < this->GetSize(); ++node_id) {
		Node &node = this->GetNode(node_id);
		if (Station::IsValidID(node.station)) {
<<<<<<< HEAD
			node.ExportFlows(Station::Get(node.station)->goods[cargo].flows, cargo);
			Window *station_gui = FindWindowById(WC_STATION_VIEW, node.station);
			if (station_gui != NULL) {
				station_gui->OnInvalidateData(this->GetCargo());
			}
=======
			node.ExportFlows(this->cargo);
>>>>>>> 0016166c
		}
	}

	this->LinkGraphComponent::Clear();
}

/**
 * Run all handlers for the given Job.
 * @param j a pointer to a link graph job
 */
/* static */ void LinkGraphJob::RunLinkGraphJob(void *j)
{
	LinkGraphJob *job = (LinkGraphJob *)j;
	for (HandlerList::iterator i = _handlers.begin(); i != _handlers.end(); ++i) {
		(*i)->Run(job);
	}
}

/**
 * Clear the handlers.
 */
/* static */ void LinkGraphJob::ClearHandlers()
{
	for(HandlerList::iterator i = _handlers.begin(); i != _handlers.end(); ++i) {
		delete (*i);
	}
	_handlers.clear();
}

/**
 * add this path as a new child to the given base path, thus making this path
 * a "fork" of the base path.
 * @param base the path to fork from
 * @param cap maximum capacity of the new path
 * @param dist distance of the new leg
 */
void Path::Fork(Path *base, int cap, uint dist) {
	this->capacity = min(base->capacity, cap);
	this->distance = base->distance + dist;
	assert(this->distance > 0);
	if (this->parent != base) {
		this->UnFork();
		this->parent = base;
		this->parent->num_children++;
	}
	this->origin = base->origin;
}

/**
 * Push some flow along a path and register the path in the nodes it passes if
 * successful.
 * @param new_flow amount of flow to push
 * @param graph the link graph component this node belongs to
 * @param only_positive if true, don't push more flow than there is capacity
 * @return the amount of flow actually pushed
 */
uint Path::AddFlow(uint new_flow, LinkGraphComponent *graph, bool only_positive) {
	if (this->parent != NULL) {
		Edge &edge = graph->GetEdge(this->parent->node, this->node);
		if (only_positive) {
			uint usable_cap = edge.capacity * graph->GetSettings().short_path_saturation / 100;
			if(usable_cap > edge.flow) {
				new_flow = min(new_flow, usable_cap - edge.flow);
			} else {
				return 0;
			}
		}
		new_flow = this->parent->AddFlow(new_flow, graph, only_positive);
		if (new_flow > 0) {
			graph->GetNode(this->parent->node).paths.insert(this);
		}
		edge.flow += new_flow;
	}
	this->flow += new_flow;
	return new_flow;
}

/**
 * detach this path from its parent.
 */
FORCEINLINE void Path::UnFork() {
	if (this->parent != NULL) {
		this->parent->num_children--;
		this->parent = NULL;
	}
}

/**
 * create a leg of a path in the link graph.
 * @param n id of the link graph node this path passes
 * @param source if true, this is the first leg of the path
 */
Path::Path(NodeID n, bool source)  :
	distance(source ? 0 : UINT_MAX),
	capacity(source ? INT_MAX : INT_MIN),
	flow(0), node(n), origin(source ? n : INVALID_NODE),
	num_children(0), parent(NULL)
{}

/**
 * Join the calling thread with this job's thread if threading is enabled.
 */
FORCEINLINE void LinkGraphJob::Join() {
	if (this->thread != NULL) {
		this->thread->Join();
		delete this->thread;
		this->thread = NULL;
	}
}

/**
 * Spawn a thread if possible and run the link graph job in the thread. If
 * that's not possible run the job right now in the current thread.
 */
void LinkGraphJob::SpawnThread()
{
	assert(this->thread == NULL);
	if (!ThreadObject::New(&(LinkGraphJob::RunLinkGraphJob), this, &(this->thread))) {
		this->thread = NULL;
		/* Of course this will hang a bit.
		 * On the other hand, if you want to play games which make this hang noticably
		 * on a platform without threads then you'll probably get other problems first.
		 * OK:
		 * If someone comes and tells me that this hangs for him/her, I'll implement a
		 * smaller grained "Step" method for all handlers and add some more ticks where
		 * "Step" is called. No problem in principle.
		 */
		LinkGraphJob::RunLinkGraphJob(this);
	}
}

/**
 * (Re-)Initialize the link graph: join all jobs and set current_station_id and
 * cargo to their start values.
 * @param cargo the new cargo ID for the link graph
 */
void LinkGraph::Init(CargoID cargo)
{
	this->LinkGraphJob::Join();
	this->LinkGraphComponent::Clear();

	this->current_station_id = 0;
	this->LinkGraphComponent::cargo = cargo;
}

/**
 * Initialize all link graphs. Used when loading a game.
 */
void InitializeLinkGraphs()
{
	for (CargoID c = 0; c < NUM_CARGO; ++c) _link_graphs[c].Init(c);

	LinkGraphJob::ClearHandlers();
	LinkGraphJob::AddHandler(new DemandHandler);
	LinkGraphJob::AddHandler(new MCFHandler<MCF1stPass>);
	LinkGraphJob::AddHandler(new FlowMapper);
	LinkGraphJob::AddHandler(new MCFHandler<MCF2ndPass>);
	LinkGraphJob::AddHandler(new FlowMapper);
}<|MERGE_RESOLUTION|>--- conflicted
+++ resolved
@@ -388,15 +388,11 @@
 	for(NodeID node_id = 0; node_id < this->GetSize(); ++node_id) {
 		Node &node = this->GetNode(node_id);
 		if (Station::IsValidID(node.station)) {
-<<<<<<< HEAD
-			node.ExportFlows(Station::Get(node.station)->goods[cargo].flows, cargo);
+			node.ExportFlows(this->cargo);
 			Window *station_gui = FindWindowById(WC_STATION_VIEW, node.station);
 			if (station_gui != NULL) {
 				station_gui->OnInvalidateData(this->GetCargo());
 			}
-=======
-			node.ExportFlows(this->cargo);
->>>>>>> 0016166c
 		}
 	}
 
