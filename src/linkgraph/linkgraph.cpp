--- conflicted
+++ resolved
@@ -416,19 +416,6 @@
 	_handlers.clear();
 }
 
-<<<<<<< HEAD
-void Path::Fork(Path *base, int cap, uint dist)
-{
-	capacity = min(base->capacity, cap);
-	distance = base->distance + dist;
-	assert(distance > 0);
-	if (parent != base) {
-		if (parent != NULL) {
-			parent->num_children--;
-		}
-		parent = base;
-		parent->num_children++;
-=======
 /**
  * add this path as a new child to the given base path, thus making this path
  * a "fork" of the base path.
@@ -444,17 +431,10 @@
 		this->UnFork();
 		this->parent = base;
 		this->parent->num_children++;
->>>>>>> 72fcf6b0
 	}
 	this->origin = base->origin;
 }
 
-<<<<<<< HEAD
-uint Path::AddFlow(uint f, LinkGraphComponent *graph, bool only_positive)
-{
-	if (parent != NULL) {
-		Edge &edge = graph->GetEdge(parent->node, node);
-=======
 /**
  * Push some flow along a path and register the path in the nodes it passes if
  * successful.
@@ -466,7 +446,6 @@
 uint Path::AddFlow(uint new_flow, LinkGraphComponent *graph, bool only_positive) {
 	if (this->parent != NULL) {
 		Edge &edge = graph->GetEdge(this->parent->node, this->node);
->>>>>>> 72fcf6b0
 		if (only_positive) {
 			uint usable_cap = edge.capacity * graph->GetSettings().short_path_saturation / 100;
 			if(usable_cap > edge.flow) {
@@ -485,13 +464,6 @@
 	return new_flow;
 }
 
-<<<<<<< HEAD
-void Path::UnFork()
-{
-	if (parent != NULL) {
-		parent->num_children--;
-		parent = NULL;
-=======
 /**
  * detach this path from its parent.
  */
@@ -499,7 +471,6 @@
 	if (this->parent != NULL) {
 		this->parent->num_children--;
 		this->parent = NULL;
->>>>>>> 72fcf6b0
 	}
 }
 
