/** @file linkgraph.cpp Definition of link graph classes used for cargo distribution. */

#include "linkgraph.h"
#include "demands.h"
#include "mcf.h"
#include "flowmapper.h"
#include "../variables.h"
#include "../map_func.h"
#include "../core/bitmath_func.hpp"
#include "../debug.h"
#include "../moving_average.h"
#include <queue>

/**
 * Global array of link graphs, one for each cargo.
 */
LinkGraph _link_graphs[NUM_CARGO];

/**
 * Handlers to be run for each job.
 */
LinkGraphJob::HandlerList LinkGraphJob::_handlers;

/**
 * 1. Build the link graph component containing the given station by using BFS on the link stats.
 * 2. Set every included station's last_component to the new component's ID (this->current_component_id).
 * 3. Start a link graph job with the new component.
 * @param first Station to start the search at
 */
void LinkGraph::CreateComponent(Station *first)
{
	std::map<Station *, NodeID> index;
	index[first] = this->AddNode(first);

	std::queue<Station *> search_queue;
	search_queue.push(first);

	/* find all stations belonging to the current component */
	while(!search_queue.empty()) {
		Station *source = search_queue.front();
		search_queue.pop();

		LinkStatMap &links = source->goods[this->cargo].link_stats;
		for(LinkStatMap::iterator i = links.begin(); i != links.end(); ++i) {
			Station *target = Station::GetIfValid(i->first);
			if (target == NULL) continue;

			std::map<Station *, NodeID>::iterator index_it = index.find(target);
			if (index_it == index.end()) {
				search_queue.push(target);
				NodeID node = this->AddNode(target);
				index[target] = node;

				this->AddEdge(index[source], node,	i->second.Capacity());
			} else {
				this->AddEdge(index[source], index_it->second,	i->second.Capacity());
			}
		}
	}

	/* here the list of nodes and edges for this component is complete. */
	this->SpawnThread();
}

/**
 * Looks for a suitable station to create the next link graph component from.
 * Linearly searches all stations starting from current_station_id for one that
 * hasn't been visited in this run over the link graph. The current run and the
 * last run are differentiated by giving the components IDs divisible by 2
 * every second run and ones not divisible by 2 on the other runs.
 *
 * If such a station is found current_station_id is set to that station's ID
 * and CreateComponent is called with it.
 *
 * The search wraps around and changes current_component_id to 0 or 1
 * accordingly. If the starting point is reached again it stops.
 */
void LinkGraph::NextComponent()
{
	StationID last_station_id = this->current_station_id;
	LinkGraphComponentID current_component_id = this->LinkGraphComponent::index;

	do {
		if (++this->current_station_id >= Station::GetPoolSize()) {
			/* Wrap around and recycle the component IDs. Use different
			 * divisibility by 2 than in the last run so that we can find out
			 * which stations haven't been seen in this run.
			 */
			this->current_station_id = 0;
			if (current_component_id % 2 == 0) {
				current_component_id = 1;
			} else {
				current_component_id = 0;
			}
		}

		/* find first station of next component */
		Station *station = Station::GetIfValid(this->current_station_id);
		if (station != NULL) {
			GoodsEntry &ge = station->goods[this->cargo];
			if (ge.last_component == INVALID_LINKGRAPH_COMPONENT ||
					(ge.last_component + current_component_id) % 2 != 0) {
				/* Different divisibility by 2: This station has not been seen
				 * in the current run over the link graph.
				 */

				if (!ge.link_stats.empty()) {
					this->LinkGraphComponent::Init(current_component_id + 2);
					CreateComponent(station);
					return;
				}
			}
		}

	} while (this->current_station_id != last_station_id);
}

/**
 * Spawn or join a link graph component if any link graph is due to do so.
 * Spawning is done on COMPONENTS_SPAWN_TICK every day, joining on
 * COMPONENT_JOIN_TICK. Each link graph is due every recalc_interval days.
 */
void OnTick_LinkGraph()
{
	if (_date_fract == LinkGraph::COMPONENTS_SPAWN_TICK ||
			_date_fract == LinkGraph::COMPONENTS_JOIN_TICK) {

		LinkGraphSettings &settings = _settings_game.linkgraph;

		/* This creates a fair distribution of all link graphs' turns over
		 * the available dates.
		 */
		uint interval = settings.recalc_interval;
		for (uint cargo = _date % interval; cargo < CT_END; cargo += interval) {

			/* don't calculate a link graph if the distribution is manual */
			if (settings.GetDistributionType(cargo) == DT_MANUAL) continue;

			if (_date_fract == LinkGraph::COMPONENTS_SPAWN_TICK) {
				_link_graphs[cargo].NextComponent();
			} else /* LinkGraph::COMPONENTS_JOIN_TICK */ {
				_link_graphs[cargo].Join();
			}
		}
	}
}

/**
 * Add a node to the component and create empty edges associated with it. Set
 * the station's last_component to this component. Calculate the distances to all
 * other nodes. The distances to _all_ nodes are important as the demand
 * calculator relies on their availability.
 * @param st the new node's station
 * @return the new node's ID
 */
NodeID LinkGraphComponent::AddNode(Station *st)
{
	GoodsEntry &good = st->goods[this->cargo];
	good.last_component = this->index;

	bool do_resize = (this->nodes.size() == this->num_nodes);

	if (do_resize) {
		this->nodes.push_back(Node());
		this->edges.push_back(std::vector<Edge>(this->num_nodes + 1));
	}

	this->nodes[this->num_nodes].Init(st->index, good.supply,
			HasBit(good.acceptance_pickup, GoodsEntry::ACCEPTANCE));

	for(NodeID i = 0; i < this->num_nodes; ++i) {
		uint distance = DistanceManhattan(st->xy, Station::Get(this->nodes[i].station)->xy);
		if (do_resize) this->edges[i].push_back(Edge());
		this->edges[this->num_nodes][i].Init(distance);
	}
	return this->num_nodes++;
}

/**
 * Fill an edge with values from a link.
 * @param from source node of the link
 * @param to destination node of the link
 * @param capacity capacity of the link
 */
FORCEINLINE void LinkGraphComponent::AddEdge(NodeID from, NodeID to, uint capacity)
{
	assert(from != to);
	Edge &edge = this->edges[from][to];
	Edge &first = this->edges[from][from];
	edge.capacity = capacity;
	edge.next_edge = first.next_edge;
	first.next_edge = to;
}

/**
 * Resize the component and fill it with empty nodes and edges. Used when
 * loading from save games.
 *
 * WARNING: The nodes and edges are expected to be empty while num_nodes is
 * expected to contain the desired size. Normally this is an invalid state,
 * but just after loading the component's structure it is valid. This method
 * should only be called from Load_LGRP; otherwise it is a NOP.
 */
void LinkGraphComponent::SetSize()
{
	if (this->nodes.size() < this->num_nodes) {
		this->nodes.resize(this->num_nodes);
		this->edges.resize(this->num_nodes, std::vector<Edge>(this->num_nodes));
	}
}

/**
 * Create an empty component.
 */
LinkGraphComponent::LinkGraphComponent() :
	settings(_settings_game.linkgraph),
	cargo(INVALID_CARGO),
	num_nodes(0),
	index(INVALID_LINKGRAPH_COMPONENT)
{}

/**
 * (re-)initialize this component with a new ID and a new copy of the settings.
 */
void LinkGraphComponent::Init(LinkGraphComponentID id)
{
<<<<<<< HEAD
	if (this->current_job != NULL && (this->current_job->GetJoinDate() <= _date ||
			this->current_job->GetJoinDate() >
			_date + _settings_game.linkgraph.recalc_interval)) {
		this->current_job->Join();

		LinkGraphComponent * comp = this->current_job->GetComponent();
		for(NodeID node_id = 0; node_id < comp->GetSize(); ++node_id) {
			Node &node = comp->GetNode(node_id);
			if (Station::IsValidID(node.station)) {
				FlowStatMap &station_flows = Station::Get(node.station)->goods[cargo].flows;
				node.ExportFlows(station_flows, cargo);
			}
		}

		delete this->current_job;
		this->current_job = NULL;
	}
}

/**
 * exports all entries in the FlowViaMap pointed to by source_flows it and erases it afterwards
 */
void Node::ExportNewFlows(FlowMap::iterator &source_flows_it, FlowStatSet &via_set, CargoID cargo)
{
	StationID source = source_flows_it->first;
	FlowViaMap &source_flows = source_flows_it->second;
	if (!Station::IsValidID(source)) {
		source_flows.clear();
	} else {
		Station *curr_station = Station::Get(this->station);
		for (FlowViaMap::iterator update = source_flows.begin(); update != source_flows.end();) {
			StationID next = update->first;
			int planned = update->second;
			assert(planned >= 0);

			Station *via = Station::GetIfValid(next);
			if (planned > 0 && via != NULL) {
				uint distance = GetMovingAverageLength(curr_station, via);
				if (next != this->station) {
					LinkStatMap & ls = curr_station->goods[cargo].link_stats;
					if (ls.find(next) != ls.end()) {
						via_set.insert(FlowStat(distance, next, planned, 0));
					}
				} else {
					via_set.insert(FlowStat(distance, next, planned, 0));
				}
			}
			source_flows.erase(update++);
		}
	}
	assert(source_flows.empty());

	flows.erase(source_flows_it++);
}

void Node::ExportFlows(FlowStatMap & station_flows, CargoID cargo) {
	FlowStatSet new_flows;
	/* loop over all existing flows in the station and update them */
	for(FlowStatMap::iterator flowmap_it = station_flows.begin(); flowmap_it != station_flows.end();) {
		FlowMap::iterator source_flows_it = flows.find(flowmap_it->first);
		if (source_flows_it == flows.end()) {
			/* there are no flows for this source node anymore */
			station_flows.erase(flowmap_it++);
		} else {
			FlowViaMap & source_flows = source_flows_it->second;
			FlowStatSet & via_set = flowmap_it->second;
			/* loop over the station's flow stats for this source node and update them */
			for (FlowStatSet::iterator flowset_it = via_set.begin(); flowset_it != via_set.end();) {
				FlowViaMap::iterator update = source_flows.find(flowset_it->Via());
				if (update != source_flows.end()) {
					assert(update->second >= 0);
					if (update->second > 0) {
						new_flows.insert(FlowStat(*flowset_it, update->second));
					}
					source_flows.erase(update);
				}
				via_set.erase(flowset_it++);
			}
			/* swap takes constant time, so we swap instead of adding all entries */
			via_set.swap(new_flows);
			assert(new_flows.empty());
			/* insert remaining flows for this source node */
			ExportNewFlows(source_flows_it, via_set, cargo);
			/* source_flows is dangling here */
			++flowmap_it;
		}
	}
	/* loop over remaining flows (for other sources) in the node's map and insert them into the station */
	for (FlowMap::iterator source_flows_it = flows.begin(); source_flows_it != flows.end();) {
		FlowStatSet & via_set = station_flows[source_flows_it->first];
		ExportNewFlows(source_flows_it, via_set, cargo);
	}
	assert(flows.empty());
}

/**
 * Add a preconstructed link graph component and build a LinkGraphJob around it.
 * This is intended for loading a savegame.
 * @param component the component to be added
 * @param join the join time for the job
=======
	this->index = id;
	this->settings = _settings_game.linkgraph;
}

/**
 * Merge the current job's results into the main game state.
>>>>>>> 7d69fd10
 */
void LinkGraph::Join()
{
	this->LinkGraphJob::Join();
}

/**
 * Run all handlers for the given Job.
 * @param j a pointer to a link graph job
 */
/* static */ void LinkGraphJob::RunLinkGraphJob(void *j)
{
	LinkGraphJob *job = (LinkGraphJob *)j;
	for (HandlerList::iterator i = _handlers.begin(); i != _handlers.end(); ++i) {
		(*i)->Run(job);
	}
}

/**
 * Clear the handlers.
 */
/* static */ void LinkGraphJob::ClearHandlers()
{
	for(HandlerList::iterator i = _handlers.begin(); i != _handlers.end(); ++i) {
		delete (*i);
	}
	_handlers.clear();
}

void Path::Fork(Path *base, int cap, uint dist)
{
	capacity = min(base->capacity, cap);
	distance = base->distance + dist;
	assert(distance > 0);
	if (parent != base) {
		if (parent != NULL) {
			parent->num_children--;
		}
		parent = base;
		parent->num_children++;
	}
	origin = base->origin;
}

uint Path::AddFlow(uint f, LinkGraphComponent *graph, bool only_positive)
{
	if (parent != NULL) {
		Edge &edge = graph->GetEdge(parent->node, node);
		if (only_positive) {
			uint usable_cap = edge.capacity * graph->GetSettings().short_path_saturation / 100;
			if(usable_cap > edge.flow) {
				f = min(f, usable_cap - edge.flow);
			} else {
				return 0;
			}
		}
		f = parent->AddFlow(f, graph, only_positive);
		if (f > 0) {
			graph->GetNode(parent->node).paths.insert(this);
		}
		edge.flow += f;
	}
	flow += f;
	return f;
}

void Path::UnFork()
{
	if (parent != NULL) {
		parent->num_children--;
		parent = NULL;
	}
}

Path::Path(NodeID n, bool source)  :
	distance(source ? 0 : UINT_MAX),
	capacity(source ? INT_MAX : INT_MIN),
	flow(0), node(n), origin(source ? n : INVALID_NODE),
	num_children(0), parent(NULL)
{}

/**
 * Spawn a thread if possible and run the link graph job in the thread. If
 * that's not possible run the job right now in the current thread.
 */
void LinkGraphJob::SpawnThread()
{
<<<<<<< HEAD
	this->AddHandler(new DemandCalculator);
	this->AddHandler(new MCF1stPass);
	this->AddHandler(new FlowMapper);
	this->AddHandler(new MCF2ndPass);
	this->AddHandler(new FlowMapper);
=======
>>>>>>> 7d69fd10
	if (!ThreadObject::New(&(LinkGraphJob::RunLinkGraphJob), this, &thread)) {
		thread = NULL;
		/* Of course this will hang a bit.
		 * On the other hand, if you want to play games which make this hang noticably
		 * on a platform without threads then you'll probably get other problems first.
		 * OK:
		 * If someone comes and tells me that this hangs for him/her, I'll implement a
		 * smaller grained "Step" method for all handlers and add some more ticks where
		 * "Step" is called. No problem in principle.
		 */
		LinkGraphJob::RunLinkGraphJob(this);
	}
}

/**
 * (Re-)Initialize the link graph: join all jobs and set current_station_id and
 * cargo to their start values.
 * @param cargo the new cargo ID for the link graph
 */
void LinkGraph::Init(CargoID cargo)
{
	this->LinkGraphJob::Join();
	this->LinkGraphComponent::Clear();

	this->current_station_id = 0;
	this->LinkGraphComponent::cargo = cargo;
}

Node::~Node()
{
	for (PathSet::iterator i = this->paths.begin(); i != this->paths.end(); ++i) {
		delete (*i);
	}
}

/**
 * Inititialize all link graphs. Used when loading a game.
 */
void InitializeLinkGraphs()
{
	LinkGraphJob::ClearHandlers();
	LinkGraphJob::AddHandler(new DemandCalculator);
	LinkGraphJob::AddHandler(new MCF1stPass);
	LinkGraphJob::AddHandler(new MCF2ndPass);

	for (CargoID c = CT_BEGIN; c != CT_END; ++c) _link_graphs[c].Init(c);
}<|MERGE_RESOLUTION|>--- conflicted
+++ resolved
@@ -224,25 +224,10 @@
  */
 void LinkGraphComponent::Init(LinkGraphComponentID id)
 {
-<<<<<<< HEAD
-	if (this->current_job != NULL && (this->current_job->GetJoinDate() <= _date ||
-			this->current_job->GetJoinDate() >
-			_date + _settings_game.linkgraph.recalc_interval)) {
-		this->current_job->Join();
-
-		LinkGraphComponent * comp = this->current_job->GetComponent();
-		for(NodeID node_id = 0; node_id < comp->GetSize(); ++node_id) {
-			Node &node = comp->GetNode(node_id);
-			if (Station::IsValidID(node.station)) {
-				FlowStatMap &station_flows = Station::Get(node.station)->goods[cargo].flows;
-				node.ExportFlows(station_flows, cargo);
-			}
-		}
-
-		delete this->current_job;
-		this->current_job = NULL;
-	}
-}
+	this->index = id;
+	this->settings = _settings_game.linkgraph;
+}
+
 
 /**
  * exports all entries in the FlowViaMap pointed to by source_flows it and erases it afterwards
@@ -321,22 +306,17 @@
 }
 
 /**
- * Add a preconstructed link graph component and build a LinkGraphJob around it.
- * This is intended for loading a savegame.
- * @param component the component to be added
- * @param join the join time for the job
-=======
-	this->index = id;
-	this->settings = _settings_game.linkgraph;
-}
-
-/**
  * Merge the current job's results into the main game state.
->>>>>>> 7d69fd10
  */
 void LinkGraph::Join()
 {
 	this->LinkGraphJob::Join();
+	for(NodeID node_id = 0; node_id < this->GetSize(); ++node_id) {
+		Node &node = this->GetNode(node_id);
+		if (Station::IsValidID(node.station)) {
+			node.ExportFlows(Station::Get(node.station)->goods[cargo].flows, cargo);
+		}
+	}
 }
 
 /**
@@ -420,14 +400,6 @@
  */
 void LinkGraphJob::SpawnThread()
 {
-<<<<<<< HEAD
-	this->AddHandler(new DemandCalculator);
-	this->AddHandler(new MCF1stPass);
-	this->AddHandler(new FlowMapper);
-	this->AddHandler(new MCF2ndPass);
-	this->AddHandler(new FlowMapper);
-=======
->>>>>>> 7d69fd10
 	if (!ThreadObject::New(&(LinkGraphJob::RunLinkGraphJob), this, &thread)) {
 		thread = NULL;
 		/* Of course this will hang a bit.
@@ -471,7 +443,9 @@
 	LinkGraphJob::ClearHandlers();
 	LinkGraphJob::AddHandler(new DemandCalculator);
 	LinkGraphJob::AddHandler(new MCF1stPass);
+	LinkGraphJob::AddHandler(new FlowMapper);
 	LinkGraphJob::AddHandler(new MCF2ndPass);
+	LinkGraphJob::AddHandler(new FlowMapper);
 
 	for (CargoID c = CT_BEGIN; c != CT_END; ++c) _link_graphs[c].Init(c);
 }