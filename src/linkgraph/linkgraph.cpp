/** @file linkgraph.cpp Definition of link graph classes used for cargo distribution. */

#include "linkgraph.h"
#include "../variables.h"
#include "../map_func.h"
#include "../core/bitmath_func.hpp"
#include "../debug.h"
#include "../moving_average.h"
#include <queue>

/**
 * Global array of link graphs, one for each cargo.
 */
LinkGraph _link_graphs[NUM_CARGO];

/**
 * 1. Build the link graph component containing the given station by using BFS on the link stats.
 * 2. Set every included station's last_component to the new component's ID (this->current_component_id).
 * 3. Start a link graph job with the new component.
 * @param first Station to start the search at
 */
void LinkGraph::CreateComponent(Station *first)
{
	LinkGraphComponent *component = new LinkGraphComponent(this->cargo,
			this->current_component_id);

<<<<<<< HEAD
void LinkGraph::CreateComponent(Station * first) {
	ReverseNodeIndex index;
	NodeID node = 0;
	std::queue<Station *> search_queue;
	LinkGraphComponent *component = NULL;
=======
	std::map<Station *, NodeID> index;
	index[first] = component->AddNode(first);
>>>>>>> be669244

	std::queue<Station *> search_queue;
	search_queue.push(first);

<<<<<<< HEAD
	first->goods[this->cargo].last_component = this->current_component_id;
	component = new LinkGraphComponent(this->cargo, this->current_component_id);
	GoodsEntry &good = first->goods[this->cargo];
	node = component->AddNode(this->current_station_id, good.supply, good.acceptance);
	this->component_acceptance[this->current_component_id] = good.acceptance;
	index[this->current_station_id++] = node;
=======
>>>>>>> be669244
	/* find all stations belonging to the current component */
	while(!search_queue.empty()) {
		Station *source = search_queue.front();
		search_queue.pop();

		LinkStatMap &links = source->goods[cargo].link_stats;
		for(LinkStatMap::iterator i = links.begin(); i != links.end(); ++i) {
			Station *target = Station::GetIfValid(i->first);
			if (target == NULL) continue;

			std::map<Station *, NodeID>::iterator index_it = index.find(target);
			if (index_it == index.end()) {
				search_queue.push(target);
<<<<<<< HEAD
				node = component->AddNode(target_id, good.supply, good.acceptance);
				this->component_acceptance[this->current_component_id] += good.acceptance;
				index[target_id] = node;
=======
				NodeID node = component->AddNode(target);
				index[target] = node;

				component->AddEdge(index[source], node,	i->second.Capacity());
>>>>>>> be669244
			} else {
				component->AddEdge(index[source], index_it->second,	i->second.Capacity());
			}
		}
	}

	/* here the list of nodes and edges for this component is complete. */
	assert(this->current_job == NULL);
	this->current_job = new LinkGraphJob(component);
	this->current_job->SpawnThread();
}

/**
 * Looks for a suitable station to create the next link graph component from.
 * Linearly searches all stations starting from current_station_id for one that
 * hasn't been visited in this run over the link graph. The current run and the
 * last run are differentiated by giving the components IDs divisible by 2
 * every second run and ones not divisible by 2 on the other runs.
 *
 * If such a station is found current_station_id is set to that station's ID
 * and CreateComponent is called with it.
 *
 * The search wraps around and changes current_component_id to 0 or 1
 * accordingly. If the starting point is reached again it stops.
 */
void LinkGraph::NextComponent()
{
	StationID last_station_id = this->current_station_id;

	do {

		if (++this->current_station_id >= Station::GetPoolSize()) {
			/* Wrap around and recycle the component IDs. Use different
			 * divisibility by 2 than in the last run so that we can find out
			 * which stations haven't been seen in this run.
			 */
			this->current_station_id = 0;
			if (this->current_component_id % 2 == 0) {
				this->current_component_id = 1;
			} else {
				this->current_component_id = 0;
			}
		}

		/* find first station of next component */
		Station *station = Station::GetIfValid(this->current_station_id);
		if (station != NULL) {
			GoodsEntry &ge = station->goods[this->cargo];
			if (ge.last_component == INVALID_LINKGRAPH_COMPONENT ||
					(ge.last_component + this->current_component_id) % 2 != 0) {
				/* Different divisibility by 2: This station has not been seen
				 * in the current run over the link graph.
				 */

				if (!ge.link_stats.empty()) {
					this->current_component_id += 2;
					if (this->current_component_id >= LinkGraph::MAX_COMPONENTS) {
						if (this->current_component_id % 2 == 0) {
							this->current_component_id = 0;
						} else {
							this->current_component_id = 1;
						}
					}
					CreateComponent(station);
					return;
				}
			}
		}

	} while (this->current_station_id != last_station_id);
}

/**
 * Spawn or join a link graph component if any link graph is due to do so.
 * Spawning is done on COMPONENTS_SPAWN_TICK every day, joining on
 * COMPONENT_JOIN_TICK. Each link graph is due every recalc_interval days.
 */
void OnTick_LinkGraph()
{
	bool spawn = (_tick_counter + LinkGraph::COMPONENTS_SPAWN_TICK) % DAY_TICKS == 0;
	bool join =  (_tick_counter + LinkGraph::COMPONENTS_JOIN_TICK)  % DAY_TICKS == 0;
	if (spawn || join) {

		LinkGraphSettings &settings = _settings_game.linkgraph;

		/* This creates a fair distribution of all link graphs' turns over
		 * the available dates.
		 */
		uint interval = settings.recalc_interval;
		for (uint cargo = _date % interval; cargo < CT_END; cargo += interval) {

			/* don't calculate a link graph if the distribution is manual */
			if (settings.GetDistributionType(cargo) == DT_MANUAL) continue;

			if (spawn) {
				_link_graphs[cargo].NextComponent();
			} else {
				_link_graphs[cargo].Join();
			}
		}
	}
}

/**
 * Create a link graph. Infer the cargo id from the position in the global link
 * graphs array. This is sort of hackish, but as we don't get the chance to
 * pass parameters to the link graph constructor when building _link_graphs I
 * don't see a way to avoid it.
 */
LinkGraph::LinkGraph() :
	current_component_id(1),
	current_station_id(0),
	cargo(CT_INVALID),
	current_job(NULL)
{
	for (CargoID i = CT_BEGIN; i != CT_END; ++i) {
		if (this == &(_link_graphs[i])) {
			this->cargo = i;
			break;
		}
	}
}

/**
 * Add a node to the component and create empty edges associated with it. Set
 * the station's last_component to this component. Calculate the distances to all
 * other nodes. The distances to _all_ nodes are important as the demand
 * calculator relies on their availability.
 * @param st the new node's station
 * @return the new node's ID
 */
NodeID LinkGraphComponent::AddNode(Station *st)
{
	GoodsEntry &good = st->goods[cargo];
	good.last_component = this->index;

	this->nodes.push_back(Node(st->index, good.supply,
			HasBit(good.acceptance_pickup, GoodsEntry::ACCEPTANCE)));
	this->edges.push_back(std::vector<Edge>(this->num_nodes + 1));
	for(NodeID i = 0; i < this->num_nodes; ++i) {
		uint distance = DistanceManhattan(st->xy, Station::Get(this->nodes[i].station)->xy);
		this->edges[i].push_back(Edge(distance));
		this->edges.back()[i].distance = distance;
	}

	return this->num_nodes++;
}

/**
 * Fill an edge with values from a link.
 * @param from source node of the link
 * @param to destination node of the link
 * @param capacity capacity of the link
 */
FORCEINLINE void LinkGraphComponent::AddEdge(NodeID from, NodeID to, uint capacity)
{
	assert(from != to);
	this->edges[from][to].capacity = capacity;
}

/**
 * Resize the component and either truncate it or fill it with empty nodes and
 * edges. Used when loading from save games.
 * @param size the desired number of nodes for the component
 */
void LinkGraphComponent::SetSize(uint size)
{
	for(NodeID i = 0; i < min(this->num_nodes, size); ++i) {
		this->edges[i].resize(size);
	}
	this->nodes.resize(size);
	this->edges.resize(size, std::vector<Edge>(size));
	this->num_nodes = size;
}

/**
 * Create an empty component with the specified cargo and ID.
 * @param car the cargo for this component
 * @param id the ID for this component
 */
LinkGraphComponent::LinkGraphComponent(CargoID car, LinkGraphComponentID id) :
	settings(_settings_game.linkgraph),
	cargo(car),
	num_nodes(0),
	index(id)
{}

/**
 * Merge the current job if the join date has passed or if it has been canceled
 * by resetting the date.
 */
void LinkGraph::Join()
{
	if (this->current_job != NULL && (this->current_job->GetJoinDate() <= _date ||
			this->current_job->GetJoinDate() >
			_date + _settings_game.linkgraph.recalc_interval)) {
		this->current_job->Join();
		delete this->current_job;
		this->current_job = NULL;
	}
}

/**
 * Add a preconstructed link graph component and build a LinkGraphJob around it.
 * This is intended for loading a savegame.
 * @param component the component to be added
 * @param join the join time for the job
 */
void LinkGraph::AddComponent(LinkGraphComponent *component, uint join)
{
	assert(this->current_job == NULL);
	this->current_job = new LinkGraphJob(component, join);
	this->current_job->SpawnThread();
}

/**
 * clean up the handlers, component and thread.
 */
LinkGraphJob::~LinkGraphJob()
{
	for (HandlerList::iterator i = this->handlers.begin(); i != this->handlers.end(); ++i) {
		delete (*i);
	}
	DEBUG(misc, 2, "removing job for cargo %d with index %d and join date %d at %d", this->component->GetCargo(),
			this->component->GetIndex(), this->join_date, _date);
	delete this->component;
	delete this->thread;
}

/**
 * Run all handlers for the given Job.
 * @param j a pointer to a link graph job
 */
void LinkGraphJob::RunLinkGraphJob(void *j)
{
	LinkGraphJob *job = (LinkGraphJob *)j;
	for (HandlerList::iterator i = job->handlers.begin(); i != job->handlers.end(); ++i) {
		(*i)->Run(job->component);
	}
}

/**
 * Spawn a thread if possible and run the link graph job in the thread. If
 * that's not possible run the job right now in the current thread.
 */
void LinkGraphJob::SpawnThread()
{
	if (!ThreadObject::New(&(LinkGraphJob::RunLinkGraphJob), this, &thread)) {
		thread = NULL;
		/* Of course this will hang a bit.
		 * On the other hand, if you want to play games which make this hang noticably
		 * on a platform without threads then you'll probably get other problems first.
		 * OK:
		 * If someone comes and tells me that this hangs for him/her, I'll implement a
		 * smaller grained "Step" method for all handlers and add some more ticks where
		 * "Step" is called. No problem in principle.
		 */
		LinkGraphJob::RunLinkGraphJob(this);
	}
}

/**
 * Create a link graph job from a component and a join date
 * @param c the component to work on
 * @param join the join date for the job
 */
LinkGraphJob::LinkGraphJob(LinkGraphComponent *c, Date join) :
	thread(NULL),
	join_date(join),
	component(c)
{
	DEBUG(misc, 2, "new job for cargo %d with index %d and join date %d at %d", c->GetCargo(), c->GetIndex(), join_date, _date);
}

/**
 * Clear the link graph: join all jobs and set current_station_id and
 * current_component_id to their start values.
 */
void LinkGraph::Clear()
{
	if (this->current_job != NULL) {
		this->current_job->Join();
		delete this->current_job;
		this->current_job = NULL;
	}
	this->current_component_id = 1;
	this->current_station_id = 0;
}

/**
 * Clear all link graphs. Used when loading a game.
 */
void InitializeLinkGraphs()
{
	for (CargoID c = CT_BEGIN; c != CT_END; ++c) _link_graphs[c].Clear();
}<|MERGE_RESOLUTION|>--- conflicted
+++ resolved
@@ -6,6 +6,7 @@
 #include "../core/bitmath_func.hpp"
 #include "../debug.h"
 #include "../moving_average.h"
+#include "../core/mem_func.hpp"
 #include <queue>
 
 /**
@@ -23,30 +24,14 @@
 {
 	LinkGraphComponent *component = new LinkGraphComponent(this->cargo,
 			this->current_component_id);
-
-<<<<<<< HEAD
-void LinkGraph::CreateComponent(Station * first) {
-	ReverseNodeIndex index;
-	NodeID node = 0;
-	std::queue<Station *> search_queue;
-	LinkGraphComponent *component = NULL;
-=======
+	this->component_acceptance[this->current_component_id] = 0;
+
 	std::map<Station *, NodeID> index;
-	index[first] = component->AddNode(first);
->>>>>>> be669244
+	index[first] = component->AddNode(first, this->component_acceptance);
 
 	std::queue<Station *> search_queue;
 	search_queue.push(first);
 
-<<<<<<< HEAD
-	first->goods[this->cargo].last_component = this->current_component_id;
-	component = new LinkGraphComponent(this->cargo, this->current_component_id);
-	GoodsEntry &good = first->goods[this->cargo];
-	node = component->AddNode(this->current_station_id, good.supply, good.acceptance);
-	this->component_acceptance[this->current_component_id] = good.acceptance;
-	index[this->current_station_id++] = node;
-=======
->>>>>>> be669244
 	/* find all stations belonging to the current component */
 	while(!search_queue.empty()) {
 		Station *source = search_queue.front();
@@ -60,16 +45,10 @@
 			std::map<Station *, NodeID>::iterator index_it = index.find(target);
 			if (index_it == index.end()) {
 				search_queue.push(target);
-<<<<<<< HEAD
-				node = component->AddNode(target_id, good.supply, good.acceptance);
-				this->component_acceptance[this->current_component_id] += good.acceptance;
-				index[target_id] = node;
-=======
-				NodeID node = component->AddNode(target);
+				NodeID node = component->AddNode(target, this->component_acceptance);
 				index[target] = node;
 
 				component->AddEdge(index[source], node,	i->second.Capacity());
->>>>>>> be669244
 			} else {
 				component->AddEdge(index[source], index_it->second,	i->second.Capacity());
 			}
@@ -191,23 +170,27 @@
 			break;
 		}
 	}
+	MemSetT(this->component_acceptance, 0, LinkGraph::MAX_COMPONENTS);
 }
 
 /**
  * Add a node to the component and create empty edges associated with it. Set
- * the station's last_component to this component. Calculate the distances to all
- * other nodes. The distances to _all_ nodes are important as the demand
- * calculator relies on their availability.
+ * the station's last_component to this component. Update the given array of
+ * component acceptances with the station's acceptance value. Calculate the
+ * distances to all other nodes. The distances to _all_ nodes are important
+ * as the demand calculator relies on their availability.
  * @param st the new node's station
+ * @param component_acceptance array of component acceptance numbers to be updated
  * @return the new node's ID
  */
-NodeID LinkGraphComponent::AddNode(Station *st)
+NodeID LinkGraphComponent::AddNode(Station *st, uint *component_acceptance)
 {
 	GoodsEntry &good = st->goods[cargo];
 	good.last_component = this->index;
-
-	this->nodes.push_back(Node(st->index, good.supply,
-			HasBit(good.acceptance_pickup, GoodsEntry::ACCEPTANCE)));
+	component_acceptance[this->index] += good.acceptance;
+
+	this->nodes.push_back(Node(st->index, good.supply, good.acceptance));
+
 	this->edges.push_back(std::vector<Edge>(this->num_nodes + 1));
 	for(NodeID i = 0; i < this->num_nodes; ++i) {
 		uint distance = DistanceManhattan(st->xy, Station::Get(this->nodes[i].station)->xy);
@@ -357,6 +340,7 @@
 	}
 	this->current_component_id = 1;
 	this->current_station_id = 0;
+	MemSetT(this->component_acceptance, 0, LinkGraph::MAX_COMPONENTS);
 }
 
 /**
