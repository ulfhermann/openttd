/** @file linkgraph.cpp Definition of link graph classes used for cargo distribution. */

#include "linkgraph.h"
#include "demands.h"
#include "mcf.h"
#include "flowmapper.h"
#include "../variables.h"
#include "../map_func.h"
#include "../core/bitmath_func.hpp"
#include "../debug.h"
#include "../window_func.h"
#include "../window_gui.h"
#include "../moving_average.h"
#include <queue>

/**
 * Global array of link graphs, one for each cargo.
 */
LinkGraph _link_graphs[NUM_CARGO];

/**
 * Handlers to be run for each job.
 */
LinkGraphJob::HandlerList LinkGraphJob::_handlers;

/**
 * 1. Build the link graph component containing the given station by using BFS on the link stats.
 * 2. Set every included station's last_component to the new component's ID (this->current_component_id).
 * 3. Start a link graph job with the new component.
 * @param first Station to start the search at
 */
void LinkGraph::CreateComponent(Station *first)
{
	std::map<Station *, NodeID> index;
	index[first] = this->AddNode(first);

	std::queue<Station *> search_queue;
	search_queue.push(first);

	/* find all stations belonging to the current component */
	while(!search_queue.empty()) {
		Station *source = search_queue.front();
		search_queue.pop();

		LinkStatMap &links = source->goods[this->cargo].link_stats;
		for(LinkStatMap::iterator i = links.begin(); i != links.end(); ++i) {
			Station *target = Station::GetIfValid(i->first);
			if (target == NULL) continue;

			std::map<Station *, NodeID>::iterator index_it = index.find(target);
			if (index_it == index.end()) {
				search_queue.push(target);
				NodeID node = this->AddNode(target);
				index[target] = node;

				this->AddEdge(index[source], node,	i->second.Capacity());
			} else {
				this->AddEdge(index[source], index_it->second,	i->second.Capacity());
			}
		}
	}

	/* here the list of nodes and edges for this component is complete. */
	this->SpawnThread();
}

/**
 * Looks for a suitable station to create the next link graph component from.
 * Linearly searches all stations starting from current_station_id for one that
 * hasn't been visited in this run over the link graph. The current run and the
 * last run are differentiated by giving the components IDs divisible by 2
 * every second run and ones not divisible by 2 on the other runs.
 *
 * If such a station is found current_station_id is set to that station's ID
 * and CreateComponent is called with it.
 *
 * The search wraps around and changes current_component_id to 0 or 1
 * accordingly. If the starting point is reached again it stops.
 */
void LinkGraph::NextComponent()
{
	if (this->GetSize() > 0) return; // don't mess with running jobs (might happen when changing interval)
	StationID last_station_id = this->current_station_id;
	LinkGraphComponentID current_component_id = this->LinkGraphComponent::index;

	do {
		if (++this->current_station_id >= Station::GetPoolSize()) {
			/* Wrap around and recycle the component IDs. Use different
			 * divisibility by 2 than in the last run so that we can find out
			 * which stations haven't been seen in this run.
			 */
			this->current_station_id = 0;
			if (current_component_id % 2 == 0) {
				current_component_id = 1;
			} else {
				current_component_id = 0;
			}
		}

		/* find first station of next component */
		Station *station = Station::GetIfValid(this->current_station_id);
		if (station != NULL) {
			GoodsEntry &ge = station->goods[this->cargo];
			if (ge.last_component == INVALID_LINKGRAPH_COMPONENT ||
					(ge.last_component + current_component_id) % 2 != 0) {
				/* Different divisibility by 2: This station has not been seen
				 * in the current run over the link graph.
				 */

				if (!ge.link_stats.empty()) {
					this->LinkGraphComponent::Init(current_component_id + 2);
					CreateComponent(station);
					return;
				}
			}
		}

	} while (this->current_station_id != last_station_id);
}

/**
 * Spawn or join a link graph component if any link graph is due to do so.
 * Spawning is done on COMPONENTS_SPAWN_TICK every day, joining on
 * COMPONENT_JOIN_TICK. Each link graph is due every recalc_interval days.
 */
void OnTick_LinkGraph()
{
	if (_date_fract == LinkGraph::COMPONENTS_SPAWN_TICK ||
			_date_fract == LinkGraph::COMPONENTS_JOIN_TICK) {

		LinkGraphSettings &settings = _settings_game.linkgraph;

		/* This creates a fair distribution of all link graphs' turns over
		 * the available dates.
		 */
		uint interval = settings.recalc_interval;
		for (uint cargo = _date % interval; cargo < CT_END; cargo += interval) {

			/* don't calculate a link graph if the distribution is manual */
			if (settings.GetDistributionType(cargo) == DT_MANUAL) continue;

			if (_date_fract == LinkGraph::COMPONENTS_SPAWN_TICK) {
				_link_graphs[cargo].NextComponent();
			} else /* LinkGraph::COMPONENTS_JOIN_TICK */ {
				_link_graphs[cargo].Join();
			}
		}
	}
}

/**
 * Add a node to the component and create empty edges associated with it. Set
 * the station's last_component to this component. Calculate the distances to all
 * other nodes. The distances to _all_ nodes are important as the demand
 * calculator relies on their availability.
 * @param st the new node's station
 * @return the new node's ID
 */
NodeID LinkGraphComponent::AddNode(Station *st)
{
	GoodsEntry &good = st->goods[this->cargo];
	good.last_component = this->index;

	bool do_resize = (this->nodes.size() == this->num_nodes);

	if (do_resize) {
		this->nodes.push_back(Node());
		this->edges.push_back(std::vector<Edge>(this->num_nodes + 1));
	}

	this->nodes[this->num_nodes].Init(st->index, good.supply,
			HasBit(good.acceptance_pickup, GoodsEntry::ACCEPTANCE));

	std::vector<Edge> &new_edges = this->edges[this->num_nodes];

	/* reset the first edge starting at the new node */
	new_edges[this->num_nodes].next_edge = INVALID_NODE;

	for(NodeID i = 0; i < this->num_nodes; ++i) {
		uint distance = DistanceManhattan(st->xy, Station::Get(this->nodes[i].station)->xy);
		if (do_resize) this->edges[i].push_back(Edge());
		new_edges[i].Init(distance);
		this->edges[i][this->num_nodes].Init(distance);
	}
	return this->num_nodes++;
}

/**
 * Fill an edge with values from a link.
 * @param from source node of the link
 * @param to destination node of the link
 * @param capacity capacity of the link
 */
FORCEINLINE void LinkGraphComponent::AddEdge(NodeID from, NodeID to, uint capacity)
{
	assert(from != to);
	Edge &edge = this->edges[from][to];
	Edge &first = this->edges[from][from];
	edge.capacity = capacity;
	edge.next_edge = first.next_edge;
	first.next_edge = to;
}

/**
 * Resize the component and fill it with empty nodes and edges. Used when
 * loading from save games.
 *
 * WARNING: The nodes and edges are expected to be empty while num_nodes is
 * expected to contain the desired size. Normally this is an invalid state,
 * but just after loading the component's structure it is valid. This method
 * should only be called from Load_LGRP; otherwise it is a NOP.
 */
void LinkGraphComponent::SetSize()
{
	if (this->nodes.size() < this->num_nodes) {
		this->nodes.resize(this->num_nodes);
		this->edges.resize(this->num_nodes, std::vector<Edge>(this->num_nodes));
	}
}

/**
 * Create an empty component.
 */
LinkGraphComponent::LinkGraphComponent() :
	settings(_settings_game.linkgraph),
	cargo(INVALID_CARGO),
	num_nodes(0),
	index(INVALID_LINKGRAPH_COMPONENT)
{}

/**
 * (re-)initialize this component with a new ID and a new copy of the settings.
 */
void LinkGraphComponent::Init(LinkGraphComponentID id)
{
	assert(this->num_nodes == 0);
	this->index = id;
	this->settings = _settings_game.linkgraph;
}


/**
 * exports all entries in the FlowViaMap pointed to by source_flows it and erases it afterwards
 */
void Node::ExportNewFlows(FlowMap::iterator &source_flows_it, FlowStatSet &via_set, CargoID cargo)
{
	StationID source = source_flows_it->first;
	FlowViaMap &source_flows = source_flows_it->second;
	if (!Station::IsValidID(source)) {
		source_flows.clear();
	} else {
		Station *curr_station = Station::Get(this->station);
		for (FlowViaMap::iterator update = source_flows.begin(); update != source_flows.end();) {
			StationID next = update->first;
			int planned = update->second;
			assert(planned >= 0);

			Station *via = Station::GetIfValid(next);
			if (planned > 0 && via != NULL) {
				uint distance = GetMovingAverageLength(curr_station, via);
				if (next != this->station) {
					LinkStatMap & ls = curr_station->goods[cargo].link_stats;
					if (ls.find(next) != ls.end()) {
						via_set.insert(FlowStat(distance, next, planned, 0));
					}
				} else {
					via_set.insert(FlowStat(distance, next, planned, 0));
				}
			}
			source_flows.erase(update++);
		}
	}
	assert(source_flows.empty());

	this->flows.erase(source_flows_it++);
}

void Node::ExportFlows(FlowStatMap &station_flows, CargoID cargo) {
	FlowStatSet new_flows;
	/* loop over all existing flows in the station and update them */
	for(FlowStatMap::iterator flowmap_it = station_flows.begin(); flowmap_it != station_flows.end();) {
		FlowMap::iterator source_flows_it = this->flows.find(flowmap_it->first);
		if (source_flows_it == this->flows.end()) {
			/* there are no flows for this source node anymore */
			station_flows.erase(flowmap_it++);
		} else {
			FlowViaMap & source_flows = source_flows_it->second;
			FlowStatSet & via_set = flowmap_it->second;
			/* loop over the station's flow stats for this source node and update them */
			for (FlowStatSet::iterator flowset_it = via_set.begin(); flowset_it != via_set.end();) {
				FlowViaMap::iterator update = source_flows.find(flowset_it->Via());
				if (update != source_flows.end()) {
					assert(update->second >= 0);
					if (update->second > 0) {
						new_flows.insert(FlowStat(*flowset_it, update->second));
					}
					source_flows.erase(update);
				}
				via_set.erase(flowset_it++);
			}
			/* swap takes constant time, so we swap instead of adding all entries */
			via_set.swap(new_flows);
			assert(new_flows.empty());
			/* insert remaining flows for this source node */
			ExportNewFlows(source_flows_it, via_set, cargo);
			/* source_flows is dangling here */
			++flowmap_it;
		}
	}
	/* loop over remaining flows (for other sources) in the node's map and insert them into the station */
<<<<<<< HEAD
	for (FlowMap::iterator source_flows_it = flows.begin(); source_flows_it != flows.end();) {
=======
	for (FlowMap::iterator source_flows_it = this->flows.begin(); source_flows_it != this->flows.end();) {
>>>>>>> 93e828ed
		FlowStatSet &via_set = station_flows[source_flows_it->first];
		ExportNewFlows(source_flows_it, via_set, cargo);
	}
	assert(this->flows.empty());
}

/**
 * Merge the current job's results into the main game state.
 */
void LinkGraph::Join()
{
	this->LinkGraphJob::Join();

	for(NodeID node_id = 0; node_id < this->GetSize(); ++node_id) {
		Node &node = this->GetNode(node_id);
		if (Station::IsValidID(node.station)) {
			node.ExportFlows(Station::Get(node.station)->goods[cargo].flows, cargo);
			Window *station_gui = FindWindowById(WC_STATION_VIEW, node.station);
			if (station_gui != NULL) {
				station_gui->OnInvalidateData(this->GetCargo());
			}
		}
	}

	this->LinkGraphComponent::Clear();
}

/**
 * Run all handlers for the given Job.
 * @param j a pointer to a link graph job
 */
/* static */ void LinkGraphJob::RunLinkGraphJob(void *j)
{
	LinkGraphJob *job = (LinkGraphJob *)j;
	for (HandlerList::iterator i = _handlers.begin(); i != _handlers.end(); ++i) {
		(*i)->Run(job);
	}
}

/**
 * Clear the handlers.
 */
/* static */ void LinkGraphJob::ClearHandlers()
{
	for(HandlerList::iterator i = _handlers.begin(); i != _handlers.end(); ++i) {
		delete (*i);
	}
	_handlers.clear();
}

void Path::Fork(Path *base, int cap, uint dist)
{
	capacity = min(base->capacity, cap);
	distance = base->distance + dist;
	assert(distance > 0);
	if (parent != base) {
		if (parent != NULL) {
			parent->num_children--;
		}
		parent = base;
		parent->num_children++;
	}
	origin = base->origin;
}

uint Path::AddFlow(uint f, LinkGraphComponent *graph, bool only_positive)
{
	if (parent != NULL) {
		Edge &edge = graph->GetEdge(parent->node, node);
		if (only_positive) {
			uint usable_cap = edge.capacity * graph->GetSettings().short_path_saturation / 100;
			if(usable_cap > edge.flow) {
				f = min(f, usable_cap - edge.flow);
			} else {
				return 0;
			}
		}
		f = parent->AddFlow(f, graph, only_positive);
		if (f > 0) {
			graph->GetNode(parent->node).paths.insert(this);
		}
		edge.flow += f;
	}
	flow += f;
	return f;
}

void Path::UnFork()
{
	if (parent != NULL) {
		parent->num_children--;
		parent = NULL;
	}
}

Path::Path(NodeID n, bool source)  :
	distance(source ? 0 : UINT_MAX),
	capacity(source ? INT_MAX : INT_MIN),
	flow(0), node(n), origin(source ? n : INVALID_NODE),
	num_children(0), parent(NULL)
{}

/**
 * Spawn a thread if possible and run the link graph job in the thread. If
 * that's not possible run the job right now in the current thread.
 */
void LinkGraphJob::SpawnThread()
{
	assert(this->thread == NULL);
	if (!ThreadObject::New(&(LinkGraphJob::RunLinkGraphJob), this, &(this->thread))) {
		this->thread = NULL;
		/* Of course this will hang a bit.
		 * On the other hand, if you want to play games which make this hang noticably
		 * on a platform without threads then you'll probably get other problems first.
		 * OK:
		 * If someone comes and tells me that this hangs for him/her, I'll implement a
		 * smaller grained "Step" method for all handlers and add some more ticks where
		 * "Step" is called. No problem in principle.
		 */
		LinkGraphJob::RunLinkGraphJob(this);
	}
}

/**
 * (Re-)Initialize the link graph: join all jobs and set current_station_id and
 * cargo to their start values.
 * @param cargo the new cargo ID for the link graph
 */
void LinkGraph::Init(CargoID cargo)
{
	this->LinkGraphJob::Join();
	this->LinkGraphComponent::Clear();

	this->current_station_id = 0;
	this->LinkGraphComponent::cargo = cargo;
}

/**
 * (Re-)initialize a node.
 * @param st ID of the associated station
 * @param sup supply of cargo at the station last month
 * @param dem acceptance for cargo at the station
 */
void Node::Init(StationID st, uint sup, uint dem)
{
	this->supply = sup;
	this->undelivered_supply = sup;
	this->demand = dem;
	this->station = st;

	for (PathSet::iterator i = this->paths.begin(); i != this->paths.end(); ++i) {
		delete (*i);
	}
	this->paths.clear();
	this->flows.clear();
}

/**
 * Inititialize all link graphs. Used when loading a game.
 */
void InitializeLinkGraphs()
{
	for (CargoID c = CT_BEGIN; c != CT_END; ++c) _link_graphs[c].Init(c);

	LinkGraphJob::ClearHandlers();
	LinkGraphJob::AddHandler(new DemandCalculator);
	LinkGraphJob::AddHandler(new MCF1stPass);
	LinkGraphJob::AddHandler(new FlowMapper);
	LinkGraphJob::AddHandler(new MCF2ndPass);
	LinkGraphJob::AddHandler(new FlowMapper);
}<|MERGE_RESOLUTION|>--- conflicted
+++ resolved
@@ -308,11 +308,7 @@
 		}
 	}
 	/* loop over remaining flows (for other sources) in the node's map and insert them into the station */
-<<<<<<< HEAD
-	for (FlowMap::iterator source_flows_it = flows.begin(); source_flows_it != flows.end();) {
-=======
 	for (FlowMap::iterator source_flows_it = this->flows.begin(); source_flows_it != this->flows.end();) {
->>>>>>> 93e828ed
 		FlowStatSet &via_set = station_flows[source_flows_it->first];
 		ExportNewFlows(source_flows_it, via_set, cargo);
 	}
