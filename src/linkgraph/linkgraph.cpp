/** @file linkgraph.cpp Definition of link graph classes used for cargo distribution. */

#include "linkgraph.h"
#include "../date_func.h"
#include "../variables.h"
#include "../map_func.h"
#include "../core/bitmath_func.hpp"
#include "../debug.h"
#include "../moving_average.h"
#include <queue>

LinkGraph _link_graphs[NUM_CARGO];

typedef std::map<StationID, NodeID> ReverseNodeIndex;

void LinkGraph::CreateComponent(Station * first) {
	ReverseNodeIndex index;
	NodeID node = 0;
	std::queue<Station *> search_queue;
	LinkGraphComponent * component = NULL;

	search_queue.push(first);

	first->goods[this->cargo].last_component = this->current_component_id;
	component = new LinkGraphComponent(this->cargo, this->current_component_id);
	GoodsEntry & good = first->goods[this->cargo];
<<<<<<< HEAD
	node = component->AddNode(this->current_station_id, good.supply.Value(), good.acceptance);
	this->component_acceptance[this->current_component_id] = good.acceptance;
=======
	node = component->AddNode(this->current_station_id, good.supply, HasBit(good.acceptance_pickup, GoodsEntry::ACCEPTANCE));
>>>>>>> 2b515d03
	index[this->current_station_id++] = node;
	// find all stations belonging to the current component
	while(!search_queue.empty()) {
		Station * source = search_queue.front();
		StationID source_id = source->index;
		search_queue.pop();
		GoodsEntry & good = source->goods[cargo];
		LinkStatMap & links = good.link_stats;
		for(LinkStatMap::iterator i = links.begin(); i != links.end(); ++i) {
			StationID target_id = i->first;
			Station *target = Station::GetIfValid(target_id);
			if (target == NULL) {
				continue;
			}
			assert(target_id != source_id);
			LinkStat & link_stat = i->second;
			ReverseNodeIndex::iterator index_it = index.find(target_id);
			if (index_it == index.end()) {
				GoodsEntry & good = target->goods[cargo];
				good.last_component = this->current_component_id;
				search_queue.push(target);
<<<<<<< HEAD
				node = component->AddNode(target_id, good.supply.Value(), good.acceptance);
				this->component_acceptance[this->current_component_id] += good.acceptance;
=======
				node = component->AddNode(
					target_id, good.supply,
					HasBit(good.acceptance_pickup, GoodsEntry::ACCEPTANCE)
				);
>>>>>>> 2b515d03
				index[target_id] = node;
			} else {
				node = index_it->second;
			}
			
			assert(!link_stat.IsNull());
			component->AddEdge(index[source_id], node, link_stat.Capacity());
		}
	}
	// here the list of nodes and edges for this component is complete.
	component->CalculateDistances();
	LinkGraphJob * job = new LinkGraphJob(component);
	assert(job != NULL);
	job->SpawnThread(this->cargo);
	this->jobs.push_back(job);
}

void LinkGraph::NextComponent()
{
	while (!Station::IsValidID(this->current_station_id) && this->current_station_id > 0) {
		--this->current_station_id;
	}
	StationID last_station_id = this->current_station_id;

	do {
		// find first station of next component
		if (Station::IsValidID(this->current_station_id)) {
			Station * station = Station::Get(this->current_station_id);
			GoodsEntry & ge = station->goods[this->cargo];
			if ((ge.last_component + this->current_component_id) % 2 != 0) {
				// has not been seen in this run through the graph

				LinkStatMap & links = station->goods[cargo].link_stats;
				if (!links.empty()) {
					this->current_component_id += 2;
					if (this->current_component_id >= LinkGraph::MAX_COMPONENTS) {
						if (this->current_component_id % 2 == 0) {
							this->current_component_id = 0;
						} else {
							this->current_component_id = 1;
						}
					}
					CreateComponent(station);
					return;
				}
			}
		}

		if (++this->current_station_id == Station::GetPoolSize()) {
			this->current_station_id = 0;
			if (this->current_component_id % 2 == 0) {
				this->current_component_id = 1;
			} else {
				this->current_component_id = 0;
			}
		}
	} while (this->current_station_id != last_station_id);
}

void OnTick_LinkGraph()
{
	bool spawn = (_tick_counter + LinkGraph::COMPONENTS_SPAWN_TICK) % DAY_TICKS == 0;
	bool join =  (_tick_counter + LinkGraph::COMPONENTS_JOIN_TICK)  % DAY_TICKS == 0;
	if (spawn || join) {
		for(CargoID cargo = CT_BEGIN; cargo != CT_END; ++cargo) {
			if ((_date + cargo) % _settings_game.linkgraph.recalc_interval == 0) {
				LinkGraph & graph = _link_graphs[cargo];
				if (spawn) {
					graph.NextComponent();
				} else {
					graph.Join();
				}
			}
		}
	}
}

LinkGraph::LinkGraph()  : current_component_id(1), current_station_id(0), cargo(CT_INVALID)
{
	for (CargoID i = CT_BEGIN; i != CT_END; ++i) {
		if (this == &(_link_graphs[i])) {
			cargo = i;
		}
	}
}

NodeID LinkGraphComponent::AddNode(StationID st, uint supply, uint demand) {
	nodes.push_back(Node(st, supply, demand));
	for(NodeID i = 0; i < num_nodes; ++i) {
		edges[i].push_back(Edge());
	}
	edges.push_back(std::vector<Edge>(++num_nodes));
	return num_nodes - 1;
}

void LinkGraphComponent::AddEdge(NodeID from, NodeID to, uint capacity) {
	assert(from != to);
	edges[from][to].capacity = capacity;
}

void LinkGraphComponent::CalculateDistances() {
	for(NodeID i = 0; i < num_nodes; ++i) {
		for(NodeID j = 0; j < i; ++j) {
			Station * st1 = Station::Get(nodes[i].station);
			Station * st2 = Station::Get(nodes[j].station);
			uint distance = DistanceManhattan(st1->xy, st2->xy);
			edges[i][j].distance = distance;
			edges[j][i].distance = distance;
		}
	}
}

void LinkGraphComponent::SetSize(uint size) {
	num_nodes = size;
	nodes.resize(num_nodes);
	edges.resize(num_nodes, std::vector<Edge>(num_nodes));
}

LinkGraphComponent::LinkGraphComponent(CargoID car, LinkGraphComponentID col) :
	settings(_settings_game.linkgraph),
	cargo(car),
	num_nodes(0),
	index(col)
{
}

void LinkGraph::Join() {
	while (!this->jobs.empty()) {
		LinkGraphJob * job = this->jobs.front();
		assert(job != NULL);

		/* also join if join date is far in the future. This prevents excessive memory use when resetting time */
		if (job->GetJoinDate() > _date && job->GetJoinDate() <= _date + _settings_game.linkgraph.recalc_interval) {
			return;
		}
		job->Join();

		delete job;
		this->jobs.pop_front();
	}
}

void LinkGraph::AddComponent(LinkGraphComponent * component, uint join) {
	LinkGraphComponentID index = component->GetIndex();
	for(NodeID i = 0; i < component->GetSize(); ++i) {
		Station *station = Station::GetIfValid(component->GetNode(i).station);
		if (station != NULL) {
			station->goods[cargo].last_component = index;
		}
	}
	LinkGraphJob * job = new LinkGraphJob(component, join);
	assert(job != NULL);
	job->SpawnThread(this->cargo);
	this->jobs.push_back(job);
}

void LinkGraphJob::Run() {
	for (HandlerList::iterator i = this->handlers.begin(); i != this->handlers.end(); ++i) {
		ComponentHandler * handler = *i;
		handler->Run(this->component);
	}
}

LinkGraphJob::~LinkGraphJob() {
	for (HandlerList::iterator i = this->handlers.begin(); i != this->handlers.end(); ++i) {
		ComponentHandler * handler = *i;
		delete handler;
	}
	this->handlers.clear();
	DEBUG(misc, 2, "removing job for cargo %d with index %d and join date %d at %d", this->component->GetCargo(),
			this->component->GetIndex(), this->join_date, _date);
	delete this->component;
	delete this->thread;
}

void RunLinkGraphJob(void * j) {
	LinkGraphJob * job = (LinkGraphJob *)j;
	job->Run();
}

void LinkGraphJob::SpawnThread(CargoID cargo) {
	if (!ThreadObject::New(&(RunLinkGraphJob), this, &thread)) {
		thread = NULL;
		// Of course this will hang a bit.
		// On the other hand, if you want to play games which make this hang noticably
		// on a platform without threads then you'll probably get other problems first.
		// OK:
		// If someone comes and tells me that this hangs for him/her, I'll implement a
		// smaller grained "Step" method for all handlers and add some more ticks where
		// "Step" is called. No problem in principle.
		RunLinkGraphJob(this);
	}
}

LinkGraphJob::LinkGraphJob(LinkGraphComponent * c) :
	thread(NULL),
	join_date(_date + c->GetSettings().recalc_interval),
	component(c)
{
	DEBUG(misc, 2, "new job for cargo %d with index %d and join date %d at %d", c->GetCargo(), c->GetIndex(), join_date, _date);
}

LinkGraphJob::LinkGraphJob(LinkGraphComponent * c, Date join) :
	thread(NULL),
	join_date(join),
	component(c)
{
	DEBUG(misc, 2, "new job for cargo %d with index %d and join date %d at %d", c->GetCargo(), c->GetIndex(), join_date, _date);
}

void LinkGraph::Clear() {
	for (JobList::iterator i = jobs.begin(); i != jobs.end(); ++i) {
		LinkGraphJob * job = *i;
		assert(job != NULL);
		job->Join();
		delete job;
	}
	jobs.clear();
	current_component_id = 1;
	current_station_id = 0;
}

void InitializeLinkGraphs() {
	for (CargoID c = CT_BEGIN; c != CT_END; ++c) _link_graphs[c].Clear();
}<|MERGE_RESOLUTION|>--- conflicted
+++ resolved
@@ -24,12 +24,8 @@
 	first->goods[this->cargo].last_component = this->current_component_id;
 	component = new LinkGraphComponent(this->cargo, this->current_component_id);
 	GoodsEntry & good = first->goods[this->cargo];
-<<<<<<< HEAD
-	node = component->AddNode(this->current_station_id, good.supply.Value(), good.acceptance);
+	node = component->AddNode(this->current_station_id, good.supply, good.acceptance);
 	this->component_acceptance[this->current_component_id] = good.acceptance;
-=======
-	node = component->AddNode(this->current_station_id, good.supply, HasBit(good.acceptance_pickup, GoodsEntry::ACCEPTANCE));
->>>>>>> 2b515d03
 	index[this->current_station_id++] = node;
 	// find all stations belonging to the current component
 	while(!search_queue.empty()) {
@@ -51,15 +47,8 @@
 				GoodsEntry & good = target->goods[cargo];
 				good.last_component = this->current_component_id;
 				search_queue.push(target);
-<<<<<<< HEAD
-				node = component->AddNode(target_id, good.supply.Value(), good.acceptance);
+				node = component->AddNode(target_id, good.supply, good.acceptance);
 				this->component_acceptance[this->current_component_id] += good.acceptance;
-=======
-				node = component->AddNode(
-					target_id, good.supply,
-					HasBit(good.acceptance_pickup, GoodsEntry::ACCEPTANCE)
-				);
->>>>>>> 2b515d03
 				index[target_id] = node;
 			} else {
 				node = index_it->second;
