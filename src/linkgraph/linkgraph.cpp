--- conflicted
+++ resolved
@@ -317,17 +317,15 @@
 void LinkGraph::Join()
 {
 	this->LinkGraphJob::Join();
-<<<<<<< HEAD
+
 	for(NodeID node_id = 0; node_id < this->GetSize(); ++node_id) {
 		Node &node = this->GetNode(node_id);
 		if (Station::IsValidID(node.station)) {
 			node.ExportFlows(Station::Get(node.station)->goods[cargo].flows, cargo);
 		}
 	}
-=======
 
 	this->LinkGraphComponent::Clear();
->>>>>>> 9ecf7aa7
 }
 
 /**
