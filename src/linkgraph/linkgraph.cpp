/** @file linkgraph.cpp Definition of link graph classes used for cargo distribution. */

#include "linkgraph.h"
#include "demands.h"
#include "mcf.h"
#include "flowmapper.h"
#include "../variables.h"
#include "../map_func.h"
#include "../core/bitmath_func.hpp"
#include "../debug.h"
#include "../moving_average.h"
#include <queue>

/**
 * Global array of link graphs, one for each cargo.
 */
LinkGraph _link_graphs[NUM_CARGO];

/**
 * Handlers to be run for each job.
 */
LinkGraphJob::HandlerList LinkGraphJob::_handlers;

/**
 * 1. Build the link graph component containing the given station by using BFS on the link stats.
 * 2. Set every included station's last_component to the new component's ID (this->current_component_id).
 * 3. Start a link graph job with the new component.
 * @param first Station to start the search at
 */
void LinkGraph::CreateComponent(Station *first)
{
	std::map<Station *, NodeID> index;
	index[first] = this->AddNode(first);

	std::queue<Station *> search_queue;
	search_queue.push(first);

	/* find all stations belonging to the current component */
	while(!search_queue.empty()) {
		Station *source = search_queue.front();
		search_queue.pop();

		LinkStatMap &links = source->goods[this->cargo].link_stats;
		for(LinkStatMap::iterator i = links.begin(); i != links.end(); ++i) {
			Station *target = Station::GetIfValid(i->first);
			if (target == NULL) continue;

			std::map<Station *, NodeID>::iterator index_it = index.find(target);
			if (index_it == index.end()) {
				search_queue.push(target);
				NodeID node = this->AddNode(target);
				index[target] = node;

				this->AddEdge(index[source], node,	i->second.Capacity());
			} else {
				this->AddEdge(index[source], index_it->second,	i->second.Capacity());
			}
		}
	}

	/* here the list of nodes and edges for this component is complete. */
	this->SpawnThread();
}

/**
 * Looks for a suitable station to create the next link graph component from.
 * Linearly searches all stations starting from current_station_id for one that
 * hasn't been visited in this run over the link graph. The current run and the
 * last run are differentiated by giving the components IDs divisible by 2
 * every second run and ones not divisible by 2 on the other runs.
 *
 * If such a station is found current_station_id is set to that station's ID
 * and CreateComponent is called with it.
 *
 * The search wraps around and changes current_component_id to 0 or 1
 * accordingly. If the starting point is reached again it stops.
 */
void LinkGraph::NextComponent()
{
	if (this->GetSize() > 0) return; // don't mess with running jobs (might happen when changing interval)
	StationID last_station_id = this->current_station_id;
	LinkGraphComponentID current_component_id = this->LinkGraphComponent::index;

	do {
		if (++this->current_station_id >= Station::GetPoolSize()) {
			/* Wrap around and recycle the component IDs. Use different
			 * divisibility by 2 than in the last run so that we can find out
			 * which stations haven't been seen in this run.
			 */
			this->current_station_id = 0;
			if (current_component_id % 2 == 0) {
				current_component_id = 1;
			} else {
				current_component_id = 0;
			}
		}

		/* find first station of next component */
		Station *station = Station::GetIfValid(this->current_station_id);
		if (station != NULL) {
			GoodsEntry &ge = station->goods[this->cargo];
			if (ge.last_component == INVALID_LINKGRAPH_COMPONENT ||
					(ge.last_component + current_component_id) % 2 != 0) {
				/* Different divisibility by 2: This station has not been seen
				 * in the current run over the link graph.
				 */

				if (!ge.link_stats.empty()) {
					this->LinkGraphComponent::Init(current_component_id + 2);
					CreateComponent(station);
					return;
				}
			}
		}

	} while (this->current_station_id != last_station_id);
}

/**
 * Spawn or join a link graph component if any link graph is due to do so.
 * Spawning is done on COMPONENTS_SPAWN_TICK every day, joining on
 * COMPONENT_JOIN_TICK. Each link graph is due every recalc_interval days.
 */
void OnTick_LinkGraph()
{
	if (_date_fract == LinkGraph::COMPONENTS_SPAWN_TICK ||
			_date_fract == LinkGraph::COMPONENTS_JOIN_TICK) {

		LinkGraphSettings &settings = _settings_game.linkgraph;

		/* This creates a fair distribution of all link graphs' turns over
		 * the available dates.
		 */
		uint interval = settings.recalc_interval;
		for (uint cargo = _date % interval; cargo < CT_END; cargo += interval) {

			/* don't calculate a link graph if the distribution is manual */
			if (settings.GetDistributionType(cargo) == DT_MANUAL) continue;

			if (_date_fract == LinkGraph::COMPONENTS_SPAWN_TICK) {
				_link_graphs[cargo].NextComponent();
			} else /* LinkGraph::COMPONENTS_JOIN_TICK */ {
				_link_graphs[cargo].Join();
			}
		}
	}
}

/**
 * Add a node to the component and create empty edges associated with it. Set
 * the station's last_component to this component. Calculate the distances to all
 * other nodes. The distances to _all_ nodes are important as the demand
 * calculator relies on their availability.
 * @param st the new node's station
 * @return the new node's ID
 */
NodeID LinkGraphComponent::AddNode(Station *st)
{
	GoodsEntry &good = st->goods[this->cargo];
	good.last_component = this->index;

	bool do_resize = (this->nodes.size() == this->num_nodes);

	if (do_resize) {
		this->nodes.push_back(Node());
		this->edges.push_back(std::vector<Edge>(this->num_nodes + 1));
	}

	this->nodes[this->num_nodes].Init(st->index, good.supply,
			HasBit(good.acceptance_pickup, GoodsEntry::ACCEPTANCE));

	std::vector<Edge> &new_edges = this->edges[this->num_nodes];

	/* reset the first edge starting at the new node */
	new_edges[this->num_nodes].next_edge = INVALID_NODE;

	for(NodeID i = 0; i < this->num_nodes; ++i) {
		uint distance = DistanceManhattan(st->xy, Station::Get(this->nodes[i].station)->xy);
		if (do_resize) this->edges[i].push_back(Edge());
		new_edges[i].Init(distance);
		this->edges[i][this->num_nodes].Init(distance);
	}
	return this->num_nodes++;
}

/**
 * Fill an edge with values from a link.
 * @param from source node of the link
 * @param to destination node of the link
 * @param capacity capacity of the link
 */
FORCEINLINE void LinkGraphComponent::AddEdge(NodeID from, NodeID to, uint capacity)
{
	assert(from != to);
	Edge &edge = this->edges[from][to];
	Edge &first = this->edges[from][from];
	edge.capacity = capacity;
	edge.next_edge = first.next_edge;
	first.next_edge = to;
}

/**
 * Resize the component and fill it with empty nodes and edges. Used when
 * loading from save games.
 *
 * WARNING: The nodes and edges are expected to be empty while num_nodes is
 * expected to contain the desired size. Normally this is an invalid state,
 * but just after loading the component's structure it is valid. This method
 * should only be called from Load_LGRP; otherwise it is a NOP.
 */
void LinkGraphComponent::SetSize()
{
	if (this->nodes.size() < this->num_nodes) {
		this->nodes.resize(this->num_nodes);
		this->edges.resize(this->num_nodes, std::vector<Edge>(this->num_nodes));
	}
}

/**
 * Create an empty component.
 */
LinkGraphComponent::LinkGraphComponent() :
	settings(_settings_game.linkgraph),
	cargo(INVALID_CARGO),
	num_nodes(0),
	index(INVALID_LINKGRAPH_COMPONENT)
{}

/**
 * (re-)initialize this component with a new ID and a new copy of the settings.
 */
void LinkGraphComponent::Init(LinkGraphComponentID id)
{
	assert(this->num_nodes == 0);
	this->index = id;
	this->settings = _settings_game.linkgraph;
}


/**
 * exports all entries in the FlowViaMap pointed to by source_flows it and erases it afterwards
 */
void Node::ExportNewFlows(FlowMap::iterator &source_flows_it, FlowStatSet &via_set, CargoID cargo)
{
	StationID source = source_flows_it->first;
	FlowViaMap &source_flows = source_flows_it->second;
	if (!Station::IsValidID(source)) {
		source_flows.clear();
	} else {
		Station *curr_station = Station::Get(this->station);
		for (FlowViaMap::iterator update = source_flows.begin(); update != source_flows.end();) {
			StationID next = update->first;
			int planned = update->second;
			assert(planned >= 0);

			Station *via = Station::GetIfValid(next);
			if (planned > 0 && via != NULL) {
				uint distance = GetMovingAverageLength(curr_station, via);
				if (next != this->station) {
					LinkStatMap & ls = curr_station->goods[cargo].link_stats;
					if (ls.find(next) != ls.end()) {
						via_set.insert(FlowStat(distance, next, planned, 0));
					}
				} else {
					via_set.insert(FlowStat(distance, next, planned, 0));
				}
			}
			source_flows.erase(update++);
		}
	}
	assert(source_flows.empty());

	flows.erase(source_flows_it++);
}

void Node::ExportFlows(FlowStatMap & station_flows, CargoID cargo) {
	FlowStatSet new_flows;
	/* loop over all existing flows in the station and update them */
	for(FlowStatMap::iterator flowmap_it = station_flows.begin(); flowmap_it != station_flows.end();) {
		FlowMap::iterator source_flows_it = flows.find(flowmap_it->first);
		if (source_flows_it == flows.end()) {
			/* there are no flows for this source node anymore */
			station_flows.erase(flowmap_it++);
		} else {
			FlowViaMap & source_flows = source_flows_it->second;
			FlowStatSet & via_set = flowmap_it->second;
			/* loop over the station's flow stats for this source node and update them */
			for (FlowStatSet::iterator flowset_it = via_set.begin(); flowset_it != via_set.end();) {
				FlowViaMap::iterator update = source_flows.find(flowset_it->Via());
				if (update != source_flows.end()) {
					assert(update->second >= 0);
					if (update->second > 0) {
						new_flows.insert(FlowStat(*flowset_it, update->second));
					}
					source_flows.erase(update);
				}
				via_set.erase(flowset_it++);
			}
			/* swap takes constant time, so we swap instead of adding all entries */
			via_set.swap(new_flows);
			assert(new_flows.empty());
			/* insert remaining flows for this source node */
			ExportNewFlows(source_flows_it, via_set, cargo);
			/* source_flows is dangling here */
			++flowmap_it;
		}
	}
	/* loop over remaining flows (for other sources) in the node's map and insert them into the station */
	for (FlowMap::iterator source_flows_it = flows.begin(); source_flows_it != flows.end();) {
		FlowStatSet & via_set = station_flows[source_flows_it->first];
		ExportNewFlows(source_flows_it, via_set, cargo);
	}
	assert(flows.empty());
}

/**
 * Merge the current job's results into the main game state.
 */
void LinkGraph::Join()
{
	this->LinkGraphJob::Join();

	for(NodeID node_id = 0; node_id < this->GetSize(); ++node_id) {
		Node &node = this->GetNode(node_id);
		if (Station::IsValidID(node.station)) {
			node.ExportFlows(Station::Get(node.station)->goods[cargo].flows, cargo);
		}
	}

	this->LinkGraphComponent::Clear();
}

/**
 * Run all handlers for the given Job.
 * @param j a pointer to a link graph job
 */
/* static */ void LinkGraphJob::RunLinkGraphJob(void *j)
{
	LinkGraphJob *job = (LinkGraphJob *)j;
	for (HandlerList::iterator i = _handlers.begin(); i != _handlers.end(); ++i) {
		(*i)->Run(job);
	}
}

/**
 * Clear the handlers.
 */
/* static */ void LinkGraphJob::ClearHandlers()
{
	for(HandlerList::iterator i = _handlers.begin(); i != _handlers.end(); ++i) {
		delete (*i);
	}
	_handlers.clear();
}

void Path::Fork(Path *base, int cap, uint dist)
{
	capacity = min(base->capacity, cap);
	distance = base->distance + dist;
	assert(distance > 0);
	if (parent != base) {
		if (parent != NULL) {
			parent->num_children--;
		}
		parent = base;
		parent->num_children++;
	}
	origin = base->origin;
}

uint Path::AddFlow(uint f, LinkGraphComponent *graph, bool only_positive)
{
	if (parent != NULL) {
		Edge &edge = graph->GetEdge(parent->node, node);
		if (only_positive) {
			uint usable_cap = edge.capacity * graph->GetSettings().short_path_saturation / 100;
			if(usable_cap > edge.flow) {
				f = min(f, usable_cap - edge.flow);
			} else {
				return 0;
			}
		}
		f = parent->AddFlow(f, graph, only_positive);
		if (f > 0) {
			graph->GetNode(parent->node).paths.insert(this);
		}
		edge.flow += f;
	}
	flow += f;
	return f;
}

void Path::UnFork()
{
	if (parent != NULL) {
		parent->num_children--;
		parent = NULL;
	}
}

Path::Path(NodeID n, bool source)  :
	distance(source ? 0 : UINT_MAX),
	capacity(source ? INT_MAX : INT_MIN),
	flow(0), node(n), origin(source ? n : INVALID_NODE),
	num_children(0), parent(NULL)
{}

/**
 * Spawn a thread if possible and run the link graph job in the thread. If
 * that's not possible run the job right now in the current thread.
 */
void LinkGraphJob::SpawnThread()
{
	assert(this->thread == NULL);
	if (!ThreadObject::New(&(LinkGraphJob::RunLinkGraphJob), this, &(this->thread))) {
		this->thread = NULL;
		/* Of course this will hang a bit.
		 * On the other hand, if you want to play games which make this hang noticably
		 * on a platform without threads then you'll probably get other problems first.
		 * OK:
		 * If someone comes and tells me that this hangs for him/her, I'll implement a
		 * smaller grained "Step" method for all handlers and add some more ticks where
		 * "Step" is called. No problem in principle.
		 */
		LinkGraphJob::RunLinkGraphJob(this);
	}
}

/**
 * (Re-)Initialize the link graph: join all jobs and set current_station_id and
 * cargo to their start values.
 * @param cargo the new cargo ID for the link graph
 */
void LinkGraph::Init(CargoID cargo)
{
	this->LinkGraphJob::Join();
	this->LinkGraphComponent::Clear();

	this->current_station_id = 0;
	this->LinkGraphComponent::cargo = cargo;
}

/**
 * (Re-)initialize a node.
 * @param st ID of the associated station
 * @param sup supply of cargo at the station last month
 * @param dem acceptance for cargo at the station
 */
void Node::Init(StationID st, uint sup, uint dem)
{
	this->supply = sup;
	this->undelivered_supply = sup;
	this->demand = dem;
	this->station = st;

	for (PathSet::iterator i = this->paths.begin(); i != this->paths.end(); ++i) {
		delete (*i);
	}
	this->paths.clear();
	this->flows.clear();
}

/**
 * Inititialize all link graphs. Used when loading a game.
 */
void InitializeLinkGraphs()
{
	for (CargoID c = CT_BEGIN; c != CT_END; ++c) _link_graphs[c].Init(c);

	LinkGraphJob::ClearHandlers();
	LinkGraphJob::AddHandler(new DemandCalculator);
	LinkGraphJob::AddHandler(new MCF1stPass);
	LinkGraphJob::AddHandler(new FlowMapper);
	LinkGraphJob::AddHandler(new MCF2ndPass);
<<<<<<< HEAD
	LinkGraphJob::AddHandler(new FlowMapper);

	for (CargoID c = CT_BEGIN; c != CT_END; ++c) _link_graphs[c].Init(c);
=======
>>>>>>> 94e58e0a
}<|MERGE_RESOLUTION|>--- conflicted
+++ resolved
@@ -472,10 +472,5 @@
 	LinkGraphJob::AddHandler(new MCF1stPass);
 	LinkGraphJob::AddHandler(new FlowMapper);
 	LinkGraphJob::AddHandler(new MCF2ndPass);
-<<<<<<< HEAD
 	LinkGraphJob::AddHandler(new FlowMapper);
-
-	for (CargoID c = CT_BEGIN; c != CT_END; ++c) _link_graphs[c].Init(c);
-=======
->>>>>>> 94e58e0a
 }