--- conflicted
+++ resolved
@@ -267,9 +267,6 @@
 int LeastCommonMultiple(int a, int b);
 int GreatestCommonDivisor(int a, int b);
 int DivideApprox(int a, int b);
-<<<<<<< HEAD
-=======
 int Power(int base, uint pow);
->>>>>>> 07cfc7c1
 
 #endif /* MATH_FUNC_HPP */