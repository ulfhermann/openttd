--- conflicted
+++ resolved
@@ -47,19 +47,12 @@
 
 }
 
-<<<<<<< HEAD
-
-/**
- * Deterministic approximate division.
- * Cancels out division errors stemming from the integer nature of the division over multiple runs.
-=======
 /**
  * Deterministic approximate division.
  * Cancels out division errors stemming from the integer nature of the division over multiple runs.
  * @param a the dividend
  * @param b the divisor
  * @return a/b or (a/b)+1
->>>>>>> 5201cd49
  */
 int DivideApprox(int a, int b) {
 	int random_like = ((a + b) * (a - b)) % b;
