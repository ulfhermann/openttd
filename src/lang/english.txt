--- conflicted
+++ resolved
@@ -182,9 +182,444 @@
 STR_COLOUR_BROWN                                                :Brown
 STR_COLOUR_GREY                                                 :Grey
 STR_COLOUR_WHITE                                                :White
-<<<<<<< HEAD
-STR_ERROR_TOO_MANY_VEHICLES_IN_GAME                             :{WHITE}Too many vehicles in game
+
+# Supported OSes
+STR_OSNAME_WINDOWS                                              :Windows
+STR_OSNAME_DOS                                                  :DOS
+STR_OSNAME_UNIX                                                 :Unix
+STR_OSNAME_OSX                                                  :OS X
+STR_OSNAME_BEOS                                                 :BeOS
+STR_OSNAME_MORPHOS                                              :MorphOS
+STR_OSNAME_AMIGAOS                                              :AmigaOS
+STR_OSNAME_OS2                                                  :OS/2
+STR_OSNAME_SUNOS                                                :SunOS
+
+# Units used in OpenTTD
+STR_UNITS_VELOCITY_IMPERIAL                                     :{COMMA} mph
+STR_UNITS_VELOCITY_METRIC                                       :{COMMA} km/h
+STR_UNITS_VELOCITY_SI                                           :{COMMA} m/s
+
+STR_UNITS_POWER_IMPERIAL                                        :{COMMA}hp
+STR_UNITS_POWER_METRIC                                          :{COMMA}hp
+STR_UNITS_POWER_SI                                              :{COMMA}kW
+
+STR_UNITS_WEIGHT_SHORT_METRIC                                   :{COMMA}t
+STR_UNITS_WEIGHT_SHORT_SI                                       :{COMMA}kg
+
+STR_UNITS_WEIGHT_LONG_METRIC                                    :{COMMA} tonne{P "" s}
+STR_UNITS_WEIGHT_LONG_SI                                        :{COMMA} kg
+
+STR_UNITS_VOLUME_SHORT_METRIC                                   :{COMMA}l
+STR_UNITS_VOLUME_SHORT_SI                                       :{COMMA}m³
+
+STR_UNITS_VOLUME_LONG_METRIC                                    :{COMMA} litre{P "" s}
+STR_UNITS_VOLUME_LONG_SI                                        :{COMMA} m³
+
+STR_UNITS_FORCE_SI                                              :{COMMA} kN
+
+# Common window strings
+STR_SORT_ORDER_TIP                                              :{BLACK}Select sorting order (descending/ascending)
+STR_SORT_CRITERIA_TIP                                           :{BLACK}Select sorting criteria
+STR_FILTER_CRITERIA_TIP                                         :{BLACK}Select filtering criteria
+STR_SORT_BY                                                     :{BLACK}Sort by
 STR_BUTTON_LOCATION                                             :{BLACK}Location
+STR_QUERY_RENAME                                                :{BLACK}Rename
+
+# Query window
+STR_DEFAULT                                                     :{BLACK}Default
+STR_QUERY_CANCEL                                                :{BLACK}Cancel
+STR_QUERY_OK                                                    :{BLACK}OK
+
+# On screen keyboard window
+STR_OSK_KEYBOARD_LAYOUT                                         :`1234567890-=\qwertyuiop[]asdfghjkl;'  zxcvbnm,./ .
+STR_OSK_KEYBOARD_LAYOUT_CAPS                                    :~!@#$%^&*()_+|QWERTYUIOP{{}}ASDFGHJKL:"  ZXCVBNM<>? .
+
+# Measurement tooltip
+STR_MEASURE_LENGTH                                              :{BLACK}Length: {NUM}
+STR_MEASURE_AREA                                                :{BLACK}Area: {NUM} x {NUM}
+STR_MEASURE_LENGTH_HEIGHTDIFF                                   :{BLACK}Length: {NUM}{}Height difference: {NUM} m
+STR_MEASURE_AREA_HEIGHTDIFF                                     :{BLACK}Area: {NUM} x {NUM}{}Height difference: {NUM} m
+
+
+# The first three are also used as 'Sort by' buttons, the rest only in dropdowns
+STR_SORT_BY_POPULATION                                          :{BLACK}Population
+STR_SORT_BY_NAME                                                :{BLACK}Name
+STR_SORT_BY_DATE                                                :{BLACK}Date
+STR_SORT_BY_PRODUCTION                                          :Production
+STR_SORT_BY_TYPE                                                :Type
+STR_SORT_BY_TRANSPORTED                                         :Transported
+STR_SORT_BY_NUMBER                                              :Number
+STR_SORT_BY_PROFIT_LAST_YEAR                                    :Profit last year
+STR_SORT_BY_PROFIT_THIS_YEAR                                    :Profit this year
+STR_SORT_BY_AGE                                                 :Age
+STR_SORT_BY_RELIABILITY                                         :Reliability
+STR_SORT_BY_TOTAL_CAPACITY_PER_CARGOTYPE                        :Total capacity per cargo type
+STR_SORT_BY_MAX_SPEED                                           :Maximum speed
+STR_SORT_BY_MODEL                                               :Model
+STR_SORT_BY_VALUE                                               :Value
+STR_SORT_BY_LENGTH                                              :Length
+STR_SORT_BY_LIFE_TIME                                           :Remaining life time
+STR_SORT_BY_FACILITY                                            :Station type
+STR_SORT_BY_WAITING                                             :Waiting cargo value
+STR_SORT_BY_RATING_MAX                                          :Highest cargo rating
+STR_SORT_BY_RATING_MIN                                          :Lowest cargo rating
+STR_SORT_BY_ENGINE_ID                                           :EngineID (classic sort)
+STR_SORT_BY_COST                                                :Cost
+STR_SORT_BY_POWER                                               :Power
+STR_SORT_BY_INTRO_DATE                                          :Introduction Date
+STR_SORT_BY_RUNNING_COST                                        :Running Cost
+STR_SORT_BY_POWER_VS_RUNNING_COST                               :Power/Running Cost
+STR_SORT_BY_CARGO_CAPACITY                                      :Cargo Capacity
+
+# Tooltips for the main toolbar
+STR_TOOLBAR_TOOLTIP_PAUSE_GAME                                  :{BLACK}Pause game
+STR_TOOLBAR_TOOLTIP_FORWARD                                     :{BLACK}Fast forward the game
+STR_TOOLBAR_TOOLTIP_OPTIONS                                     :{BLACK}Options
+STR_TOOLBAR_TOOLTIP_SAVE_GAME_ABANDON_GAME                      :{BLACK}Save game, abandon game, quit
+STR_TOOLBAR_TOOLTIP_DISPLAY_MAP                                 :{BLACK}Display map, extra viewport or list of signs
+STR_TOOLBAR_TOOLTIP_DISPLAY_TOWN_DIRECTORY                      :{BLACK}Display town directory
+STR_TOOLBAR_TOOLTIP_DISPLAY_SUBSIDIES                           :{BLACK}Display subsidies
+STR_TOOLBAR_TOOLTIP_DISPLAY_LIST_OF_COMPANY_STATIONS            :{BLACK}Display list of company's stations
+STR_TOOLBAR_TOOLTIP_DISPLAY_COMPANY_FINANCES                    :{BLACK}Display company finances information
+STR_TOOLBAR_TOOLTIP_DISPLAY_COMPANY_GENERAL                     :{BLACK}Display general company information
+STR_TOOLBAR_TOOLTIP_DISPLAY_GRAPHS                              :{BLACK}Display graphs
+STR_TOOLBAR_TOOLTIP_DISPLAY_COMPANY_LEAGUE                      :{BLACK}Display company league table
+STR_TOOLBAR_TOOLTIP_FUND_CONSTRUCTION_OF_NEW                    :{BLACK}Fund construction of new industry or list all industries
+STR_TOOLBAR_TOOLTIP_DISPLAY_LIST_OF_COMPANY_TRAINS              :{BLACK}Display list of company's trains
+STR_TOOLBAR_TOOLTIP_DISPLAY_LIST_OF_COMPANY_ROAD_VEHICLES       :{BLACK}Display list of company's road vehicles
+STR_TOOLBAR_TOOLTIP_DISPLAY_LIST_OF_COMPANY_SHIPS               :{BLACK}Display list of company's ships
+STR_TOOLBAR_TOOLTIP_DISPLAY_LIST_OF_COMPANY_AIRCRAFT            :{BLACK}Display list of company's aircraft
+STR_TOOLBAR_TOOLTIP_ZOOM_THE_VIEW_IN                            :{BLACK}Zoom the view in
+STR_TOOLBAR_TOOLTIP_ZOOM_THE_VIEW_OUT                           :{BLACK}Zoom the view out
+STR_TOOLBAR_TOOLTIP_BUILD_RAILROAD_TRACK                        :{BLACK}Build railway track
+STR_TOOLBAR_TOOLTIP_BUILD_ROADS                                 :{BLACK}Build roads
+STR_TOOLBAR_TOOLTIP_BUILD_SHIP_DOCKS                            :{BLACK}Build ship docks
+STR_TOOLBAR_TOOLTIP_BUILD_AIRPORTS                              :{BLACK}Build airports
+STR_TOOLBAR_TOOLTIP_LANDSCAPING                                 :{BLACK}Open the landscaping toolbar to raise/lower land, plant trees, etc.
+STR_TOOLBAR_TOOLTIP_SHOW_SOUND_MUSIC_WINDOW                     :{BLACK}Show sound/music window
+STR_TOOLBAR_TOOLTIP_SHOW_LAST_MESSAGE_NEWS                      :{BLACK}Show last message/news report, show message options
+STR_TOOLBAR_TOOLTIP_LAND_BLOCK_INFORMATION                      :{BLACK}Land area information
+
+# Extra tooltips for the scenario editor toolbar
+STR_SCENEDIT_TOOLBAR_TOOLTIP_SAVE_SCENARIO_LOAD_SCENARIO        :{BLACK}Save scenario, load scenario, abandon scenario editor, quit
+STR_SCENEDIT_TOOLBAR_OPENTTD                                    :{YELLOW}OpenTTD
+STR_SCENEDIT_TOOLBAR_SCENARIO_EDITOR                            :{YELLOW}Scenario Editor
+STR_SCENEDIT_TOOLBAR_TOOLTIP_MOVE_THE_STARTING_DATE_BACKWARD    :{BLACK}Move the starting date backward 1 year
+STR_SCENEDIT_TOOLBAR_TOOLTIP_MOVE_THE_STARTING_DATE_FORWARD     :{BLACK}Move the starting date forward 1 year
+STR_SCENEDIT_TOOLBAR_TOOLTIP_DISPLAY_MAP_TOWN_DIRECTORY         :{BLACK}Display map, town directory
+STR_SCENEDIT_TOOLBAR_LANDSCAPE_GENERATION                       :{BLACK}Landscape generation
+STR_SCENEDIT_TOOLBAR_TOWN_GENERATION                            :{BLACK}Town generation
+STR_SCENEDIT_TOOLBAR_INDUSTRY_GENERATION                        :{BLACK}Industry generation
+STR_SCENEDIT_TOOLBAR_ROAD_CONSTRUCTION                          :{BLACK}Road construction
+STR_SCENEDIT_TOOLBAR_PLANT_TREES                                :{BLACK}Plant trees
+STR_SCENEDIT_TOOLBAR_PLACE_SIGN                                 :{BLACK}Place sign
+
+############ range for SE file menu starts
+STR_SCENEDIT_FILE_MENU_SAVE_SCENARIO                            :Save scenario
+STR_SCENEDIT_FILE_MENU_LOAD_SCENARIO                            :Load scenario
+STR_MENU_LOAD_HEIGHTMAP                                         :Load heightmap
+STR_SCENEDIT_FILE_MENU_QUIT_EDITOR                              :Quit editor
+STR_SCENEDIT_FILE_MENU_SEPARATOR                                :
+STR_SCENEDIT_FILE_MENU_QUIT                                     :Quit
+############ range for SE file menu starts
+
+############ range for settings menu starts
+STR_SETTINGS_MENU_GAME_OPTIONS                                  :Game options
+STR_SETTINGS_MENU_DIFFICULTY_SETTINGS                           :Difficulty settings
+STR_SETTINGS_MENU_CONFIG_SETTINGS                               :Advanced settings
+STR_SETTINGS_MENU_NEWGRF_SETTINGS                               :NewGRF settings
+STR_SETTINGS_MENU_TRANSPARENCY_OPTIONS                          :Transparency options
+STR_SETTINGS_MENU_TOWN_NAMES_DISPLAYED                          :{SETX 12}Town names displayed
+STR_SETTINGS_MENU_STATION_NAMES_DISPLAYED                       :{SETX 12}Station names displayed
+STR_SETTINGS_MENU_WAYPOINTS_DISPLAYED                           :{SETX 12}Waypoint names displayed
+STR_SETTINGS_MENU_SIGNS_DISPLAYED                               :{SETX 12}Signs displayed
+STR_SETTINGS_MENU_FULL_ANIMATION                                :{SETX 12}Full animation
+STR_SETTINGS_MENU_FULL_DETAIL                                   :{SETX 12}Full detail
+STR_SETTINGS_MENU_TRANSPARENT_BUILDINGS                         :{SETX 12}Transparent buildings
+STR_SETTINGS_MENU_TRANSPARENT_SIGNS                             :{SETX 12}Transparent station signs
+############ range ends here
+
+############ range for file menu starts
+STR_FILE_MENU_SAVE_GAME                                         :Save game
+STR_FILE_MENU_LOAD_GAME                                         :Load game
+STR_FILE_MENU_QUIT_GAME                                         :Abandon game
+STR_FILE_MENU_EXIT                                              :Exit
+############ range ends here
+
+############ range for map menu starts
+STR_MAP_MENU_MAP_OF_WORLD                                       :Map of world
+STR_MAP_MENU_EXTRA_VIEW_PORT                                    :Extra viewport
+STR_MAP_MENU_SIGN_LIST                                          :Sign list
+############ range for town menu starts, yet the town directory is shown in the map menu in the scenario editor
+STR_TOWN_MENU_TOWN_DIRECTORY                                    :Town directory
+############ both ranges ends here
+
+############ range for subsidies menu starts
+STR_SUBSIDIES_MENU_SUBSIDIES                                    :Subsidies
+############ range ends here
+
+############ range for graph menu starts
+STR_GRAPH_MENU_OPERATING_PROFIT_GRAPH                           :Operating profit graph
+STR_GRAPH_MENU_INCOME_GRAPH                                     :Income graph
+STR_GRAPH_MENU_DELIVERED_CARGO_GRAPH                            :Delivered cargo graph
+STR_GRAPH_MENU_PERFORMANCE_HISTORY_GRAPH                        :Performance history graph
+STR_GRAPH_MENU_COMPANY_VALUE_GRAPH                              :Company value graph
+STR_GRAPH_MENU_CARGO_PAYMENT_RATES                              :Cargo payment rates
+############ range ends here
+
+############ range for company league menu starts
+STR_GRAPH_MENU_COMPANY_LEAGUE_TABLE                             :Company league table
+STR_GRAPH_MENU_DETAILED_PERFORMANCE_RATING                      :Detailed performance rating
+############ range ends here
+
+############ range for industry menu starts
+STR_INDUSTRY_MENU_INDUSTRY_DIRECTORY                            :Industry Directory
+STR_INDUSTRY_MENU_FUND_NEW_INDUSTRY                             :Fund new industry
+############ range ends here
+
+############ range for railway construction menu starts
+STR_RAIL_MENU_RAILROAD_CONSTRUCTION                             :Railway construction
+STR_RAIL_MENU_ELRAIL_CONSTRUCTION                               :Electrified Railway construction
+STR_RAIL_MENU_MONORAIL_CONSTRUCTION                             :Monorail construction
+STR_RAIL_MENU_MAGLEV_CONSTRUCTION                               :Maglev construction
+############ range ends here
+
+############ range for road construction menu starts
+STR_ROAD_MENU_ROAD_CONSTRUCTION                                 :Road construction
+STR_ROAD_MENU_TRAM_CONSTRUCTION                                 :Tramway construction
+############ range ends here
+
+############ range for waterways construction menu starts
+STR_WATERWAYS_MENU_WATERWAYS_CONSTRUCTION                       :Waterways construction
+############ range ends here
+
+############ range for airport construction menu starts
+STR_AIRCRAFT_MENU_AIRPORT_CONSTRUCTION                          :Airport construction
+############ range ends here
+
+############ range for landscaping menu starts
+STR_LANDSCAPING_MENU_LANDSCAPING                                :Landscaping
+STR_LANDSCAPING_MENU_PLANT_TREES                                :Plant trees
+STR_LANDSCAPING_MENU_PLACE_SIGN                                 :Place sign
+############ range ends here
+
+############ range for music menu starts
+STR_TOOLBAR_SOUND_MUSIC                                         :Sound/music
+############ range ends here
+
+############ range for message menu starts
+STR_NEWS_MENU_LAST_MESSAGE_NEWS_REPORT                          :Last message/news report
+STR_NEWS_MENU_MESSAGE_SETTINGS                                  :Message settings
+STR_NEWS_MENU_MESSAGE_HISTORY_MENU                              :Message history
+############ range ends here
+
+############ range for about menu starts
+STR_ABOUT_MENU_LAND_BLOCK_INFO                                  :Land area information
+STR_ABOUT_MENU_SEPARATOR                                        :
+STR_ABOUT_MENU_TOGGLE_CONSOLE                                   :Toggle Console
+STR_ABOUT_MENU_AI_DEBUG                                         :AI Debug
+STR_ABOUT_MENU_SCREENSHOT                                       :Screenshot (Ctrl+S)
+STR_ABOUT_MENU_GIANT_SCREENSHOT                                 :Giant Screenshot (Ctrl+G)
+STR_ABOUT_MENU_ABOUT_OPENTTD                                    :About 'OpenTTD'
+############ range ends here
+
+############ range for days starts (also used for the place in the highscore window)
+STR_ORDINAL_NUMBER_1ST                                          :1st
+STR_ORDINAL_NUMBER_2ND                                          :2nd
+STR_ORDINAL_NUMBER_3RD                                          :3rd
+STR_ORDINAL_NUMBER_4TH                                          :4th
+STR_ORDINAL_NUMBER_5TH                                          :5th
+STR_ORDINAL_NUMBER_6TH                                          :6th
+STR_ORDINAL_NUMBER_7TH                                          :7th
+STR_ORDINAL_NUMBER_8TH                                          :8th
+STR_ORDINAL_NUMBER_9TH                                          :9th
+STR_ORDINAL_NUMBER_10TH                                         :10th
+STR_ORDINAL_NUMBER_11TH                                         :11th
+STR_ORDINAL_NUMBER_12TH                                         :12th
+STR_ORDINAL_NUMBER_13TH                                         :13th
+STR_ORDINAL_NUMBER_14TH                                         :14th
+STR_ORDINAL_NUMBER_15TH                                         :15th
+STR_ORDINAL_NUMBER_16TH                                         :16th
+STR_ORDINAL_NUMBER_17TH                                         :17th
+STR_ORDINAL_NUMBER_18TH                                         :18th
+STR_ORDINAL_NUMBER_19TH                                         :19th
+STR_ORDINAL_NUMBER_20TH                                         :20th
+STR_ORDINAL_NUMBER_21ST                                         :21st
+STR_ORDINAL_NUMBER_22ND                                         :22nd
+STR_ORDINAL_NUMBER_23RD                                         :23rd
+STR_ORDINAL_NUMBER_24TH                                         :24th
+STR_ORDINAL_NUMBER_25TH                                         :25th
+STR_ORDINAL_NUMBER_26TH                                         :26th
+STR_ORDINAL_NUMBER_27TH                                         :27th
+STR_ORDINAL_NUMBER_28TH                                         :28th
+STR_ORDINAL_NUMBER_29TH                                         :29th
+STR_ORDINAL_NUMBER_30TH                                         :30th
+STR_ORDINAL_NUMBER_31ST                                         :31st
+############ range for days ends
+
+############ range for months starts
+STR_MONTH_ABBREV_JAN                                            :Jan
+STR_MONTH_ABBREV_FEB                                            :Feb
+STR_MONTH_ABBREV_MAR                                            :Mar
+STR_MONTH_ABBREV_APR                                            :Apr
+STR_MONTH_ABBREV_MAY                                            :May
+STR_MONTH_ABBREV_JUN                                            :Jun
+STR_MONTH_ABBREV_JUL                                            :Jul
+STR_MONTH_ABBREV_AUG                                            :Aug
+STR_MONTH_ABBREV_SEP                                            :Sep
+STR_MONTH_ABBREV_OCT                                            :Oct
+STR_MONTH_ABBREV_NOV                                            :Nov
+STR_MONTH_ABBREV_DEC                                            :Dec
+
+STR_MONTH_JAN                                                   :January
+STR_MONTH_FEB                                                   :February
+STR_MONTH_MAR                                                   :March
+STR_MONTH_APR                                                   :April
+STR_MONTH_MAY                                                   :May
+STR_MONTH_JUN                                                   :June
+STR_MONTH_JUL                                                   :July
+STR_MONTH_AUG                                                   :August
+STR_MONTH_SEP                                                   :September
+STR_MONTH_OCT                                                   :October
+STR_MONTH_NOV                                                   :November
+STR_MONTH_DEC                                                   :December
+############ range for months ends
+
+# Graph window
+STR_GRAPH_KEY_BUTTON                                            :{BLACK}Key
+STR_GRAPH_KEY_TOOLTIP                                           :{BLACK}Show key to graphs
+STR_GRAPH_X_LABEL_MONTH                                         :{TINYFONT}{STRING}{} {STRING}
+STR_GRAPH_X_LABEL_MONTH_YEAR                                    :{TINYFONT}{STRING}{} {STRING}{}{NUM}
+STR_GRAPH_Y_LABEL                                               :{TINYFONT}{STRING2}-
+STR_GRAPH_Y_LABEL_NUMBER                                        :{TINYFONT}{COMMA}
+
+STR_GRAPH_OPERATING_PROFIT_CAPTION                              :{WHITE}Operating Profit Graph
+STR_GRAPH_INCOME_CAPTION                                        :{WHITE}Income Graph
+STR_GRAPH_CARGO_DELIVERED_CAPTION                               :{WHITE}Units of cargo delivered
+STR_GRAPH_COMPANY_PERFORMANCE_RATINGS_CAPTION                   :{WHITE}Company performance ratings (maximum rating=1000)
+STR_GRAPH_COMPANY_VALUES_CAPTION                                :{WHITE}Company values
+
+STR_GRAPH_CARGO_PAYMENT_RATES_CAPTION                           :{WHITE}Cargo Payment Rates
+STR_GRAPH_CARGO_PAYMENT_RATES_X_LABEL                           :{BLACK}{TINYFONT}Days in transit
+STR_GRAPH_CARGO_PAYMENT_RATES_TITLE                             :{BLACK}{TINYFONT}Payment for delivering 10 units (or 10,000 litres) of cargo a distance of 20 squares
+STR_GRAPH_CARGO_PAYMENT_TOGGLE_CARGO                            :{BLACK}Toggle graph for cargo type on/off
+STR_GRAPH_CARGO_PAYMENT_CARGO                                   :{BLACK}{TINYFONT}{STRING}
+
+STR_SHOW_DETAILED_PERFORMANCE_RATINGS                           :{BLACK}Show detailed performance ratings
+
+# Graph key window
+STR_GRAPH_KEY_CAPTION                                           :{WHITE}Key to company graphs
+STR_GRAPH_KEY_COMPANY_SELECTION                                 :{BLACK}Click here to toggle company's entry on graph on/off
+
+# Company league window
+STR_COMPANY_LEAGUE_TABLE_CAPTION                                :{WHITE}Company League Table
+STR_COMPANY_LEAGUE_FIRST                                        :{WHITE}{STRING}{SETX 45}{ORANGE}{COMPANY} {BLACK}{COMPANYNUM} '{STRING}'
+STR_COMPANY_LEAGUE_OTHER                                        :{YELLOW}{STRING}{SETX 45}{ORANGE}{COMPANY} {BLACK}{COMPANYNUM}  '{STRING}'
+STR_COMPANY_LEAGUE_PERFORMANCE_TITLE_ENGINEER                   :Engineer
+STR_COMPANY_LEAGUE_PERFORMANCE_TITLE_TRAFFIC_MANAGER            :Traffic Manager
+STR_COMPANY_LEAGUE_PERFORMANCE_TITLE_TRANSPORT_COORDINATOR      :Transport Coordinator
+STR_COMPANY_LEAGUE_PERFORMANCE_TITLE_ROUTE_SUPERVISOR           :Route Supervisor
+STR_COMPANY_LEAGUE_PERFORMANCE_TITLE_DIRECTOR                   :Director
+STR_COMPANY_LEAGUE_PERFORMANCE_TITLE_CHIEF_EXECUTIVE            :Chief Executive
+STR_COMPANY_LEAGUE_PERFORMANCE_TITLE_CHAIRMAN                   :Chairman
+STR_COMPANY_LEAGUE_PERFORMANCE_TITLE_PRESIDENT                  :President
+STR_COMPANY_LEAGUE_PERFORMANCE_TITLE_TYCOON                     :Tycoon
+
+# Performance detail window
+STR_PERFORMANCE_DETAIL                                          :{WHITE}Detailed performance rating
+STR_PERFORMANCE_DETAIL_KEY                                      :{BLACK}Detail
+STR_PERFORMANCE_DETAIL_AMOUNT_CURRENCY                          :{BLACK}({CURRCOMPACT}/{CURRCOMPACT})
+STR_PERFORMANCE_DETAIL_AMOUNT_INT                               :{BLACK}({COMMA}/{COMMA})
+STR_PERFORMANCE_DETAIL_PERCENT                                  :{WHITE}{NUM}%
+STR_PERFORMANCE_DETAIL_INT                                      :{BLACK}{NUM}
+############ Those following lines need to be in this order!!
+STR_PERFORMANCE_DETAIL_VEHICLES                                 :{BLACK}Vehicles:
+STR_PERFORMANCE_DETAIL_STATIONS                                 :{BLACK}Stations:
+STR_PERFORMANCE_DETAIL_MIN_PROFIT                               :{BLACK}Min. profit:
+STR_PERFORMANCE_DETAIL_MIN_INCOME                               :{BLACK}Min. income:
+STR_PERFORMANCE_DETAIL_MAX_INCOME                               :{BLACK}Max. income:
+STR_PERFORMANCE_DETAIL_DELIVERED                                :{BLACK}Delivered:
+STR_PERFORMANCE_DETAIL_CARGO                                    :{BLACK}Cargo:
+STR_PERFORMANCE_DETAIL_MONEY                                    :{BLACK}Money:
+STR_PERFORMANCE_DETAIL_LOAN                                     :{BLACK}Loan:
+STR_PERFORMANCE_DETAIL_TOTAL                                    :{BLACK}Total:
+############ End of order list
+STR_PERFORMANCE_DETAIL_VEHICLES_TIP                             :{BLACK}Number of vehicles; this includes road vehicles, trains, ships and aircraft
+STR_PERFORMANCE_DETAIL_STATIONS_TIP                             :{BLACK}Number of station parts. Every part of a station (e.g. train station, bus stop, airport) is counted, even if they are connected as one station
+STR_PERFORMANCE_DETAIL_MIN_PROFIT_TIP                           :{BLACK}The profit of the vehicle with the lowest income (of all vehicles older than 2 years)
+STR_PERFORMANCE_DETAIL_MIN_INCOME_TIP                           :{BLACK}Amount of cash made in the month with the lowest profit of the last 12 quarters
+STR_PERFORMANCE_DETAIL_MAX_INCOME_TIP                           :{BLACK}Amount of cash made in the month with the highest profit of the last 12 quarters
+STR_PERFORMANCE_DETAIL_DELIVERED_TIP                            :{BLACK}Units of cargo delivered in the last four quarters
+STR_PERFORMANCE_DETAIL_CARGO_TIP                                :{BLACK}Number of types of cargo delivered in the last quarter
+STR_PERFORMANCE_DETAIL_MONEY_TIP                                :{BLACK}Amount of money this company has in the bank
+STR_PERFORMANCE_DETAIL_LOAN_TIP                                 :{BLACK}The amount of money this company has taken on loan
+STR_PERFORMANCE_DETAIL_TOTAL_TIP                                :{BLACK}Total points out of possible points
+
+# Music window
+STR_MUSIC_JAZZ_JUKEBOX_CAPTION                                  :{WHITE}Jazz Jukebox
+STR_MUSIC_PLAYLIST_ALL                                          :{TINYFONT}All
+STR_MUSIC_PLAYLIST_OLD_STYLE                                    :{TINYFONT}Old Style
+STR_MUSIC_PLAYLIST_NEW_STYLE                                    :{TINYFONT}New Style
+STR_MUSIC_PLAYLIST_EZY_STREET                                   :{TINYFONT}Ezy Street
+STR_MUSIC_PLAYLIST_CUSTOM_1                                     :{TINYFONT}Custom 1
+STR_MUSIC_PLAYLIST_CUSTOM_2                                     :{TINYFONT}Custom 2
+STR_MUSIC_MUSIC_VOLUME                                          :{BLACK}{TINYFONT}Music Volume
+STR_MUSIC_EFFECTS_VOLUME                                        :{BLACK}{TINYFONT}Effects Volume
+STR_MUSIC_MIN_MAX_RULER                                         :{BLACK}{TINYFONT}MIN  '  '  ' '  '  '  MAX
+STR_MUSIC_TRACK_NONE                                            :{DKGREEN}{TINYFONT}--
+STR_MUSIC_TRACK_SINGLE_DIGIT                                    :{DKGREEN}{TINYFONT}0{COMMA}
+STR_MUSIC_TRACK_DOUBLE_DIGIT                                    :{DKGREEN}{TINYFONT}{COMMA}
+STR_MUSIC_TITLE_NONE                                            :{DKGREEN}{TINYFONT}------
+STR_MUSIC_TITLE_NAME                                            :{DKGREEN}{TINYFONT}"{STRING1}"
+STR_MUSIC_TRACK_XTITLE                                          :{BLACK}{TINYFONT}Track{SETX 88}{BLACK}{TINYFONT}Title
+STR_MUSIC_SHUFFLE                                               :{TINYFONT}Shuffle
+STR_MUSIC_PROGRAM                                               :{TINYFONT}{BLACK}Programme
+STR_MUSIC_TOOLTIP_SKIP_TO_PREVIOUS_TRACK                        :{BLACK}Skip to previous track in selection
+STR_MUSIC_TOOLTIP_SKIP_TO_NEXT_TRACK_IN_SELECTION               :{BLACK}Skip to next track in selection
+STR_MUSIC_TOOLTIP_STOP_PLAYING_MUSIC                            :{BLACK}Stop playing music
+STR_MUSIC_TOOLTIP_START_PLAYING_MUSIC                           :{BLACK}Start playing music
+STR_MUSIC_TOOLTIP_DRAG_SLIDERS_TO_SET_MUSIC                     :{BLACK}Drag sliders to set music and sound effect volumes
+STR_MUSIC_TOOLTIP_SELECT_ALL_TRACKS_PROGRAM                     :{BLACK}Select 'all tracks' programme
+STR_MUSIC_TOOLTIP_SELECT_OLD_STYLE_MUSIC                        :{BLACK}Select 'old style music' programme
+STR_MUSIC_TOOLTIP_SELECT_NEW_STYLE_MUSIC                        :{BLACK}Select 'new style music' programme
+STR_MUSIC_TOOLTIP_SELECT_EZY_STREET_STYLE                       :{BLACK}Select 'Ezy Street style music' programme
+STR_MUSIC_TOOLTIP_SELECT_CUSTOM_1_USER_DEFINED                  :{BLACK}Select 'Custom 1' (user-defined) programme
+STR_MUSIC_TOOLTIP_SELECT_CUSTOM_2_USER_DEFINED                  :{BLACK}Select 'Custom 2' (user-defined) programme
+STR_MUSIC_TOOLTIP_TOGGLE_PROGRAM_SHUFFLE                        :{BLACK}Toggle programme shuffle on/off
+STR_MUSIC_TOOLTIP_SHOW_MUSIC_TRACK_SELECTION                    :{BLACK}Show music track selection window
+
+# Playlist window
+STR_PLAYLIST_MUSIC_PROGRAM_SELECTION                            :{WHITE}Music Programme Selection
+STR_PLAYLIST_TRACK_SINGLE_DIGIT                                 :{TINYFONT}{LTBLUE}0{COMMA} "{STRING1}"
+STR_PLAYLIST_TRACK_DOUBLE_DIGIT                                 :{TINYFONT}{LTBLUE}{COMMA} "{STRING1}"
+STR_PLAYLIST_TRACK_INDEX                                        :{TINYFONT}{BLACK}Track Index
+STR_PLAYLIST_PROGRAM                                            :{TINYFONT}{BLACK}Programme - '{STRING}'
+STR_PLAYLIST_CLEAR                                              :{TINYFONT}{BLACK}Clear
+STR_PLAYLIST_SAVE                                               :{TINYFONT}{BLACK}Save
+STR_PLAYLIST_TOOLTIP_CLEAR_CURRENT_PROGRAM_CUSTOM1              :{BLACK}Clear current programme (Custom1 or Custom2 only)
+STR_PLAYLIST_TOOLTIP_SAVE_MUSIC_SETTINGS                        :{BLACK}Save music settings
+STR_PLAYLIST_TOOLTIP_CLICK_TO_ADD_TRACK                         :{BLACK}Click on music track to add to current programme (Custom1 or Custom2 only)
+STR_PLAYLIST_TOOLTIP_CLICK_TO_REMOVE_TRACK                      :{BLACK}Click on music track to remove it from current programme (Custom1 or Custom2 only)
+
+# Highscore window
+STR_HIGHSCORE_TOP_COMPANIES_WHO_REACHED                         :{BIGFONT}{BLACK}Top companies who reached {NUM}{}({STRING} Level)
+STR_HIGHSCORE_TOP_COMPANIES_NETWORK_GAME                        :{BIGFONT}{BLACK}Company League Table in {NUM}
+STR_HIGHSCORE_POSITION                                          :{BLACK}{BIGFONT}{COMMA}.
+STR_HIGHSCORE_PERFORMANCE_TITLE_BUSINESSMAN                     :Businessman
+STR_HIGHSCORE_PERFORMANCE_TITLE_ENTREPRENEUR                    :Entrepreneur
+STR_HIGHSCORE_PERFORMANCE_TITLE_INDUSTRIALIST                   :Industrialist
+STR_HIGHSCORE_PERFORMANCE_TITLE_CAPITALIST                      :Capitalist
+STR_HIGHSCORE_PERFORMANCE_TITLE_MAGNATE                         :Magnate
+STR_HIGHSCORE_PERFORMANCE_TITLE_MOGUL                           :Mogul
+STR_HIGHSCORE_PERFORMANCE_TITLE_TYCOON_OF_THE_CENTURY           :Tycoon of the Century
+STR_HIGHSCORE_NAME                                              :{BIGFONT}{PRESIDENTNAME}, {COMPANY}
+STR_HIGHSCORE_STATS                                             :{BIGFONT}'{STRING}'   ({COMMA})
+STR_HIGHSCORE_COMPANY_ACHIEVES_STATUS                           :{BLACK}{BIGFONT}{COMPANY} achieves '{STRING}' status!
+STR_HIGHSCORE_PRESIDENT_OF_COMPANY_ACHIEVES_STATUS              :{WHITE}{BIGFONT}{PRESIDENTNAME} of {COMPANY} achieves '{STRING}' status!
+
+# Smallmap window
+STR_SMALLMAP_CAPTION                                            :{WHITE}Map - {STRING}
+
 STR_SMALLMAP_TYPE_CONTOURS                                      :Contours
 STR_SMALLMAP_TYPE_VEHICLES                                      :Vehicles
 STR_SMALLMAP_TYPE_INDUSTRIES                                    :Industries
@@ -192,6 +627,14 @@
 STR_SMALLMAP_TYPE_ROUTES                                        :Routes
 STR_SMALLMAP_TYPE_VEGETATION                                    :Vegetation
 STR_SMALLMAP_TYPE_OWNERS                                        :Owners
+STR_SMALLMAP_TOOLTIP_SHOW_LAND_CONTOURS_ON_MAP                  :{BLACK}Show land contours on map
+STR_SMALLMAP_TOOLTIP_SHOW_VEHICLES_ON_MAP                       :{BLACK}Show vehicles on map
+STR_SMALLMAP_TOOLTIP_SHOW_INDUSTRIES_ON_MAP                     :{BLACK}Show industries on map
+STR_SMALLMAP_TOOLTIP_SHOW_LINK_STATS_ON_MAP                     :{BLACK}Show link statistics on map
+STR_SMALLMAP_TOOLTIP_SHOW_TRANSPORT_ROUTES_ON                   :{BLACK}Show transport routes on map
+STR_SMALLMAP_TOOLTIP_SHOW_VEGETATION_ON_MAP                     :{BLACK}Show vegetation on map
+STR_SMALLMAP_TOOLTIP_SHOW_LAND_OWNERS_ON_MAP                    :{BLACK}Show land owners on map
+
 STR_SMALLMAP_LEGENDA_ROADS                                      :{BLACK}{TINYFONT}Roads
 STR_SMALLMAP_LEGENDA_RAILROADS                                  :{BLACK}{TINYFONT}Railways
 STR_SMALLMAP_LEGENDA_STATIONS_AIRPORTS_DOCKS                    :{BLACK}{TINYFONT}Stations/Airports/Docks
@@ -231,526 +674,11 @@
 STR_SMALLMAP_LEGEND_SENT                                        :{TINYFONT}Sent Cargo
 STR_SMALLMAP_LEGEND_SHOW_TEXT                                   :{TINYFONT}As Text
 STR_SMALLMAP_LEGEND_SHOW_GRAPH                                  :{TINYFONT}As Graphs
-STR_NEWS_MESSAGE_CAPTION                                        :{WHITE}Message
-STR_QUERY_CAPTION                                               :{WHITE}{STRING}
-STR_DEFAULT                                                     :{BLACK}Default
-STR_QUERY_CANCEL                                                :{BLACK}Cancel
-STR_QUERY_OK                                                    :{BLACK}OK
-STR_QUERY_RENAME                                                :{BLACK}Rename
-=======
->>>>>>> abd57284
-
-# Supported OSes
-STR_OSNAME_WINDOWS                                              :Windows
-STR_OSNAME_DOS                                                  :DOS
-STR_OSNAME_UNIX                                                 :Unix
-STR_OSNAME_OSX                                                  :OS X
-STR_OSNAME_BEOS                                                 :BeOS
-STR_OSNAME_MORPHOS                                              :MorphOS
-STR_OSNAME_AMIGAOS                                              :AmigaOS
-STR_OSNAME_OS2                                                  :OS/2
-STR_OSNAME_SUNOS                                                :SunOS
-
-# Units used in OpenTTD
-STR_UNITS_VELOCITY_IMPERIAL                                     :{COMMA} mph
-STR_UNITS_VELOCITY_METRIC                                       :{COMMA} km/h
-STR_UNITS_VELOCITY_SI                                           :{COMMA} m/s
-
-STR_UNITS_POWER_IMPERIAL                                        :{COMMA}hp
-STR_UNITS_POWER_METRIC                                          :{COMMA}hp
-STR_UNITS_POWER_SI                                              :{COMMA}kW
-
-STR_UNITS_WEIGHT_SHORT_METRIC                                   :{COMMA}t
-STR_UNITS_WEIGHT_SHORT_SI                                       :{COMMA}kg
-
-STR_UNITS_WEIGHT_LONG_METRIC                                    :{COMMA} tonne{P "" s}
-STR_UNITS_WEIGHT_LONG_SI                                        :{COMMA} kg
-
-STR_UNITS_VOLUME_SHORT_METRIC                                   :{COMMA}l
-STR_UNITS_VOLUME_SHORT_SI                                       :{COMMA}m³
-
-STR_UNITS_VOLUME_LONG_METRIC                                    :{COMMA} litre{P "" s}
-STR_UNITS_VOLUME_LONG_SI                                        :{COMMA} m³
-
-STR_UNITS_FORCE_SI                                              :{COMMA} kN
-
-# Common window strings
-STR_SORT_ORDER_TIP                                              :{BLACK}Select sorting order (descending/ascending)
-STR_SORT_CRITERIA_TIP                                           :{BLACK}Select sorting criteria
-STR_FILTER_CRITERIA_TIP                                         :{BLACK}Select filtering criteria
-STR_SORT_BY                                                     :{BLACK}Sort by
-STR_BUTTON_LOCATION                                             :{BLACK}Location
-STR_QUERY_RENAME                                                :{BLACK}Rename
-
-# Query window
-STR_DEFAULT                                                     :{BLACK}Default
-STR_QUERY_CANCEL                                                :{BLACK}Cancel
-STR_QUERY_OK                                                    :{BLACK}OK
-
-# On screen keyboard window
-STR_OSK_KEYBOARD_LAYOUT                                         :`1234567890-=\qwertyuiop[]asdfghjkl;'  zxcvbnm,./ .
-STR_OSK_KEYBOARD_LAYOUT_CAPS                                    :~!@#$%^&*()_+|QWERTYUIOP{{}}ASDFGHJKL:"  ZXCVBNM<>? .
-
-# Measurement tooltip
-STR_MEASURE_LENGTH                                              :{BLACK}Length: {NUM}
-STR_MEASURE_AREA                                                :{BLACK}Area: {NUM} x {NUM}
-STR_MEASURE_LENGTH_HEIGHTDIFF                                   :{BLACK}Length: {NUM}{}Height difference: {NUM} m
-STR_MEASURE_AREA_HEIGHTDIFF                                     :{BLACK}Area: {NUM} x {NUM}{}Height difference: {NUM} m
-
-
-# The first three are also used as 'Sort by' buttons, the rest only in dropdowns
-STR_SORT_BY_POPULATION                                          :{BLACK}Population
-STR_SORT_BY_NAME                                                :{BLACK}Name
-STR_SORT_BY_DATE                                                :{BLACK}Date
-STR_SORT_BY_PRODUCTION                                          :Production
-STR_SORT_BY_TYPE                                                :Type
-STR_SORT_BY_TRANSPORTED                                         :Transported
-STR_SORT_BY_NUMBER                                              :Number
-STR_SORT_BY_PROFIT_LAST_YEAR                                    :Profit last year
-STR_SORT_BY_PROFIT_THIS_YEAR                                    :Profit this year
-STR_SORT_BY_AGE                                                 :Age
-STR_SORT_BY_RELIABILITY                                         :Reliability
-STR_SORT_BY_TOTAL_CAPACITY_PER_CARGOTYPE                        :Total capacity per cargo type
-STR_SORT_BY_MAX_SPEED                                           :Maximum speed
-STR_SORT_BY_MODEL                                               :Model
-STR_SORT_BY_VALUE                                               :Value
-STR_SORT_BY_LENGTH                                              :Length
-STR_SORT_BY_LIFE_TIME                                           :Remaining life time
-STR_SORT_BY_FACILITY                                            :Station type
-STR_SORT_BY_WAITING                                             :Waiting cargo value
-STR_SORT_BY_RATING_MAX                                          :Highest cargo rating
-STR_SORT_BY_RATING_MIN                                          :Lowest cargo rating
-STR_SORT_BY_ENGINE_ID                                           :EngineID (classic sort)
-STR_SORT_BY_COST                                                :Cost
-STR_SORT_BY_POWER                                               :Power
-STR_SORT_BY_INTRO_DATE                                          :Introduction Date
-STR_SORT_BY_RUNNING_COST                                        :Running Cost
-STR_SORT_BY_POWER_VS_RUNNING_COST                               :Power/Running Cost
-STR_SORT_BY_CARGO_CAPACITY                                      :Cargo Capacity
-
-# Tooltips for the main toolbar
-STR_TOOLBAR_TOOLTIP_PAUSE_GAME                                  :{BLACK}Pause game
-STR_TOOLBAR_TOOLTIP_FORWARD                                     :{BLACK}Fast forward the game
-STR_TOOLBAR_TOOLTIP_OPTIONS                                     :{BLACK}Options
-STR_TOOLBAR_TOOLTIP_SAVE_GAME_ABANDON_GAME                      :{BLACK}Save game, abandon game, quit
-STR_TOOLBAR_TOOLTIP_DISPLAY_MAP                                 :{BLACK}Display map, extra viewport or list of signs
-STR_TOOLBAR_TOOLTIP_DISPLAY_TOWN_DIRECTORY                      :{BLACK}Display town directory
-STR_TOOLBAR_TOOLTIP_DISPLAY_SUBSIDIES                           :{BLACK}Display subsidies
-STR_TOOLBAR_TOOLTIP_DISPLAY_LIST_OF_COMPANY_STATIONS            :{BLACK}Display list of company's stations
-STR_TOOLBAR_TOOLTIP_DISPLAY_COMPANY_FINANCES                    :{BLACK}Display company finances information
-STR_TOOLBAR_TOOLTIP_DISPLAY_COMPANY_GENERAL                     :{BLACK}Display general company information
-STR_TOOLBAR_TOOLTIP_DISPLAY_GRAPHS                              :{BLACK}Display graphs
-STR_TOOLBAR_TOOLTIP_DISPLAY_COMPANY_LEAGUE                      :{BLACK}Display company league table
-STR_TOOLBAR_TOOLTIP_FUND_CONSTRUCTION_OF_NEW                    :{BLACK}Fund construction of new industry or list all industries
-STR_TOOLBAR_TOOLTIP_DISPLAY_LIST_OF_COMPANY_TRAINS              :{BLACK}Display list of company's trains
-STR_TOOLBAR_TOOLTIP_DISPLAY_LIST_OF_COMPANY_ROAD_VEHICLES       :{BLACK}Display list of company's road vehicles
-STR_TOOLBAR_TOOLTIP_DISPLAY_LIST_OF_COMPANY_SHIPS               :{BLACK}Display list of company's ships
-STR_TOOLBAR_TOOLTIP_DISPLAY_LIST_OF_COMPANY_AIRCRAFT            :{BLACK}Display list of company's aircraft
-STR_TOOLBAR_TOOLTIP_ZOOM_THE_VIEW_IN                            :{BLACK}Zoom the view in
-STR_TOOLBAR_TOOLTIP_ZOOM_THE_VIEW_OUT                           :{BLACK}Zoom the view out
-STR_TOOLBAR_TOOLTIP_BUILD_RAILROAD_TRACK                        :{BLACK}Build railway track
-STR_TOOLBAR_TOOLTIP_BUILD_ROADS                                 :{BLACK}Build roads
-STR_TOOLBAR_TOOLTIP_BUILD_SHIP_DOCKS                            :{BLACK}Build ship docks
-STR_TOOLBAR_TOOLTIP_BUILD_AIRPORTS                              :{BLACK}Build airports
-STR_TOOLBAR_TOOLTIP_LANDSCAPING                                 :{BLACK}Open the landscaping toolbar to raise/lower land, plant trees, etc.
-STR_TOOLBAR_TOOLTIP_SHOW_SOUND_MUSIC_WINDOW                     :{BLACK}Show sound/music window
-STR_TOOLBAR_TOOLTIP_SHOW_LAST_MESSAGE_NEWS                      :{BLACK}Show last message/news report, show message options
-STR_TOOLBAR_TOOLTIP_LAND_BLOCK_INFORMATION                      :{BLACK}Land area information
-<<<<<<< HEAD
-STR_TOOLBAR_TOOLTIP_OPTIONS                                     :{BLACK}Options
-STR_ERROR_CAN_T_CHANGE_SERVICING                                :{WHITE}Can't change servicing interval...
-STR_TOOLTIP_CLOSE_WINDOW                                        :{BLACK}Close window
-STR_TOOLTIP_WINDOW_TITLE_DRAG_THIS                              :{BLACK}Window title - drag this to move window
-STR_STICKY_BUTTON                                               :{BLACK}Mark this window as uncloseable by the 'Close All Windows' key
-STR_RESIZE_BUTTON                                               :{BLACK}Click and drag to resize this window
-STR_SAVELOAD_HOME_BUTTON                                        :{BLACK}Click here to jump to the current default save/load directory
-STR_TOOLTIP_DEMOLISH_BUILDINGS_ETC                              :{BLACK}Demolish buildings etc. on a square of land
-STR_TERRAFORM_TOOLTIP_LOWER_A_CORNER_OF_LAND                    :{BLACK}Lower a corner of land
-STR_TERRAFORM_TOOLTIP_RAISE_A_CORNER_OF_LAND                    :{BLACK}Raise a corner of land
-STR_TOOLTIP_VSCROLL_BAR_SCROLLS_LIST                            :{BLACK}Scroll bar - scrolls list up/down
-STR_TOOLTIP_HSCROLL_BAR_SCROLLS_LIST                            :{BLACK}Scroll bar - scrolls list left/right
-STR_SMALLMAP_TOOLTIP_SHOW_LAND_CONTOURS_ON_MAP                  :{BLACK}Show land contours on map
-STR_SMALLMAP_TOOLTIP_SHOW_VEHICLES_ON_MAP                       :{BLACK}Show vehicles on map
-STR_SMALLMAP_TOOLTIP_SHOW_INDUSTRIES_ON_MAP                     :{BLACK}Show industries on map
-STR_SMALLMAP_TOOLTIP_SHOW_LINK_STATS_ON_MAP                     :{BLACK}Show link statistics on map
-STR_SMALLMAP_TOOLTIP_SHOW_TRANSPORT_ROUTES_ON                   :{BLACK}Show transport routes on map
-STR_SMALLMAP_TOOLTIP_SHOW_VEGETATION_ON_MAP                     :{BLACK}Show vegetation on map
-STR_SMALLMAP_TOOLTIP_SHOW_LAND_OWNERS_ON_MAP                    :{BLACK}Show land owners on map
-STR_SMALLMAP_TOOLTIP_TOGGLE_TOWN_NAMES_ON_OFF                   :{BLACK}Toggle town names on/off on map
-STR_VEHICLE_LIST_PROFIT_THIS_YEAR_LAST_YEAR                     :{TINYFONT}{BLACK}Profit this year: {CURRENCY} (last year: {CURRENCY})
-=======
->>>>>>> abd57284
-
-# Extra tooltips for the scenario editor toolbar
-STR_SCENEDIT_TOOLBAR_TOOLTIP_SAVE_SCENARIO_LOAD_SCENARIO        :{BLACK}Save scenario, load scenario, abandon scenario editor, quit
-STR_SCENEDIT_TOOLBAR_OPENTTD                                    :{YELLOW}OpenTTD
-STR_SCENEDIT_TOOLBAR_SCENARIO_EDITOR                            :{YELLOW}Scenario Editor
-STR_SCENEDIT_TOOLBAR_TOOLTIP_MOVE_THE_STARTING_DATE_BACKWARD    :{BLACK}Move the starting date backward 1 year
-STR_SCENEDIT_TOOLBAR_TOOLTIP_MOVE_THE_STARTING_DATE_FORWARD     :{BLACK}Move the starting date forward 1 year
-STR_SCENEDIT_TOOLBAR_TOOLTIP_DISPLAY_MAP_TOWN_DIRECTORY         :{BLACK}Display map, town directory
-STR_SCENEDIT_TOOLBAR_LANDSCAPE_GENERATION                       :{BLACK}Landscape generation
-STR_SCENEDIT_TOOLBAR_TOWN_GENERATION                            :{BLACK}Town generation
-STR_SCENEDIT_TOOLBAR_INDUSTRY_GENERATION                        :{BLACK}Industry generation
-STR_SCENEDIT_TOOLBAR_ROAD_CONSTRUCTION                          :{BLACK}Road construction
-STR_SCENEDIT_TOOLBAR_PLANT_TREES                                :{BLACK}Plant trees
-STR_SCENEDIT_TOOLBAR_PLACE_SIGN                                 :{BLACK}Place sign
-
-############ range for SE file menu starts
-STR_SCENEDIT_FILE_MENU_SAVE_SCENARIO                            :Save scenario
-STR_SCENEDIT_FILE_MENU_LOAD_SCENARIO                            :Load scenario
-STR_MENU_LOAD_HEIGHTMAP                                         :Load heightmap
-STR_SCENEDIT_FILE_MENU_QUIT_EDITOR                              :Quit editor
-STR_SCENEDIT_FILE_MENU_SEPARATOR                                :
-STR_SCENEDIT_FILE_MENU_QUIT                                     :Quit
-############ range for SE file menu starts
-
-############ range for settings menu starts
-STR_SETTINGS_MENU_GAME_OPTIONS                                  :Game options
-STR_SETTINGS_MENU_DIFFICULTY_SETTINGS                           :Difficulty settings
-STR_SETTINGS_MENU_CONFIG_SETTINGS                               :Advanced settings
-STR_SETTINGS_MENU_NEWGRF_SETTINGS                               :NewGRF settings
-STR_SETTINGS_MENU_TRANSPARENCY_OPTIONS                          :Transparency options
-STR_SETTINGS_MENU_TOWN_NAMES_DISPLAYED                          :{SETX 12}Town names displayed
-STR_SETTINGS_MENU_STATION_NAMES_DISPLAYED                       :{SETX 12}Station names displayed
-STR_SETTINGS_MENU_WAYPOINTS_DISPLAYED                           :{SETX 12}Waypoint names displayed
-STR_SETTINGS_MENU_SIGNS_DISPLAYED                               :{SETX 12}Signs displayed
-STR_SETTINGS_MENU_FULL_ANIMATION                                :{SETX 12}Full animation
-STR_SETTINGS_MENU_FULL_DETAIL                                   :{SETX 12}Full detail
-STR_SETTINGS_MENU_TRANSPARENT_BUILDINGS                         :{SETX 12}Transparent buildings
-STR_SETTINGS_MENU_TRANSPARENT_SIGNS                             :{SETX 12}Transparent station signs
-############ range ends here
-
-############ range for file menu starts
-STR_FILE_MENU_SAVE_GAME                                         :Save game
-STR_FILE_MENU_LOAD_GAME                                         :Load game
-STR_FILE_MENU_QUIT_GAME                                         :Abandon game
-STR_FILE_MENU_EXIT                                              :Exit
-############ range ends here
-
-############ range for map menu starts
-STR_MAP_MENU_MAP_OF_WORLD                                       :Map of world
-STR_MAP_MENU_EXTRA_VIEW_PORT                                    :Extra viewport
-STR_MAP_MENU_SIGN_LIST                                          :Sign list
-############ range for town menu starts, yet the town directory is shown in the map menu in the scenario editor
-STR_TOWN_MENU_TOWN_DIRECTORY                                    :Town directory
-############ both ranges ends here
-
-############ range for subsidies menu starts
-STR_SUBSIDIES_MENU_SUBSIDIES                                    :Subsidies
-############ range ends here
-
-############ range for graph menu starts
-STR_GRAPH_MENU_OPERATING_PROFIT_GRAPH                           :Operating profit graph
-STR_GRAPH_MENU_INCOME_GRAPH                                     :Income graph
-STR_GRAPH_MENU_DELIVERED_CARGO_GRAPH                            :Delivered cargo graph
-STR_GRAPH_MENU_PERFORMANCE_HISTORY_GRAPH                        :Performance history graph
-STR_GRAPH_MENU_COMPANY_VALUE_GRAPH                              :Company value graph
-STR_GRAPH_MENU_CARGO_PAYMENT_RATES                              :Cargo payment rates
-############ range ends here
-
-############ range for company league menu starts
-STR_GRAPH_MENU_COMPANY_LEAGUE_TABLE                             :Company league table
-STR_GRAPH_MENU_DETAILED_PERFORMANCE_RATING                      :Detailed performance rating
-############ range ends here
-
-############ range for industry menu starts
-STR_INDUSTRY_MENU_INDUSTRY_DIRECTORY                            :Industry Directory
-STR_INDUSTRY_MENU_FUND_NEW_INDUSTRY                             :Fund new industry
-############ range ends here
-
-############ range for railway construction menu starts
-STR_RAIL_MENU_RAILROAD_CONSTRUCTION                             :Railway construction
-STR_RAIL_MENU_ELRAIL_CONSTRUCTION                               :Electrified Railway construction
-STR_RAIL_MENU_MONORAIL_CONSTRUCTION                             :Monorail construction
-STR_RAIL_MENU_MAGLEV_CONSTRUCTION                               :Maglev construction
-############ range ends here
-
-############ range for road construction menu starts
-STR_ROAD_MENU_ROAD_CONSTRUCTION                                 :Road construction
-STR_ROAD_MENU_TRAM_CONSTRUCTION                                 :Tramway construction
-############ range ends here
-
-############ range for waterways construction menu starts
-STR_WATERWAYS_MENU_WATERWAYS_CONSTRUCTION                       :Waterways construction
-############ range ends here
-
-############ range for airport construction menu starts
-STR_AIRCRAFT_MENU_AIRPORT_CONSTRUCTION                          :Airport construction
-############ range ends here
-
-############ range for landscaping menu starts
-STR_LANDSCAPING_MENU_LANDSCAPING                                :Landscaping
-STR_LANDSCAPING_MENU_PLANT_TREES                                :Plant trees
-STR_LANDSCAPING_MENU_PLACE_SIGN                                 :Place sign
-############ range ends here
-
-############ range for music menu starts
-STR_TOOLBAR_SOUND_MUSIC                                         :Sound/music
-############ range ends here
-
-############ range for message menu starts
-STR_NEWS_MENU_LAST_MESSAGE_NEWS_REPORT                          :Last message/news report
-STR_NEWS_MENU_MESSAGE_SETTINGS                                  :Message settings
-STR_NEWS_MENU_MESSAGE_HISTORY_MENU                              :Message history
-############ range ends here
-
-############ range for about menu starts
-STR_ABOUT_MENU_LAND_BLOCK_INFO                                  :Land area information
-STR_ABOUT_MENU_SEPARATOR                                        :
-STR_ABOUT_MENU_TOGGLE_CONSOLE                                   :Toggle Console
-STR_ABOUT_MENU_AI_DEBUG                                         :AI Debug
-STR_ABOUT_MENU_SCREENSHOT                                       :Screenshot (Ctrl+S)
-STR_ABOUT_MENU_GIANT_SCREENSHOT                                 :Giant Screenshot (Ctrl+G)
-STR_ABOUT_MENU_ABOUT_OPENTTD                                    :About 'OpenTTD'
-############ range ends here
-
-############ range for days starts (also used for the place in the highscore window)
-STR_ORDINAL_NUMBER_1ST                                          :1st
-STR_ORDINAL_NUMBER_2ND                                          :2nd
-STR_ORDINAL_NUMBER_3RD                                          :3rd
-STR_ORDINAL_NUMBER_4TH                                          :4th
-STR_ORDINAL_NUMBER_5TH                                          :5th
-STR_ORDINAL_NUMBER_6TH                                          :6th
-STR_ORDINAL_NUMBER_7TH                                          :7th
-STR_ORDINAL_NUMBER_8TH                                          :8th
-STR_ORDINAL_NUMBER_9TH                                          :9th
-STR_ORDINAL_NUMBER_10TH                                         :10th
-STR_ORDINAL_NUMBER_11TH                                         :11th
-STR_ORDINAL_NUMBER_12TH                                         :12th
-STR_ORDINAL_NUMBER_13TH                                         :13th
-STR_ORDINAL_NUMBER_14TH                                         :14th
-STR_ORDINAL_NUMBER_15TH                                         :15th
-STR_ORDINAL_NUMBER_16TH                                         :16th
-STR_ORDINAL_NUMBER_17TH                                         :17th
-STR_ORDINAL_NUMBER_18TH                                         :18th
-STR_ORDINAL_NUMBER_19TH                                         :19th
-STR_ORDINAL_NUMBER_20TH                                         :20th
-STR_ORDINAL_NUMBER_21ST                                         :21st
-STR_ORDINAL_NUMBER_22ND                                         :22nd
-STR_ORDINAL_NUMBER_23RD                                         :23rd
-STR_ORDINAL_NUMBER_24TH                                         :24th
-STR_ORDINAL_NUMBER_25TH                                         :25th
-STR_ORDINAL_NUMBER_26TH                                         :26th
-STR_ORDINAL_NUMBER_27TH                                         :27th
-STR_ORDINAL_NUMBER_28TH                                         :28th
-STR_ORDINAL_NUMBER_29TH                                         :29th
-STR_ORDINAL_NUMBER_30TH                                         :30th
-STR_ORDINAL_NUMBER_31ST                                         :31st
-############ range for days ends
-
-############ range for months starts
-STR_MONTH_ABBREV_JAN                                            :Jan
-STR_MONTH_ABBREV_FEB                                            :Feb
-STR_MONTH_ABBREV_MAR                                            :Mar
-STR_MONTH_ABBREV_APR                                            :Apr
-STR_MONTH_ABBREV_MAY                                            :May
-STR_MONTH_ABBREV_JUN                                            :Jun
-STR_MONTH_ABBREV_JUL                                            :Jul
-STR_MONTH_ABBREV_AUG                                            :Aug
-STR_MONTH_ABBREV_SEP                                            :Sep
-STR_MONTH_ABBREV_OCT                                            :Oct
-STR_MONTH_ABBREV_NOV                                            :Nov
-STR_MONTH_ABBREV_DEC                                            :Dec
-
-STR_MONTH_JAN                                                   :January
-STR_MONTH_FEB                                                   :February
-STR_MONTH_MAR                                                   :March
-STR_MONTH_APR                                                   :April
-STR_MONTH_MAY                                                   :May
-STR_MONTH_JUN                                                   :June
-STR_MONTH_JUL                                                   :July
-STR_MONTH_AUG                                                   :August
-STR_MONTH_SEP                                                   :September
-STR_MONTH_OCT                                                   :October
-STR_MONTH_NOV                                                   :November
-STR_MONTH_DEC                                                   :December
-############ range for months ends
-
-# Graph window
-STR_GRAPH_KEY_BUTTON                                            :{BLACK}Key
-STR_GRAPH_KEY_TOOLTIP                                           :{BLACK}Show key to graphs
-STR_GRAPH_X_LABEL_MONTH                                         :{TINYFONT}{STRING}{} {STRING}
-STR_GRAPH_X_LABEL_MONTH_YEAR                                    :{TINYFONT}{STRING}{} {STRING}{}{NUM}
-STR_GRAPH_Y_LABEL                                               :{TINYFONT}{STRING2}-
-STR_GRAPH_Y_LABEL_NUMBER                                        :{TINYFONT}{COMMA}
-
-STR_GRAPH_OPERATING_PROFIT_CAPTION                              :{WHITE}Operating Profit Graph
-STR_GRAPH_INCOME_CAPTION                                        :{WHITE}Income Graph
-STR_GRAPH_CARGO_DELIVERED_CAPTION                               :{WHITE}Units of cargo delivered
-STR_GRAPH_COMPANY_PERFORMANCE_RATINGS_CAPTION                   :{WHITE}Company performance ratings (maximum rating=1000)
-STR_GRAPH_COMPANY_VALUES_CAPTION                                :{WHITE}Company values
-
-STR_GRAPH_CARGO_PAYMENT_RATES_CAPTION                           :{WHITE}Cargo Payment Rates
-STR_GRAPH_CARGO_PAYMENT_RATES_X_LABEL                           :{BLACK}{TINYFONT}Days in transit
-STR_GRAPH_CARGO_PAYMENT_RATES_TITLE                             :{BLACK}{TINYFONT}Payment for delivering 10 units (or 10,000 litres) of cargo a distance of 20 squares
-STR_GRAPH_CARGO_PAYMENT_TOGGLE_CARGO                            :{BLACK}Toggle graph for cargo type on/off
-STR_GRAPH_CARGO_PAYMENT_CARGO                                   :{BLACK}{TINYFONT}{STRING}
-
-STR_SHOW_DETAILED_PERFORMANCE_RATINGS                           :{BLACK}Show detailed performance ratings
-
-# Graph key window
-STR_GRAPH_KEY_CAPTION                                           :{WHITE}Key to company graphs
-STR_GRAPH_KEY_COMPANY_SELECTION                                 :{BLACK}Click here to toggle company's entry on graph on/off
-
-# Company league window
-STR_COMPANY_LEAGUE_TABLE_CAPTION                                :{WHITE}Company League Table
-STR_COMPANY_LEAGUE_FIRST                                        :{WHITE}{STRING}{SETX 45}{ORANGE}{COMPANY} {BLACK}{COMPANYNUM} '{STRING}'
-STR_COMPANY_LEAGUE_OTHER                                        :{YELLOW}{STRING}{SETX 45}{ORANGE}{COMPANY} {BLACK}{COMPANYNUM}  '{STRING}'
-STR_COMPANY_LEAGUE_PERFORMANCE_TITLE_ENGINEER                   :Engineer
-STR_COMPANY_LEAGUE_PERFORMANCE_TITLE_TRAFFIC_MANAGER            :Traffic Manager
-STR_COMPANY_LEAGUE_PERFORMANCE_TITLE_TRANSPORT_COORDINATOR      :Transport Coordinator
-STR_COMPANY_LEAGUE_PERFORMANCE_TITLE_ROUTE_SUPERVISOR           :Route Supervisor
-STR_COMPANY_LEAGUE_PERFORMANCE_TITLE_DIRECTOR                   :Director
-STR_COMPANY_LEAGUE_PERFORMANCE_TITLE_CHIEF_EXECUTIVE            :Chief Executive
-STR_COMPANY_LEAGUE_PERFORMANCE_TITLE_CHAIRMAN                   :Chairman
-STR_COMPANY_LEAGUE_PERFORMANCE_TITLE_PRESIDENT                  :President
-STR_COMPANY_LEAGUE_PERFORMANCE_TITLE_TYCOON                     :Tycoon
-
-# Performance detail window
-STR_PERFORMANCE_DETAIL                                          :{WHITE}Detailed performance rating
-STR_PERFORMANCE_DETAIL_KEY                                      :{BLACK}Detail
-STR_PERFORMANCE_DETAIL_AMOUNT_CURRENCY                          :{BLACK}({CURRCOMPACT}/{CURRCOMPACT})
-STR_PERFORMANCE_DETAIL_AMOUNT_INT                               :{BLACK}({COMMA}/{COMMA})
-STR_PERFORMANCE_DETAIL_PERCENT                                  :{WHITE}{NUM}%
-STR_PERFORMANCE_DETAIL_INT                                      :{BLACK}{NUM}
-############ Those following lines need to be in this order!!
-STR_PERFORMANCE_DETAIL_VEHICLES                                 :{BLACK}Vehicles:
-STR_PERFORMANCE_DETAIL_STATIONS                                 :{BLACK}Stations:
-STR_PERFORMANCE_DETAIL_MIN_PROFIT                               :{BLACK}Min. profit:
-STR_PERFORMANCE_DETAIL_MIN_INCOME                               :{BLACK}Min. income:
-STR_PERFORMANCE_DETAIL_MAX_INCOME                               :{BLACK}Max. income:
-STR_PERFORMANCE_DETAIL_DELIVERED                                :{BLACK}Delivered:
-STR_PERFORMANCE_DETAIL_CARGO                                    :{BLACK}Cargo:
-STR_PERFORMANCE_DETAIL_MONEY                                    :{BLACK}Money:
-STR_PERFORMANCE_DETAIL_LOAN                                     :{BLACK}Loan:
-STR_PERFORMANCE_DETAIL_TOTAL                                    :{BLACK}Total:
-############ End of order list
-STR_PERFORMANCE_DETAIL_VEHICLES_TIP                             :{BLACK}Number of vehicles; this includes road vehicles, trains, ships and aircraft
-STR_PERFORMANCE_DETAIL_STATIONS_TIP                             :{BLACK}Number of station parts. Every part of a station (e.g. train station, bus stop, airport) is counted, even if they are connected as one station
-STR_PERFORMANCE_DETAIL_MIN_PROFIT_TIP                           :{BLACK}The profit of the vehicle with the lowest income (of all vehicles older than 2 years)
-STR_PERFORMANCE_DETAIL_MIN_INCOME_TIP                           :{BLACK}Amount of cash made in the month with the lowest profit of the last 12 quarters
-STR_PERFORMANCE_DETAIL_MAX_INCOME_TIP                           :{BLACK}Amount of cash made in the month with the highest profit of the last 12 quarters
-STR_PERFORMANCE_DETAIL_DELIVERED_TIP                            :{BLACK}Units of cargo delivered in the last four quarters
-STR_PERFORMANCE_DETAIL_CARGO_TIP                                :{BLACK}Number of types of cargo delivered in the last quarter
-STR_PERFORMANCE_DETAIL_MONEY_TIP                                :{BLACK}Amount of money this company has in the bank
-STR_PERFORMANCE_DETAIL_LOAN_TIP                                 :{BLACK}The amount of money this company has taken on loan
-STR_PERFORMANCE_DETAIL_TOTAL_TIP                                :{BLACK}Total points out of possible points
-
-# Music window
-STR_MUSIC_JAZZ_JUKEBOX_CAPTION                                  :{WHITE}Jazz Jukebox
-STR_MUSIC_PLAYLIST_ALL                                          :{TINYFONT}All
-STR_MUSIC_PLAYLIST_OLD_STYLE                                    :{TINYFONT}Old Style
-STR_MUSIC_PLAYLIST_NEW_STYLE                                    :{TINYFONT}New Style
-STR_MUSIC_PLAYLIST_EZY_STREET                                   :{TINYFONT}Ezy Street
-STR_MUSIC_PLAYLIST_CUSTOM_1                                     :{TINYFONT}Custom 1
-STR_MUSIC_PLAYLIST_CUSTOM_2                                     :{TINYFONT}Custom 2
-STR_MUSIC_MUSIC_VOLUME                                          :{BLACK}{TINYFONT}Music Volume
-STR_MUSIC_EFFECTS_VOLUME                                        :{BLACK}{TINYFONT}Effects Volume
-STR_MUSIC_MIN_MAX_RULER                                         :{BLACK}{TINYFONT}MIN  '  '  ' '  '  '  MAX
-STR_MUSIC_TRACK_NONE                                            :{DKGREEN}{TINYFONT}--
-STR_MUSIC_TRACK_SINGLE_DIGIT                                    :{DKGREEN}{TINYFONT}0{COMMA}
-STR_MUSIC_TRACK_DOUBLE_DIGIT                                    :{DKGREEN}{TINYFONT}{COMMA}
-STR_MUSIC_TITLE_NONE                                            :{DKGREEN}{TINYFONT}------
-STR_MUSIC_TITLE_NAME                                            :{DKGREEN}{TINYFONT}"{STRING1}"
-STR_MUSIC_TRACK_XTITLE                                          :{BLACK}{TINYFONT}Track{SETX 88}{BLACK}{TINYFONT}Title
-STR_MUSIC_SHUFFLE                                               :{TINYFONT}Shuffle
-STR_MUSIC_PROGRAM                                               :{TINYFONT}{BLACK}Programme
-STR_MUSIC_TOOLTIP_SKIP_TO_PREVIOUS_TRACK                        :{BLACK}Skip to previous track in selection
-STR_MUSIC_TOOLTIP_SKIP_TO_NEXT_TRACK_IN_SELECTION               :{BLACK}Skip to next track in selection
-STR_MUSIC_TOOLTIP_STOP_PLAYING_MUSIC                            :{BLACK}Stop playing music
-STR_MUSIC_TOOLTIP_START_PLAYING_MUSIC                           :{BLACK}Start playing music
-STR_MUSIC_TOOLTIP_DRAG_SLIDERS_TO_SET_MUSIC                     :{BLACK}Drag sliders to set music and sound effect volumes
-STR_MUSIC_TOOLTIP_SELECT_ALL_TRACKS_PROGRAM                     :{BLACK}Select 'all tracks' programme
-STR_MUSIC_TOOLTIP_SELECT_OLD_STYLE_MUSIC                        :{BLACK}Select 'old style music' programme
-STR_MUSIC_TOOLTIP_SELECT_NEW_STYLE_MUSIC                        :{BLACK}Select 'new style music' programme
-STR_MUSIC_TOOLTIP_SELECT_EZY_STREET_STYLE                       :{BLACK}Select 'Ezy Street style music' programme
-STR_MUSIC_TOOLTIP_SELECT_CUSTOM_1_USER_DEFINED                  :{BLACK}Select 'Custom 1' (user-defined) programme
-STR_MUSIC_TOOLTIP_SELECT_CUSTOM_2_USER_DEFINED                  :{BLACK}Select 'Custom 2' (user-defined) programme
-STR_MUSIC_TOOLTIP_TOGGLE_PROGRAM_SHUFFLE                        :{BLACK}Toggle programme shuffle on/off
-STR_MUSIC_TOOLTIP_SHOW_MUSIC_TRACK_SELECTION                    :{BLACK}Show music track selection window
-
-# Playlist window
-STR_PLAYLIST_MUSIC_PROGRAM_SELECTION                            :{WHITE}Music Programme Selection
-STR_PLAYLIST_TRACK_SINGLE_DIGIT                                 :{TINYFONT}{LTBLUE}0{COMMA} "{STRING1}"
-STR_PLAYLIST_TRACK_DOUBLE_DIGIT                                 :{TINYFONT}{LTBLUE}{COMMA} "{STRING1}"
-STR_PLAYLIST_TRACK_INDEX                                        :{TINYFONT}{BLACK}Track Index
-STR_PLAYLIST_PROGRAM                                            :{TINYFONT}{BLACK}Programme - '{STRING}'
-STR_PLAYLIST_CLEAR                                              :{TINYFONT}{BLACK}Clear
-STR_PLAYLIST_SAVE                                               :{TINYFONT}{BLACK}Save
-STR_PLAYLIST_TOOLTIP_CLEAR_CURRENT_PROGRAM_CUSTOM1              :{BLACK}Clear current programme (Custom1 or Custom2 only)
-STR_PLAYLIST_TOOLTIP_SAVE_MUSIC_SETTINGS                        :{BLACK}Save music settings
-STR_PLAYLIST_TOOLTIP_CLICK_TO_ADD_TRACK                         :{BLACK}Click on music track to add to current programme (Custom1 or Custom2 only)
-STR_PLAYLIST_TOOLTIP_CLICK_TO_REMOVE_TRACK                      :{BLACK}Click on music track to remove it from current programme (Custom1 or Custom2 only)
-
-# Highscore window
-STR_HIGHSCORE_TOP_COMPANIES_WHO_REACHED                         :{BIGFONT}{BLACK}Top companies who reached {NUM}{}({STRING} Level)
-STR_HIGHSCORE_TOP_COMPANIES_NETWORK_GAME                        :{BIGFONT}{BLACK}Company League Table in {NUM}
-STR_HIGHSCORE_POSITION                                          :{BLACK}{BIGFONT}{COMMA}.
-STR_HIGHSCORE_PERFORMANCE_TITLE_BUSINESSMAN                     :Businessman
-STR_HIGHSCORE_PERFORMANCE_TITLE_ENTREPRENEUR                    :Entrepreneur
-STR_HIGHSCORE_PERFORMANCE_TITLE_INDUSTRIALIST                   :Industrialist
-STR_HIGHSCORE_PERFORMANCE_TITLE_CAPITALIST                      :Capitalist
-STR_HIGHSCORE_PERFORMANCE_TITLE_MAGNATE                         :Magnate
-STR_HIGHSCORE_PERFORMANCE_TITLE_MOGUL                           :Mogul
-STR_HIGHSCORE_PERFORMANCE_TITLE_TYCOON_OF_THE_CENTURY           :Tycoon of the Century
-STR_HIGHSCORE_NAME                                              :{BIGFONT}{PRESIDENTNAME}, {COMPANY}
-STR_HIGHSCORE_STATS                                             :{BIGFONT}'{STRING}'   ({COMMA})
-STR_HIGHSCORE_COMPANY_ACHIEVES_STATUS                           :{BLACK}{BIGFONT}{COMPANY} achieves '{STRING}' status!
-STR_HIGHSCORE_PRESIDENT_OF_COMPANY_ACHIEVES_STATUS              :{WHITE}{BIGFONT}{PRESIDENTNAME} of {COMPANY} achieves '{STRING}' status!
-
-# Smallmap window
-STR_SMALLMAP_CAPTION                                            :{WHITE}Map - {STRING}
-
-STR_SMALLMAP_TYPE_CONTOURS                                      :Contours
-STR_SMALLMAP_TYPE_VEHICLES                                      :Vehicles
-STR_SMALLMAP_TYPE_INDUSTRIES                                    :Industries
-STR_SMALLMAP_TYPE_ROUTES                                        :Routes
-STR_SMALLMAP_TYPE_VEGETATION                                    :Vegetation
-STR_SMALLMAP_TYPE_OWNERS                                        :Owners
-STR_SMALLMAP_TOOLTIP_SHOW_LAND_CONTOURS_ON_MAP                  :{BLACK}Show land contours on map
-STR_SMALLMAP_TOOLTIP_SHOW_VEHICLES_ON_MAP                       :{BLACK}Show vehicles on map
-STR_SMALLMAP_TOOLTIP_SHOW_INDUSTRIES_ON_MAP                     :{BLACK}Show industries on map
-STR_SMALLMAP_TOOLTIP_SHOW_TRANSPORT_ROUTES_ON                   :{BLACK}Show transport routes on map
-STR_SMALLMAP_TOOLTIP_SHOW_VEGETATION_ON_MAP                     :{BLACK}Show vegetation on map
-STR_SMALLMAP_TOOLTIP_SHOW_LAND_OWNERS_ON_MAP                    :{BLACK}Show land owners on map
-
-STR_SMALLMAP_LEGENDA_ROADS                                      :{BLACK}{TINYFONT}Roads
-STR_SMALLMAP_LEGENDA_RAILROADS                                  :{BLACK}{TINYFONT}Railways
-STR_SMALLMAP_LEGENDA_STATIONS_AIRPORTS_DOCKS                    :{BLACK}{TINYFONT}Stations/Airports/Docks
-STR_SMALLMAP_LEGENDA_BUILDINGS_INDUSTRIES                       :{BLACK}{TINYFONT}Buildings/Industries
-STR_SMALLMAP_LEGENDA_VEHICLES                                   :{BLACK}{TINYFONT}Vehicles
-STR_SMALLMAP_LEGENDA_100M                                       :{BLACK}{TINYFONT}100m
-STR_SMALLMAP_LEGENDA_200M                                       :{BLACK}{TINYFONT}200m
-STR_SMALLMAP_LEGENDA_300M                                       :{BLACK}{TINYFONT}300m
-STR_SMALLMAP_LEGENDA_400M                                       :{BLACK}{TINYFONT}400m
-STR_SMALLMAP_LEGENDA_500M                                       :{BLACK}{TINYFONT}500m
-STR_SMALLMAP_LEGENDA_TRAINS                                     :{BLACK}{TINYFONT}Trains
-STR_SMALLMAP_LEGENDA_ROAD_VEHICLES                              :{BLACK}{TINYFONT}Road Vehicles
-STR_SMALLMAP_LEGENDA_SHIPS                                      :{BLACK}{TINYFONT}Ships
-STR_SMALLMAP_LEGENDA_AIRCRAFT                                   :{BLACK}{TINYFONT}Aircraft
-STR_SMALLMAP_LEGENDA_TRANSPORT_ROUTES                           :{BLACK}{TINYFONT}Transport Routes
-STR_SMALLMAP_LEGENDA_FOREST                                     :{BLACK}{TINYFONT}Forest
-STR_SMALLMAP_LEGENDA_RAILROAD_STATION                           :{BLACK}{TINYFONT}Railway Station
-STR_SMALLMAP_LEGENDA_TRUCK_LOADING_BAY                          :{BLACK}{TINYFONT}Lorry Loading Bay
-STR_SMALLMAP_LEGENDA_BUS_STATION                                :{BLACK}{TINYFONT}Bus Station
-STR_SMALLMAP_LEGENDA_AIRPORT_HELIPORT                           :{BLACK}{TINYFONT}Airport/Heliport
-STR_SMALLMAP_LEGENDA_DOCK                                       :{BLACK}{TINYFONT}Dock
-STR_SMALLMAP_LEGENDA_ROUGH_LAND                                 :{BLACK}{TINYFONT}Rough Land
-STR_SMALLMAP_LEGENDA_GRASS_LAND                                 :{BLACK}{TINYFONT}Grass Land
-STR_SMALLMAP_LEGENDA_BARE_LAND                                  :{BLACK}{TINYFONT}Bare Land
-STR_SMALLMAP_LEGENDA_FIELDS                                     :{BLACK}{TINYFONT}Fields
-STR_SMALLMAP_LEGENDA_TREES                                      :{BLACK}{TINYFONT}Trees
-STR_SMALLMAP_LEGENDA_ROCKS                                      :{BLACK}{TINYFONT}Rocks
-STR_SMALLMAP_LEGENDA_WATER                                      :{BLACK}{TINYFONT}Water
-STR_SMALLMAP_LEGENDA_NO_OWNER                                   :{BLACK}{TINYFONT}No Owner
-STR_SMALLMAP_LEGENDA_TOWNS                                      :{BLACK}{TINYFONT}Towns
-STR_SMALLMAP_LEGENDA_INDUSTRIES                                 :{BLACK}{TINYFONT}Industries
-STR_SMALLMAP_LEGENDA_DESERT                                     :{BLACK}{TINYFONT}Desert
-STR_SMALLMAP_LEGENDA_SNOW                                       :{BLACK}{TINYFONT}Snow
 
 STR_SMALLMAP_TOOLTIP_TOGGLE_TOWN_NAMES_ON_OFF                   :{BLACK}Toggle town names on/off on map
 STR_SMALLMAP_CENTER                                             :{BLACK}Center the smallmap on the current position
 STR_SMALLMAP_INDUSTRY                                           :{TINYFONT}{STRING} ({NUM})
+STR_SMALLMAP_ROUTEMAP_LEGEND                                    :{TINYFONT}{STRING}
 STR_SMALLMAP_TOWN                                               :{TINYFONT}{WHITE}{TOWN}
 
 # Status bar messages
@@ -3151,15 +3079,6 @@
 STR_ERROR_TRAIN_TOO_LONG                                        :{WHITE}Train too long
 STR_ERROR_TRAINS_CAN_ONLY_BE_ALTERED_INSIDE_A_DEPOT             :{WHITE}Trains can only be altered when stopped inside a depot
 
-<<<<<<< HEAD
-STR_NUM                                                         :{BLACK}{NUM}
-STR_NUM_1                                                       :{BLACK}{SKIP}{NUM}
-STR_NUM_2                                                       :{BLACK}{SKIP}{SKIP}{NUM}
-STR_NUM_3                                                       :{BLACK}{SKIP}{SKIP}{SKIP}{NUM}
-STR_NUM_RELATION_2                                              :{BLACK}{NUM}/{NUM}
-STR_NUM_RELATION_3                                              :{BLACK}{NUM}/{NUM}/{NUM}
-STR_NUM_RELATION_4                                              :{BLACK}{NUM}/{NUM}/{NUM}/{NUM}
-=======
 STR_ORDERS_SKIP_BUTTON                                          :{BLACK}Skip
 STR_ORDERS_DELETE_BUTTON                                        :{BLACK}Delete
 STR_ORDERS_GO_TO_BUTTON                                         :{BLACK}Go To
@@ -3232,7 +3151,6 @@
 STR_VEHICLE_STATUS_STOPPED                                      :{RED}Stopped
 STR_ERROR_CAN_T_MAKE_TRAIN_PASS_SIGNAL                          :{WHITE}Can't make train pass signal at danger...
 STR_VEHICLE_STATUS_CRASHED                                      :{RED}Crashed!
->>>>>>> abd57284
 
 STR_ERROR_CAN_T_REVERSE_DIRECTION_TRAIN                         :{WHITE}Can't reverse direction of train...
 STR_ERROR_CAN_T_REVERSE_DIRECTION_RAIL_VEHICLE                  :{WHITE}Can't reverse direction of vehicle...
@@ -3247,14 +3165,8 @@
 STR_TRAIN_START_NO_CATENARY                                     :This track lacks catenary, so the train can't start
 STR_TRAIN_STUCK                                                 :{ORANGE}Waiting for free path
 
-<<<<<<< HEAD
-STR_SMALLMAP_CENTER                                             :{BLACK}Center the smallmap on the current position
-STR_SMALLMAP_INDUSTRY                                           :{TINYFONT}{STRING} ({NUM})
-STR_SMALLMAP_ROUTEMAP_LEGEND                                    :{TINYFONT}{STRING}
-=======
 STR_CAN_T_SELL_DESTROYED_VEHICLE                                :{WHITE}Can't sell destroyed vehicle...
 STR_CAN_T_REFIT_DESTROYED_VEHICLE                               :{WHITE}Can't refit destroyed vehicle...
->>>>>>> abd57284
 
 STR_CAN_T_TIMETABLE_VEHICLE                                     :{WHITE}Can't timetable vehicle...
 STR_TIMETABLE_ONLY_WAIT_AT_STATIONS                             :{WHITE}Vehicles can only wait at stations.
@@ -3499,9 +3411,13 @@
 
 ########### For showing numbers in widgets
 
+STR_NUM                                                         :{BLACK}{NUM}
 STR_NUM_1                                                       :{BLACK}{SKIP}{NUM}
 STR_NUM_2                                                       :{BLACK}{SKIP}{SKIP}{NUM}
 STR_NUM_3                                                       :{BLACK}{SKIP}{SKIP}{SKIP}{NUM}
+STR_NUM_RELATION_2                                              :{BLACK}{NUM}/{NUM}
+STR_NUM_RELATION_3                                              :{BLACK}{NUM}/{NUM}/{NUM}
+STR_NUM_RELATION_4                                              :{BLACK}{NUM}/{NUM}/{NUM}/{NUM}
 
 ########### String for New Landscape Generator
 
