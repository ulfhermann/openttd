##name English (UK)
##ownname English (UK)
##isocode en_GB
##plural 0
##textdir ltr
##digitsep ,
##digitsepcur ,
##decimalsep .
##winlangid 0x0809
##grflangid 0x01


# $Id$

# This file is part of OpenTTD.
# OpenTTD is free software; you can redistribute it and/or modify it under the terms of the GNU General Public License as published by the Free Software Foundation, version 2.
# OpenTTD is distributed in the hope that it will be useful, but WITHOUT ANY WARRANTY; without even the implied warranty of MERCHANTABILITY or FITNESS FOR A PARTICULAR PURPOSE.
# See the GNU General Public License for more details. You should have received a copy of the GNU General Public License along with OpenTTD. If not, see <http://www.gnu.org/licenses/>.


##id 0x0000
STR_NULL                                                        :
STR_EMPTY                                                       :
STR_UNDEFINED                                                   :(undefined string)
STR_JUST_NOTHING                                                :Nothing

# Cargo related strings
# Plural cargo name
STR_CARGO_PLURAL_NOTHING                                        :
STR_CARGO_PLURAL_PASSENGERS                                     :Passengers
STR_CARGO_PLURAL_COAL                                           :Coal
STR_CARGO_PLURAL_MAIL                                           :Mail
STR_CARGO_PLURAL_OIL                                            :Oil
STR_CARGO_PLURAL_LIVESTOCK                                      :Livestock
STR_CARGO_PLURAL_GOODS                                          :Goods
STR_CARGO_PLURAL_GRAIN                                          :Grain
STR_CARGO_PLURAL_WOOD                                           :Wood
STR_CARGO_PLURAL_IRON_ORE                                       :Iron Ore
STR_CARGO_PLURAL_STEEL                                          :Steel
STR_CARGO_PLURAL_VALUABLES                                      :Valuables
STR_CARGO_PLURAL_COPPER_ORE                                     :Copper Ore
STR_CARGO_PLURAL_MAIZE                                          :Maize
STR_CARGO_PLURAL_FRUIT                                          :Fruit
STR_CARGO_PLURAL_DIAMONDS                                       :Diamonds
STR_CARGO_PLURAL_FOOD                                           :Food
STR_CARGO_PLURAL_PAPER                                          :Paper
STR_CARGO_PLURAL_GOLD                                           :Gold
STR_CARGO_PLURAL_WATER                                          :Water
STR_CARGO_PLURAL_WHEAT                                          :Wheat
STR_CARGO_PLURAL_RUBBER                                         :Rubber
STR_CARGO_PLURAL_SUGAR                                          :Sugar
STR_CARGO_PLURAL_TOYS                                           :Toys
STR_CARGO_PLURAL_CANDY                                          :Sweets
STR_CARGO_PLURAL_COLA                                           :Cola
STR_CARGO_PLURAL_COTTON_CANDY                                   :Candyfloss
STR_CARGO_PLURAL_BUBBLES                                        :Bubbles
STR_CARGO_PLURAL_TOFFEE                                         :Toffee
STR_CARGO_PLURAL_BATTERIES                                      :Batteries
STR_CARGO_PLURAL_PLASTIC                                        :Plastic
STR_CARGO_PLURAL_FIZZY_DRINKS                                   :Fizzy Drinks

# Singular cargo name
STR_CARGO_SINGULAR_NOTHING                                      :
STR_CARGO_SINGULAR_PASSENGER                                    :Passenger
STR_CARGO_SINGULAR_COAL                                         :Coal
STR_CARGO_SINGULAR_MAIL                                         :Mail
STR_CARGO_SINGULAR_OIL                                          :Oil
STR_CARGO_SINGULAR_LIVESTOCK                                    :Livestock
STR_CARGO_SINGULAR_GOODS                                        :Goods
STR_CARGO_SINGULAR_GRAIN                                        :Grain
STR_CARGO_SINGULAR_WOOD                                         :Wood
STR_CARGO_SINGULAR_IRON_ORE                                     :Iron Ore
STR_CARGO_SINGULAR_STEEL                                        :Steel
STR_CARGO_SINGULAR_VALUABLES                                    :Valuables
STR_CARGO_SINGULAR_COPPER_ORE                                   :Copper Ore
STR_CARGO_SINGULAR_MAIZE                                        :Maize
STR_CARGO_SINGULAR_FRUIT                                        :Fruit
STR_CARGO_SINGULAR_DIAMOND                                      :Diamond
STR_CARGO_SINGULAR_FOOD                                         :Food
STR_CARGO_SINGULAR_PAPER                                        :Paper
STR_CARGO_SINGULAR_GOLD                                         :Gold
STR_CARGO_SINGULAR_WATER                                        :Water
STR_CARGO_SINGULAR_WHEAT                                        :Wheat
STR_CARGO_SINGULAR_RUBBER                                       :Rubber
STR_CARGO_SINGULAR_SUGAR                                        :Sugar
STR_CARGO_SINGULAR_TOY                                          :Toy
STR_CARGO_SINGULAR_CANDY                                        :Sweet
STR_CARGO_SINGULAR_COLA                                         :Cola
STR_CARGO_SINGULAR_COTTON_CANDY                                 :Candyfloss
STR_CARGO_SINGULAR_BUBBLE                                       :Bubble
STR_CARGO_SINGULAR_TOFFEE                                       :Toffee
STR_CARGO_SINGULAR_BATTERY                                      :Battery
STR_CARGO_SINGULAR_PLASTIC                                      :Plastic
STR_CARGO_SINGULAR_FIZZY_DRINK                                  :Fizzy Drink

# Quantity of cargo
STR_QUANTITY_NOTHING                                            :
STR_QUANTITY_PASSENGERS                                         :{COMMA} passenger{P "" s}
STR_QUANTITY_COAL                                               :{WEIGHT} of coal
STR_QUANTITY_MAIL                                               :{COMMA} bag{P "" s} of mail
STR_QUANTITY_OIL                                                :{VOLUME} of oil
STR_QUANTITY_LIVESTOCK                                          :{COMMA} item{P "" s} of livestock
STR_QUANTITY_GOODS                                              :{COMMA} crate{P "" s} of goods
STR_QUANTITY_GRAIN                                              :{WEIGHT} of grain
STR_QUANTITY_WOOD                                               :{WEIGHT} of wood
STR_QUANTITY_IRON_ORE                                           :{WEIGHT} of iron ore
STR_QUANTITY_STEEL                                              :{WEIGHT} of steel
STR_QUANTITY_VALUABLES                                          :{COMMA} bag{P "" s} of valuables
STR_QUANTITY_COPPER_ORE                                         :{WEIGHT} of copper ore
STR_QUANTITY_MAIZE                                              :{WEIGHT} of maize
STR_QUANTITY_FRUIT                                              :{WEIGHT} of fruit
STR_QUANTITY_DIAMONDS                                           :{COMMA} bag{P "" s} of diamonds
STR_QUANTITY_FOOD                                               :{WEIGHT} of food
STR_QUANTITY_PAPER                                              :{WEIGHT} of paper
STR_QUANTITY_GOLD                                               :{COMMA} bag{P "" s} of gold
STR_QUANTITY_WATER                                              :{VOLUME} of water
STR_QUANTITY_WHEAT                                              :{WEIGHT} of wheat
STR_QUANTITY_RUBBER                                             :{VOLUME} of rubber
STR_QUANTITY_SUGAR                                              :{WEIGHT} of sugar
STR_QUANTITY_TOYS                                               :{COMMA} toy{P "" s}
STR_QUANTITY_SWEETS                                             :{COMMA} bag{P "" s} of sweets
STR_QUANTITY_COLA                                               :{VOLUME} of cola
STR_QUANTITY_CANDYFLOSS                                         :{WEIGHT} of candyfloss
STR_QUANTITY_BUBBLES                                            :{COMMA} bubble{P "" s}
STR_QUANTITY_TOFFEE                                             :{WEIGHT} of toffee
STR_QUANTITY_BATTERIES                                          :{COMMA} batter{P y ies}
STR_QUANTITY_PLASTIC                                            :{VOLUME} of plastic
STR_QUANTITY_FIZZY_DRINKS                                       :{COMMA} fizzy drink{P "" s}
STR_QUANTITY_N_A                                                :N/A

# Two letter abbreviation of cargo name
STR_ABBREV_NOTHING                                              :
STR_ABBREV_PASSENGERS                                           :{TINYFONT}PS
STR_ABBREV_COAL                                                 :{TINYFONT}CL
STR_ABBREV_MAIL                                                 :{TINYFONT}ML
STR_ABBREV_OIL                                                  :{TINYFONT}OL
STR_ABBREV_LIVESTOCK                                            :{TINYFONT}LV
STR_ABBREV_GOODS                                                :{TINYFONT}GD
STR_ABBREV_GRAIN                                                :{TINYFONT}GR
STR_ABBREV_WOOD                                                 :{TINYFONT}WD
STR_ABBREV_IRON_ORE                                             :{TINYFONT}OR
STR_ABBREV_STEEL                                                :{TINYFONT}ST
STR_ABBREV_VALUABLES                                            :{TINYFONT}VL
STR_ABBREV_COPPER_ORE                                           :{TINYFONT}CO
STR_ABBREV_MAIZE                                                :{TINYFONT}MZ
STR_ABBREV_FRUIT                                                :{TINYFONT}FT
STR_ABBREV_DIAMONDS                                             :{TINYFONT}DM
STR_ABBREV_FOOD                                                 :{TINYFONT}FD
STR_ABBREV_PAPER                                                :{TINYFONT}PR
STR_ABBREV_GOLD                                                 :{TINYFONT}GD
STR_ABBREV_WATER                                                :{TINYFONT}WR
STR_ABBREV_WHEAT                                                :{TINYFONT}WH
STR_ABBREV_RUBBER                                               :{TINYFONT}RB
STR_ABBREV_SUGAR                                                :{TINYFONT}SG
STR_ABBREV_TOYS                                                 :{TINYFONT}TY
STR_ABBREV_SWEETS                                               :{TINYFONT}SW
STR_ABBREV_COLA                                                 :{TINYFONT}CL
STR_ABBREV_CANDYFLOSS                                           :{TINYFONT}CF
STR_ABBREV_BUBBLES                                              :{TINYFONT}BU
STR_ABBREV_TOFFEE                                               :{TINYFONT}TF
STR_ABBREV_BATTERIES                                            :{TINYFONT}BA
STR_ABBREV_PLASTIC                                              :{TINYFONT}PL
STR_ABBREV_FIZZY_DRINKS                                         :{TINYFONT}FZ
STR_ABBREV_NONE                                                 :{TINYFONT}NO
STR_ABBREV_ALL                                                  :{TINYFONT}ALL

# 'Mode' of transport for cargoes
STR_PASSENGERS                                                  :{COMMA} passenger{P "" s}
STR_BAGS                                                        :{COMMA} bag{P "" s}
STR_TONS                                                        :{COMMA} tonne{P "" s}
STR_LITERS                                                      :{COMMA} litre{P "" s}
STR_ITEMS                                                       :{COMMA} item{P "" s}
STR_CRATES                                                      :{COMMA} crate{P "" s}

# Colours, do not shuffle
STR_COLOUR_DARK_BLUE                                            :Dark Blue
STR_COLOUR_PALE_GREEN                                           :Pale Green
STR_COLOUR_PINK                                                 :Pink
STR_COLOUR_YELLOW                                               :Yellow
STR_COLOUR_RED                                                  :Red
STR_COLOUR_LIGHT_BLUE                                           :Light Blue
STR_COLOUR_GREEN                                                :Green
STR_COLOUR_DARK_GREEN                                           :Dark Green
STR_COLOUR_BLUE                                                 :Blue
STR_COLOUR_CREAM                                                :Cream
STR_COLOUR_MAUVE                                                :Mauve
STR_COLOUR_PURPLE                                               :Purple
STR_COLOUR_ORANGE                                               :Orange
STR_COLOUR_BROWN                                                :Brown
STR_COLOUR_GREY                                                 :Grey
STR_COLOUR_WHITE                                                :White

# Units used in OpenTTD
STR_UNITS_VELOCITY_IMPERIAL                                     :{COMMA} mph
STR_UNITS_VELOCITY_METRIC                                       :{COMMA} km/h
STR_UNITS_VELOCITY_SI                                           :{COMMA} m/s

STR_UNITS_POWER_IMPERIAL                                        :{COMMA}hp
STR_UNITS_POWER_METRIC                                          :{COMMA}hp
STR_UNITS_POWER_SI                                              :{COMMA}kW

STR_UNITS_WEIGHT_SHORT_METRIC                                   :{COMMA}t
STR_UNITS_WEIGHT_SHORT_SI                                       :{COMMA}kg

STR_UNITS_WEIGHT_LONG_METRIC                                    :{COMMA} tonne{P "" s}
STR_UNITS_WEIGHT_LONG_SI                                        :{COMMA} kg

STR_UNITS_VOLUME_SHORT_METRIC                                   :{COMMA}l
STR_UNITS_VOLUME_SHORT_SI                                       :{COMMA}m³

STR_UNITS_VOLUME_LONG_METRIC                                    :{COMMA} litre{P "" s}
STR_UNITS_VOLUME_LONG_SI                                        :{COMMA} m³

STR_UNITS_FORCE_SI                                              :{COMMA} kN

STR_UNITS_HEIGHT_IMPERIAL                                       :{COMMA} ft
STR_UNITS_HEIGHT_SI                                             :{COMMA} m

# Common window strings
STR_LIST_FILTER_OSKTITLE                                        :{BLACK}Enter filter string
STR_LIST_FILTER_TOOLTIP                                         :{BLACK}Enter a keyword to filter the list for

STR_TOOLTIP_SORT_ORDER                                          :{BLACK}Select sorting order (descending/ascending)
STR_TOOLTIP_SORT_CRITERIA                                       :{BLACK}Select sorting criteria
STR_TOOLTIP_FILTER_CRITERIA                                     :{BLACK}Select filtering criteria
STR_BUTTON_SORT_BY                                              :{BLACK}Sort by
STR_BUTTON_LOCATION                                             :{BLACK}Location
STR_BUTTON_RENAME                                               :{BLACK}Rename

STR_TOOLTIP_CLOSE_WINDOW                                        :{BLACK}Close window
STR_TOOLTIP_WINDOW_TITLE_DRAG_THIS                              :{BLACK}Window title - drag this to move window
STR_TOOLTIP_SHADE                                               :{BLACK}Shade window - only show the title bar
STR_TOOLTIP_DEBUG                                               :{BLACK}Show NewGRF debug information
STR_TOOLTIP_STICKY                                              :{BLACK}Mark this window as uncloseable by the 'Close All Windows' key
STR_TOOLTIP_RESIZE                                              :{BLACK}Click and drag to resize this window
STR_TOOLTIP_TOGGLE_LARGE_SMALL_WINDOW                           :{BLACK}Toggle large/small window size
STR_TOOLTIP_VSCROLL_BAR_SCROLLS_LIST                            :{BLACK}Scroll bar - scrolls list up/down
STR_TOOLTIP_HSCROLL_BAR_SCROLLS_LIST                            :{BLACK}Scroll bar - scrolls list left/right
STR_TOOLTIP_DEMOLISH_BUILDINGS_ETC                              :{BLACK}Demolish buildings etc. on a square of land. Ctrl selects the area diagonally. Shift toggles building/showing cost estimate

# Query window
STR_BUTTON_DEFAULT                                              :{BLACK}Default
STR_BUTTON_CANCEL                                               :{BLACK}Cancel
STR_BUTTON_OK                                                   :{BLACK}OK

# On screen keyboard window
STR_OSK_KEYBOARD_LAYOUT                                         :`1234567890-=\qwertyuiop[]asdfghjkl;'  zxcvbnm,./ .
STR_OSK_KEYBOARD_LAYOUT_CAPS                                    :~!@#$%^&*()_+|QWERTYUIOP{{}}ASDFGHJKL:"  ZXCVBNM<>? .

# Measurement tooltip
STR_MEASURE_LENGTH                                              :{BLACK}Length: {NUM}
STR_MEASURE_AREA                                                :{BLACK}Area: {NUM} x {NUM}
STR_MEASURE_LENGTH_HEIGHTDIFF                                   :{BLACK}Length: {NUM}{}Height difference: {HEIGHT}
STR_MEASURE_AREA_HEIGHTDIFF                                     :{BLACK}Area: {NUM} x {NUM}{}Height difference: {HEIGHT}


# These are used in buttons
STR_SORT_BY_CAPTION_POPULATION                                  :{BLACK}Population
STR_SORT_BY_CAPTION_NAME                                        :{BLACK}Name
STR_SORT_BY_CAPTION_DATE                                        :{BLACK}Date
# These are used in dropdowns
STR_SORT_BY_POPULATION                                          :Population
STR_SORT_BY_NAME                                                :Name
STR_SORT_BY_PRODUCTION                                          :Production
STR_SORT_BY_TYPE                                                :Type
STR_SORT_BY_TRANSPORTED                                         :Transported
STR_SORT_BY_NUMBER                                              :Number
STR_SORT_BY_PROFIT_LAST_YEAR                                    :Profit last year
STR_SORT_BY_PROFIT_THIS_YEAR                                    :Profit this year
STR_SORT_BY_AGE                                                 :Age
STR_SORT_BY_RELIABILITY                                         :Reliability
STR_SORT_BY_TOTAL_CAPACITY_PER_CARGOTYPE                        :Total capacity per cargo type
STR_SORT_BY_MAX_SPEED                                           :Maximum speed
STR_SORT_BY_MODEL                                               :Model
STR_SORT_BY_VALUE                                               :Value
STR_SORT_BY_LENGTH                                              :Length
STR_SORT_BY_LIFE_TIME                                           :Remaining life time
STR_SORT_BY_TIMETABLE_DELAY                                     :Timetable delay
STR_SORT_BY_FACILITY                                            :Station type
STR_SORT_BY_WAITING                                             :Waiting cargo value
STR_SORT_BY_RATING_MAX                                          :Highest cargo rating
STR_SORT_BY_RATING_MIN                                          :Lowest cargo rating
STR_SORT_BY_ENGINE_ID                                           :EngineID (classic sort)
STR_SORT_BY_COST                                                :Cost
STR_SORT_BY_POWER                                               :Power
STR_SORT_BY_TRACTIVE_EFFORT                                     :Tractive effort
STR_SORT_BY_INTRO_DATE                                          :Introduction Date
STR_SORT_BY_RUNNING_COST                                        :Running Cost
STR_SORT_BY_POWER_VS_RUNNING_COST                               :Power/Running Cost
STR_SORT_BY_CARGO_CAPACITY                                      :Cargo Capacity

# Tooltips for the main toolbar
STR_TOOLBAR_TOOLTIP_PAUSE_GAME                                  :{BLACK}Pause game
STR_TOOLBAR_TOOLTIP_FORWARD                                     :{BLACK}Fast forward the game
STR_TOOLBAR_TOOLTIP_OPTIONS                                     :{BLACK}Options
STR_TOOLBAR_TOOLTIP_SAVE_GAME_ABANDON_GAME                      :{BLACK}Save game, abandon game, quit
STR_TOOLBAR_TOOLTIP_DISPLAY_MAP                                 :{BLACK}Display map, extra viewport or list of signs
STR_TOOLBAR_TOOLTIP_DISPLAY_TOWN_DIRECTORY                      :{BLACK}Display town directory
STR_TOOLBAR_TOOLTIP_DISPLAY_SUBSIDIES                           :{BLACK}Display subsidies
STR_TOOLBAR_TOOLTIP_DISPLAY_LIST_OF_COMPANY_STATIONS            :{BLACK}Display list of company's stations
STR_TOOLBAR_TOOLTIP_DISPLAY_COMPANY_FINANCES                    :{BLACK}Display company finances information
STR_TOOLBAR_TOOLTIP_DISPLAY_COMPANY_GENERAL                     :{BLACK}Display general company information
STR_TOOLBAR_TOOLTIP_DISPLAY_GRAPHS                              :{BLACK}Display graphs
STR_TOOLBAR_TOOLTIP_DISPLAY_COMPANY_LEAGUE                      :{BLACK}Display company league table
STR_TOOLBAR_TOOLTIP_FUND_CONSTRUCTION_OF_NEW                    :{BLACK}Fund construction of new industry or list all industries
STR_TOOLBAR_TOOLTIP_DISPLAY_LIST_OF_COMPANY_TRAINS              :{BLACK}Display list of company's trains. Ctrl+Click toggles opening the group/vehicle list
STR_TOOLBAR_TOOLTIP_DISPLAY_LIST_OF_COMPANY_ROAD_VEHICLES       :{BLACK}Display list of company's road vehicles. Ctrl+Click toggles opening the group/vehicle list
STR_TOOLBAR_TOOLTIP_DISPLAY_LIST_OF_COMPANY_SHIPS               :{BLACK}Display list of company's ships. Ctrl+Click toggles opening the group/vehicle list
STR_TOOLBAR_TOOLTIP_DISPLAY_LIST_OF_COMPANY_AIRCRAFT            :{BLACK}Display list of company's aircraft. Ctrl+Click toggles opening the group/vehicle list
STR_TOOLBAR_TOOLTIP_ZOOM_THE_VIEW_IN                            :{BLACK}Zoom the view in
STR_TOOLBAR_TOOLTIP_ZOOM_THE_VIEW_OUT                           :{BLACK}Zoom the view out
STR_TOOLBAR_TOOLTIP_BUILD_RAILROAD_TRACK                        :{BLACK}Build railway track
STR_TOOLBAR_TOOLTIP_BUILD_ROADS                                 :{BLACK}Build roads
STR_TOOLBAR_TOOLTIP_BUILD_SHIP_DOCKS                            :{BLACK}Build ship docks
STR_TOOLBAR_TOOLTIP_BUILD_AIRPORTS                              :{BLACK}Build airports
STR_TOOLBAR_TOOLTIP_LANDSCAPING                                 :{BLACK}Open the landscaping toolbar to raise/lower land, plant trees, etc.
STR_TOOLBAR_TOOLTIP_SHOW_SOUND_MUSIC_WINDOW                     :{BLACK}Show sound/music window
STR_TOOLBAR_TOOLTIP_SHOW_LAST_MESSAGE_NEWS                      :{BLACK}Show last message/news report, show message options
STR_TOOLBAR_TOOLTIP_LAND_BLOCK_INFORMATION                      :{BLACK}Land area information, console, AI debug, screenshots, about OpenTTD
STR_TOOLBAR_TOOLTIP_SWITCH_TOOLBAR                              :{BLACK}Switch toolbars

# Extra tooltips for the scenario editor toolbar
STR_SCENEDIT_TOOLBAR_TOOLTIP_SAVE_SCENARIO_LOAD_SCENARIO        :{BLACK}Save scenario, load scenario, abandon scenario editor, quit
STR_SCENEDIT_TOOLBAR_OPENTTD                                    :{YELLOW}OpenTTD
STR_SCENEDIT_TOOLBAR_SCENARIO_EDITOR                            :{YELLOW}Scenario Editor
STR_SCENEDIT_TOOLBAR_TOOLTIP_MOVE_THE_STARTING_DATE_BACKWARD    :{BLACK}Move the starting date backward 1 year
STR_SCENEDIT_TOOLBAR_TOOLTIP_MOVE_THE_STARTING_DATE_FORWARD     :{BLACK}Move the starting date forward 1 year
STR_SCENEDIT_TOOLBAR_TOOLTIP_SET_DATE                           :{BLACK}Click to enter the starting year
STR_SCENEDIT_TOOLBAR_TOOLTIP_DISPLAY_MAP_TOWN_DIRECTORY         :{BLACK}Display map, town directory
STR_SCENEDIT_TOOLBAR_LANDSCAPE_GENERATION                       :{BLACK}Landscape generation
STR_SCENEDIT_TOOLBAR_TOWN_GENERATION                            :{BLACK}Town generation
STR_SCENEDIT_TOOLBAR_INDUSTRY_GENERATION                        :{BLACK}Industry generation
STR_SCENEDIT_TOOLBAR_ROAD_CONSTRUCTION                          :{BLACK}Road construction
STR_SCENEDIT_TOOLBAR_PLANT_TREES                                :{BLACK}Plant trees. Shift toggles building/showing cost estimate
STR_SCENEDIT_TOOLBAR_PLACE_SIGN                                 :{BLACK}Place sign
STR_SCENEDIT_TOOLBAR_PLACE_OBJECT                               :{BLACK}Place object. Shift toggles building/showing cost estimate

############ range for SE file menu starts
STR_SCENEDIT_FILE_MENU_SAVE_SCENARIO                            :Save scenario
STR_SCENEDIT_FILE_MENU_LOAD_SCENARIO                            :Load scenario
STR_SCENEDIT_FILE_MENU_LOAD_HEIGHTMAP                           :Load heightmap
STR_SCENEDIT_FILE_MENU_QUIT_EDITOR                              :Quit editor
STR_SCENEDIT_FILE_MENU_SEPARATOR                                :
STR_SCENEDIT_FILE_MENU_QUIT                                     :Quit
############ range for SE file menu starts

############ range for settings menu starts
STR_SETTINGS_MENU_GAME_OPTIONS                                  :Game options
STR_SETTINGS_MENU_DIFFICULTY_SETTINGS                           :Difficulty settings
STR_SETTINGS_MENU_CONFIG_SETTINGS                               :Advanced settings
STR_SETTINGS_MENU_AI_SETTINGS                                   :AI settings
STR_SETTINGS_MENU_NEWGRF_SETTINGS                               :NewGRF settings
STR_SETTINGS_MENU_TRANSPARENCY_OPTIONS                          :Transparency options
STR_SETTINGS_MENU_TOWN_NAMES_DISPLAYED                          :Town names displayed
STR_SETTINGS_MENU_STATION_NAMES_DISPLAYED                       :Station names displayed
STR_SETTINGS_MENU_WAYPOINTS_DISPLAYED                           :Waypoint names displayed
STR_SETTINGS_MENU_SIGNS_DISPLAYED                               :Signs displayed
STR_SETTINGS_MENU_FULL_ANIMATION                                :Full animation
STR_SETTINGS_MENU_FULL_DETAIL                                   :Full detail
STR_SETTINGS_MENU_TRANSPARENT_BUILDINGS                         :Transparent buildings
STR_SETTINGS_MENU_TRANSPARENT_SIGNS                             :Transparent station signs
############ range ends here

############ range for file menu starts
STR_FILE_MENU_SAVE_GAME                                         :Save game
STR_FILE_MENU_LOAD_GAME                                         :Load game
STR_FILE_MENU_QUIT_GAME                                         :Abandon game
STR_FILE_MENU_EXIT                                              :Exit
############ range ends here

############ range for map menu starts
STR_MAP_MENU_MAP_OF_WORLD                                       :Map of world
STR_MAP_MENU_EXTRA_VIEW_PORT                                    :Extra viewport
STR_MAP_MENU_SIGN_LIST                                          :Sign list
############ range for town menu starts, yet the town directory is shown in the map menu in the scenario editor
STR_TOWN_MENU_TOWN_DIRECTORY                                    :Town directory
############ end of the 'Display map' dropdown
STR_TOWN_MENU_FOUND_TOWN                                        :Found town
############ end of the 'Town' dropdown

############ range for subsidies menu starts
STR_SUBSIDIES_MENU_SUBSIDIES                                    :Subsidies
############ range ends here

############ range for graph menu starts
STR_GRAPH_MENU_OPERATING_PROFIT_GRAPH                           :Operating profit graph
STR_GRAPH_MENU_INCOME_GRAPH                                     :Income graph
STR_GRAPH_MENU_DELIVERED_CARGO_GRAPH                            :Delivered cargo graph
STR_GRAPH_MENU_PERFORMANCE_HISTORY_GRAPH                        :Performance history graph
STR_GRAPH_MENU_COMPANY_VALUE_GRAPH                              :Company value graph
STR_GRAPH_MENU_CARGO_PAYMENT_RATES                              :Cargo payment rates
############ range ends here

############ range for company league menu starts
STR_GRAPH_MENU_COMPANY_LEAGUE_TABLE                             :Company league table
STR_GRAPH_MENU_DETAILED_PERFORMANCE_RATING                      :Detailed performance rating
############ range ends here

############ range for industry menu starts
STR_INDUSTRY_MENU_INDUSTRY_DIRECTORY                            :Industry directory
STR_INDUSTRY_MENU_FUND_NEW_INDUSTRY                             :Fund new industry
############ range ends here

############ range for railway construction menu starts
STR_RAIL_MENU_RAILROAD_CONSTRUCTION                             :Railway construction
STR_RAIL_MENU_ELRAIL_CONSTRUCTION                               :Electrified railway construction
STR_RAIL_MENU_MONORAIL_CONSTRUCTION                             :Monorail construction
STR_RAIL_MENU_MAGLEV_CONSTRUCTION                               :Maglev construction
############ range ends here

############ range for road construction menu starts
STR_ROAD_MENU_ROAD_CONSTRUCTION                                 :Road construction
STR_ROAD_MENU_TRAM_CONSTRUCTION                                 :Tramway construction
############ range ends here

############ range for waterways construction menu starts
STR_WATERWAYS_MENU_WATERWAYS_CONSTRUCTION                       :Waterways construction
############ range ends here

############ range for airport construction menu starts
STR_AIRCRAFT_MENU_AIRPORT_CONSTRUCTION                          :Airport construction
############ range ends here

############ range for landscaping menu starts
STR_LANDSCAPING_MENU_LANDSCAPING                                :Landscaping
STR_LANDSCAPING_MENU_PLANT_TREES                                :Plant trees
STR_LANDSCAPING_MENU_PLACE_SIGN                                 :Place sign
############ range ends here

############ range for music menu starts
STR_TOOLBAR_SOUND_MUSIC                                         :Sound/music
############ range ends here

############ range for message menu starts
STR_NEWS_MENU_LAST_MESSAGE_NEWS_REPORT                          :Last message/news report
STR_NEWS_MENU_MESSAGE_SETTINGS                                  :Message settings
STR_NEWS_MENU_MESSAGE_HISTORY_MENU                              :Message history
############ range ends here

############ range for about menu starts
STR_ABOUT_MENU_LAND_BLOCK_INFO                                  :Land area information
STR_ABOUT_MENU_SEPARATOR                                        :
STR_ABOUT_MENU_TOGGLE_CONSOLE                                   :Toggle console
STR_ABOUT_MENU_AI_DEBUG                                         :AI debug
STR_ABOUT_MENU_SCREENSHOT                                       :Screenshot
STR_ABOUT_MENU_ZOOMIN_SCREENSHOT                                :Zoomed in screenshot
STR_ABOUT_MENU_GIANT_SCREENSHOT                                 :Whole map screenshot
STR_ABOUT_MENU_ABOUT_OPENTTD                                    :About 'OpenTTD'
STR_ABOUT_MENU_SPRITE_ALIGNER                                   :Sprite aligner
############ range ends here

############ range for days starts (also used for the place in the highscore window)
STR_ORDINAL_NUMBER_1ST                                          :1st
STR_ORDINAL_NUMBER_2ND                                          :2nd
STR_ORDINAL_NUMBER_3RD                                          :3rd
STR_ORDINAL_NUMBER_4TH                                          :4th
STR_ORDINAL_NUMBER_5TH                                          :5th
STR_ORDINAL_NUMBER_6TH                                          :6th
STR_ORDINAL_NUMBER_7TH                                          :7th
STR_ORDINAL_NUMBER_8TH                                          :8th
STR_ORDINAL_NUMBER_9TH                                          :9th
STR_ORDINAL_NUMBER_10TH                                         :10th
STR_ORDINAL_NUMBER_11TH                                         :11th
STR_ORDINAL_NUMBER_12TH                                         :12th
STR_ORDINAL_NUMBER_13TH                                         :13th
STR_ORDINAL_NUMBER_14TH                                         :14th
STR_ORDINAL_NUMBER_15TH                                         :15th
STR_ORDINAL_NUMBER_16TH                                         :16th
STR_ORDINAL_NUMBER_17TH                                         :17th
STR_ORDINAL_NUMBER_18TH                                         :18th
STR_ORDINAL_NUMBER_19TH                                         :19th
STR_ORDINAL_NUMBER_20TH                                         :20th
STR_ORDINAL_NUMBER_21ST                                         :21st
STR_ORDINAL_NUMBER_22ND                                         :22nd
STR_ORDINAL_NUMBER_23RD                                         :23rd
STR_ORDINAL_NUMBER_24TH                                         :24th
STR_ORDINAL_NUMBER_25TH                                         :25th
STR_ORDINAL_NUMBER_26TH                                         :26th
STR_ORDINAL_NUMBER_27TH                                         :27th
STR_ORDINAL_NUMBER_28TH                                         :28th
STR_ORDINAL_NUMBER_29TH                                         :29th
STR_ORDINAL_NUMBER_30TH                                         :30th
STR_ORDINAL_NUMBER_31ST                                         :31st
############ range for days ends

############ range for months starts
STR_MONTH_ABBREV_JAN                                            :Jan
STR_MONTH_ABBREV_FEB                                            :Feb
STR_MONTH_ABBREV_MAR                                            :Mar
STR_MONTH_ABBREV_APR                                            :Apr
STR_MONTH_ABBREV_MAY                                            :May
STR_MONTH_ABBREV_JUN                                            :Jun
STR_MONTH_ABBREV_JUL                                            :Jul
STR_MONTH_ABBREV_AUG                                            :Aug
STR_MONTH_ABBREV_SEP                                            :Sep
STR_MONTH_ABBREV_OCT                                            :Oct
STR_MONTH_ABBREV_NOV                                            :Nov
STR_MONTH_ABBREV_DEC                                            :Dec

STR_MONTH_JAN                                                   :January
STR_MONTH_FEB                                                   :February
STR_MONTH_MAR                                                   :March
STR_MONTH_APR                                                   :April
STR_MONTH_MAY                                                   :May
STR_MONTH_JUN                                                   :June
STR_MONTH_JUL                                                   :July
STR_MONTH_AUG                                                   :August
STR_MONTH_SEP                                                   :September
STR_MONTH_OCT                                                   :October
STR_MONTH_NOV                                                   :November
STR_MONTH_DEC                                                   :December
############ range for months ends

# Graph window
STR_GRAPH_KEY_BUTTON                                            :{BLACK}Key
STR_GRAPH_KEY_TOOLTIP                                           :{BLACK}Show key to graphs
STR_GRAPH_X_LABEL_MONTH                                         :{TINYFONT}{STRING}{} {STRING}
STR_GRAPH_X_LABEL_MONTH_YEAR                                    :{TINYFONT}{STRING}{} {STRING}{}{NUM}
STR_GRAPH_Y_LABEL                                               :{TINYFONT}{STRING2}
STR_GRAPH_Y_LABEL_NUMBER                                        :{TINYFONT}{COMMA}

STR_GRAPH_OPERATING_PROFIT_CAPTION                              :{WHITE}Operating Profit Graph
STR_GRAPH_INCOME_CAPTION                                        :{WHITE}Income Graph
STR_GRAPH_CARGO_DELIVERED_CAPTION                               :{WHITE}Units of cargo delivered
STR_GRAPH_COMPANY_PERFORMANCE_RATINGS_CAPTION                   :{WHITE}Company performance ratings (maximum rating=1000)
STR_GRAPH_COMPANY_VALUES_CAPTION                                :{WHITE}Company values

STR_GRAPH_CARGO_PAYMENT_RATES_CAPTION                           :{WHITE}Cargo Payment Rates
STR_GRAPH_CARGO_PAYMENT_RATES_X_LABEL                           :{TINYFONT}{BLACK}Days in transit
STR_GRAPH_CARGO_PAYMENT_RATES_TITLE                             :{TINYFONT}{BLACK}Payment for delivering 10 units (or 10,000 litres) of cargo a distance of 20 squares
STR_GRAPH_CARGO_ENABLE_ALL                                      :{TINYFONT}{BLACK}Enable all
STR_GRAPH_CARGO_DISABLE_ALL                                     :{TINYFONT}{BLACK}Disable all
STR_GRAPH_CARGO_TOOLTIP_ENABLE_ALL                              :{BLACK}Display all cargos on the cargo payment rates graph
STR_GRAPH_CARGO_TOOLTIP_DISABLE_ALL                             :{BLACK}Display no cargos on the cargo payment rates graph
STR_GRAPH_CARGO_PAYMENT_TOGGLE_CARGO                            :{BLACK}Toggle graph for cargo type on/off
STR_GRAPH_CARGO_PAYMENT_CARGO                                   :{TINYFONT}{BLACK}{STRING}

STR_GRAPH_PERFORMANCE_DETAIL_TOOLTIP                            :{BLACK}Show detailed performance ratings

# Graph key window
STR_GRAPH_KEY_CAPTION                                           :{WHITE}Key to company graphs
STR_GRAPH_KEY_COMPANY_SELECTION_TOOLTIP                         :{BLACK}Click here to toggle company's entry on graph on/off

# Company league window
STR_COMPANY_LEAGUE_TABLE_CAPTION                                :{WHITE}Company League Table
STR_COMPANY_LEAGUE_COMPANY_NAME                                 :{ORANGE}{COMPANY} {BLACK}{COMPANYNUM} '{STRING}'
STR_COMPANY_LEAGUE_PERFORMANCE_TITLE_ENGINEER                   :Engineer
STR_COMPANY_LEAGUE_PERFORMANCE_TITLE_TRAFFIC_MANAGER            :Traffic Manager
STR_COMPANY_LEAGUE_PERFORMANCE_TITLE_TRANSPORT_COORDINATOR      :Transport Coordinator
STR_COMPANY_LEAGUE_PERFORMANCE_TITLE_ROUTE_SUPERVISOR           :Route Supervisor
STR_COMPANY_LEAGUE_PERFORMANCE_TITLE_DIRECTOR                   :Director
STR_COMPANY_LEAGUE_PERFORMANCE_TITLE_CHIEF_EXECUTIVE            :Chief Executive
STR_COMPANY_LEAGUE_PERFORMANCE_TITLE_CHAIRMAN                   :Chairman
STR_COMPANY_LEAGUE_PERFORMANCE_TITLE_PRESIDENT                  :President
STR_COMPANY_LEAGUE_PERFORMANCE_TITLE_TYCOON                     :Tycoon

# Performance detail window
STR_PERFORMANCE_DETAIL                                          :{WHITE}Detailed performance rating
STR_PERFORMANCE_DETAIL_KEY                                      :{BLACK}Detail
STR_PERFORMANCE_DETAIL_AMOUNT_CURRENCY                          :{BLACK}({CURRCOMPACT}/{CURRCOMPACT})
STR_PERFORMANCE_DETAIL_AMOUNT_INT                               :{BLACK}({COMMA}/{COMMA})
STR_PERFORMANCE_DETAIL_PERCENT                                  :{WHITE}{NUM}%
STR_PERFORMANCE_DETAIL_SELECT_COMPANY_TOOLTIP                   :{BLACK}View details about this company
############ Those following lines need to be in this order!!
STR_PERFORMANCE_DETAIL_VEHICLES                                 :{BLACK}Vehicles:
STR_PERFORMANCE_DETAIL_STATIONS                                 :{BLACK}Stations:
STR_PERFORMANCE_DETAIL_MIN_PROFIT                               :{BLACK}Min. profit:
STR_PERFORMANCE_DETAIL_MIN_INCOME                               :{BLACK}Min. income:
STR_PERFORMANCE_DETAIL_MAX_INCOME                               :{BLACK}Max. income:
STR_PERFORMANCE_DETAIL_DELIVERED                                :{BLACK}Delivered:
STR_PERFORMANCE_DETAIL_CARGO                                    :{BLACK}Cargo:
STR_PERFORMANCE_DETAIL_MONEY                                    :{BLACK}Money:
STR_PERFORMANCE_DETAIL_LOAN                                     :{BLACK}Loan:
STR_PERFORMANCE_DETAIL_TOTAL                                    :{BLACK}Total:
############ End of order list
STR_PERFORMANCE_DETAIL_VEHICLES_TOOLTIP                         :{BLACK}Number of vehicles that turned a profit last year. This includes road vehicles, trains, ships and aircraft
STR_PERFORMANCE_DETAIL_STATIONS_TOOLTIP                         :{BLACK}Number of recently-serviced station parts. Every part of a station (e.g. train station, bus stop, airport) is counted, even if they are connected as one station
STR_PERFORMANCE_DETAIL_MIN_PROFIT_TOOLTIP                       :{BLACK}The profit of the vehicle with the lowest income (only vehicles older than two years are considered)
STR_PERFORMANCE_DETAIL_MIN_INCOME_TOOLTIP                       :{BLACK}Amount of cash made in the quarter with the lowest profit of the last 12 quarters
STR_PERFORMANCE_DETAIL_MAX_INCOME_TOOLTIP                       :{BLACK}Amount of cash made in the quarter with the highest profit of the last 12 quarters
STR_PERFORMANCE_DETAIL_DELIVERED_TOOLTIP                        :{BLACK}Units of cargo delivered in the last four quarters
STR_PERFORMANCE_DETAIL_CARGO_TOOLTIP                            :{BLACK}Number of types of cargo delivered in the last quarter
STR_PERFORMANCE_DETAIL_MONEY_TOOLTIP                            :{BLACK}Amount of money this company has in the bank
STR_PERFORMANCE_DETAIL_LOAN_TOOLTIP                             :{BLACK}The amount of money this company has taken on loan
STR_PERFORMANCE_DETAIL_TOTAL_TOOLTIP                            :{BLACK}Total points out of possible points

# Music window
STR_MUSIC_JAZZ_JUKEBOX_CAPTION                                  :{WHITE}Jazz Jukebox
STR_MUSIC_PLAYLIST_ALL                                          :{TINYFONT}{BLACK}All
STR_MUSIC_PLAYLIST_OLD_STYLE                                    :{TINYFONT}{BLACK}Old Style
STR_MUSIC_PLAYLIST_NEW_STYLE                                    :{TINYFONT}{BLACK}New Style
STR_MUSIC_PLAYLIST_EZY_STREET                                   :{TINYFONT}{BLACK}Ezy Street
STR_MUSIC_PLAYLIST_CUSTOM_1                                     :{TINYFONT}{BLACK}Custom 1
STR_MUSIC_PLAYLIST_CUSTOM_2                                     :{TINYFONT}{BLACK}Custom 2
STR_MUSIC_MUSIC_VOLUME                                          :{TINYFONT}{BLACK}Music Volume
STR_MUSIC_EFFECTS_VOLUME                                        :{TINYFONT}{BLACK}Effects Volume
STR_MUSIC_RULER_MIN                                             :{TINYFONT}{BLACK}MIN
STR_MUSIC_RULER_MAX                                             :{TINYFONT}{BLACK}MAX
STR_MUSIC_RULER_MARKER                                          :{TINYFONT}{BLACK}'
STR_MUSIC_TRACK_NONE                                            :{TINYFONT}{DKGREEN}--
STR_MUSIC_TRACK_DIGIT                                           :{TINYFONT}{DKGREEN}{ZEROFILL_NUM}
STR_MUSIC_TITLE_NONE                                            :{TINYFONT}{DKGREEN}------
STR_MUSIC_TITLE_NAME                                            :{TINYFONT}{DKGREEN}"{RAW_STRING}"
STR_MUSIC_TRACK                                                 :{TINYFONT}{BLACK}Track
STR_MUSIC_XTITLE                                                :{TINYFONT}{BLACK}Title
STR_MUSIC_SHUFFLE                                               :{TINYFONT}{BLACK}Shuffle
STR_MUSIC_PROGRAM                                               :{TINYFONT}{BLACK}Programme
STR_MUSIC_TOOLTIP_SKIP_TO_PREVIOUS_TRACK                        :{BLACK}Skip to previous track in selection
STR_MUSIC_TOOLTIP_SKIP_TO_NEXT_TRACK_IN_SELECTION               :{BLACK}Skip to next track in selection
STR_MUSIC_TOOLTIP_STOP_PLAYING_MUSIC                            :{BLACK}Stop playing music
STR_MUSIC_TOOLTIP_START_PLAYING_MUSIC                           :{BLACK}Start playing music
STR_MUSIC_TOOLTIP_DRAG_SLIDERS_TO_SET_MUSIC                     :{BLACK}Drag sliders to set music and sound effect volumes
STR_MUSIC_TOOLTIP_SELECT_ALL_TRACKS_PROGRAM                     :{BLACK}Select 'all tracks' programme
STR_MUSIC_TOOLTIP_SELECT_OLD_STYLE_MUSIC                        :{BLACK}Select 'old style music' programme
STR_MUSIC_TOOLTIP_SELECT_NEW_STYLE_MUSIC                        :{BLACK}Select 'new style music' programme
STR_MUSIC_TOOLTIP_SELECT_EZY_STREET_STYLE                       :{BLACK}Select 'Ezy Street style music' programme
STR_MUSIC_TOOLTIP_SELECT_CUSTOM_1_USER_DEFINED                  :{BLACK}Select 'Custom 1' (user-defined) programme
STR_MUSIC_TOOLTIP_SELECT_CUSTOM_2_USER_DEFINED                  :{BLACK}Select 'Custom 2' (user-defined) programme
STR_MUSIC_TOOLTIP_TOGGLE_PROGRAM_SHUFFLE                        :{BLACK}Toggle programme shuffle on/off
STR_MUSIC_TOOLTIP_SHOW_MUSIC_TRACK_SELECTION                    :{BLACK}Show music track selection window

STR_ERROR_NO_SONGS                                              :{WHITE}A music set without songs has been selected. No songs will be played

# Playlist window
STR_PLAYLIST_MUSIC_PROGRAM_SELECTION                            :{WHITE}Music Programme Selection
STR_PLAYLIST_TRACK_NAME                                         :{TINYFONT}{LTBLUE}{ZEROFILL_NUM} "{RAW_STRING}"
STR_PLAYLIST_TRACK_INDEX                                        :{TINYFONT}{BLACK}Track Index
STR_PLAYLIST_PROGRAM                                            :{TINYFONT}{BLACK}Programme - '{STRING}'
STR_PLAYLIST_CLEAR                                              :{TINYFONT}{BLACK}Clear
STR_PLAYLIST_SAVE                                               :{TINYFONT}{BLACK}Save
STR_PLAYLIST_TOOLTIP_CLEAR_CURRENT_PROGRAM_CUSTOM1              :{BLACK}Clear current programme (Custom1 or Custom2 only)
STR_PLAYLIST_TOOLTIP_SAVE_MUSIC_SETTINGS                        :{BLACK}Save music settings
STR_PLAYLIST_TOOLTIP_CLICK_TO_ADD_TRACK                         :{BLACK}Click on music track to add to current programme (Custom1 or Custom2 only)
STR_PLAYLIST_TOOLTIP_CLICK_TO_REMOVE_TRACK                      :{BLACK}Click on music track to remove it from current programme (Custom1 or Custom2 only)

# Highscore window
STR_HIGHSCORE_TOP_COMPANIES_WHO_REACHED                         :{BIGFONT}{BLACK}Top companies who reached {NUM}{}({STRING} Level)
STR_HIGHSCORE_TOP_COMPANIES_NETWORK_GAME                        :{BIGFONT}{BLACK}Company League Table in {NUM}
STR_HIGHSCORE_POSITION                                          :{BIGFONT}{BLACK}{COMMA}.
STR_HIGHSCORE_PERFORMANCE_TITLE_BUSINESSMAN                     :Businessman
STR_HIGHSCORE_PERFORMANCE_TITLE_ENTREPRENEUR                    :Entrepreneur
STR_HIGHSCORE_PERFORMANCE_TITLE_INDUSTRIALIST                   :Industrialist
STR_HIGHSCORE_PERFORMANCE_TITLE_CAPITALIST                      :Capitalist
STR_HIGHSCORE_PERFORMANCE_TITLE_MAGNATE                         :Magnate
STR_HIGHSCORE_PERFORMANCE_TITLE_MOGUL                           :Mogul
STR_HIGHSCORE_PERFORMANCE_TITLE_TYCOON_OF_THE_CENTURY           :Tycoon of the Century
STR_HIGHSCORE_NAME                                              :{BIGFONT}{PRESIDENTNAME}, {COMPANY}
STR_HIGHSCORE_STATS                                             :{BIGFONT}'{STRING}'   ({COMMA})
STR_HIGHSCORE_COMPANY_ACHIEVES_STATUS                           :{BIGFONT}{BLACK}{COMPANY} achieves '{STRING}' status!
STR_HIGHSCORE_PRESIDENT_OF_COMPANY_ACHIEVES_STATUS              :{BIGFONT}{WHITE}{PRESIDENTNAME} of {COMPANY} achieves '{STRING}' status!

# Smallmap window
STR_SMALLMAP_CAPTION                                            :{WHITE}Map - {STRING}

STR_SMALLMAP_TYPE_CONTOURS                                      :Contours
STR_SMALLMAP_TYPE_VEHICLES                                      :Vehicles
STR_SMALLMAP_TYPE_INDUSTRIES                                    :Industries
STR_SMALLMAP_TYPE_ROUTES                                        :Routes
STR_SMALLMAP_TYPE_VEGETATION                                    :Vegetation
STR_SMALLMAP_TYPE_OWNERS                                        :Owners
STR_SMALLMAP_TOOLTIP_SHOW_LAND_CONTOURS_ON_MAP                  :{BLACK}Show land contours on map
STR_SMALLMAP_TOOLTIP_SHOW_VEHICLES_ON_MAP                       :{BLACK}Show vehicles on map
STR_SMALLMAP_TOOLTIP_SHOW_INDUSTRIES_ON_MAP                     :{BLACK}Show industries on map
STR_SMALLMAP_TOOLTIP_SHOW_TRANSPORT_ROUTES_ON                   :{BLACK}Show transport routes on map
STR_SMALLMAP_TOOLTIP_SHOW_VEGETATION_ON_MAP                     :{BLACK}Show vegetation on map
STR_SMALLMAP_TOOLTIP_SHOW_LAND_OWNERS_ON_MAP                    :{BLACK}Show land owners on map
STR_SMALLMAP_TOOLTIP_INDUSTRY_SELECTION                         :{BLACK}Click on an industry type to toggle displaying it. Ctrl+Click disables all types except the selected one. Ctrl+Click on it again to enable all industry types
STR_SMALLMAP_TOOLTIP_COMPANY_SELECTION                          :{BLACK}Click on a company to toggle displaying its property. Ctrl+Click disables all companies except the selected one. Ctrl+Click on it again to enable all companies

STR_SMALLMAP_LEGENDA_ROADS                                      :{TINYFONT}{BLACK}Roads
STR_SMALLMAP_LEGENDA_RAILROADS                                  :{TINYFONT}{BLACK}Railways
STR_SMALLMAP_LEGENDA_STATIONS_AIRPORTS_DOCKS                    :{TINYFONT}{BLACK}Stations/Airports/Docks
STR_SMALLMAP_LEGENDA_BUILDINGS_INDUSTRIES                       :{TINYFONT}{BLACK}Buildings/Industries
STR_SMALLMAP_LEGENDA_VEHICLES                                   :{TINYFONT}{BLACK}Vehicles
STR_SMALLMAP_LEGENDA_TRAINS                                     :{TINYFONT}{BLACK}Trains
STR_SMALLMAP_LEGENDA_ROAD_VEHICLES                              :{TINYFONT}{BLACK}Road Vehicles
STR_SMALLMAP_LEGENDA_SHIPS                                      :{TINYFONT}{BLACK}Ships
STR_SMALLMAP_LEGENDA_AIRCRAFT                                   :{TINYFONT}{BLACK}Aircraft
STR_SMALLMAP_LEGENDA_TRANSPORT_ROUTES                           :{TINYFONT}{BLACK}Transport Routes
STR_SMALLMAP_LEGENDA_FOREST                                     :{TINYFONT}{BLACK}Forest
STR_SMALLMAP_LEGENDA_RAILROAD_STATION                           :{TINYFONT}{BLACK}Railway Station
STR_SMALLMAP_LEGENDA_TRUCK_LOADING_BAY                          :{TINYFONT}{BLACK}Lorry Loading Bay
STR_SMALLMAP_LEGENDA_BUS_STATION                                :{TINYFONT}{BLACK}Bus Station
STR_SMALLMAP_LEGENDA_AIRPORT_HELIPORT                           :{TINYFONT}{BLACK}Airport/Heliport
STR_SMALLMAP_LEGENDA_DOCK                                       :{TINYFONT}{BLACK}Dock
STR_SMALLMAP_LEGENDA_ROUGH_LAND                                 :{TINYFONT}{BLACK}Rough Land
STR_SMALLMAP_LEGENDA_GRASS_LAND                                 :{TINYFONT}{BLACK}Grass Land
STR_SMALLMAP_LEGENDA_BARE_LAND                                  :{TINYFONT}{BLACK}Bare Land
STR_SMALLMAP_LEGENDA_FIELDS                                     :{TINYFONT}{BLACK}Fields
STR_SMALLMAP_LEGENDA_TREES                                      :{TINYFONT}{BLACK}Trees
STR_SMALLMAP_LEGENDA_ROCKS                                      :{TINYFONT}{BLACK}Rocks
STR_SMALLMAP_LEGENDA_WATER                                      :{TINYFONT}{BLACK}Water
STR_SMALLMAP_LEGENDA_NO_OWNER                                   :{TINYFONT}{BLACK}No Owner
STR_SMALLMAP_LEGENDA_TOWNS                                      :{TINYFONT}{BLACK}Towns
STR_SMALLMAP_LEGENDA_INDUSTRIES                                 :{TINYFONT}{BLACK}Industries
STR_SMALLMAP_LEGENDA_DESERT                                     :{TINYFONT}{BLACK}Desert
STR_SMALLMAP_LEGENDA_SNOW                                       :{TINYFONT}{BLACK}Snow

STR_SMALLMAP_TOOLTIP_TOGGLE_TOWN_NAMES_ON_OFF                   :{BLACK}Toggle town names on/off on map
STR_SMALLMAP_CENTER                                             :{BLACK}Centre the smallmap on the current position
STR_SMALLMAP_INDUSTRY                                           :{TINYFONT}{STRING} ({NUM})
STR_SMALLMAP_COMPANY                                            :{TINYFONT}{COMPANY}
STR_SMALLMAP_TOWN                                               :{TINYFONT}{WHITE}{TOWN}
STR_SMALLMAP_DISABLE_ALL                                        :{BLACK}Disable all
STR_SMALLMAP_ENABLE_ALL                                         :{BLACK}Enable all
STR_SMALLMAP_SHOW_HEIGHT                                        :{BLACK}Show height
STR_SMALLMAP_TOOLTIP_DISABLE_ALL_INDUSTRIES                     :{BLACK}Display no industries on the map
STR_SMALLMAP_TOOLTIP_ENABLE_ALL_INDUSTRIES                      :{BLACK}Display all industries on the map
STR_SMALLMAP_TOOLTIP_SHOW_HEIGHT                                :{BLACK}Toggle display of heightmap
STR_SMALLMAP_TOOLTIP_DISABLE_ALL_COMPANIES                      :{BLACK}Display no company property on the map
STR_SMALLMAP_TOOLTIP_ENABLE_ALL_COMPANIES                       :{BLACK}Display all company property on the map

# Status bar messages
STR_STATUSBAR_TOOLTIP_SHOW_LAST_NEWS                            :{BLACK}Show last message or news report
STR_STATUSBAR_COMPANY_NAME                                      :{SILVER}- -  {COMPANY}  - -
STR_STATUSBAR_PAUSED                                            :{YELLOW}*  *  PAUSED  *  *
STR_STATUSBAR_AUTOSAVE                                          :{RED}AUTOSAVE
STR_STATUSBAR_SAVING_GAME                                       :{RED}*  *  SAVING GAME  *  *

# News message history
STR_MESSAGE_HISTORY                                             :{WHITE}Message History
STR_MESSAGE_HISTORY_TOOLTIP                                     :{BLACK}A list of the recent news messages
STR_MESSAGE_NEWS_FORMAT                                         :{STRING}  -  {STRING5}

# Message settings window
STR_NEWS_MESSAGE_CAPTION                                        :{WHITE}Message
STR_NEWS_MESSAGE_OPTIONS_CAPTION                                :{WHITE}Message Options
STR_NEWS_MESSAGES_ALL                                           :{YELLOW}Set all message types to: Off / Summary/ Full
STR_NEWS_MESSAGES_SOUND                                         :{YELLOW}Play sound for summarised news messages
STR_NEWS_MESSAGES_OFF                                           :Off
STR_NEWS_MESSAGES_SUMMARY                                       :Summary
STR_NEWS_MESSAGES_FULL                                          :Full

STR_NEWS_MESSAGE_TYPES                                          :{BLACK}Message types:
STR_NEWS_MESSAGE_TYPE_ARRIVAL_OF_FIRST_VEHICLE_OWN              :{YELLOW}Arrival of first vehicle at player's station
STR_NEWS_MESSAGE_TYPE_ARRIVAL_OF_FIRST_VEHICLE_OTHER            :{YELLOW}Arrival of first vehicle at competitor's station
STR_NEWS_MESSAGE_TYPE_ACCIDENTS_DISASTERS                       :{YELLOW}Accidents / disasters
STR_NEWS_MESSAGE_TYPE_COMPANY_INFORMATION                       :{YELLOW}Company information
STR_NEWS_MESSAGE_TYPE_INDUSTRY_OPEN                             :{YELLOW}Opening of industries
STR_NEWS_MESSAGE_TYPE_INDUSTRY_CLOSE                            :{YELLOW}Closing of industries
STR_NEWS_MESSAGE_TYPE_ECONOMY_CHANGES                           :{YELLOW}Economy changes
STR_NEWS_MESSAGE_TYPE_INDUSTRY_CHANGES_SERVED_BY_COMPANY        :{YELLOW}Production changes of industries served by the company
STR_NEWS_MESSAGE_TYPE_INDUSTRY_CHANGES_SERVED_BY_OTHER          :{YELLOW}Production changes of industries served by competitor(s)
STR_NEWS_MESSAGE_TYPE_INDUSTRY_CHANGES_UNSERVED                 :{YELLOW}Other industry production changes
STR_NEWS_MESSAGE_TYPE_ADVICE_INFORMATION_ON_COMPANY             :{YELLOW}Advice / information on company's vehicles
STR_NEWS_MESSAGE_TYPE_NEW_VEHICLES                              :{YELLOW}New vehicles
STR_NEWS_MESSAGE_TYPE_CHANGES_OF_CARGO_ACCEPTANCE               :{YELLOW}Changes to cargo acceptance
STR_NEWS_MESSAGE_TYPE_SUBSIDIES                                 :{YELLOW}Subsidies
STR_NEWS_MESSAGE_TYPE_GENERAL_INFORMATION                       :{YELLOW}General information

STR_NEWS_FIRST_TRAIN_ARRIVAL                                    :{BIGFONT}{BLACK}Citizens celebrate . . .{}First train arrives at {STATION}!
STR_NEWS_FIRST_BUS_ARRIVAL                                      :{BIGFONT}{BLACK}Citizens celebrate . . .{}First bus arrives at {STATION}!
STR_NEWS_FIRST_TRUCK_ARRIVAL                                    :{BIGFONT}{BLACK}Citizens celebrate . . .{}First truck arrives at {STATION}!
STR_NEWS_FIRST_PASSENGER_TRAM_ARRIVAL                           :{BIGFONT}{BLACK}Citizens celebrate . . .{}First passenger tram arrives at {STATION}!
STR_NEWS_FIRST_CARGO_TRAM_ARRIVAL                               :{BIGFONT}{BLACK}Citizens celebrate . . .{}First freight tram arrives at {STATION}!
STR_NEWS_FIRST_SHIP_ARRIVAL                                     :{BIGFONT}{BLACK}Citizens celebrate . . .{}First ship arrives at {STATION}!
STR_NEWS_FIRST_AIRCRAFT_ARRIVAL                                 :{BIGFONT}{BLACK}Citizens celebrate . . .{}First aircraft arrives at {STATION}!

STR_NEWS_TRAIN_CRASH                                            :{BIGFONT}{BLACK}Train Crash!{}{COMMA} die in fireball after collision
STR_NEWS_ROAD_VEHICLE_CRASH_DRIVER                              :{BIGFONT}{BLACK}Road Vehicle Crash!{}Driver dies in fireball after collision with train
STR_NEWS_ROAD_VEHICLE_CRASH                                     :{BIGFONT}{BLACK}Road Vehicle Crash!{}{COMMA} die in fireball after collision with train
STR_NEWS_AIRCRAFT_CRASH                                         :{BIGFONT}{BLACK}Plane Crash!{}{COMMA} die in fireball at {STATION}
STR_NEWS_PLANE_CRASH_OUT_OF_FUEL                                :{BIGFONT}{BLACK}Plane Crash!{}Aircraft ran out of fuel, {COMMA} die in fireball

STR_NEWS_DISASTER_ZEPPELIN                                      :{BIGFONT}{BLACK}Zeppelin disaster at {STATION}!
STR_NEWS_DISASTER_SMALL_UFO                                     :{BIGFONT}{BLACK}Road vehicle destroyed in 'UFO' collision!
STR_NEWS_DISASTER_AIRPLANE_OIL_REFINERY                         :{BIGFONT}{BLACK}Oil refinery explosion near {TOWN}!
STR_NEWS_DISASTER_HELICOPTER_FACTORY                            :{BIGFONT}{BLACK}Factory destroyed in suspicious circumstances near {TOWN}!
STR_NEWS_DISASTER_BIG_UFO                                       :{BIGFONT}{BLACK}'UFO' lands near {TOWN}!
STR_NEWS_DISASTER_COAL_MINE_SUBSIDENCE                          :{BIGFONT}{BLACK}Coal mine subsidence leaves trail of destruction near {TOWN}!
STR_NEWS_DISASTER_FLOOD_VEHICLE                                 :{BIGFONT}{BLACK}Floods!{}At least {COMMA} missing, presumed dead after significant flooding!

STR_NEWS_COMPANY_IN_TROUBLE_TITLE                               :{BIGFONT}{BLACK}Transport company in trouble!
STR_NEWS_COMPANY_IN_TROUBLE_DESCRIPTION                         :{BIGFONT}{BLACK}{RAW_STRING} will be sold off or declared bankrupt unless performance increases soon!
STR_NEWS_COMPANY_MERGER_TITLE                                   :{BIGFONT}{BLACK}Transport company merger!
STR_NEWS_COMPANY_MERGER_DESCRIPTION                             :{BIGFONT}{BLACK}{RAW_STRING} has been sold to {RAW_STRING} for {CURRENCY}!
STR_NEWS_COMPANY_BANKRUPT_TITLE                                 :{BIGFONT}{BLACK}Bankrupt!
STR_NEWS_COMPANY_BANKRUPT_DESCRIPTION                           :{BIGFONT}{BLACK}{RAW_STRING} has been closed down by creditors and all assets sold off!
STR_NEWS_COMPANY_LAUNCH_TITLE                                   :{BIGFONT}{BLACK}New transport company launched!
STR_NEWS_COMPANY_LAUNCH_DESCRIPTION                             :{BIGFONT}{BLACK}{RAW_STRING} starts construction near {TOWN}!
STR_NEWS_MERGER_TAKEOVER_TITLE                                  :{BIGFONT}{BLACK}{RAW_STRING} has been taken over by {RAW_STRING}!
STR_PRESIDENT_NAME_MANAGER                                      :{BLACK}{PRESIDENTNAME}{}(Manager)

STR_NEWS_NEW_TOWN                                               :{BLACK}{BIGFONT}{RAW_STRING} sponsored construction of new town {TOWN}!

STR_NEWS_INDUSTRY_CONSTRUCTION                                  :{BIGFONT}{BLACK}New {STRING} under construction near {TOWN}!
STR_NEWS_INDUSTRY_PLANTED                                       :{BIGFONT}{BLACK}New {STRING} being planted near {TOWN}!

STR_NEWS_INDUSTRY_CLOSURE_GENERAL                               :{BIGFONT}{BLACK}{STRING2} announces imminent closure!
STR_NEWS_INDUSTRY_CLOSURE_SUPPLY_PROBLEMS                       :{BIGFONT}{BLACK}Supply problems cause {STRING2} to announce imminent closure!
STR_NEWS_INDUSTRY_CLOSURE_LACK_OF_TREES                         :{BIGFONT}{BLACK}Lack of nearby trees causes {STRING2} to announce imminent closure!

STR_NEWS_EURO_INTRODUCTION                                      :{BIGFONT}{BLACK}European Monetary Union!{}{}The Euro is introduced as the sole currency for everyday transactions in your country!
STR_NEWS_BEGIN_OF_RECESSION                                     :{BIGFONT}{BLACK}World Recession!{}{}Financial experts fear worst as economy slumps!
STR_NEWS_END_OF_RECESSION                                       :{BIGFONT}{BLACK}Recession Over!{}{}Upturn in trade gives confidence to industries as economy strengthens!

STR_NEWS_INDUSTRY_PRODUCTION_INCREASE_GENERAL                   :{BIGFONT}{BLACK}{INDUSTRY} increases production!
STR_NEWS_INDUSTRY_PRODUCTION_INCREASE_COAL                      :{BIGFONT}{BLACK}New coal seam found at {INDUSTRY}!{}Production is expected to double!
STR_NEWS_INDUSTRY_PRODUCTION_INCREASE_OIL                       :{BIGFONT}{BLACK}New oil reserves found at {INDUSTRY}!{}Production is expected to double!
STR_NEWS_INDUSTRY_PRODUCTION_INCREASE_FARM                      :{BIGFONT}{BLACK}Improved farming methods at {INDUSTRY} are expected to double production!
STR_NEWS_INDUSTRY_PRODUCTION_INCREASE_SMOOTH                    :{BIGFONT}{BLACK}{STRING} production at {INDUSTRY} increases {COMMA}%!
STR_NEWS_INDUSTRY_PRODUCTION_DECREASE_GENERAL                   :{BIGFONT}{BLACK}{INDUSTRY} production down by 50%
STR_NEWS_INDUSTRY_PRODUCTION_DECREASE_FARM                      :{BIGFONT}{BLACK}Insect infestation causes havoc at {INDUSTRY}!{}Production down by 50%
STR_NEWS_INDUSTRY_PRODUCTION_DECREASE_SMOOTH                    :{BIGFONT}{BLACK}{STRING} production at {INDUSTRY} decreases {COMMA}%!

STR_NEWS_TRAIN_IS_WAITING                                       :{WHITE}{VEHICLE} is waiting in depot
STR_NEWS_ROAD_VEHICLE_IS_WAITING                                :{WHITE}{VEHICLE} is waiting in depot
STR_NEWS_SHIP_IS_WAITING                                        :{WHITE}{VEHICLE} is waiting in depot
STR_NEWS_AIRCRAFT_IS_WAITING                                    :{WHITE}{VEHICLE} is waiting in the aircraft hangar

# Start of order review system
# DON'T ADD OR REMOVE LINES HERE
STR_NEWS_VEHICLE_HAS_TOO_FEW_ORDERS                             :{WHITE}{VEHICLE} has too few orders in the schedule
STR_NEWS_VEHICLE_HAS_VOID_ORDER                                 :{WHITE}{VEHICLE} has a void order
STR_NEWS_VEHICLE_HAS_DUPLICATE_ENTRY                            :{WHITE}{VEHICLE} has duplicate orders
STR_NEWS_VEHICLE_HAS_INVALID_ENTRY                              :{WHITE}{VEHICLE} has an invalid station in its orders
# end of order system

STR_NEWS_VEHICLE_IS_GETTING_OLD                                 :{WHITE}{VEHICLE} is getting old
STR_NEWS_VEHICLE_IS_GETTING_VERY_OLD                            :{WHITE}{VEHICLE} is getting very old
STR_NEWS_VEHICLE_IS_GETTING_VERY_OLD_AND                        :{WHITE}{VEHICLE} is getting very old and urgently needs replacing
STR_NEWS_TRAIN_IS_STUCK                                         :{WHITE}{VEHICLE} can't find a path to continue
STR_NEWS_VEHICLE_IS_LOST                                        :{WHITE}{VEHICLE} is lost
STR_NEWS_VEHICLE_IS_UNPROFITABLE                                :{WHITE}{VEHICLE}'s profit last year was {CURRENCY}

STR_NEWS_ORDER_REFIT_FAILED                                     :{WHITE}{VEHICLE} stopped because an ordered refit failed
STR_NEWS_VEHICLE_AUTORENEW_FAILED                               :{WHITE}Autorenew failed on {VEHICLE}{}{STRING}

STR_NEWS_NEW_VEHICLE_NOW_AVAILABLE                              :{BIGFONT}{BLACK}New {STRING} now available!
STR_NEWS_NEW_VEHICLE_TYPE                                       :{BIGFONT}{BLACK}{ENGINE}
STR_NEWS_NEW_VEHICLE_NOW_AVAILABLE_WITH_TYPE                    :{BLACK}New {STRING} now available!  -  {ENGINE}

STR_NEWS_STATION_NO_LONGER_ACCEPTS_CARGO                        :{WHITE}{STATION} no longer accepts {STRING}
STR_NEWS_STATION_NO_LONGER_ACCEPTS_CARGO_OR_CARGO               :{WHITE}{STATION} no longer accepts {STRING} or {STRING}
STR_NEWS_STATION_NOW_ACCEPTS_CARGO                              :{WHITE}{STATION} now accepts {STRING}
STR_NEWS_STATION_NOW_ACCEPTS_CARGO_AND_CARGO                    :{WHITE}{STATION} now accepts {STRING} and {STRING}

STR_NEWS_OFFER_OF_SUBSIDY_EXPIRED                               :{BIGFONT}{BLACK}Offer of subsidy expired:{}{}{STRING} from {STRING2} to {STRING2} will now not attract a subsidy
STR_NEWS_SUBSIDY_WITHDRAWN_SERVICE                              :{BIGFONT}{BLACK}Subsidy withdrawn:{}{}{STRING} service from {STRING2} to {STRING2} is no longer subsidised
STR_NEWS_SERVICE_SUBSIDY_OFFERED                                :{BIGFONT}{BLACK}Service subsidy offered:{}{}First {STRING} service from {STRING2} to {STRING2} will attract a year's subsidy from the local authority!
STR_NEWS_SERVICE_SUBSIDY_AWARDED_HALF                           :{BIGFONT}{BLACK}Service subsidy awarded to {RAW_STRING}!{}{}{STRING} service from {STRING2} to {STRING2} will pay 50% extra for the next year!
STR_NEWS_SERVICE_SUBSIDY_AWARDED_DOUBLE                         :{BIGFONT}{BLACK}Service subsidy awarded to {RAW_STRING}!{}{}{STRING} service from {STRING2} to {STRING2} will pay double rates for the next year!
STR_NEWS_SERVICE_SUBSIDY_AWARDED_TRIPLE                         :{BIGFONT}{BLACK}Service subsidy awarded to {RAW_STRING}!{}{}{STRING} service from {STRING2} to {STRING2} will pay triple rates for the next year!
STR_NEWS_SERVICE_SUBSIDY_AWARDED_QUADRUPLE                      :{BIGFONT}{BLACK}Service subsidy awarded to {RAW_STRING}!{}{}{STRING} service from {STRING2} to {STRING2} will pay quadruple rates for the next year!

STR_NEWS_ROAD_REBUILDING                                        :{BIGFONT}{BLACK}Traffic chaos in {TOWN}!{}{}Road rebuilding programme funded by {RAW_STRING} brings 6 months of misery to motorists!

# Extra view window
STR_EXTRA_VIEW_PORT_TITLE                                       :{WHITE}Viewport {COMMA}
STR_EXTRA_VIEW_MOVE_VIEW_TO_MAIN                                :{BLACK}Copy to viewport
STR_EXTRA_VIEW_MOVE_VIEW_TO_MAIN_TT                             :{BLACK}Copy the location of the main view to this viewport
STR_EXTRA_VIEW_MOVE_MAIN_TO_VIEW                                :{BLACK}Paste from viewport
STR_EXTRA_VIEW_MOVE_MAIN_TO_VIEW_TT                             :{BLACK}Paste the location of this viewport to the main view

# Game options window
STR_GAME_OPTIONS_CAPTION                                        :{WHITE}Game Options
STR_GAME_OPTIONS_CURRENCY_UNITS_FRAME                           :{BLACK}Currency units
STR_GAME_OPTIONS_CURRENCY_UNITS_DROPDOWN_TOOLTIP                :{BLACK}Currency units selection

############ start of currency region
STR_GAME_OPTIONS_CURRENCY_GBP                                   :Pounds (£)
STR_GAME_OPTIONS_CURRENCY_USD                                   :Dollars ($)
STR_GAME_OPTIONS_CURRENCY_EUR                                   :Euro (€)
STR_GAME_OPTIONS_CURRENCY_YEN                                   :Yen (¥)
STR_GAME_OPTIONS_CURRENCY_ATS                                   :Austrian Shilling (ATS)
STR_GAME_OPTIONS_CURRENCY_BEF                                   :Belgian Franc (BEF)
STR_GAME_OPTIONS_CURRENCY_CHF                                   :Swiss Franc (CHF)
STR_GAME_OPTIONS_CURRENCY_CZK                                   :Czech Koruna (CZK)
STR_GAME_OPTIONS_CURRENCY_DEM                                   :Deutschmark (DEM)
STR_GAME_OPTIONS_CURRENCY_DKK                                   :Danish Krone (DKK)
STR_GAME_OPTIONS_CURRENCY_ESP                                   :Peseta (ESP)
STR_GAME_OPTIONS_CURRENCY_FIM                                   :Finnish Markka (FIM)
STR_GAME_OPTIONS_CURRENCY_FRF                                   :Franc (FRF)
STR_GAME_OPTIONS_CURRENCY_GRD                                   :Greek Drachma (GRD)
STR_GAME_OPTIONS_CURRENCY_HUF                                   :Hungarian Forint (HUF)
STR_GAME_OPTIONS_CURRENCY_ISK                                   :Icelandic Krona (ISK)
STR_GAME_OPTIONS_CURRENCY_ITL                                   :Italian Lira (ITL)
STR_GAME_OPTIONS_CURRENCY_NLG                                   :Dutch Guilder (NLG)
STR_GAME_OPTIONS_CURRENCY_NOK                                   :Norwegian Krone (NOK)
STR_GAME_OPTIONS_CURRENCY_PLN                                   :Polish Zloty (PLN)
STR_GAME_OPTIONS_CURRENCY_RON                                   :Romanian Leu (RON)
STR_GAME_OPTIONS_CURRENCY_RUR                                   :Russian Rubles (RUR)
STR_GAME_OPTIONS_CURRENCY_SIT                                   :Slovenian Tolar (SIT)
STR_GAME_OPTIONS_CURRENCY_SEK                                   :Swedish Krona (SEK)
STR_GAME_OPTIONS_CURRENCY_TRY                                   :Turkish Lira (TRY)
STR_GAME_OPTIONS_CURRENCY_SKK                                   :Slovak Koruna (SKK)
STR_GAME_OPTIONS_CURRENCY_BRL                                   :Brazilian Real (BRL)
STR_GAME_OPTIONS_CURRENCY_EEK                                   :Estonian Krooni (EEK)
STR_GAME_OPTIONS_CURRENCY_CUSTOM                                :Custom...
############ end of currency region

STR_GAME_OPTIONS_MEASURING_UNITS_FRAME                          :{BLACK}Measuring units
STR_GAME_OPTIONS_MEASURING_UNITS_DROPDOWN_TOOLTIP               :{BLACK}Measuring units selection

############ start of measuring units region
STR_GAME_OPTIONS_MEASURING_UNITS_IMPERIAL                       :Imperial
STR_GAME_OPTIONS_MEASURING_UNITS_METRIC                         :Metric
STR_GAME_OPTIONS_MEASURING_UNITS_SI                             :SI
############ end of measuring units region

STR_GAME_OPTIONS_ROAD_VEHICLES_FRAME                            :{BLACK}Road vehicles
STR_GAME_OPTIONS_ROAD_VEHICLES_DROPDOWN_TOOLTIP                 :{BLACK}Select side of road for vehicles to drive on
STR_GAME_OPTIONS_ROAD_VEHICLES_DROPDOWN_LEFT                    :Drive on left
STR_GAME_OPTIONS_ROAD_VEHICLES_DROPDOWN_RIGHT                   :Drive on right

STR_GAME_OPTIONS_TOWN_NAMES_FRAME                               :{BLACK}Town names
STR_GAME_OPTIONS_TOWN_NAMES_DROPDOWN_TOOLTIP                    :{BLACK}Select style of town names

############ start of townname region
STR_GAME_OPTIONS_TOWN_NAME_ORIGINAL_ENGLISH                     :English (Original)
STR_GAME_OPTIONS_TOWN_NAME_FRENCH                               :French
STR_GAME_OPTIONS_TOWN_NAME_GERMAN                               :German
STR_GAME_OPTIONS_TOWN_NAME_ADDITIONAL_ENGLISH                   :English (Additional)
STR_GAME_OPTIONS_TOWN_NAME_LATIN_AMERICAN                       :Latin-American
STR_GAME_OPTIONS_TOWN_NAME_SILLY                                :Silly
STR_GAME_OPTIONS_TOWN_NAME_SWEDISH                              :Swedish
STR_GAME_OPTIONS_TOWN_NAME_DUTCH                                :Dutch
STR_GAME_OPTIONS_TOWN_NAME_FINNISH                              :Finnish
STR_GAME_OPTIONS_TOWN_NAME_POLISH                               :Polish
STR_GAME_OPTIONS_TOWN_NAME_SLOVAK                               :Slovak
STR_GAME_OPTIONS_TOWN_NAME_NORWEGIAN                            :Norwegian
STR_GAME_OPTIONS_TOWN_NAME_HUNGARIAN                            :Hungarian
STR_GAME_OPTIONS_TOWN_NAME_AUSTRIAN                             :Austrian
STR_GAME_OPTIONS_TOWN_NAME_ROMANIAN                             :Romanian
STR_GAME_OPTIONS_TOWN_NAME_CZECH                                :Czech
STR_GAME_OPTIONS_TOWN_NAME_SWISS                                :Swiss
STR_GAME_OPTIONS_TOWN_NAME_DANISH                               :Danish
STR_GAME_OPTIONS_TOWN_NAME_TURKISH                              :Turkish
STR_GAME_OPTIONS_TOWN_NAME_ITALIAN                              :Italian
STR_GAME_OPTIONS_TOWN_NAME_CATALAN                              :Catalan
############ end of townname region

STR_GAME_OPTIONS_AUTOSAVE_FRAME                                 :{BLACK}Autosave
STR_GAME_OPTIONS_AUTOSAVE_DROPDOWN_TOOLTIP                      :{BLACK}Select interval between automatic game saves

STR_GAME_OPTIONS_AUTOSAVE_DROPDOWN_OFF                          :Off
STR_GAME_OPTIONS_AUTOSAVE_DROPDOWN_EVERY_1_MONTH                :Every month
STR_GAME_OPTIONS_AUTOSAVE_DROPDOWN_EVERY_3_MONTHS               :Every 3 months
STR_GAME_OPTIONS_AUTOSAVE_DROPDOWN_EVERY_6_MONTHS               :Every 6 months
STR_GAME_OPTIONS_AUTOSAVE_DROPDOWN_EVERY_12_MONTHS              :Every 12 months

STR_GAME_OPTIONS_LANGUAGE                                       :{BLACK}Language
STR_GAME_OPTIONS_LANGUAGE_TOOLTIP                               :{BLACK}Select the interface language to use

STR_GAME_OPTIONS_FULLSCREEN                                     :{BLACK}Fullscreen
STR_GAME_OPTIONS_FULLSCREEN_TOOLTIP                             :{BLACK}Check this box to play OpenTTD fullscreen mode

STR_GAME_OPTIONS_RESOLUTION                                     :{BLACK}Screen resolution
STR_GAME_OPTIONS_RESOLUTION_TOOLTIP                             :{BLACK}Select the screen resolution to use
STR_GAME_OPTIONS_RESOLUTION_OTHER                               :other

STR_GAME_OPTIONS_SCREENSHOT_FORMAT                              :{BLACK}Screenshot format
STR_GAME_OPTIONS_SCREENSHOT_FORMAT_TOOLTIP                      :{BLACK}Select the screenshot format to use

STR_GAME_OPTIONS_BASE_GRF                                       :{BLACK}Base graphics set
STR_GAME_OPTIONS_BASE_GRF_TOOLTIP                               :{BLACK}Select the base graphics set to use
STR_GAME_OPTIONS_BASE_GRF_STATUS                                :{RED}{NUM} missing/corrupted file{P "" s}
STR_GAME_OPTIONS_BASE_GRF_DESCRIPTION_TOOLTIP                   :{BLACK}Additional information about the base graphics set

STR_GAME_OPTIONS_BASE_SFX                                       :{BLACK}Base sounds set
STR_GAME_OPTIONS_BASE_SFX_TOOLTIP                               :{BLACK}Select the base sounds set to use
STR_GAME_OPTIONS_BASE_SFX_DESCRIPTION_TOOLTIP                   :{BLACK}Additional information about the base sounds set

STR_GAME_OPTIONS_BASE_MUSIC                                     :{BLACK}Base music set
STR_GAME_OPTIONS_BASE_MUSIC_TOOLTIP                             :{BLACK}Select the base music set to use
STR_GAME_OPTIONS_BASE_MUSIC_STATUS                              :{RED}{NUM} corrupted file{P "" s}
STR_GAME_OPTIONS_BASE_MUSIC_DESCRIPTION_TOOLTIP                 :{BLACK}Additional information about the base music set

STR_ERROR_FULLSCREEN_FAILED                                     :{WHITE}Fullscreen mode failed

# Custom currency window

STR_CURRENCY_WINDOW                                             :{WHITE}Custom currency
STR_CURRENCY_EXCHANGE_RATE                                      :{LTBLUE}Exchange rate: {ORANGE}{CURRENCY} = £ {COMMA}
STR_CURRENCY_DECREASE_EXCHANGE_RATE_TOOLTIP                     :{BLACK}Decrease the amount of your currency for one Pound (£)
STR_CURRENCY_INCREASE_EXCHANGE_RATE_TOOLTIP                     :{BLACK}Increase the amount of your currency for one Pound (£)
STR_CURRENCY_SET_EXCHANGE_RATE_TOOLTIP                          :{BLACK}Set the exchange rate of your currency for one Pound (£)

STR_CURRENCY_SEPARATOR                                          :{LTBLUE}Separator: {ORANGE}{RAW_STRING}
STR_CURRENCY_SET_CUSTOM_CURRENCY_SEPARATOR_TOOLTIP              :{BLACK}Set the separator for your currency

STR_CURRENCY_PREFIX                                             :{LTBLUE}Prefix: {ORANGE}{RAW_STRING}
STR_CURRENCY_SET_CUSTOM_CURRENCY_PREFIX_TOOLTIP                 :{BLACK}Set the prefix string for your currency
STR_CURRENCY_SUFFIX                                             :{LTBLUE}Suffix: {ORANGE}{RAW_STRING}
STR_CURRENCY_SET_CUSTOM_CURRENCY_SUFFIX_TOOLTIP                 :{BLACK}Set the suffix string for your currency

STR_CURRENCY_SWITCH_TO_EURO                                     :{LTBLUE}Switch to Euro: {ORANGE}{NUM}
STR_CURRENCY_SWITCH_TO_EURO_NEVER                               :{LTBLUE}Switch to Euro: {ORANGE}never
STR_CURRENCY_SET_CUSTOM_CURRENCY_TO_EURO_TOOLTIP                :{BLACK}Set the year to switch to Euro
STR_CURRENCY_DECREASE_CUSTOM_CURRENCY_TO_EURO_TOOLTIP           :{BLACK}Switch to Euro earlier
STR_CURRENCY_INCREASE_CUSTOM_CURRENCY_TO_EURO_TOOLTIP           :{BLACK}Switch to Euro later

STR_CURRENCY_PREVIEW                                            :{LTBLUE}Preview: {ORANGE}{CURRENCY}
STR_CURRENCY_CUSTOM_CURRENCY_PREVIEW_TOOLTIP                    :{BLACK}10000 Pound (£) in your currency
STR_CURRENCY_CHANGE_PARAMETER                                   :{BLACK}Change custom currency parameter

# Difficulty level window
STR_DIFFICULTY_LEVEL_CAPTION                                    :{WHITE}Difficulty Level

############ range for difficulty levels starts
STR_DIFFICULTY_LEVEL_EASY                                       :{BLACK}Easy
STR_DIFFICULTY_LEVEL_MEDIUM                                     :{BLACK}Medium
STR_DIFFICULTY_LEVEL_HARD                                       :{BLACK}Hard
STR_DIFFICULTY_LEVEL_CUSTOM                                     :{BLACK}Custom
############ range for difficulty levels ends

STR_DIFFICULTY_LEVEL_HIGH_SCORE_BUTTON                          :{BLACK}Show hi-score chart
STR_DIFFICULTY_LEVEL_SAVE                                       :{BLACK}Save

############ range for difficulty settings starts
STR_DIFFICULTY_LEVEL_SETTING_MAXIMUM_NO_COMPETITORS             :{LTBLUE}Maximum no. competitors: {ORANGE}{COMMA}
STR_DIFFICULTY_LEVEL_SETTING_NO_OF_TOWNS                        :{LTBLUE}No. of towns: {ORANGE}{STRING}
STR_DIFFICULTY_LEVEL_SETTING_NO_OF_INDUSTRIES                   :{LTBLUE}No. of industries: {ORANGE}{STRING}
STR_DIFFICULTY_LEVEL_SETTING_MAXIMUM_INITIAL_LOAN_000           :{LTBLUE}Maximum initial loan: {ORANGE}{CURRENCY}
STR_DIFFICULTY_LEVEL_SETTING_INITIAL_INTEREST_RATE              :{LTBLUE}Initial interest rate: {ORANGE}{COMMA}%
STR_DIFFICULTY_LEVEL_SETTING_VEHICLE_RUNNING_COSTS              :{LTBLUE}Vehicle running costs: {ORANGE}{STRING}
STR_DIFFICULTY_LEVEL_SETTING_CONSTRUCTION_SPEED_OF_COMPETITOR   :{LTBLUE}Construction speed of competitors: {ORANGE}{STRING}
STR_DIFFICULTY_LEVEL_SETTING_VEHICLE_BREAKDOWNS                 :{LTBLUE}Vehicle breakdowns: {ORANGE}{STRING}
STR_DIFFICULTY_LEVEL_SETTING_SUBSIDY_MULTIPLIER                 :{LTBLUE}Subsidy multiplier: {ORANGE}{STRING}
STR_DIFFICULTY_LEVEL_SETTING_COST_OF_CONSTRUCTION               :{LTBLUE}Cost of construction: {ORANGE}{STRING}
STR_DIFFICULTY_LEVEL_SETTING_TERRAIN_TYPE                       :{LTBLUE}Terrain type: {ORANGE}{STRING}
STR_DIFFICULTY_LEVEL_SETTING_QUANTITY_OF_SEA_LAKES              :{LTBLUE}Quantity of sea/lakes: {ORANGE}{STRING}
STR_DIFFICULTY_LEVEL_SETTING_ECONOMY                            :{LTBLUE}Economy: {ORANGE}{STRING}
STR_DIFFICULTY_LEVEL_SETTING_TRAIN_REVERSING                    :{LTBLUE}Train reversing: {ORANGE}{STRING}
STR_DIFFICULTY_LEVEL_SETTING_DISASTERS                          :{LTBLUE}Disasters: {ORANGE}{STRING}
STR_DIFFICULTY_LEVEL_SETTING_CITY_APPROVAL                      :{LTBLUE}City council's attitude towards area restructuring: {ORANGE}{STRING}
############ range for difficulty settings ends

STR_NONE                                                        :None
STR_FUNDING_ONLY                                                :Funding only
STR_MINIMAL                                                     :Minimal
STR_NUM_VERY_LOW                                                :Very Low
STR_NUM_LOW                                                     :Low
STR_NUM_NORMAL                                                  :Normal
STR_NUM_HIGH                                                    :High
STR_NUM_CUSTOM                                                  :Custom
STR_NUM_CUSTOM_NUMBER                                           :Custom ({NUM})

STR_VARIETY_NONE                                                :None
STR_VARIETY_VERY_LOW                                            :Very Low
STR_VARIETY_LOW                                                 :Low
STR_VARIETY_MEDIUM                                              :Medium
STR_VARIETY_HIGH                                                :High
STR_VARIETY_VERY_HIGH                                           :Very High

STR_AI_SPEED_VERY_SLOW                                          :Very Slow
STR_AI_SPEED_SLOW                                               :Slow
STR_AI_SPEED_MEDIUM                                             :Medium
STR_AI_SPEED_FAST                                               :Fast
STR_AI_SPEED_VERY_FAST                                          :Very Fast

STR_SEA_LEVEL_VERY_LOW                                          :Very Low
STR_SEA_LEVEL_LOW                                               :Low
STR_SEA_LEVEL_MEDIUM                                            :Medium
STR_SEA_LEVEL_HIGH                                              :High
STR_SEA_LEVEL_CUSTOM                                            :Custom
STR_SEA_LEVEL_CUSTOM_PERCENTAGE                                 :Custom ({NUM}%)

STR_DISASTER_NONE                                               :None
STR_DISASTER_REDUCED                                            :Reduced
STR_DISASTER_NORMAL                                             :Normal

STR_SUBSIDY_X1_5                                                :x1.5
STR_SUBSIDY_X2                                                  :x2
STR_SUBSIDY_X3                                                  :x3
STR_SUBSIDY_X4                                                  :x4

STR_TERRAIN_TYPE_VERY_FLAT                                      :Very Flat
STR_TERRAIN_TYPE_FLAT                                           :Flat
STR_TERRAIN_TYPE_HILLY                                          :Hilly
STR_TERRAIN_TYPE_MOUNTAINOUS                                    :Mountainous

STR_ECONOMY_STEADY                                              :Steady
STR_ECONOMY_FLUCTUATING                                         :Fluctuating

STR_REVERSE_AT_END_OF_LINE_AND_AT_STATIONS                      :At end of line, and at stations
STR_REVERSE_AT_END_OF_LINE_ONLY                                 :At end of line only

STR_CITY_APPROVAL_PERMISSIVE                                    :Permissive
STR_CITY_APPROVAL_TOLERANT                                      :Tolerant
STR_CITY_APPROVAL_HOSTILE                                       :Hostile

STR_WARNING_NO_SUITABLE_AI                                      :{WHITE}No suitable AIs available...{}You can download several AIs via the 'Online Content' system
STR_WARNING_DIFFICULTY_TO_CUSTOM                                :{WHITE}This action changed the difficulty level to custom

# Advanced settings window
STR_CONFIG_SETTING_CAPTION                                      :{WHITE}Advanced Settings

STR_CONFIG_SETTING_OFF                                          :Off
STR_CONFIG_SETTING_ON                                           :On
STR_CONFIG_SETTING_DISABLED                                     :disabled

STR_CONFIG_SETTING_COMPANIES_OFF                                :Off
STR_CONFIG_SETTING_COMPANIES_OWN                                :Own company
STR_CONFIG_SETTING_COMPANIES_ALL                                :All companies

STR_CONFIG_SETTING_NONE                                         :None
STR_CONFIG_SETTING_ORIGINAL                                     :Original
STR_CONFIG_SETTING_REALISTIC                                    :Realistic

STR_CONFIG_SETTING_HORIZONTAL_POS_LEFT                          :Left
STR_CONFIG_SETTING_HORIZONTAL_POS_CENTER                        :Centre
STR_CONFIG_SETTING_HORIZONTAL_POS_RIGHT                         :Right

STR_CONFIG_SETTING_BUILDONSLOPES                                :{LTBLUE}Allow building on slopes and coasts: {ORANGE}{STRING1}
STR_CONFIG_SETTING_AUTOSLOPE                                    :{LTBLUE}Allow landscaping under buildings, tracks, etc. (autoslope): {ORANGE}{STRING1}
STR_CONFIG_SETTING_CATCHMENT                                    :{LTBLUE}Allow more realistically sized catchment areas: {ORANGE}{STRING1}
STR_CONFIG_SETTING_EXTRADYNAMITE                                :{LTBLUE}Allow removal of more town-owned roads, bridges and tunnels: {ORANGE}{STRING1}
STR_CONFIG_SETTING_TRAIN_LENGTH                                 :{LTBLUE}Maximum length of trains: {ORANGE}{STRING1} tile{P 0:1 "" s}
STR_CONFIG_SETTING_SMOKE_AMOUNT                                 :{LTBLUE}Amount of vehicle smoke/sparks: {ORANGE}{STRING1}
STR_CONFIG_SETTING_TRAIN_ACCELERATION_MODEL                     :{LTBLUE}Train acceleration model: {ORANGE}{STRING1}
STR_CONFIG_SETTING_ROAD_VEHICLE_ACCELERATION_MODEL              :{LTBLUE}Road vehicle acceleration model: {ORANGE}{STRING1}
STR_CONFIG_SETTING_TRAIN_SLOPE_STEEPNESS                        :{LTBLUE}Slope steepness for trains {ORANGE}{STRING1}%
STR_CONFIG_SETTING_ROAD_VEHICLE_SLOPE_STEEPNESS                 :{LTBLUE}Slope steepness for road vehicles {ORANGE}{STRING1}%
STR_CONFIG_SETTING_FORBID_90_DEG                                :{LTBLUE}Forbid trains and ships from making 90° turns: {ORANGE}{STRING1}
STR_CONFIG_SETTING_DISTANT_JOIN_STATIONS                        :{LTBLUE}Allow to join stations not directly adjacent: {ORANGE}{STRING1}
STR_CONFIG_SETTING_IMPROVEDLOAD                                 :{LTBLUE}Use improved loading algorithm: {ORANGE}{STRING1}
STR_CONFIG_SETTING_GRADUAL_LOADING                              :{LTBLUE}Load vehicles gradually: {ORANGE}{STRING1}
STR_CONFIG_SETTING_INFLATION                                    :{LTBLUE}Inflation: {ORANGE}{STRING1}
STR_CONFIG_SETTING_SELECTGOODS                                  :{LTBLUE}Deliver cargo to a station only when there is a demand: {ORANGE}{STRING1}
STR_CONFIG_SETTING_MAX_BRIDGE_LENGTH                            :{LTBLUE}Maximum bridge length: {ORANGE}{STRING1} tile{P 0:1 "" s}
STR_CONFIG_SETTING_MAX_TUNNEL_LENGTH                            :{LTBLUE}Maximum tunnel length: {ORANGE}{STRING1} tile{P 0:1 "" s}
STR_CONFIG_SETTING_RAW_INDUSTRY_CONSTRUCTION_METHOD             :{LTBLUE}Manual primary industry construction method: {ORANGE}{STRING1}
STR_CONFIG_SETTING_RAW_INDUSTRY_CONSTRUCTION_METHOD_NONE        :none
STR_CONFIG_SETTING_RAW_INDUSTRY_CONSTRUCTION_METHOD_NORMAL      :as other industries
STR_CONFIG_SETTING_RAW_INDUSTRY_CONSTRUCTION_METHOD_PROSPECTING :prospecting
STR_CONFIG_SETTING_INDUSTRY_PLATFORM                            :{LTBLUE}Flat area around industries: {ORANGE}{STRING1} tile{P 0:1 "" s}
STR_CONFIG_SETTING_MULTIPINDTOWN                                :{LTBLUE}Allow multiple similar industries per town: {ORANGE}{STRING1}
STR_CONFIG_SETTING_SIGNALSIDE                                   :{LTBLUE}Show signals on the drive side: {ORANGE}{STRING1}
STR_CONFIG_SETTING_SHOWFINANCES                                 :{LTBLUE}Show finances window at the end of the year: {ORANGE}{STRING1}
STR_CONFIG_SETTING_NONSTOP_BY_DEFAULT                           :{LTBLUE}New orders are 'non-stop' by default: {ORANGE}{STRING1}
STR_CONFIG_SETTING_STOP_LOCATION                                :{LTBLUE}New train orders stop by default at the {ORANGE}{STRING1}{LTBLUE} of the platform
STR_CONFIG_SETTING_STOP_LOCATION_NEAR_END                       :near end
STR_CONFIG_SETTING_STOP_LOCATION_MIDDLE                         :middle
STR_CONFIG_SETTING_STOP_LOCATION_FAR_END                        :far end
STR_CONFIG_SETTING_ROAD_VEHICLE_QUEUEING                        :{LTBLUE}Road vehicle queueing (with quantum effects): {ORANGE}{STRING1}
STR_CONFIG_SETTING_AUTOSCROLL                                   :{LTBLUE}Pan window when mouse is at the edge: {ORANGE}{STRING1}
STR_CONFIG_SETTING_BRIBE                                        :{LTBLUE}Allow bribing of the local authority: {ORANGE}{STRING1}
STR_CONFIG_SETTING_ALLOW_EXCLUSIVE                              :{LTBLUE}Allow buying exclusive transport rights: {ORANGE}{STRING1}
STR_CONFIG_SETTING_ALLOW_FUND_ROAD                              :{LTBLUE}Allow funding local road reconstruction: {ORANGE}{STRING1}
STR_CONFIG_SETTING_ALLOW_GIVE_MONEY                             :{LTBLUE}Allow sending money to other companies: {ORANGE}{STRING1}
STR_CONFIG_SETTING_FREIGHT_TRAINS                               :{LTBLUE}Weight multiplier for freight to simulate heavy trains: {ORANGE}{STRING}
STR_CONFIG_SETTING_PLANE_SPEED                                  :{LTBLUE}Plane speed factor: {ORANGE}1 / {STRING1}
STR_CONFIG_SETTING_PLANE_CRASHES                                :{LTBLUE}Number of plane crashes: {ORANGE}{STRING1}
STR_CONFIG_SETTING_PLANE_CRASHES_NONE                           :none
STR_CONFIG_SETTING_PLANE_CRASHES_REDUCED                        :reduced
STR_CONFIG_SETTING_PLANE_CRASHES_NORMAL                         :normal
STR_CONFIG_SETTING_STOP_ON_TOWN_ROAD                            :{LTBLUE}Allow drive-through road stops on town owned roads: {ORANGE}{STRING}
STR_CONFIG_SETTING_STOP_ON_COMPETITOR_ROAD                      :{LTBLUE}Allow drive-through road stops on roads owned by competitors: {ORANGE}{STRING}
STR_CONFIG_SETTING_ADJACENT_STATIONS                            :{LTBLUE}Allow building adjacent stations: {ORANGE}{STRING}
STR_CONFIG_SETTING_DYNAMIC_ENGINES                              :{LTBLUE}Enable multiple NewGRF engine sets: {ORANGE}{STRING}
STR_CONFIG_SETTING_DYNAMIC_ENGINES_EXISTING_VEHICLES            :{WHITE}Changing this setting is not possible when there are vehicles

STR_CONFIG_SETTING_NEVER_EXPIRE_AIRPORTS                        :{LTBLUE}Airports never expire: {ORANGE}{STRING1}

STR_CONFIG_SETTING_WARN_LOST_VEHICLE                            :{LTBLUE}Warn if vehicle is lost: {ORANGE}{STRING1}
STR_CONFIG_SETTING_ORDER_REVIEW                                 :{LTBLUE}Review vehicles' orders: {ORANGE}{STRING1}
STR_CONFIG_SETTING_ORDER_REVIEW_OFF                             :no
STR_CONFIG_SETTING_ORDER_REVIEW_EXDEPOT                         :yes, but exclude stopped vehicles
STR_CONFIG_SETTING_ORDER_REVIEW_ON                              :of all vehicles
STR_CONFIG_SETTING_WARN_INCOME_LESS                             :{LTBLUE}Warn if a vehicle's income is negative: {ORANGE}{STRING1}
STR_CONFIG_SETTING_NEVER_EXPIRE_VEHICLES                        :{LTBLUE}Vehicles never expire: {ORANGE}{STRING1}
STR_CONFIG_SETTING_AUTORENEW_VEHICLE                            :{LTBLUE}Autorenew vehicle when it gets old: {ORANGE}{STRING1}
STR_CONFIG_SETTING_AUTORENEW_MONTHS                             :{LTBLUE}Autorenew when vehicle is {ORANGE}{STRING1}{LTBLUE} month{P 0:1 "" s} before/after max age
STR_CONFIG_SETTING_AUTORENEW_MONEY                              :{LTBLUE}Autorenew minimum needed money for renew: {ORANGE}{STRING1}
STR_CONFIG_SETTING_ERRMSG_DURATION                              :{LTBLUE}Duration of error message: {ORANGE}{STRING1} second{P 0:1 "" s}
STR_CONFIG_SETTING_HOVER_DELAY                                  :{LTBLUE}Show tooltips: {ORANGE}Hover for {STRING1} second{P 0:1 "" s}
STR_CONFIG_SETTING_HOVER_DELAY_DISABLED                         :{LTBLUE}Show tooltips: {ORANGE}Right click
STR_CONFIG_SETTING_POPULATION_IN_LABEL                          :{LTBLUE}Show town population in the town name label: {ORANGE}{STRING1}

STR_CONFIG_SETTING_LAND_GENERATOR                               :{LTBLUE}Land generator: {ORANGE}{STRING1}
STR_CONFIG_SETTING_LAND_GENERATOR_ORIGINAL                      :Original
STR_CONFIG_SETTING_LAND_GENERATOR_TERRA_GENESIS                 :TerraGenesis
STR_CONFIG_SETTING_OIL_REF_EDGE_DISTANCE                        :{LTBLUE}Max distance from edge for Oil Refineries: {ORANGE}{STRING1} tile{P 0:1 "" s}
STR_CONFIG_SETTING_SNOWLINE_HEIGHT                              :{LTBLUE}Snow line height: {ORANGE}{STRING1}
STR_CONFIG_SETTING_ROUGHNESS_OF_TERRAIN                         :{LTBLUE}Roughness of terrain (TerraGenesis only) : {ORANGE}{STRING1}
STR_CONFIG_SETTING_ROUGHNESS_OF_TERRAIN_VERY_SMOOTH             :Very Smooth
STR_CONFIG_SETTING_ROUGHNESS_OF_TERRAIN_SMOOTH                  :Smooth
STR_CONFIG_SETTING_ROUGHNESS_OF_TERRAIN_ROUGH                   :Rough
STR_CONFIG_SETTING_ROUGHNESS_OF_TERRAIN_VERY_ROUGH              :Very Rough
STR_CONFIG_SETTING_TREE_PLACER                                  :{LTBLUE}Tree placer algorithm: {ORANGE}{STRING1}
STR_CONFIG_SETTING_TREE_PLACER_NONE                             :None
STR_CONFIG_SETTING_TREE_PLACER_ORIGINAL                         :Original
STR_CONFIG_SETTING_TREE_PLACER_IMPROVED                         :Improved
STR_CONFIG_SETTING_HEIGHTMAP_ROTATION                           :{LTBLUE}Heightmap rotation: {ORANGE}{STRING1}
STR_CONFIG_SETTING_HEIGHTMAP_ROTATION_COUNTER_CLOCKWISE         :Counter clockwise
STR_CONFIG_SETTING_HEIGHTMAP_ROTATION_CLOCKWISE                 :Clockwise
STR_CONFIG_SETTING_SE_FLAT_WORLD_HEIGHT                         :{LTBLUE}The height level a flat scenario map gets: {ORANGE}{STRING1}
STR_CONFIG_SETTING_ENABLE_FREEFORM_EDGES                        :{LTBLUE}Enable landscaping the tiles at the map borders: {ORANGE}{STRING1}
STR_CONFIG_SETTING_EDGES_NOT_EMPTY                              :{WHITE}One or more tiles at the northern edge are not empty
STR_CONFIG_SETTING_EDGES_NOT_WATER                              :{WHITE}One or more tiles at one of the edges is not water

STR_CONFIG_SETTING_STATION_SPREAD                               :{LTBLUE}Max station spread: {ORANGE}{STRING1} tile{P 0:1 "" s} {RED}Warning: High value slows game
STR_CONFIG_SETTING_SERVICEATHELIPAD                             :{LTBLUE}Service helicopters at helipads automatically: {ORANGE}{STRING1}
STR_CONFIG_SETTING_LINK_TERRAFORM_TOOLBAR                       :{LTBLUE}Link landscape toolbar to rail/road/water/airport toolbars: {ORANGE}{STRING1}
STR_CONFIG_SETTING_SMALLMAP_LAND_COLOUR                         :{LTBLUE}Land colour used at the smallmap: {ORANGE}{STRING1}
STR_CONFIG_SETTING_SMALLMAP_LAND_COLOUR_GREEN                   :Green
STR_CONFIG_SETTING_SMALLMAP_LAND_COLOUR_DARK_GREEN              :Dark green
STR_CONFIG_SETTING_SMALLMAP_LAND_COLOUR_VIOLET                  :Violet
STR_CONFIG_SETTING_REVERSE_SCROLLING                            :{LTBLUE}Reverse scroll direction: {ORANGE}{STRING1}
STR_CONFIG_SETTING_SMOOTH_SCROLLING                             :{LTBLUE}Smooth viewport scrolling: {ORANGE}{STRING1}
STR_CONFIG_SETTING_MEASURE_TOOLTIP                              :{LTBLUE}Show a measurement tooltip when using various build-tools: {ORANGE}{STRING1}
STR_CONFIG_SETTING_LIVERIES                                     :{LTBLUE}Show company liveries: {ORANGE}{STRING1}
STR_CONFIG_SETTING_LIVERIES_NONE                                :None
STR_CONFIG_SETTING_LIVERIES_OWN                                 :Own company
STR_CONFIG_SETTING_LIVERIES_ALL                                 :All companies
STR_CONFIG_SETTING_PREFER_TEAMCHAT                              :{LTBLUE}Prefer team chat with <ENTER>: {ORANGE}{STRING1}
STR_CONFIG_SETTING_SCROLLWHEEL_SCROLLING                        :{LTBLUE}Function of scrollwheel: {ORANGE}{STRING1}
STR_CONFIG_SETTING_SCROLLWHEEL_ZOOM                             :Zoom map
STR_CONFIG_SETTING_SCROLLWHEEL_SCROLL                           :Scroll map
STR_CONFIG_SETTING_SCROLLWHEEL_OFF                              :Off
STR_CONFIG_SETTING_SCROLLWHEEL_MULTIPLIER                       :{LTBLUE}Map scrollwheel speed: {ORANGE}{STRING1}

STR_CONFIG_SETTING_RIGHT_MOUSE_BTN_EMU                          :{LTBLUE}Right-click emulation: {ORANGE}{STRING1}
STR_CONFIG_SETTING_RIGHT_MOUSE_BTN_EMU_COMMAND                  :Command+Click
STR_CONFIG_SETTING_RIGHT_MOUSE_BTN_EMU_CONTROL                  :Ctrl+Click
STR_CONFIG_SETTING_RIGHT_MOUSE_BTN_EMU_OFF                      :Off

STR_CONFIG_SETTING_LEFT_MOUSE_BTN_SCROLLING                     :{LTBLUE}Left-click scrolling: {ORANGE}{STRING1}

STR_CONFIG_SETTING_DATE_FORMAT_IN_SAVE_NAMES                    :{LTBLUE}Use the {ORANGE}{STRING1}{LTBLUE} date format for savegame names
STR_CONFIG_SETTING_DATE_FORMAT_IN_SAVE_NAMES_LONG               :long (31st Dec 2008)
STR_CONFIG_SETTING_DATE_FORMAT_IN_SAVE_NAMES_SHORT              :short (31-12-2008)
STR_CONFIG_SETTING_DATE_FORMAT_IN_SAVE_NAMES_ISO                :ISO (2008-12-31)

STR_CONFIG_SETTING_PAUSE_ON_NEW_GAME                            :{LTBLUE}Automatically pause when starting a new game: {ORANGE}{STRING1}
STR_CONFIG_SETTING_COMMAND_PAUSE_LEVEL                          :{LTBLUE}When paused allow: {ORANGE}{STRING1}
STR_CONFIG_SETTING_COMMAND_PAUSE_LEVEL_NO_ACTIONS               :no actions
STR_CONFIG_SETTING_COMMAND_PAUSE_LEVEL_ALL_NON_CONSTRUCTION     :all non-construction actions
STR_CONFIG_SETTING_COMMAND_PAUSE_LEVEL_ALL_NON_LANDSCAPING      :all but landscape modifying actions
STR_CONFIG_SETTING_COMMAND_PAUSE_LEVEL_ALL_ACTIONS              :all actions
STR_CONFIG_SETTING_ADVANCED_VEHICLE_LISTS                       :{LTBLUE}Use the advanced vehicle list: {ORANGE}{STRING1}
STR_CONFIG_SETTING_LOADING_INDICATORS                           :{LTBLUE}Use loading indicators: {ORANGE}{STRING1}
STR_CONFIG_SETTING_TIMETABLE_IN_TICKS                           :{LTBLUE}Show timetable in ticks rather than days: {ORANGE}{STRING1}
STR_CONFIG_SETTING_TIMETABLE_SHOW_ARRIVAL_DEPARTURE             :{LTBLUE}Show arrival and departure in timetables: {ORANGE}{STRING1}
STR_CONFIG_SETTING_QUICKGOTO                                    :{LTBLUE}Quick creation of vehicle orders: {ORANGE}{STRING1}
STR_CONFIG_SETTING_DEFAULT_RAIL_TYPE                            :{LTBLUE}Default rail type (after new game/game load): {ORANGE}{STRING1}
STR_CONFIG_SETTING_DEFAULT_RAIL_TYPE_FIRST                      :First available
STR_CONFIG_SETTING_DEFAULT_RAIL_TYPE_LAST                       :Last available
STR_CONFIG_SETTING_DEFAULT_RAIL_TYPE_MOST_USED                  :Most used
STR_CONFIG_SETTING_SHOW_TRACK_RESERVATION                       :{LTBLUE}Show reserved tracks: {ORANGE}{STRING1}
STR_CONFIG_SETTING_PERSISTENT_BUILDINGTOOLS                     :{LTBLUE}Keep building tools active after usage: {ORANGE}{STRING1}
STR_CONFIG_SETTING_EXPENSES_LAYOUT                              :{LTBLUE}Group expenses in company finance window: {ORANGE}{STRING1}

STR_CONFIG_SETTING_DISABLE_UNSUITABLE_BUILDING                  :{LTBLUE}Disable infrastructure building when no suitable vehicles are available: {ORANGE}{STRING1}
STR_CONFIG_SETTING_MAX_TRAINS                                   :{LTBLUE}Max trains per company: {ORANGE}{STRING1}
STR_CONFIG_SETTING_MAX_ROAD_VEHICLES                            :{LTBLUE}Max road vehicles per company: {ORANGE}{STRING1}
STR_CONFIG_SETTING_MAX_AIRCRAFT                                 :{LTBLUE}Max aircraft per company: {ORANGE}{STRING1}
STR_CONFIG_SETTING_MAX_SHIPS                                    :{LTBLUE}Max ships per company: {ORANGE}{STRING1}

STR_CONFIG_SETTING_AI_BUILDS_TRAINS                             :{LTBLUE}Disable trains for computer: {ORANGE}{STRING1}
STR_CONFIG_SETTING_AI_BUILDS_ROAD_VEHICLES                      :{LTBLUE}Disable road vehicles for computer: {ORANGE}{STRING1}
STR_CONFIG_SETTING_AI_BUILDS_AIRCRAFT                           :{LTBLUE}Disable aircraft for computer: {ORANGE}{STRING1}
STR_CONFIG_SETTING_AI_BUILDS_SHIPS                              :{LTBLUE}Disable ships for computer: {ORANGE}{STRING1}

STR_CONFIG_SETTING_AI_IN_MULTIPLAYER                            :{LTBLUE}Allow AIs in multiplayer: {ORANGE}{STRING1}
STR_CONFIG_SETTING_AI_MAX_OPCODES                               :{LTBLUE}#opcodes before AI is suspended: {ORANGE}{STRING1}

STR_CONFIG_SETTING_SERVINT_ISPERCENT                            :{LTBLUE}Service intervals are in percents: {ORANGE}{STRING1}
STR_CONFIG_SETTING_SERVINT_TRAINS                               :{LTBLUE}Default service interval for trains: {ORANGE}{STRING1} day{P 0:1 "" s}/%
STR_CONFIG_SETTING_SERVINT_TRAINS_DISABLED                      :{LTBLUE}Default service interval for trains: {ORANGE}disabled
STR_CONFIG_SETTING_SERVINT_ROAD_VEHICLES                        :{LTBLUE}Default service interval for road vehicles: {ORANGE}{STRING1} day{P 0:1 "" s}/%
STR_CONFIG_SETTING_SERVINT_ROAD_VEHICLES_DISABLED               :{LTBLUE}Default service interval for road vehicles: {ORANGE}disabled
STR_CONFIG_SETTING_SERVINT_AIRCRAFT                             :{LTBLUE}Default service interval for aircraft: {ORANGE}{STRING1} day{P 0:1 "" s}/%
STR_CONFIG_SETTING_SERVINT_AIRCRAFT_DISABLED                    :{LTBLUE}Default service interval for aircraft: {ORANGE}disabled
STR_CONFIG_SETTING_SERVINT_SHIPS                                :{LTBLUE}Default service interval for ships: {ORANGE}{STRING1} day{P 0:1 "" s}/%
STR_CONFIG_SETTING_SERVINT_SHIPS_DISABLED                       :{LTBLUE}Default service interval for ships: {ORANGE}disabled
STR_CONFIG_SETTING_NOSERVICE                                    :{LTBLUE}Disable servicing when breakdowns set to none: {ORANGE}{STRING1}
STR_CONFIG_SETTING_WAGONSPEEDLIMITS                             :{LTBLUE}Enable wagon speed limits: {ORANGE}{STRING1}
STR_CONFIG_SETTING_DISABLE_ELRAILS                              :{LTBLUE}Disable electric rails: {ORANGE}{STRING1}

STR_CONFIG_SETTING_COLOURED_NEWS_YEAR                           :{LTBLUE}Coloured news appears in: {ORANGE}{STRING1}
STR_CONFIG_SETTING_STARTING_YEAR                                :{LTBLUE}Starting year: {ORANGE}{STRING1}
STR_CONFIG_SETTING_SMOOTH_ECONOMY                               :{LTBLUE}Enable smooth economy (more, smaller changes): {ORANGE}{STRING1}
STR_CONFIG_SETTING_ALLOW_SHARES                                 :{LTBLUE}Allow buying shares from other companies: {ORANGE}{STRING1}
STR_CONFIG_SETTING_FEEDER_PAYMENT_SHARE                         :{LTBLUE}Percentage of leg profit to pay in feeder systems: {ORANGE}{STRING1}%
STR_CONFIG_SETTING_DRAG_SIGNALS_DENSITY                         :{LTBLUE}When dragging, place signals every: {ORANGE}{STRING1} tile{P 0:1 "" s}
STR_CONFIG_SETTING_SEMAPHORE_BUILD_BEFORE_DATE                  :{LTBLUE}Automatically build semaphores before: {ORANGE}{STRING1}
STR_CONFIG_SETTING_ENABLE_SIGNAL_GUI                            :{LTBLUE}Enable the signal GUI: {ORANGE}{STRING1}
STR_CONFIG_SETTING_DEFAULT_SIGNAL_TYPE                          :{LTBLUE}Signal type to build by default: {ORANGE}{STRING1}
STR_CONFIG_SETTING_DEFAULT_SIGNAL_NORMAL                        :Block signals
STR_CONFIG_SETTING_DEFAULT_SIGNAL_PBS                           :Path signals
STR_CONFIG_SETTING_DEFAULT_SIGNAL_PBSOWAY                       :One-way path signals
STR_CONFIG_SETTING_CYCLE_SIGNAL_TYPES                           :{LTBLUE}Cycle through signal types: {ORANGE}{STRING1}
STR_CONFIG_SETTING_CYCLE_SIGNAL_NORMAL                          :Block signals only
STR_CONFIG_SETTING_CYCLE_SIGNAL_PBS                             :Path signals only
STR_CONFIG_SETTING_CYCLE_SIGNAL_ALL                             :All

STR_CONFIG_SETTING_TOWN_LAYOUT                                  :{LTBLUE}Road layout for new towns: {ORANGE}{STRING1}
STR_CONFIG_SETTING_TOWN_LAYOUT_DEFAULT                          :original
STR_CONFIG_SETTING_TOWN_LAYOUT_BETTER_ROADS                     :better roads
STR_CONFIG_SETTING_TOWN_LAYOUT_2X2_GRID                         :2x2 grid
STR_CONFIG_SETTING_TOWN_LAYOUT_3X3_GRID                         :3x3 grid
STR_CONFIG_SETTING_TOWN_LAYOUT_RANDOM                           :random
STR_CONFIG_SETTING_ALLOW_TOWN_ROADS                             :{LTBLUE}Towns are allowed to build roads: {ORANGE}{STRING1}
STR_CONFIG_SETTING_ALLOW_TOWN_LEVEL_CROSSINGS                   :{LTBLUE}Towns are allowed to build level crossings: {ORANGE}{STRING1}
STR_CONFIG_SETTING_NOISE_LEVEL                                  :{LTBLUE}Allow town controlled noise level for airports: {ORANGE}{STRING}
STR_CONFIG_SETTING_TOWN_FOUNDING                                :{LTBLUE}Founding towns in game: {ORANGE}{STRING1}
STR_CONFIG_SETTING_TOWN_FOUNDING_FORBIDDEN                      :forbidden
STR_CONFIG_SETTING_TOWN_FOUNDING_ALLOWED                        :allowed
STR_CONFIG_SETTING_TOWN_FOUNDING_ALLOWED_CUSTOM_LAYOUT          :allowed, custom town layout

STR_CONFIG_SETTING_EXTRA_TREE_PLACEMENT                         :{LTBLUE}In game placement of trees: {ORANGE}{STRING1}
STR_CONFIG_SETTING_EXTRA_TREE_PLACEMENT_NONE                    :none {RED}(breaks lumber mill)
STR_CONFIG_SETTING_EXTRA_TREE_PLACEMENT_RAINFOREST              :only in rain forests
STR_CONFIG_SETTING_EXTRA_TREE_PLACEMENT_ALL                     :everywhere

STR_CONFIG_SETTING_TOOLBAR_POS                                  :{LTBLUE}Position of main toolbar: {ORANGE}{STRING1}
STR_CONFIG_SETTING_STATUSBAR_POS                                :{LTBLUE}Position of statusbar: {ORANGE}{STRING1}
STR_CONFIG_SETTING_SNAP_RADIUS                                  :{LTBLUE}Window snap radius: {ORANGE}{STRING1} pixel{P 0:1 "" s}
STR_CONFIG_SETTING_SNAP_RADIUS_DISABLED                         :{LTBLUE}Window snap radius: {ORANGE}disabled
STR_CONFIG_SETTING_SOFT_LIMIT                                   :{LTBLUE}Maximum number of non-sticky windows: {ORANGE}{STRING1}
STR_CONFIG_SETTING_SOFT_LIMIT_DISABLED                          :{LTBLUE}Maximum number of non-sticky windows: {ORANGE}disabled
STR_CONFIG_SETTING_TOWN_GROWTH                                  :{LTBLUE}Town growth speed: {ORANGE}{STRING1}
STR_CONFIG_SETTING_TOWN_GROWTH_NONE                             :None
STR_CONFIG_SETTING_TOWN_GROWTH_SLOW                             :Slow
STR_CONFIG_SETTING_TOWN_GROWTH_NORMAL                           :Normal
STR_CONFIG_SETTING_TOWN_GROWTH_FAST                             :Fast
STR_CONFIG_SETTING_TOWN_GROWTH_VERY_FAST                        :Very fast
STR_CONFIG_SETTING_LARGER_TOWNS                                 :{LTBLUE}Proportion of towns that will become cities: {ORANGE}1 in {STRING1}
STR_CONFIG_SETTING_LARGER_TOWNS_DISABLED                        :{LTBLUE}Proportion of towns that will become cities: {ORANGE}None
STR_CONFIG_SETTING_CITY_SIZE_MULTIPLIER                         :{LTBLUE}Initial city size multiplier: {ORANGE}{STRING1}
STR_CONFIG_SETTING_MODIFIED_ROAD_REBUILD                        :{LTBLUE}Remove absurd road-elements during the road construction: {ORANGE}{STRING1}

STR_CONFIG_SETTING_LINKGRAPH_INTERVAL                           :{LTBLUE}Link graph recalculation interval: {ORANGE}{STRING1} days
STR_CONFIG_SETTING_DISTRIBUTION_SYMMETRIC                       :symmetric
STR_CONFIG_SETTING_DISTRIBUTION_ASYMMETRIC                      :asymmetric
STR_CONFIG_SETTING_DISTRIBUTION_MANUAL                          :manual
STR_CONFIG_SETTING_DISTRIBUTION_PAX                             :{LTBLUE}Distribution for passengers: {ORANGE}{STRING1}
STR_CONFIG_SETTING_DISTRIBUTION_MAIL                            :{LTBLUE}Distribution for mail: {ORANGE}{STRING1}
STR_CONFIG_SETTING_DISTRIBUTION_ARMOURED                        :{LTBLUE}Distribution for the ARMOURED cargo class: {ORANGE}{STRING1}
STR_CONFIG_SETTING_DISTRIBUTION_DEFAULT                         :{LTBLUE}Distribution for other cargo classes: {ORANGE}{STRING1}
<<<<<<< HEAD
STR_CONFIG_SETTING_DISTRIBUTION_DEFAULT_SYMMETRIC               :symmetric
STR_CONFIG_SETTING_DISTRIBUTION_DEFAULT_ASYMMETRIC              :asymmetric
STR_CONFIG_SETTING_DISTRIBUTION_DEFAULT_MANUAL                  :manual
STR_CONFIG_SETTING_LINKGRAPH_ACCURACY                           :{LTBLUE}Accuracy when calculating things on the link graph: {ORANGE}{STRING1}
STR_CONFIG_SETTING_DEMAND_DISTANCE                              :{LTBLUE}Effect of distance on demands: {ORANGE}{STRING1}%
STR_CONFIG_SETTING_DEMAND_SIZE                                  :{LTBLUE}Effect of remote station's popularity on symmetric demands: {ORANGE}{STRING1}%
=======
>>>>>>> 0a5b982a

STR_CONFIG_SETTING_GUI                                          :{ORANGE}Interface
STR_CONFIG_SETTING_CONSTRUCTION                                 :{ORANGE}Construction
STR_CONFIG_SETTING_VEHICLES                                     :{ORANGE}Vehicles
STR_CONFIG_SETTING_STATIONS                                     :{ORANGE}Stations
STR_CONFIG_SETTING_ECONOMY                                      :{ORANGE}Economy
STR_CONFIG_SETTING_LINKGRAPH                                    :{ORANGE}Link graph
STR_CONFIG_SETTING_AI                                           :{ORANGE}Competitors
STR_CONFIG_SETTING_DISPLAY_OPTIONS                              :{ORANGE}Display options
STR_CONFIG_SETTING_INTERACTION                                  :{ORANGE}Interaction
STR_CONFIG_SETTING_CONSTRUCTION_SIGNALS                         :{ORANGE}Signals
STR_CONFIG_SETTING_STATIONS_CARGOHANDLING                       :{ORANGE}Cargo handling
STR_CONFIG_SETTING_AI_NPC                                       :{ORANGE}Computer players
STR_CONFIG_SETTING_VEHICLES_AUTORENEW                           :{ORANGE}Autorenew
STR_CONFIG_SETTING_VEHICLES_SERVICING                           :{ORANGE}Servicing
STR_CONFIG_SETTING_VEHICLES_ROUTING                             :{ORANGE}Routing
STR_CONFIG_SETTING_VEHICLES_TRAINS                              :{ORANGE}Trains
STR_CONFIG_SETTING_ECONOMY_TOWNS                                :{ORANGE}Towns
STR_CONFIG_SETTING_ECONOMY_INDUSTRIES                           :{ORANGE}Industries

STR_CONFIG_SETTING_PATHFINDER_NPF                               :NPF
STR_CONFIG_SETTING_PATHFINDER_YAPF_RECOMMENDED                  :YAPF {BLUE}(Recommended)

STR_CONFIG_SETTING_PATHFINDER_FOR_TRAINS                        :{LTBLUE}Pathfinder for trains: {ORANGE}{STRING1}
STR_CONFIG_SETTING_PATHFINDER_FOR_ROAD_VEHICLES                 :{LTBLUE}Pathfinder for road vehicles: {ORANGE}{STRING1}
STR_CONFIG_SETTING_PATHFINDER_FOR_SHIPS                         :{LTBLUE}Pathfinder for ships: {ORANGE}{STRING1}
STR_CONFIG_SETTING_PATHFINDER_FOR_SHIPS_OPF                     :Original {BLUE}(Recommended)
STR_CONFIG_SETTING_PATHFINDER_FOR_SHIPS_NPF                     :NPF
STR_CONFIG_SETTING_PATHFINDER_FOR_SHIPS_YAPF                    :YAPF {RED}(Not recommended)
STR_CONFIG_SETTING_REVERSE_AT_SIGNALS                           :{LTBLUE}Automatic reversing at signals: {ORANGE}{STRING1}

STR_CONFIG_SETTING_QUERY_CAPTION                                :{WHITE}Change setting value

# Intro window
STR_INTRO_CAPTION                                               :{WHITE}OpenTTD {REV}

STR_INTRO_NEW_GAME                                              :{BLACK}New Game
STR_INTRO_LOAD_GAME                                             :{BLACK}Load Game
STR_INTRO_PLAY_SCENARIO                                         :{BLACK}Play Scenario
STR_INTRO_PLAY_HEIGHTMAP                                        :{BLACK}Play Heightmap
STR_INTRO_SCENARIO_EDITOR                                       :{BLACK}Scenario Editor
STR_INTRO_MULTIPLAYER                                           :{BLACK}Multiplayer

STR_INTRO_GAME_OPTIONS                                          :{BLACK}Game Options
STR_INTRO_DIFFICULTY                                            :{BLACK}Difficulty ({STRING})
STR_INTRO_ADVANCED_SETTINGS                                     :{BLACK}Advanced Settings
STR_INTRO_NEWGRF_SETTINGS                                       :{BLACK}NewGRF Settings
STR_INTRO_ONLINE_CONTENT                                        :{BLACK}Check Online Content
STR_INTRO_AI_SETTINGS                                           :{BLACK}AI Settings
STR_INTRO_QUIT                                                  :{BLACK}Quit

STR_INTRO_TOOLTIP_NEW_GAME                                      :{BLACK}Start a new game. Ctrl+Click skips map configuration
STR_INTRO_TOOLTIP_LOAD_GAME                                     :{BLACK}Load a saved game
STR_INTRO_TOOLTIP_PLAY_HEIGHTMAP                                :{BLACK}Start a new game, using a heightmap as landscape
STR_INTRO_TOOLTIP_PLAY_SCENARIO                                 :{BLACK}Start a new game, using a customised scenario
STR_INTRO_TOOLTIP_SCENARIO_EDITOR                               :{BLACK}Create a customised game world/scenario
STR_INTRO_TOOLTIP_MULTIPLAYER                                   :{BLACK}Start a multiplayer game

STR_INTRO_TOOLTIP_TEMPERATE                                     :{BLACK}Select 'temperate' landscape style
STR_INTRO_TOOLTIP_SUB_ARCTIC_LANDSCAPE                          :{BLACK}Select 'sub-arctic' landscape style
STR_INTRO_TOOLTIP_SUB_TROPICAL_LANDSCAPE                        :{BLACK}Select 'sub-tropical' landscape style
STR_INTRO_TOOLTIP_TOYLAND_LANDSCAPE                             :{BLACK}Select 'toyland' landscape style

STR_INTRO_TOOLTIP_GAME_OPTIONS                                  :{BLACK}Display game options
STR_INTRO_TOOLTIP_DIFFICULTY_OPTIONS                            :{BLACK}Display difficulty options
STR_INTRO_TOOLTIP_ADVANCED_SETTINGS                             :{BLACK}Display advanced settings
STR_INTRO_TOOLTIP_NEWGRF_SETTINGS                               :{BLACK}Display NewGRF settings
STR_INTRO_TOOLTIP_ONLINE_CONTENT                                :{BLACK}Check for new and updated content to download
STR_INTRO_TOOLTIP_AI_SETTINGS                                   :{BLACK}Display AI settings
STR_INTRO_TOOLTIP_QUIT                                          :{BLACK}Quit 'OpenTTD'

# Quit window
STR_QUIT_CAPTION                                                :{WHITE}Quit
STR_QUIT_ARE_YOU_SURE_YOU_WANT_TO_EXIT_OPENTTD                  :{YELLOW}Are you sure you want to exit OpenTTD and return to {STRING}?
STR_QUIT_YES                                                    :{BLACK}Yes
STR_QUIT_NO                                                     :{BLACK}No

# Supported OSes
STR_OSNAME_WINDOWS                                              :Windows
STR_OSNAME_DOS                                                  :DOS
STR_OSNAME_UNIX                                                 :Unix
STR_OSNAME_OSX                                                  :OS{NBSP}X
STR_OSNAME_BEOS                                                 :BeOS
STR_OSNAME_HAIKU                                                :Haiku
STR_OSNAME_MORPHOS                                              :MorphOS
STR_OSNAME_AMIGAOS                                              :AmigaOS
STR_OSNAME_OS2                                                  :OS/2
STR_OSNAME_SUNOS                                                :SunOS

# Abandon game
STR_ABANDON_GAME_CAPTION                                        :{WHITE}Abandon Game
STR_ABANDON_GAME_QUERY                                          :{YELLOW}Are you sure you want to abandon this game?
STR_ABANDON_SCENARIO_QUERY                                      :{YELLOW}Are you sure you want to abandon this scenario?

# Cheat window
STR_CHEATS                                                      :{WHITE}Cheats
STR_CHEATS_TOOLTIP                                              :{BLACK}Checkboxes indicate if you have used this cheat before
STR_CHEATS_WARNING                                              :{BLACK}Warning! You are about to betray your fellow competitors. Keep in mind that such a disgrace will be remembered for eternity
STR_CHEAT_MONEY                                                 :{LTBLUE}Increase money by {CURRENCY}
STR_CHEAT_CHANGE_COMPANY                                        :{LTBLUE}Playing as company: {ORANGE}{COMMA}
STR_CHEAT_EXTRA_DYNAMITE                                        :{LTBLUE}Magic bulldozer (remove industries, unmovable objects): {ORANGE}{STRING1}
STR_CHEAT_CROSSINGTUNNELS                                       :{LTBLUE}Tunnels may cross each other: {ORANGE}{STRING1}
STR_CHEAT_NO_JETCRASH                                           :{LTBLUE}Jetplanes will not crash (frequently) on small airports: {ORANGE}{STRING}
STR_CHEAT_SWITCH_CLIMATE                                        :{LTBLUE}Switch climate: {ORANGE}{STRING}
STR_CHEAT_SWITCH_CLIMATE_TEMPERATE_LANDSCAPE                    :Temperate landscape
STR_CHEAT_SWITCH_CLIMATE_SUB_ARCTIC_LANDSCAPE                   :Sub-arctic landscape
STR_CHEAT_SWITCH_CLIMATE_SUB_TROPICAL_LANDSCAPE                 :Sub-tropical landscape
STR_CHEAT_SWITCH_CLIMATE_TOYLAND_LANDSCAPE                      :Toyland landscape
STR_CHEAT_CHANGE_DATE                                           :{LTBLUE}Change date: {ORANGE}{DATE_SHORT}
STR_CHEAT_CHANGE_DATE_QUERY_CAPT                                :{WHITE}Change current year
STR_CHEAT_SETUP_PROD                                            :{LTBLUE}Enable modifying production values: {ORANGE}{STRING1}

# Livery window
STR_LIVERY_CAPTION                                              :{WHITE}New Colour Scheme

STR_LIVERY_GENERAL_TOOLTIP                                      :{BLACK}Show general colour schemes
STR_LIVERY_TRAIN_TOOLTIP                                        :{BLACK}Show train colour schemes
STR_LIVERY_ROAD_VEHICLE_TOOLTIP                                 :{BLACK}Show road vehicle colour schemes
STR_LIVERY_SHIP_TOOLTIP                                         :{BLACK}Show ship colour schemes
STR_LIVERY_AIRCRAFT_TOOLTIP                                     :{BLACK}Show aircraft colour schemes
STR_LIVERY_PRIMARY_TOOLTIP                                      :{BLACK}Choose the primary colour for the selected scheme
STR_LIVERY_SECONDARY_TOOLTIP                                    :{BLACK}Choose the secondary colour for the selected scheme
STR_LIVERY_PANEL_TOOLTIP                                        :{BLACK}Select a colour scheme to change, or multiple schemes with Ctrl+Click. Click on the box to toggle use of the scheme

STR_LIVERY_DEFAULT                                              :Standard Livery
STR_LIVERY_STEAM                                                :Steam Engine
STR_LIVERY_DIESEL                                               :Diesel Engine
STR_LIVERY_ELECTRIC                                             :Electric Engine
STR_LIVERY_MONORAIL                                             :Monorail Engine
STR_LIVERY_MAGLEV                                               :Maglev Engine
STR_LIVERY_DMU                                                  :DMU
STR_LIVERY_EMU                                                  :EMU
STR_LIVERY_PASSENGER_WAGON_STEAM                                :Passenger Coach (Steam)
STR_LIVERY_PASSENGER_WAGON_DIESEL                               :Passenger Coach (Diesel)
STR_LIVERY_PASSENGER_WAGON_ELECTRIC                             :Passenger Coach (Electric)
STR_LIVERY_PASSENGER_WAGON_MONORAIL                             :Passenger Coach (Monorail)
STR_LIVERY_PASSENGER_WAGON_MAGLEV                               :Passenger Coach (Maglev)
STR_LIVERY_FREIGHT_WAGON                                        :Freight Wagon
STR_LIVERY_BUS                                                  :Bus
STR_LIVERY_TRUCK                                                :Lorry
STR_LIVERY_PASSENGER_SHIP                                       :Passenger Ferry
STR_LIVERY_FREIGHT_SHIP                                         :Freight Ship
STR_LIVERY_HELICOPTER                                           :Helicopter
STR_LIVERY_SMALL_PLANE                                          :Small Aeroplane
STR_LIVERY_LARGE_PLANE                                          :Large Aeroplane
STR_LIVERY_PASSENGER_TRAM                                       :Passenger Tram
STR_LIVERY_FREIGHT_TRAM                                         :Freight Tram

# Face selection window
STR_FACE_CAPTION                                                :{WHITE}Face Selection
STR_FACE_CANCEL_TOOLTIP                                         :{BLACK}Cancel new face selection
STR_FACE_OK_TOOLTIP                                             :{BLACK}Accept new face selection

STR_FACE_MALE_BUTTON                                            :{BLACK}Male
STR_FACE_MALE_TOOLTIP                                           :{BLACK}Select male faces
STR_FACE_FEMALE_BUTTON                                          :{BLACK}Female
STR_FACE_FEMALE_TOOLTIP                                         :{BLACK}Select female faces
STR_FACE_NEW_FACE_BUTTON                                        :{BLACK}New Face
STR_FACE_NEW_FACE_TOOLTIP                                       :{BLACK}Generate random new face
STR_FACE_ADVANCED                                               :{BLACK}Advanced
STR_FACE_ADVANCED_TOOLTIP                                       :{BLACK}Advanced face selection
STR_FACE_SIMPLE                                                 :{BLACK}Simple
STR_FACE_SIMPLE_TOOLTIP                                         :{BLACK}Simple face selection
STR_FACE_LOAD                                                   :{BLACK}Load
STR_FACE_LOAD_TOOLTIP                                           :{BLACK}Load favourite face
STR_FACE_LOAD_DONE                                              :{WHITE}Your favourite face has been loaded from the OpenTTD configuration file
STR_FACE_FACECODE                                               :{BLACK}Player face no.
STR_FACE_FACECODE_TOOLTIP                                       :{BLACK}View and/or set face number of the company president
STR_FACE_FACECODE_CAPTION                                       :{WHITE}View and/or set president face number
STR_FACE_FACECODE_SET                                           :{WHITE}New face number code has been set
STR_FACE_FACECODE_ERR                                           :{WHITE}Couldn't set president face number - must be a number between 0 and 4,294,967,295!
STR_FACE_SAVE                                                   :{BLACK}Save
STR_FACE_SAVE_TOOLTIP                                           :{BLACK}Save favourite face
STR_FACE_SAVE_DONE                                              :{WHITE}This face will be saved as your favourite in the OpenTTD configuration file
STR_FACE_EUROPEAN                                               :{BLACK}European
STR_FACE_SELECT_EUROPEAN                                        :{BLACK}Select European faces
STR_FACE_AFRICAN                                                :{BLACK}African
STR_FACE_SELECT_AFRICAN                                         :{BLACK}Select African faces
STR_FACE_YES                                                    :Yes
STR_FACE_NO                                                     :No
STR_FACE_MOUSTACHE_EARRING_TOOLTIP                              :{BLACK}Enable moustache or earring
STR_FACE_HAIR                                                   :Hair:
STR_FACE_HAIR_TOOLTIP                                           :{BLACK}Change hair
STR_FACE_EYEBROWS                                               :Eyebrows:
STR_FACE_EYEBROWS_TOOLTIP                                       :{BLACK}Change eyebrows
STR_FACE_EYECOLOUR                                              :Eye colour:
STR_FACE_EYECOLOUR_TOOLTIP                                      :{BLACK}Change eye colour
STR_FACE_GLASSES                                                :Glasses:
STR_FACE_GLASSES_TOOLTIP                                        :{BLACK}Enable glasses
STR_FACE_GLASSES_TOOLTIP_2                                      :{BLACK}Change glasses
STR_FACE_NOSE                                                   :Nose:
STR_FACE_NOSE_TOOLTIP                                           :{BLACK}Change nose
STR_FACE_LIPS                                                   :Lips:
STR_FACE_MOUSTACHE                                              :Moustache:
STR_FACE_LIPS_MOUSTACHE_TOOLTIP                                 :{BLACK}Change lips or moustache
STR_FACE_CHIN                                                   :Chin:
STR_FACE_CHIN_TOOLTIP                                           :{BLACK}Change chin
STR_FACE_JACKET                                                 :Jacket:
STR_FACE_JACKET_TOOLTIP                                         :{BLACK}Change jacket
STR_FACE_COLLAR                                                 :Collar:
STR_FACE_COLLAR_TOOLTIP                                         :{BLACK}Change collar
STR_FACE_TIE                                                    :Tie:
STR_FACE_EARRING                                                :Earring:
STR_FACE_TIE_EARRING_TOOLTIP                                    :{BLACK}Change tie or earring

# Network server list
STR_NETWORK_SERVER_LIST_CAPTION                                 :{WHITE}Multiplayer
STR_NETWORK_SERVER_LIST_CONNECTION                              :{BLACK}Connection:
STR_NETWORK_SERVER_LIST_CONNECTION_TOOLTIP                      :{BLACK}Choose between an internet game or a Local Area Network (LAN) game
STR_NETWORK_SERVER_LIST_LAN                                     :LAN
STR_NETWORK_SERVER_LIST_INTERNET                                :Internet
STR_NETWORK_SERVER_LIST_PLAYER_NAME                             :{BLACK}Player name:
STR_NETWORK_SERVER_LIST_ENTER_NAME_TOOLTIP                      :{BLACK}This is the name other players will identify you by

STR_NETWORK_SERVER_LIST_GAME_NAME                               :{BLACK}Name
STR_NETWORK_SERVER_LIST_GAME_NAME_TOOLTIP                       :{BLACK}Name of the game
STR_NETWORK_SERVER_LIST_GENERAL_ONLINE                          :{BLACK}{COMMA}/{COMMA} - {COMMA}/{COMMA}
STR_NETWORK_SERVER_LIST_CLIENTS_CAPTION                         :{BLACK}Clients
STR_NETWORK_SERVER_LIST_CLIENTS_CAPTION_TOOLTIP                 :{BLACK}Clients online / clients max{}Companies online / companies max
STR_NETWORK_SERVER_LIST_MAP_SIZE_SHORT                          :{BLACK}{COMMA}x{COMMA}
STR_NETWORK_SERVER_LIST_MAP_SIZE_CAPTION                        :{BLACK}Map size
STR_NETWORK_SERVER_LIST_MAP_SIZE_CAPTION_TOOLTIP                :{BLACK}Map size of the game{}Click to sort by area
STR_NETWORK_SERVER_LIST_DATE_CAPTION                            :{BLACK}Date
STR_NETWORK_SERVER_LIST_DATE_CAPTION_TOOLTIP                    :{BLACK}Current date
STR_NETWORK_SERVER_LIST_YEARS_CAPTION                           :{BLACK}Years
STR_NETWORK_SERVER_LIST_YEARS_CAPTION_TOOLTIP                   :{BLACK}Number of years{}the game is running
STR_NETWORK_SERVER_LIST_INFO_ICONS_TOOLTIP                      :{BLACK}Language, server version, etc.

STR_NETWORK_SERVER_LIST_CLICK_GAME_TO_SELECT                    :{BLACK}Click a game from the list to select it
STR_NETWORK_SERVER_LIST_LAST_JOINED_SERVER                      :{BLACK}The server you joined last time:
STR_NETWORK_SERVER_LIST_CLICK_TO_SELECT_LAST                    :{BLACK}Click to select the server you played last time

STR_NETWORK_SERVER_LIST_GAME_INFO                               :{SILVER}GAME INFO
STR_NETWORK_SERVER_LIST_CLIENTS                                 :{SILVER}Clients: {WHITE}{COMMA} / {COMMA} - {COMMA} / {COMMA}
STR_NETWORK_SERVER_LIST_LANGUAGE                                :{SILVER}Language: {WHITE}{STRING}
STR_NETWORK_SERVER_LIST_LANDSCAPE                               :{SILVER}Landscape: {WHITE}{STRING}
STR_NETWORK_SERVER_LIST_MAP_SIZE                                :{SILVER}Map size: {WHITE}{COMMA}x{COMMA}
STR_NETWORK_SERVER_LIST_SERVER_VERSION                          :{SILVER}Server version: {WHITE}{RAW_STRING}
STR_NETWORK_SERVER_LIST_SERVER_ADDRESS                          :{SILVER}Server address: {WHITE}{RAW_STRING}
STR_NETWORK_SERVER_LIST_START_DATE                              :{SILVER}Start date: {WHITE}{DATE_SHORT}
STR_NETWORK_SERVER_LIST_CURRENT_DATE                            :{SILVER}Current date: {WHITE}{DATE_SHORT}
STR_NETWORK_SERVER_LIST_PASSWORD                                :{SILVER}Password protected!
STR_NETWORK_SERVER_LIST_SERVER_OFFLINE                          :{SILVER}SERVER OFFLINE
STR_NETWORK_SERVER_LIST_SERVER_FULL                             :{SILVER}SERVER FULL
STR_NETWORK_SERVER_LIST_VERSION_MISMATCH                        :{SILVER}VERSION MISMATCH
STR_NETWORK_SERVER_LIST_GRF_MISMATCH                            :{SILVER}NEWGRF MISMATCH

STR_NETWORK_SERVER_LIST_JOIN_GAME                               :{BLACK}Join game
STR_NETWORK_SERVER_LIST_REFRESH                                 :{BLACK}Refresh server
STR_NETWORK_SERVER_LIST_REFRESH_TOOLTIP                         :{BLACK}Refresh the server info

STR_NETWORK_SERVER_LIST_FIND_SERVER                             :{BLACK}Find server
STR_NETWORK_SERVER_LIST_FIND_SERVER_TOOLTIP                     :{BLACK}Search network for a server
STR_NETWORK_SERVER_LIST_ADD_SERVER                              :{BLACK}Add server
STR_NETWORK_SERVER_LIST_ADD_SERVER_TOOLTIP                      :{BLACK}Adds a server to the list which will always be checked for running games
STR_NETWORK_SERVER_LIST_START_SERVER                            :{BLACK}Start server
STR_NETWORK_SERVER_LIST_START_SERVER_TOOLTIP                    :{BLACK}Start your own server

STR_NETWORK_SERVER_LIST_PLAYER_NAME_OSKTITLE                    :{BLACK}Enter your name
STR_NETWORK_SERVER_LIST_ENTER_IP                                :{BLACK}Enter the address of the host

# Start new multiplayer server
STR_NETWORK_START_SERVER_CAPTION                                :{WHITE}Start new multiplayer game

STR_NETWORK_START_SERVER_NEW_GAME_NAME                          :{BLACK}Game name:
STR_NETWORK_START_SERVER_NEW_GAME_NAME_TOOLTIP                  :{BLACK}The game name will be displayed to other players in the multiplayer game selection menu
STR_NETWORK_START_SERVER_SET_PASSWORD                           :{BLACK}Set password
STR_NETWORK_START_SERVER_PASSWORD_TOOLTIP                       :{BLACK}Protect your game with a password if you don't want it to be publicly accessible

STR_NETWORK_START_SERVER_LAN_INTERNET                           :LAN / Internet
STR_NETWORK_START_SERVER_INTERNET_ADVERTISE                     :Internet (advertise)
STR_NETWORK_START_SERVER_CLIENTS_SELECT                         :{BLACK}{NUM} client{P "" s}
STR_NETWORK_START_SERVER_NUMBER_OF_CLIENTS                      :{BLACK}Max clients:
STR_NETWORK_START_SERVER_NUMBER_OF_CLIENTS_TOOLTIP              :{BLACK}Choose the maximum number of clients. Not all slots need to be filled
STR_NETWORK_START_SERVER_COMPANIES_SELECT                       :{BLACK}{NUM} compan{P y ies}
STR_NETWORK_START_SERVER_NUMBER_OF_COMPANIES                    :{BLACK}Max companies:
STR_NETWORK_START_SERVER_NUMBER_OF_COMPANIES_TOOLTIP            :{BLACK}Limit the server to a certain amount of companies
STR_NETWORK_START_SERVER_SPECTATORS_SELECT                      :{BLACK}{NUM} spectator{P "" s}
STR_NETWORK_START_SERVER_NUMBER_OF_SPECTATORS                   :{BLACK}Max spectators:
STR_NETWORK_START_SERVER_NUMBER_OF_SPECTATORS_TOOLTIP           :{BLACK}Limit the server to a certain amount of spectators
STR_NETWORK_START_SERVER_LANGUAGE_SPOKEN                        :{BLACK}Language spoken:
STR_NETWORK_START_SERVER_LANGUAGE_TOOLTIP                       :{BLACK}Other players will know which language is spoken on the server

STR_NETWORK_START_SERVER_NEW_GAME_NAME_OSKTITLE                 :{BLACK}Enter a name for the network game

# Network game languages
############ Leave those lines in this order!!
STR_NETWORK_LANG_ANY                                            :Any
STR_NETWORK_LANG_ENGLISH                                        :English
STR_NETWORK_LANG_GERMAN                                         :German
STR_NETWORK_LANG_FRENCH                                         :French
STR_NETWORK_LANG_BRAZILIAN                                      :Brazilian
STR_NETWORK_LANG_BULGARIAN                                      :Bulgarian
STR_NETWORK_LANG_CHINESE                                        :Chinese
STR_NETWORK_LANG_CZECH                                          :Czech
STR_NETWORK_LANG_DANISH                                         :Danish
STR_NETWORK_LANG_DUTCH                                          :Dutch
STR_NETWORK_LANG_ESPERANTO                                      :Esperanto
STR_NETWORK_LANG_FINNISH                                        :Finnish
STR_NETWORK_LANG_HUNGARIAN                                      :Hungarian
STR_NETWORK_LANG_ICELANDIC                                      :Icelandic
STR_NETWORK_LANG_ITALIAN                                        :Italian
STR_NETWORK_LANG_JAPANESE                                       :Japanese
STR_NETWORK_LANG_KOREAN                                         :Korean
STR_NETWORK_LANG_LITHUANIAN                                     :Lithuanian
STR_NETWORK_LANG_NORWEGIAN                                      :Norwegian
STR_NETWORK_LANG_POLISH                                         :Polish
STR_NETWORK_LANG_PORTUGUESE                                     :Portuguese
STR_NETWORK_LANG_ROMANIAN                                       :Romanian
STR_NETWORK_LANG_RUSSIAN                                        :Russian
STR_NETWORK_LANG_SLOVAK                                         :Slovak
STR_NETWORK_LANG_SLOVENIAN                                      :Slovenian
STR_NETWORK_LANG_SPANISH                                        :Spanish
STR_NETWORK_LANG_SWEDISH                                        :Swedish
STR_NETWORK_LANG_TURKISH                                        :Turkish
STR_NETWORK_LANG_UKRAINIAN                                      :Ukrainian
STR_NETWORK_LANG_AFRIKAANS                                      :Afrikaans
STR_NETWORK_LANG_CROATIAN                                       :Croatian
STR_NETWORK_LANG_CATALAN                                        :Catalan
STR_NETWORK_LANG_ESTONIAN                                       :Estonian
STR_NETWORK_LANG_GALICIAN                                       :Galician
STR_NETWORK_LANG_GREEK                                          :Greek
STR_NETWORK_LANG_LATVIAN                                        :Latvian
############ End of leave-in-this-order

# Network game lobby
STR_NETWORK_GAME_LOBBY_CAPTION                                  :{WHITE}Multiplayer game lobby

STR_NETWORK_GAME_LOBBY_PREPARE_TO_JOIN                          :{BLACK}Preparing to join: {ORANGE}{RAW_STRING}
STR_NETWORK_GAME_LOBBY_COMPANY_LIST_TOOLTIP                     :{BLACK}A list of all companies currently in this game. You can either join one or start a new one if there is a free company slot

STR_NETWORK_GAME_LOBBY_COMPANY_INFO                             :{SILVER}COMPANY INFO
STR_NETWORK_GAME_LOBBY_COMPANY_NAME                             :{SILVER}Company name: {WHITE}{RAW_STRING}
STR_NETWORK_GAME_LOBBY_INAUGURATION_YEAR                        :{SILVER}Inauguration: {WHITE}{NUM}
STR_NETWORK_GAME_LOBBY_VALUE                                    :{SILVER}Company value: {WHITE}{CURRENCY}
STR_NETWORK_GAME_LOBBY_CURRENT_BALANCE                          :{SILVER}Current balance: {WHITE}{CURRENCY}
STR_NETWORK_GAME_LOBBY_LAST_YEARS_INCOME                        :{SILVER}Last year's income: {WHITE}{CURRENCY}
STR_NETWORK_GAME_LOBBY_PERFORMANCE                              :{SILVER}Performance: {WHITE}{NUM}

STR_NETWORK_GAME_LOBBY_VEHICLES                                 :{SILVER}Vehicles: {WHITE}{NUM} {TRAIN}, {NUM} {LORRY}, {NUM} {BUS}, {NUM} {SHIP}, {NUM} {PLANE}
STR_NETWORK_GAME_LOBBY_STATIONS                                 :{SILVER}Stations: {WHITE}{NUM} {TRAIN}, {NUM} {LORRY}, {NUM} {BUS}, {NUM} {SHIP}, {NUM} {PLANE}
STR_NETWORK_GAME_LOBBY_PLAYERS                                  :{SILVER}Players: {WHITE}{RAW_STRING}

STR_NETWORK_GAME_LOBBY_NEW_COMPANY                              :{BLACK}New company
STR_NETWORK_GAME_LOBBY_NEW_COMPANY_TOOLTIP                      :{BLACK}Create a new company
STR_NETWORK_GAME_LOBBY_SPECTATE_GAME                            :{BLACK}Spectate game
STR_NETWORK_GAME_LOBBY_SPECTATE_GAME_TOOLTIP                    :{BLACK}Watch the game as a spectator
STR_NETWORK_GAME_LOBBY_JOIN_COMPANY                             :{BLACK}Join company
STR_NETWORK_GAME_LOBBY_JOIN_COMPANY_TOOLTIP                     :{BLACK}Help manage this company

# Network connecting window
STR_NETWORK_CONNECTING_CAPTION                                  :{WHITE}Connecting...

############ Leave those lines in this order!!
STR_NETWORK_CONNECTING_1                                        :{BLACK}(1/6) Connecting...
STR_NETWORK_CONNECTING_2                                        :{BLACK}(2/6) Authorising...
STR_NETWORK_CONNECTING_3                                        :{BLACK}(3/6) Waiting...
STR_NETWORK_CONNECTING_4                                        :{BLACK}(4/6) Downloading map...
STR_NETWORK_CONNECTING_5                                        :{BLACK}(5/6) Processing data...
STR_NETWORK_CONNECTING_6                                        :{BLACK}(6/6) Registering...

STR_NETWORK_CONNECTING_SPECIAL_1                                :{BLACK}Fetching game info...
STR_NETWORK_CONNECTING_SPECIAL_2                                :{BLACK}Fetching company info...
############ End of leave-in-this-order
STR_NETWORK_CONNECTING_WAITING                                  :{BLACK}{NUM} client{P "" s} in front of you
STR_NETWORK_CONNECTING_DOWNLOADING_1                            :{BLACK}{BYTES} downloaded so far
STR_NETWORK_CONNECTING_DOWNLOADING_2                            :{BLACK}{BYTES} / {BYTES} downloaded so far

STR_NETWORK_CONNECTION_DISCONNECT                               :{BLACK}Disconnect

STR_NETWORK_NEED_GAME_PASSWORD_CAPTION                          :{WHITE}Server is protected. Enter password
STR_NETWORK_NEED_COMPANY_PASSWORD_CAPTION                       :{WHITE}Company is protected. Enter password

# Network company list added strings
STR_NETWORK_COMPANY_LIST_CLIENT_LIST                            :{WHITE}Client list
STR_NETWORK_COMPANY_LIST_SPECTATE                               :{WHITE}Spectate
STR_NETWORK_COMPANY_LIST_NEW_COMPANY                            :{WHITE}New company

# Network client list
STR_NETWORK_CLIENTLIST_KICK                                     :Kick
STR_NETWORK_CLIENTLIST_BAN                                      :Ban
STR_NETWORK_CLIENTLIST_GIVE_MONEY                               :Give money
STR_NETWORK_CLIENTLIST_SPEAK_TO_ALL                             :Speak to all
STR_NETWORK_CLIENTLIST_SPEAK_TO_COMPANY                         :Speak to company
STR_NETWORK_CLIENTLIST_SPEAK_TO_CLIENT                          :Private message

STR_NETWORK_SERVER                                              :Server
STR_NETWORK_CLIENT                                              :Client
STR_NETWORK_SPECTATORS                                          :Spectators

STR_NETWORK_GIVE_MONEY_CAPTION                                  :{WHITE}Enter the amount of money you want to give

# Network set password
STR_COMPANY_PASSWORD_CANCEL                                     :{BLACK}Do not save the entered password
STR_COMPANY_PASSWORD_OK                                         :{BLACK}Give the company the new password
STR_COMPANY_PASSWORD_CAPTION                                    :{WHITE}Company password
STR_COMPANY_PASSWORD_MAKE_DEFAULT                               :{BLACK}Default company password
STR_COMPANY_PASSWORD_MAKE_DEFAULT_TOOLTIP                       :{BLACK}Use this company password as default for new companies

# Network company info join/password
STR_COMPANY_VIEW_JOIN                                           :{BLACK}Join
STR_COMPANY_VIEW_JOIN_TOOLTIP                                   :{BLACK}Join and play as this company
STR_COMPANY_VIEW_PASSWORD                                       :{BLACK}Password
STR_COMPANY_VIEW_PASSWORD_TOOLTIP                               :{BLACK}Password-protect your company to prevent unauthorised users from joining
STR_COMPANY_VIEW_SET_PASSWORD                                   :{BLACK}Set company password

# Network chat
STR_NETWORK_CHAT_SEND                                           :{BLACK}Send
STR_NETWORK_CHAT_COMPANY_CAPTION                                :[Team] :
STR_NETWORK_CHAT_CLIENT_CAPTION                                 :[Private] {RAW_STRING}:
STR_NETWORK_CHAT_ALL_CAPTION                                    :[All] :

STR_NETWORK_CHAT_COMPANY                                        :[Team] {RAW_STRING}: {WHITE}{RAW_STRING}
STR_NETWORK_CHAT_TO_COMPANY                                     :[Team] To {RAW_STRING}: {WHITE}{RAW_STRING}
STR_NETWORK_CHAT_CLIENT                                         :[Private] {RAW_STRING}: {WHITE}{RAW_STRING}
STR_NETWORK_CHAT_TO_CLIENT                                      :[Private] To {RAW_STRING}: {WHITE}{RAW_STRING}
STR_NETWORK_CHAT_ALL                                            :[All] {RAW_STRING}: {WHITE}{RAW_STRING}
STR_NETWORK_CHAT_OSKTITLE                                       :{BLACK}Enter text for network chat

# Network messages
STR_NETWORK_ERROR_NOTAVAILABLE                                  :{WHITE}No network devices found or compiled without ENABLE_NETWORK
STR_NETWORK_ERROR_NOSERVER                                      :{WHITE}Could not find any network games
STR_NETWORK_ERROR_NOCONNECTION                                  :{WHITE}The server didn't answer the request
STR_NETWORK_ERROR_NEWGRF_MISMATCH                               :{WHITE}Could not connect due to NewGRF mismatch
STR_NETWORK_ERROR_DESYNC                                        :{WHITE}Network-Game synchronisation failed
STR_NETWORK_ERROR_LOSTCONNECTION                                :{WHITE}Network-Game connection lost
STR_NETWORK_ERROR_SAVEGAMEERROR                                 :{WHITE}Could not load savegame
STR_NETWORK_ERROR_SERVER_START                                  :{WHITE}Could not start the server
STR_NETWORK_ERROR_CLIENT_START                                  :{WHITE}Could not connect
STR_NETWORK_ERROR_TIMEOUT                                       :{WHITE}Connection #{NUM} timed out
STR_NETWORK_ERROR_SERVER_ERROR                                  :{WHITE}A protocol error was detected and the connection was closed
STR_NETWORK_ERROR_WRONG_REVISION                                :{WHITE}The revision of this client does not match the server's revision
STR_NETWORK_ERROR_WRONG_PASSWORD                                :{WHITE}Wrong password
STR_NETWORK_ERROR_SERVER_FULL                                   :{WHITE}The server is full
STR_NETWORK_ERROR_SERVER_BANNED                                 :{WHITE}You are banned from this server
STR_NETWORK_ERROR_KICKED                                        :{WHITE}You were kicked out of the game
STR_NETWORK_ERROR_CHEATER                                       :{WHITE}Cheating is not allowed on this server
STR_NETWORK_ERROR_TOO_MANY_COMMANDS                             :{WHITE}You were sending too many commands to the server

############ Leave those lines in this order!!
STR_NETWORK_ERROR_CLIENT_GENERAL                                :general error
STR_NETWORK_ERROR_CLIENT_DESYNC                                 :desync error
STR_NETWORK_ERROR_CLIENT_SAVEGAME                               :could not load map
STR_NETWORK_ERROR_CLIENT_CONNECTION_LOST                        :connection lost
STR_NETWORK_ERROR_CLIENT_PROTOCOL_ERROR                         :protocol error
STR_NETWORK_ERROR_CLIENT_NEWGRF_MISMATCH                        :NewGRF mismatch
STR_NETWORK_ERROR_CLIENT_NOT_AUTHORIZED                         :not authorized
STR_NETWORK_ERROR_CLIENT_NOT_EXPECTED                           :received invalid or unexpected packet
STR_NETWORK_ERROR_CLIENT_WRONG_REVISION                         :wrong revision
STR_NETWORK_ERROR_CLIENT_NAME_IN_USE                            :name already in use
STR_NETWORK_ERROR_CLIENT_WRONG_PASSWORD                         :wrong password
STR_NETWORK_ERROR_CLIENT_COMPANY_MISMATCH                       :wrong company in DoCommand
STR_NETWORK_ERROR_CLIENT_KICKED                                 :kicked by server
STR_NETWORK_ERROR_CLIENT_CHEATER                                :was trying to use a cheat
STR_NETWORK_ERROR_CLIENT_SERVER_FULL                            :server full
STR_NETWORK_ERROR_CLIENT_TOO_MANY_COMMANDS                      :was sending too many commands
############ End of leave-in-this-order

STR_NETWORK_ERROR_CLIENT_GUI_LOST_CONNECTION_CAPTION            :{WHITE}Possible connection loss
STR_NETWORK_ERROR_CLIENT_GUI_LOST_CONNECTION                    :{WHITE}The last {NUM} second{P "" s} no data has arrived from the server

# Network related errors
STR_NETWORK_SERVER_MESSAGE                                      :*** {1:RAW_STRING}
############ Leave those lines in this order!!
STR_NETWORK_SERVER_MESSAGE_GAME_PAUSED                          :Game paused ({STRING})
STR_NETWORK_SERVER_MESSAGE_GAME_STILL_PAUSED_1                  :Game still paused ({STRING})
STR_NETWORK_SERVER_MESSAGE_GAME_STILL_PAUSED_2                  :Game still paused ({STRING}, {STRING})
STR_NETWORK_SERVER_MESSAGE_GAME_STILL_PAUSED_3                  :Game still paused ({STRING}, {STRING}, {STRING})
STR_NETWORK_SERVER_MESSAGE_GAME_UNPAUSED                        :Game unpaused ({STRING})
STR_NETWORK_SERVER_MESSAGE_GAME_REASON_NOT_ENOUGH_PLAYERS       :number of players
STR_NETWORK_SERVER_MESSAGE_GAME_REASON_CONNECTING_CLIENTS       :connecting clients
STR_NETWORK_SERVER_MESSAGE_GAME_REASON_MANUAL                   :manual
############ End of leave-in-this-order
STR_NETWORK_MESSAGE_CLIENT_LEAVING                              :leaving
STR_NETWORK_MESSAGE_CLIENT_JOINED                               :*** {RAW_STRING} has joined the game
STR_NETWORK_MESSAGE_CLIENT_JOINED_ID                            :*** {RAW_STRING} has joined the game (Client #{2:NUM})
STR_NETWORK_MESSAGE_CLIENT_COMPANY_JOIN                         :*** {RAW_STRING} has joined company #{2:NUM}
STR_NETWORK_MESSAGE_CLIENT_COMPANY_SPECTATE                     :*** {RAW_STRING} has joined spectators
STR_NETWORK_MESSAGE_CLIENT_COMPANY_NEW                          :*** {RAW_STRING} has started a new company (#{2:NUM})
STR_NETWORK_MESSAGE_CLIENT_LEFT                                 :*** {RAW_STRING} has left the game ({2:STRING})
STR_NETWORK_MESSAGE_NAME_CHANGE                                 :*** {RAW_STRING} has changed his/her name to {RAW_STRING}
STR_NETWORK_MESSAGE_GIVE_MONEY                                  :*** {RAW_STRING} gave your company {2:CURRENCY}
STR_NETWORK_MESSAGE_GAVE_MONEY_AWAY                             :*** You gave {1:RAW_STRING} {2:CURRENCY}
STR_NETWORK_MESSAGE_SERVER_SHUTDOWN                             :{WHITE}The server closed the session
STR_NETWORK_MESSAGE_SERVER_REBOOT                               :{WHITE}The server is restarting...{}Please wait...

# Content downloading window
STR_CONTENT_TITLE                                               :{WHITE}Content downloading
STR_CONTENT_TYPE_CAPTION                                        :{BLACK}Type
STR_CONTENT_TYPE_CAPTION_TOOLTIP                                :{BLACK}Type of the content
STR_CONTENT_NAME_CAPTION                                        :{BLACK}Name
STR_CONTENT_NAME_CAPTION_TOOLTIP                                :{BLACK}Name of the content
STR_CONTENT_MATRIX_TOOLTIP                                      :{BLACK}Click on a line to see the details{}Click on the checkbox to select it for downloading
STR_CONTENT_SELECT_ALL_CAPTION                                  :{BLACK}Select all
STR_CONTENT_SELECT_ALL_CAPTION_TOOLTIP                          :{BLACK}Mark all content to be downloaded
STR_CONTENT_SELECT_UPDATES_CAPTION                              :{BLACK}Select upgrades
STR_CONTENT_SELECT_UPDATES_CAPTION_TOOLTIP                      :{BLACK}Mark all content that is an upgrade for existing content to be downloaded
STR_CONTENT_UNSELECT_ALL_CAPTION                                :{BLACK}Unselect all
STR_CONTENT_UNSELECT_ALL_CAPTION_TOOLTIP                        :{BLACK}Mark all content to be not downloaded
STR_CONTENT_FILTER_TITLE                                        :{BLACK}Tag/name filter:
STR_CONTENT_DOWNLOAD_CAPTION                                    :{BLACK}Download
STR_CONTENT_DOWNLOAD_CAPTION_TOOLTIP                            :{BLACK}Start downloading the selected content
STR_CONTENT_TOTAL_DOWNLOAD_SIZE                                 :{SILVER}Total download size: {WHITE}{BYTES}
STR_CONTENT_DETAIL_TITLE                                        :{SILVER}CONTENT INFO
STR_CONTENT_DETAIL_SUBTITLE_UNSELECTED                          :{SILVER}You have not selected this to be downloaded
STR_CONTENT_DETAIL_SUBTITLE_SELECTED                            :{SILVER}You have selected this to be downloaded
STR_CONTENT_DETAIL_SUBTITLE_AUTOSELECTED                        :{SILVER}This dependency has been selected to be downloaded
STR_CONTENT_DETAIL_SUBTITLE_ALREADY_HERE                        :{SILVER}You already have this
STR_CONTENT_DETAIL_SUBTITLE_DOES_NOT_EXIST                      :{SILVER}This content is unknown and can't be downloaded in OpenTTD
STR_CONTENT_DETAIL_UPDATE                                       :{SILVER}This is a replacement for an existing {STRING}
STR_CONTENT_DETAIL_NAME                                         :{SILVER}Name: {WHITE}{RAW_STRING}
STR_CONTENT_DETAIL_VERSION                                      :{SILVER}Version: {WHITE}{RAW_STRING}
STR_CONTENT_DETAIL_DESCRIPTION                                  :{SILVER}Description: {WHITE}{RAW_STRING}
STR_CONTENT_DETAIL_URL                                          :{SILVER}URL: {WHITE}{RAW_STRING}
STR_CONTENT_DETAIL_TYPE                                         :{SILVER}Type: {WHITE}{STRING}
STR_CONTENT_DETAIL_FILESIZE                                     :{SILVER}Download size: {WHITE}{BYTES}
STR_CONTENT_DETAIL_SELECTED_BECAUSE_OF                          :{SILVER}Selected because of: {WHITE}{RAW_STRING}
STR_CONTENT_DETAIL_DEPENDENCIES                                 :{SILVER}Dependencies: {WHITE}{RAW_STRING}
STR_CONTENT_DETAIL_TAGS                                         :{SILVER}Tags: {WHITE}{RAW_STRING}
STR_CONTENT_NO_ZLIB                                             :{WHITE}OpenTTD is build without "zlib" support...
STR_CONTENT_NO_ZLIB_SUB                                         :{WHITE}... downloading content is not possible!

# Order of these is important!
STR_CONTENT_TYPE_BASE_GRAPHICS                                  :Base graphics
STR_CONTENT_TYPE_NEWGRF                                         :NewGRF
STR_CONTENT_TYPE_AI                                             :AI
STR_CONTENT_TYPE_AI_LIBRARY                                     :AI library
STR_CONTENT_TYPE_SCENARIO                                       :Scenario
STR_CONTENT_TYPE_HEIGHTMAP                                      :Heightmap
STR_CONTENT_TYPE_BASE_SOUNDS                                    :Base sounds
STR_CONTENT_TYPE_BASE_MUSIC                                     :Base music

# Content downloading progress window
STR_CONTENT_DOWNLOAD_TITLE                                      :{WHITE}Downloading content...
STR_CONTENT_DOWNLOAD_INITIALISE                                 :{WHITE}Requesting files...
STR_CONTENT_DOWNLOAD_FILE                                       :{WHITE}Currently downloading {RAW_STRING} ({NUM} of {NUM})
STR_CONTENT_DOWNLOAD_COMPLETE                                   :{WHITE}Download complete
STR_CONTENT_DOWNLOAD_PROGRESS_SIZE                              :{WHITE}{BYTES} of {BYTES} downloaded ({NUM} %)

# Content downloading error messages
STR_CONTENT_ERROR_COULD_NOT_CONNECT                             :{WHITE}Could not connect to the content server...
STR_CONTENT_ERROR_COULD_NOT_DOWNLOAD                            :{WHITE}Downloading failed...
STR_CONTENT_ERROR_COULD_NOT_DOWNLOAD_CONNECTION_LOST            :{WHITE}... connection lost
STR_CONTENT_ERROR_COULD_NOT_DOWNLOAD_FILE_NOT_WRITABLE          :{WHITE}... file not writable
STR_CONTENT_ERROR_COULD_NOT_EXTRACT                             :{WHITE}Could not decompress the downloaded file

# Transparency settings window
STR_TRANSPARENCY_CAPTION                                        :{WHITE}Transparency Options
STR_TRANSPARENT_SIGNS_TOOLTIP                                   :{BLACK}Toggle transparency for station signs. Ctrl+Click to lock
STR_TRANSPARENT_TREES_TOOLTIP                                   :{BLACK}Toggle transparency for trees. Ctrl+Click to lock
STR_TRANSPARENT_HOUSES_TOOLTIP                                  :{BLACK}Toggle transparency for houses. Ctrl+Click to lock
STR_TRANSPARENT_INDUSTRIES_TOOLTIP                              :{BLACK}Toggle transparency for industries. Ctrl+Click to lock
STR_TRANSPARENT_BUILDINGS_TOOLTIP                               :{BLACK}Toggle transparency for buildables like stations, depots and waypoints. Ctrl+Click to lock
STR_TRANSPARENT_BRIDGES_TOOLTIP                                 :{BLACK}Toggle transparency for bridges. Ctrl+Click to lock
STR_TRANSPARENT_STRUCTURES_TOOLTIP                              :{BLACK}Toggle transparency for structures like lighthouses and antennas. Ctrl+Click to lock
STR_TRANSPARENT_CATENARY_TOOLTIP                                :{BLACK}Toggle transparency for catenary. Ctrl+Click to lock
STR_TRANSPARENT_LOADING_TOOLTIP                                 :{BLACK}Toggle transparency for loading indicators. Ctrl+Click to lock
STR_TRANSPARENT_INVISIBLE_TOOLTIP                               :{BLACK}Set objects invisible instead of transparent

# Base for station construction window(s)
STR_STATION_BUILD_COVERAGE_AREA_TITLE                           :{BLACK}Coverage area highlight
STR_STATION_BUILD_COVERAGE_OFF                                  :{BLACK}Off
STR_STATION_BUILD_COVERAGE_ON                                   :{BLACK}On
STR_STATION_BUILD_COVERAGE_AREA_OFF_TOOLTIP                     :{BLACK}Don't highlight coverage area of proposed site
STR_STATION_BUILD_COVERAGE_AREA_ON_TOOLTIP                      :{BLACK}Highlight coverage area of proposed site
STR_STATION_BUILD_ACCEPTS_CARGO                                 :{BLACK}Accepts: {GOLD}{RAW_STRING}
STR_STATION_BUILD_SUPPLIES_CARGO                                :{BLACK}Supplies: {GOLD}{RAW_STRING}

# Join station window
STR_JOIN_STATION_CAPTION                                        :{WHITE}Join station
STR_JOIN_STATION_CREATE_SPLITTED_STATION                        :{YELLOW}Build a separate station

STR_JOIN_WAYPOINT_CAPTION                                       :{WHITE}Join waypoint
STR_JOIN_WAYPOINT_CREATE_SPLITTED_WAYPOINT                      :{YELLOW}Build a separate waypoint

# Rail construction toolbar
STR_RAIL_TOOLBAR_RAILROAD_CONSTRUCTION_CAPTION                  :Railway Construction
STR_RAIL_TOOLBAR_ELRAIL_CONSTRUCTION_CAPTION                    :Electrified Railway Construction
STR_RAIL_TOOLBAR_MONORAIL_CONSTRUCTION_CAPTION                  :Monorail Construction
STR_RAIL_TOOLBAR_MAGLEV_CONSTRUCTION_CAPTION                    :Maglev Construction

STR_RAIL_TOOLBAR_TOOLTIP_BUILD_RAILROAD_TRACK                   :{BLACK}Build railway track. Ctrl toggles build/remove for railway construction. Shift toggles building/showing cost estimate
STR_RAIL_TOOLBAR_TOOLTIP_BUILD_AUTORAIL                         :{BLACK}Build railway track using the Autorail mode. Ctrl toggles build/remove for railway construction. Shift toggles building/showing cost estimate
STR_RAIL_TOOLBAR_TOOLTIP_BUILD_TRAIN_DEPOT_FOR_BUILDING         :{BLACK}Build train depot (for buying and servicing trains). Shift toggles building/showing cost estimate
STR_RAIL_TOOLBAR_TOOLTIP_CONVERT_RAIL_TO_WAYPOINT               :{BLACK}Convert rail to waypoint. Ctrl enables joining waypoints. Shift toggles building/showing cost estimate
STR_RAIL_TOOLBAR_TOOLTIP_BUILD_RAILROAD_STATION                 :{BLACK}Build railway station. Ctrl enables joining stations. Shift toggles building/showing cost estimate
STR_RAIL_TOOLBAR_TOOLTIP_BUILD_RAILROAD_SIGNALS                 :{BLACK}Build railway signals. Ctrl toggles semaphore/light signals{}Dragging builds signals along a straight stretch of rail. Ctrl builds signals till the next junction{}Ctrl+Click toggles opening the signal selection window. Shift toggles building/showing cost estimate
STR_RAIL_TOOLBAR_TOOLTIP_BUILD_RAILROAD_BRIDGE                  :{BLACK}Build railway bridge. Shift toggles building/showing cost estimate
STR_RAIL_TOOLBAR_TOOLTIP_BUILD_RAILROAD_TUNNEL                  :{BLACK}Build railway tunnel. Shift toggles building/showing cost estimate
STR_RAIL_TOOLBAR_TOOLTIP_TOGGLE_BUILD_REMOVE_FOR                :{BLACK}Toggle build/remove for railway track, signals, waypoints and stations. Hold Ctrl to also remove the rail of waypoints and stations
STR_RAIL_TOOLBAR_TOOLTIP_CONVERT_RAIL                           :{BLACK}Convert/Upgrade the type of rail. Shift toggles building/showing cost estimate

# Rail depot construction window
STR_BUILD_DEPOT_TRAIN_ORIENTATION_CAPTION                       :{WHITE}Train Depot Orientation
STR_BUILD_DEPOT_TRAIN_ORIENTATION_TOOLTIP                       :{BLACK}Select railway depot orientation

# Rail waypoint construction window
STR_WAYPOINT_CAPTION                                            :{WHITE}Waypoint
STR_WAYPOINT_GRAPHICS_TOOLTIP                                   :{BLACK}Select waypoint type

# Rail station construction window
STR_STATION_BUILD_RAIL_CAPTION                                  :{WHITE}Rail Station Selection
STR_STATION_BUILD_ORIENTATION                                   :{BLACK}Orientation
STR_STATION_BUILD_RAILROAD_ORIENTATION_TOOLTIP                  :{BLACK}Select railway station orientation
STR_STATION_BUILD_NUMBER_OF_TRACKS                              :{BLACK}Number of tracks
STR_STATION_BUILD_NUMBER_OF_TRACKS_TOOLTIP                      :{BLACK}Select number of platforms for railway station
STR_STATION_BUILD_PLATFORM_LENGTH                               :{BLACK}Platform length
STR_STATION_BUILD_PLATFORM_LENGTH_TOOLTIP                       :{BLACK}Select length of railway station
STR_STATION_BUILD_DRAG_DROP                                     :{BLACK}Drag & Drop
STR_STATION_BUILD_DRAG_DROP_TOOLTIP                             :{BLACK}Build a station using drag & drop

STR_STATION_BUILD_STATION_CLASS_TOOLTIP                         :{BLACK}Select a station class to display
STR_STATION_BUILD_STATION_TYPE_TOOLTIP                          :{BLACK}Select the station type to build

STR_STATION_CLASS_DFLT                                          :Default station
STR_STATION_CLASS_WAYP                                          :Waypoints

# Signal window
STR_BUILD_SIGNAL_CAPTION                                        :{WHITE}Signal Selection
STR_BUILD_SIGNAL_SEMAPHORE_NORM_TOOLTIP                         :{BLACK}Block Signal (semaphore){}This is the most basic type of signal, allowing only one train to be in the same block at the same time
STR_BUILD_SIGNAL_SEMAPHORE_ENTRY_TOOLTIP                        :{BLACK}Entry-Signal (semaphore){}Green as long as there is one or more green exit-signal from the following section of track. Otherwise it shows red
STR_BUILD_SIGNAL_SEMAPHORE_EXIT_TOOLTIP                         :{BLACK}Exit-Signal (semaphore){}Behaves in the same way as a block signal but is necessary to trigger the correct colour on entry & combo pre-signals
STR_BUILD_SIGNAL_SEMAPHORE_COMBO_TOOLTIP                        :{BLACK}Combo-Signal (semaphore){}The combo signal simply acts as both an entry and exit signal. This allows you to build large "trees" of pre-signals
STR_BUILD_SIGNAL_SEMAPHORE_PBS_TOOLTIP                          :{BLACK}Path Signal (semaphore){}A path signal allows more than one train to enter a signal block at the same time, if the train can reserve a path to a safe stopping point. Standard path signals can be passed from the back side
STR_BUILD_SIGNAL_SEMAPHORE_PBS_OWAY_TOOLTIP                     :{BLACK}One-way Path Signal (semaphore){}A path signal allows more than one train to enter a signal block at the same time, if the train can reserve a path to a safe stopping point. One-way path signals can't be passed from the back side
STR_BUILD_SIGNAL_ELECTRIC_NORM_TOOLTIP                          :{BLACK}Block Signal (electric){}This is the most basic type of signal, allowing only one train to be in the same block at the same time
STR_BUILD_SIGNAL_ELECTRIC_ENTRY_TOOLTIP                         :{BLACK}Entry-Signal (electric){}Green as long as there is one or more green exit-signal from the following section of track. Otherwise it shows red
STR_BUILD_SIGNAL_ELECTRIC_EXIT_TOOLTIP                          :{BLACK}Exit-Signal (electric){}Behaves in the same way as a block signal but is necessary to trigger the correct colour on entry & combo pre-signals
STR_BUILD_SIGNAL_ELECTRIC_COMBO_TOOLTIP                         :{BLACK}Combo-Signal (electric){}The combo signal simply acts as both an entry and exit signal. This allows you to build large "trees" of pre-signals
STR_BUILD_SIGNAL_ELECTRIC_PBS_TOOLTIP                           :{BLACK}Path Signal (electric){}A path signal allows more than one train to enter a signal block at the same time, if the train can reserve a path to a safe stopping point. Standard path signals can be passed from the back side
STR_BUILD_SIGNAL_ELECTRIC_PBS_OWAY_TOOLTIP                      :{BLACK}One-way Path Signal (electric){}A path signal allows more than one train to enter a signal block at the same time, if the train can reserve a path to a safe stopping point. One-way path signals can't be passed from the back side
STR_BUILD_SIGNAL_CONVERT_TOOLTIP                                :{BLACK}Signal Convert{}When selected, clicking an existing signal will convert it to the selected signal type and variant, Ctrl+Click will toggle the existing variant. Shift+Click shows estimated conversion cost
STR_BUILD_SIGNAL_DRAG_SIGNALS_DENSITY_TOOLTIP                   :{BLACK}Dragging signal density
STR_BUILD_SIGNAL_DRAG_SIGNALS_DENSITY_DECREASE_TOOLTIP          :{BLACK}Decrease dragging signal density
STR_BUILD_SIGNAL_DRAG_SIGNALS_DENSITY_INCREASE_TOOLTIP          :{BLACK}Increase dragging signal density

# Bridge selection window
STR_SELECT_RAIL_BRIDGE_CAPTION                                  :{WHITE}Select Rail Bridge
STR_SELECT_ROAD_BRIDGE_CAPTION                                  :{WHITE}Select Road Bridge
STR_SELECT_BRIDGE_SELECTION_TOOLTIP                             :{BLACK}Bridge selection - click on your preferred bridge to build it
STR_SELECT_BRIDGE_INFO                                          :{GOLD}{STRING},{} {VELOCITY} {WHITE}{CURRENCY}
STR_SELECT_BRIDGE_SCENEDIT_INFO                                 :{GOLD}{STRING},{} {VELOCITY}
STR_BRIDGE_NAME_SUSPENSION_STEEL                                :Suspension, Steel
STR_BRIDGE_NAME_GIRDER_STEEL                                    :Girder, Steel
STR_BRIDGE_NAME_CANTILEVER_STEEL                                :Cantilever, Steel
STR_BRIDGE_NAME_SUSPENSION_CONCRETE                             :Suspension, Concrete
STR_BRIDGE_NAME_WOODEN                                          :Wooden
STR_BRIDGE_NAME_CONCRETE                                        :Concrete
STR_BRIDGE_NAME_TUBULAR_STEEL                                   :Tubular, Steel
STR_BRIDGE_TUBULAR_SILICON                                      :Tubular, Silicon


# Road construction toolbar
STR_ROAD_TOOLBAR_ROAD_CONSTRUCTION_CAPTION                      :{WHITE}Road Construction
STR_ROAD_TOOLBAR_TRAM_CONSTRUCTION_CAPTION                      :{WHITE}Tramway Construction
STR_ROAD_TOOLBAR_TOOLTIP_BUILD_ROAD_SECTION                     :{BLACK}Build road section. Ctrl toggles build/remove for road construction. Shift toggles building/showing cost estimate
STR_ROAD_TOOLBAR_TOOLTIP_BUILD_TRAMWAY_SECTION                  :{BLACK}Build tramway section. Ctrl toggles build/remove for tramway construction. Shift toggles building/showing cost estimate
STR_ROAD_TOOLBAR_TOOLTIP_BUILD_AUTOROAD                         :{BLACK}Build road section using the Autoroad mode. Ctrl toggles build/remove for road construction. Shift toggles building/showing cost estimate
STR_ROAD_TOOLBAR_TOOLTIP_BUILD_AUTOTRAM                         :{BLACK}Build tramway section using the Autotram mode. Ctrl toggles build/remove for tramway construction. Shift toggles building/showing cost estimate
STR_ROAD_TOOLBAR_TOOLTIP_BUILD_ROAD_VEHICLE_DEPOT               :{BLACK}Build road vehicle depot (for buying and servicing vehicles). Shift toggles building/showing cost estimate
STR_ROAD_TOOLBAR_TOOLTIP_BUILD_TRAM_VEHICLE_DEPOT               :{BLACK}Build tram vehicle depot (for buying and servicing vehicles). Shift toggles building/showing cost estimate
STR_ROAD_TOOLBAR_TOOLTIP_BUILD_BUS_STATION                      :{BLACK}Build bus station. Ctrl enables joining stations. Shift toggles building/showing cost estimate
STR_ROAD_TOOLBAR_TOOLTIP_BUILD_PASSENGER_TRAM_STATION           :{BLACK}Build passenger tram station. Ctrl enables joining stations. Shift toggles building/showing cost estimate
STR_ROAD_TOOLBAR_TOOLTIP_BUILD_TRUCK_LOADING_BAY                :{BLACK}Build lorry loading bay. Ctrl enables joining stations. Shift toggles building/showing cost estimate
STR_ROAD_TOOLBAR_TOOLTIP_BUILD_CARGO_TRAM_STATION               :{BLACK}Build freight tram station. Ctrl enables joining stations. Shift toggles building/showing cost estimate
STR_ROAD_TOOLBAR_TOOLTIP_TOGGLE_ONE_WAY_ROAD                    :{BLACK}Activate/Deactivate one way roads
STR_ROAD_TOOLBAR_TOOLTIP_BUILD_ROAD_BRIDGE                      :{BLACK}Build road bridge. Shift toggles building/showing cost estimate
STR_ROAD_TOOLBAR_TOOLTIP_BUILD_TRAMWAY_BRIDGE                   :{BLACK}Build tramway bridge. Shift toggles building/showing cost estimate
STR_ROAD_TOOLBAR_TOOLTIP_BUILD_ROAD_TUNNEL                      :{BLACK}Build road tunnel. Shift toggles building/showing cost estimate
STR_ROAD_TOOLBAR_TOOLTIP_BUILD_TRAMWAY_TUNNEL                   :{BLACK}Build tramway tunnel. Shift toggles building/showing cost estimate
STR_ROAD_TOOLBAR_TOOLTIP_TOGGLE_BUILD_REMOVE_FOR_ROAD           :{BLACK}Toggle build/remove for road construction
STR_ROAD_TOOLBAR_TOOLTIP_TOGGLE_BUILD_REMOVE_FOR_TRAMWAYS       :{BLACK}Toggle build/remove for tramway construction

# Road depot construction window
STR_BUILD_DEPOT_ROAD_ORIENTATION_CAPTION                        :{WHITE}Road Depot Orientation
STR_BUILD_DEPOT_ROAD_ORIENTATION_SELECT_TOOLTIP                 :{BLACK}Select road vehicle depot orientation
STR_BUILD_DEPOT_TRAM_ORIENTATION_CAPTION                        :{WHITE}Tram Depot Orientation
STR_BUILD_DEPOT_TRAM_ORIENTATION_SELECT_TOOLTIP                 :{BLACK}Select tram vehicle depot orientation

# Road vehicle station construction window
STR_STATION_BUILD_BUS_ORIENTATION                               :{WHITE}Bus Station Orientation
STR_STATION_BUILD_BUS_ORIENTATION_TOOLTIP                       :{BLACK}Select bus station orientation
STR_STATION_BUILD_TRUCK_ORIENTATION                             :{WHITE}Lorry Station Orientation
STR_STATION_BUILD_TRUCK_ORIENTATION_TOOLTIP                     :{BLACK}Select lorry loading bay orientation
STR_STATION_BUILD_PASSENGER_TRAM_ORIENTATION                    :{WHITE}Passenger Tram Orientation
STR_STATION_BUILD_PASSENGER_TRAM_ORIENTATION_TOOLTIP            :{BLACK}Select passenger tram station orientation
STR_STATION_BUILD_CARGO_TRAM_ORIENTATION                        :{WHITE}Freight Tram Orientation
STR_STATION_BUILD_CARGO_TRAM_ORIENTATION_TOOLTIP                :{BLACK}Select freight tram station orientation

# Waterways toolbar (last two for SE only)
STR_WATERWAYS_TOOLBAR_CAPTION                                   :{WHITE}Waterways Construction
STR_WATERWAYS_TOOLBAR_CAPTION_SE                                :{WHITE}Waterways
STR_WATERWAYS_TOOLBAR_BUILD_CANALS_TOOLTIP                      :{BLACK}Build canals. Shift toggles building/showing cost estimate
STR_WATERWAYS_TOOLBAR_BUILD_LOCKS_TOOLTIP                       :{BLACK}Build locks. Shift toggles building/showing cost estimate
STR_WATERWAYS_TOOLBAR_BUILD_DEPOT_TOOLTIP                       :{BLACK}Build ship depot (for buying and servicing ships). Shift toggles building/showing cost estimate
STR_WATERWAYS_TOOLBAR_BUILD_DOCK_TOOLTIP                        :{BLACK}Build ship dock. Ctrl enables joining stations. Shift toggles building/showing cost estimate
STR_WATERWAYS_TOOLBAR_BUOY_TOOLTIP                              :{BLACK}Place a buoy which can be used as a waypoint. Shift toggles building/showing cost estimate
STR_WATERWAYS_TOOLBAR_BUILD_AQUEDUCT_TOOLTIP                    :{BLACK}Build aqueduct. Shift toggles building/showing cost estimate
STR_WATERWAYS_TOOLBAR_CREATE_LAKE_TOOLTIP                       :{BLACK}Define water area.{}Make a canal, unless Ctrl is held down at sea level, when it will flood the surroundings instead
STR_WATERWAYS_TOOLBAR_CREATE_RIVER_TOOLTIP                      :{BLACK}Place rivers

# Ship depot construction window
STR_DEPOT_BUILD_SHIP_CAPTION                                    :{WHITE}Ship Depot Orientation
STR_DEPOT_BUILD_SHIP_ORIENTATION_TOOLTIP                        :{BLACK}Select ship depot orientation

# Dock construction window
STR_STATION_BUILD_DOCK_CAPTION                                  :{WHITE}Dock

# Airport toolbar
STR_TOOLBAR_AIRCRAFT_CAPTION                                    :{WHITE}Airports
STR_TOOLBAR_AIRCRAFT_BUILD_AIRPORT_TOOLTIP                      :{BLACK}Build airport. Ctrl enables joining stations. Shift toggles building/showing cost estimate

# Airport construction window
STR_STATION_BUILD_AIRPORT_CAPTION                               :{WHITE}Airport Selection
STR_STATION_BUILD_AIRPORT_TOOLTIP                               :{BLACK}Select size/type of airport
STR_STATION_BUILD_AIRPORT_CLASS_LABEL                           :{BLACK}Airport class
STR_STATION_BUILD_AIRPORT_LAYOUT_NAME                           :{BLACK}Layout {NUM}

STR_AIRPORT_SMALL                                               :Small
STR_AIRPORT_CITY                                                :City
STR_AIRPORT_METRO                                               :Metropolitan
STR_AIRPORT_INTERNATIONAL                                       :International
STR_AIRPORT_COMMUTER                                            :Commuter
STR_AIRPORT_INTERCONTINENTAL                                    :Intercontinental
STR_AIRPORT_HELIPORT                                            :Heliport
STR_AIRPORT_HELIDEPOT                                           :Helidepot
STR_AIRPORT_HELISTATION                                         :Helistation

STR_AIRPORT_CLASS_SMALL                                         :Small airports
STR_AIRPORT_CLASS_LARGE                                         :Large airports
STR_AIRPORT_CLASS_HUB                                           :Hub airports
STR_AIRPORT_CLASS_HELIPORTS                                     :Helicopter airports

STR_STATION_BUILD_NOISE                                         :{BLACK}Noise generated: {GOLD}{COMMA}

# Landscaping toolbar
STR_LANDSCAPING_TOOLBAR                                         :{WHITE}Landscaping
STR_LANDSCAPING_TOOLTIP_LOWER_A_CORNER_OF_LAND                  :{BLACK}Lower a corner of land. Dragging lowers the first selected corner and levels the selected area to the new corner height. Ctrl selects the area diagonally. Shift toggles building/showing cost estimate
STR_LANDSCAPING_TOOLTIP_RAISE_A_CORNER_OF_LAND                  :{BLACK}Raise a corner of land. Dragging raises the first selected corner and levels the selected area to the new corner height. Ctrl selects the area diagonally. Shift toggles building/showing cost estimate
STR_LANDSCAPING_LEVEL_LAND_TOOLTIP                              :{BLACK}Level an area of land to the height of the first selected corner. Ctrl selects the area diagonally. Shift toggles building/showing cost estimate
STR_LANDSCAPING_TOOLTIP_PURCHASE_LAND                           :{BLACK}Purchase land for future use. Shift toggles building/showing cost estimate

# Object construction window
STR_OBJECT_BUILD_CAPTION                                        :{WHITE}Object Selection
STR_OBJECT_BUILD_TOOLTIP                                        :{BLACK}Select object to build. Shift toggles building/showing cost estimate
STR_OBJECT_BUILD_CLASS_TOOLTIP                                  :{BLACK}Select class of the object to build
STR_OBJECT_BUILD_PREVIEW_TOOLTIP                                :{BLACK}Preview of the object
STR_OBJECT_BUILD_SIZE                                           :{BLACK}Size: {GOLD}{NUM} x {NUM} tiles

STR_OBJECT_CLASS_LTHS                                           :Lighthouses
STR_OBJECT_CLASS_TRNS                                           :Transmitters

# Tree planting window (last two for SE only)
STR_PLANT_TREE_CAPTION                                          :{WHITE}Trees
STR_PLANT_TREE_TOOLTIP                                          :{BLACK}Select tree type to plant
STR_TREES_RANDOM_TYPE                                           :{BLACK}Trees of random type
STR_TREES_RANDOM_TYPE_TOOLTIP                                   :{BLACK}Place trees of random type. Shift toggles building/showing cost estimate
STR_TREES_RANDOM_TREES_BUTTON                                   :{BLACK}Random Trees
STR_TREES_RANDOM_TREES_TOOLTIP                                  :{BLACK}Plant trees randomly over landscape

# Land generation window (SE)
STR_TERRAFORM_TOOLBAR_LAND_GENERATION_CAPTION                   :{WHITE}Land Generation
STR_TERRAFORM_TOOLTIP_PLACE_ROCKY_AREAS_ON_LANDSCAPE            :{BLACK}Place rocky areas on landscape
STR_TERRAFORM_TOOLTIP_DEFINE_DESERT_AREA                        :{BLACK}Define desert area.{}Hold Ctrl to remove it
STR_TERRAFORM_TOOLTIP_INCREASE_SIZE_OF_LAND_AREA                :{BLACK}Increase area of land to lower/raise
STR_TERRAFORM_TOOLTIP_DECREASE_SIZE_OF_LAND_AREA                :{BLACK}Decrease area of land to lower/raise
STR_TERRAFORM_TOOLTIP_GENERATE_RANDOM_LAND                      :{BLACK}Generate random land
STR_TERRAFORM_SE_NEW_WORLD                                      :{BLACK}Create new scenario
STR_TERRAFORM_RESET_LANDSCAPE                                   :{BLACK}Reset landscape
STR_TERRAFORM_RESET_LANDSCAPE_TOOLTIP                           :{BLACK}Remove all company-owned property from the map

STR_QUERY_RESET_LANDSCAPE_CAPTION                               :{WHITE}Reset Landscape
STR_RESET_LANDSCAPE_CONFIRMATION_TEXT                           :{WHITE}Are you sure you want to remove all company-owned property?

# Town generation window (SE)
STR_FOUND_TOWN_CAPTION                                          :{WHITE}Town Generation
STR_FOUND_TOWN_NEW_TOWN_BUTTON                                  :{BLACK}New Town
STR_FOUND_TOWN_NEW_TOWN_TOOLTIP                                 :{BLACK}Found new town. Shift+Click shows only estimated cost
STR_FOUND_TOWN_RANDOM_TOWN_BUTTON                               :{BLACK}Random Town
STR_FOUND_TOWN_RANDOM_TOWN_TOOLTIP                              :{BLACK}Found town in random location
STR_FOUND_TOWN_MANY_RANDOM_TOWNS                                :{BLACK}Many random towns
STR_FOUND_TOWN_RANDOM_TOWNS_TOOLTIP                             :{BLACK}Cover the map with randomly placed towns

STR_FOUND_TOWN_NAME_TITLE                                       :{YELLOW}Town name:
STR_FOUND_TOWN_NAME_EDITOR_TITLE                                :{BLACK}Enter town name
STR_FOUND_TOWN_NAME_EDITOR_HELP                                 :{BLACK}Click to enter town name
STR_FOUND_TOWN_NAME_RANDOM_BUTTON                               :{BLACK}Random name
STR_FOUND_TOWN_NAME_RANDOM_TOOLTIP                              :{BLACK}Generate new random name

STR_FOUND_TOWN_INITIAL_SIZE_TITLE                               :{YELLOW}Town size:
STR_FOUND_TOWN_INITIAL_SIZE_SMALL_BUTTON                        :{BLACK}Small
STR_FOUND_TOWN_INITIAL_SIZE_MEDIUM_BUTTON                       :{BLACK}Medium
STR_FOUND_TOWN_INITIAL_SIZE_LARGE_BUTTON                        :{BLACK}Large
STR_FOUND_TOWN_SIZE_RANDOM                                      :{BLACK}Random
STR_FOUND_TOWN_INITIAL_SIZE_TOOLTIP                             :{BLACK}Select town size
STR_FOUND_TOWN_CITY                                             :{BLACK}City
STR_FOUND_TOWN_CITY_TOOLTIP                                     :{BLACK}Cities grow faster than regular towns{}Depending on settings, they are bigger when founded

STR_FOUND_TOWN_ROAD_LAYOUT                                      :{YELLOW}Town road layout:
STR_FOUND_TOWN_SELECT_TOWN_ROAD_LAYOUT                          :{BLACK}Select road layout used for this town
STR_FOUND_TOWN_SELECT_LAYOUT_ORIGINAL                           :{BLACK}Original
STR_FOUND_TOWN_SELECT_LAYOUT_BETTER_ROADS                       :{BLACK}Better roads
STR_FOUND_TOWN_SELECT_LAYOUT_2X2_GRID                           :{BLACK}2x2 grid
STR_FOUND_TOWN_SELECT_LAYOUT_3X3_GRID                           :{BLACK}3x3 grid
STR_FOUND_TOWN_SELECT_LAYOUT_RANDOM                             :{BLACK}Random

# Fund new industry window
STR_FUND_INDUSTRY_CAPTION                                       :{WHITE}Fund new industry
STR_FUND_INDUSTRY_SELECTION_TOOLTIP                             :{BLACK}Choose the appropriate industry from this list
STR_FUND_INDUSTRY_MANY_RANDOM_INDUSTRIES                        :Many random industries
STR_FUND_INDUSTRY_MANY_RANDOM_INDUSTRIES_TOOLTIP                :{BLACK}Cover the map with randomly placed industries
STR_FUND_INDUSTRY_INDUSTRY_BUILD_COST                           :{BLACK}Cost: {YELLOW}{CURRENCY}
STR_FUND_INDUSTRY_PROSPECT_NEW_INDUSTRY                         :{BLACK}Prospect
STR_FUND_INDUSTRY_BUILD_NEW_INDUSTRY                            :{BLACK}Build
STR_FUND_INDUSTRY_FUND_NEW_INDUSTRY                             :{BLACK}Fund

# Industry cargoes window
STR_INDUSTRY_CARGOES_INDUSTRY_CAPTION                           :{WHITE}Industry chain for {STRING} industry
STR_INDUSTRY_CARGOES_CARGO_CAPTION                              :{WHITE}Industry chain for {STRING} cargo
STR_INDUSTRY_CARGOES_PRODUCERS                                  :{WHITE}Producing industries
STR_INDUSTRY_CARGOES_CUSTOMERS                                  :{WHITE}Accepting industries
STR_INDUSTRY_CARGOES_HOUSES                                     :{WHITE}Houses
STR_INDUSTRY_CARGOES_INDUSTRY_TOOLTIP                           :{BLACK}Click at the industry to see its suppliers and customers
STR_INDUSTRY_CARGOES_CARGO_TOOLTIP                              :{BLACK}{STRING}{}Click at the cargo to see its suppliers and customers
STR_INDUSTRY_DISPLAY_CHAIN                                      :{BLACK}Display chain
STR_INDUSTRY_DISPLAY_CHAIN_TOOLTIP                              :{BLACK}Display cargo supplying and accepting industries
STR_INDUSTRY_CARGOES_NOTIFY_SMALLMAP                            :{BLACK}Link to smallmap
STR_INDUSTRY_CARGOES_NOTIFY_SMALLMAP_TOOLTIP                    :{BLACK}Select the displayed industries at the smallmap as well

# Land area window
STR_LAND_AREA_INFORMATION_CAPTION                               :{WHITE}Land Area Information
STR_LAND_AREA_INFORMATION_COST_TO_CLEAR_N_A                     :{BLACK}Cost to clear: {LTBLUE}N/A
STR_LAND_AREA_INFORMATION_COST_TO_CLEAR                         :{BLACK}Cost to clear: {RED}{CURRENCY}
STR_LAND_AREA_INFORMATION_REVENUE_WHEN_CLEARED                  :{BLACK}Revenue when cleared: {LTBLUE}{CURRENCY}
STR_LAND_AREA_INFORMATION_OWNER_N_A                             :N/A
STR_LAND_AREA_INFORMATION_OWNER                                 :{BLACK}Owner: {LTBLUE}{STRING1}
STR_LAND_AREA_INFORMATION_ROAD_OWNER                            :{BLACK}Road owner: {LTBLUE}{STRING1}
STR_LAND_AREA_INFORMATION_TRAM_OWNER                            :{BLACK}Tramway owner: {LTBLUE}{STRING1}
STR_LAND_AREA_INFORMATION_RAIL_OWNER                            :{BLACK}Railway owner: {LTBLUE}{STRING1}
STR_LAND_AREA_INFORMATION_LOCAL_AUTHORITY                       :{BLACK}Local authority: {LTBLUE}{STRING1}
STR_LAND_AREA_INFORMATION_LOCAL_AUTHORITY_NONE                  :None
STR_LAND_AREA_INFORMATION_LANDINFO_COORDS                       :{BLACK}Coordinates: {LTBLUE}{NUM} x {NUM} x {NUM} ({RAW_STRING})
STR_LAND_AREA_INFORMATION_BUILD_DATE                            :{BLACK}Built: {LTBLUE}{DATE_LONG}
STR_LAND_AREA_INFORMATION_STATION_CLASS                         :{BLACK}Station class: {LTBLUE}{STRING}
STR_LAND_AREA_INFORMATION_STATION_TYPE                          :{BLACK}Station type: {LTBLUE}{STRING}
STR_LAND_AREA_INFORMATION_AIRPORT_CLASS                         :{BLACK}Airport class: {LTBLUE}{STRING}
STR_LAND_AREA_INFORMATION_AIRPORT_NAME                          :{BLACK}Airport name: {LTBLUE}{STRING}
STR_LAND_AREA_INFORMATION_AIRPORTTILE_NAME                      :{BLACK}Airport tile name: {LTBLUE}{STRING}
STR_LAND_AREA_INFORMATION_NEWGRF_NAME                           :{BLACK}NewGRF: {LTBLUE}{RAW_STRING}
STR_LAND_AREA_INFORMATION_CARGO_ACCEPTED                        :{BLACK}Cargo accepted: {LTBLUE}
STR_LAND_AREA_INFORMATION_CARGO_EIGHTS                          :({COMMA}/8 {STRING})
STR_LANG_AREA_INFORMATION_RAIL_SPEED_LIMIT                      :{BLACK}Rail speed limit: {LTBLUE}{VELOCITY}

# Description of land area of different tiles
STR_LAI_CLEAR_DESCRIPTION_ROCKS                                 :Rocks
STR_LAI_CLEAR_DESCRIPTION_ROUGH_LAND                            :Rough land
STR_LAI_CLEAR_DESCRIPTION_BARE_LAND                             :Bare land
STR_LAI_CLEAR_DESCRIPTION_GRASS                                 :Grass
STR_LAI_CLEAR_DESCRIPTION_FIELDS                                :Fields
STR_LAI_CLEAR_DESCRIPTION_SNOW_COVERED_LAND                     :Snow-covered land
STR_LAI_CLEAR_DESCRIPTION_DESERT                                :Desert

STR_LAI_RAIL_DESCRIPTION_TRACK                                  :Railway track
STR_LAI_RAIL_DESCRIPTION_TRACK_WITH_NORMAL_SIGNALS              :Railway track with block signals
STR_LAI_RAIL_DESCRIPTION_TRACK_WITH_PRESIGNALS                  :Railway track with pre-signals
STR_LAI_RAIL_DESCRIPTION_TRACK_WITH_EXITSIGNALS                 :Railway track with exit-signals
STR_LAI_RAIL_DESCRIPTION_TRACK_WITH_COMBOSIGNALS                :Railway track with combo-signals
STR_LAI_RAIL_DESCRIPTION_TRACK_WITH_PBSSIGNALS                  :Railway track with path signals
STR_LAI_RAIL_DESCRIPTION_TRACK_WITH_NOENTRYSIGNALS              :Railway track with one-way path signals
STR_LAI_RAIL_DESCRIPTION_TRACK_WITH_NORMAL_PRESIGNALS           :Railway track with block and pre-signals
STR_LAI_RAIL_DESCRIPTION_TRACK_WITH_NORMAL_EXITSIGNALS          :Railway track with block and exit-signals
STR_LAI_RAIL_DESCRIPTION_TRACK_WITH_NORMAL_COMBOSIGNALS         :Railway track with block and combo-signals
STR_LAI_RAIL_DESCRIPTION_TRACK_WITH_NORMAL_PBSSIGNALS           :Railway track with block and path signals
STR_LAI_RAIL_DESCRIPTION_TRACK_WITH_NORMAL_NOENTRYSIGNALS       :Railway track with block and one-way path signals
STR_LAI_RAIL_DESCRIPTION_TRACK_WITH_PRE_EXITSIGNALS             :Railway track with pre- and exit-signals
STR_LAI_RAIL_DESCRIPTION_TRACK_WITH_PRE_COMBOSIGNALS            :Railway track with pre- and combo-signals
STR_LAI_RAIL_DESCRIPTION_TRACK_WITH_PRE_PBSSIGNALS              :Railway track with pre- and path signals
STR_LAI_RAIL_DESCRIPTION_TRACK_WITH_PRE_NOENTRYSIGNALS          :Railway track with pre- and one-way path signals
STR_LAI_RAIL_DESCRIPTION_TRACK_WITH_EXIT_COMBOSIGNALS           :Railway track with exit- and combo-signals
STR_LAI_RAIL_DESCRIPTION_TRACK_WITH_EXIT_PBSSIGNALS             :Railway track with exit- and path signals
STR_LAI_RAIL_DESCRIPTION_TRACK_WITH_EXIT_NOENTRYSIGNALS         :Railway track with exit- and one-way path signals
STR_LAI_RAIL_DESCRIPTION_TRACK_WITH_COMBO_PBSSIGNALS            :Railway track with combo- and path signals
STR_LAI_RAIL_DESCRIPTION_TRACK_WITH_COMBO_NOENTRYSIGNALS        :Railway track with combo- and one-way path signals
STR_LAI_RAIL_DESCRIPTION_TRACK_WITH_PBS_NOENTRYSIGNALS          :Railway track with path and one-way path signals
STR_LAI_RAIL_DESCRIPTION_TRAIN_DEPOT                            :Railway train depot

STR_LAI_ROAD_DESCRIPTION_ROAD                                   :Road
STR_LAI_ROAD_DESCRIPTION_ROAD_WITH_STREETLIGHTS                 :Road with street lights
STR_LAI_ROAD_DESCRIPTION_TREE_LINED_ROAD                        :Tree-lined road
STR_LAI_ROAD_DESCRIPTION_ROAD_VEHICLE_DEPOT                     :Road vehicle depot
STR_LAI_ROAD_DESCRIPTION_ROAD_RAIL_LEVEL_CROSSING               :Road/rail level crossing
STR_LAI_ROAD_DESCRIPTION_TRAMWAY                                :Tramway

# Houses come directly from their building names
STR_LAI_TOWN_INDUSTRY_DESCRIPTION_UNDER_CONSTRUCTION            :{STRING} (under construction)

STR_LAI_TREE_NAME_TREES                                         :Trees
STR_LAI_TREE_NAME_RAINFOREST                                    :Rainforest
STR_LAI_TREE_NAME_CACTUS_PLANTS                                 :Cactus plants

STR_LAI_STATION_DESCRIPTION_RAILROAD_STATION                    :Railway station
STR_LAI_STATION_DESCRIPTION_AIRCRAFT_HANGAR                     :Aircraft hangar
STR_LAI_STATION_DESCRIPTION_AIRPORT                             :Airport
STR_LAI_STATION_DESCRIPTION_TRUCK_LOADING_AREA                  :Lorry loading area
STR_LAI_STATION_DESCRIPTION_BUS_STATION                         :Bus station
STR_LAI_STATION_DESCRIPTION_SHIP_DOCK                           :Ship dock
STR_LAI_STATION_DESCRIPTION_BUOY                                :Buoy
STR_LAI_STATION_DESCRIPTION_WAYPOINT                            :Waypoint

STR_LAI_WATER_DESCRIPTION_WATER                                 :Water
STR_LAI_WATER_DESCRIPTION_CANAL                                 :Canal
STR_LAI_WATER_DESCRIPTION_LOCK                                  :Lock
STR_LAI_WATER_DESCRIPTION_RIVER                                 :River
STR_LAI_WATER_DESCRIPTION_COAST_OR_RIVERBANK                    :Coast or riverbank
STR_LAI_WATER_DESCRIPTION_SHIP_DEPOT                            :Ship depot

# Industries come directly from their industry names

STR_LAI_TUNNEL_DESCRIPTION_RAILROAD                             :Railway tunnel
STR_LAI_TUNNEL_DESCRIPTION_ROAD                                 :Road tunnel

STR_LAI_BRIDGE_DESCRIPTION_RAIL_SUSPENSION_STEEL                :Steel suspension rail bridge
STR_LAI_BRIDGE_DESCRIPTION_RAIL_GIRDER_STEELE                   :Steel girder rail bridge
STR_LAI_BRIDGE_DESCRIPTION_RAIL_CANTILEVER_STEEL                :Steel cantilever rail bridge
STR_LAI_BRIDGE_DESCRIPTION_RAIL_SUSPENSION_CONCRETE             :Reinforced concrete suspension rail bridge
STR_LAI_BRIDGE_DESCRIPTION_RAIL_WOODEN                          :Wooden rail bridge
STR_LAI_BRIDGE_DESCRIPTION_RAIL_CONCRETE                        :Concrete rail bridge
STR_LAI_BRIDGE_DESCRIPTION_RAIL_TUBULAR_STEEL                   :Tubular rail bridge

STR_LAI_BRIDGE_DESCRIPTION_ROAD_SUSPENSION_STEEL                :Steel suspension road bridge
STR_LAI_BRIDGE_DESCRIPTION_ROAD_GIRDER_STEEL                    :Steel girder road bridge
STR_LAI_BRIDGE_DESCRIPTION_ROAD_CANTILEVER_STEEL                :Steel cantilever road bridge
STR_LAI_BRIDGE_DESCRIPTION_ROAD_SUSPENSION_CONCRETE             :Reinforced concrete suspension road bridge
STR_LAI_BRIDGE_DESCRIPTION_ROAD_WOODEN                          :Wooden road bridge
STR_LAI_BRIDGE_DESCRIPTION_ROAD_CONCRETE                        :Concrete road bridge
STR_LAI_BRIDGE_DESCRIPTION_ROAD_TUBULAR_STEEL                   :Tubular road bridge

STR_LAI_BRIDGE_DESCRIPTION_AQUEDUCT                             :Aqueduct

STR_LAI_OBJECT_DESCRIPTION_TRANSMITTER                          :Transmitter
STR_LAI_OBJECT_DESCRIPTION_LIGHTHOUSE                           :Lighthouse
STR_LAI_OBJECT_DESCRIPTION_COMPANY_HEADQUARTERS                 :Company headquarters
STR_LAI_OBJECT_DESCRIPTION_COMPANY_OWNED_LAND                   :Company-owned land

# About OpenTTD window
STR_ABOUT_OPENTTD                                               :{WHITE}About OpenTTD
STR_ABOUT_ORIGINAL_COPYRIGHT                                    :{BLACK}Original copyright {COPYRIGHT} 1995 Chris Sawyer, All rights reserved
STR_ABOUT_VERSION                                               :{BLACK}OpenTTD version {REV}
STR_ABOUT_COPYRIGHT_OPENTTD                                     :{BLACK}OpenTTD {COPYRIGHT} 2002-2011 The OpenTTD team

# Save/load game/scenario
STR_SAVELOAD_SAVE_CAPTION                                       :{WHITE}Save Game
STR_SAVELOAD_LOAD_CAPTION                                       :{WHITE}Load Game
STR_SAVELOAD_SAVE_SCENARIO                                      :{WHITE}Save Scenario
STR_SAVELOAD_LOAD_SCENARIO                                      :{WHITE}Load Scenario
STR_SAVELOAD_LOAD_HEIGHTMAP                                     :{WHITE}Load Heightmap
STR_SAVELOAD_HOME_BUTTON                                        :{BLACK}Click here to jump to the current default save/load directory
STR_SAVELOAD_BYTES_FREE                                         :{BLACK}{BYTES} free
STR_SAVELOAD_LIST_TOOLTIP                                       :{BLACK}List of drives, directories and saved-game files
STR_SAVELOAD_EDITBOX_TOOLTIP                                    :{BLACK}Currently selected name for saved-game
STR_SAVELOAD_DELETE_BUTTON                                      :{BLACK}Delete
STR_SAVELOAD_DELETE_TOOLTIP                                     :{BLACK}Delete the currently selected saved-game
STR_SAVELOAD_SAVE_BUTTON                                        :{BLACK}Save
STR_SAVELOAD_SAVE_TOOLTIP                                       :{BLACK}Save the current game, using the selected name
STR_SAVELOAD_LOAD_BUTTON                                        :{BLACK}Load
STR_SAVELOAD_LOAD_TOOLTIP                                       :{BLACK}Load the selected game
STR_SAVELOAD_DETAIL_CAPTION                                     :{BLACK}Game Details
STR_SAVELOAD_DETAIL_NOT_AVAILABLE                               :{BLACK}No information available
STR_SAVELOAD_DETAIL_COMPANY_INDEX                               :{SILVER}{COMMA}: {WHITE}{STRING1}
STR_SAVELOAD_DETAIL_GRFSTATUS                                   :{SILVER}NewGRF: {WHITE}{STRING}

STR_SAVELOAD_OSKTITLE                                           :{BLACK}Enter a name for the savegame

# World generation
STR_MAPGEN_WORLD_GENERATION_CAPTION                             :{WHITE}World Generation
STR_MAPGEN_MAPSIZE                                              :{BLACK}Map size:
STR_MAPGEN_BY                                                   :{BLACK}*
STR_MAPGEN_NUMBER_OF_TOWNS                                      :{BLACK}No. of towns:
STR_MAPGEN_DATE                                                 :{BLACK}Date:
STR_MAPGEN_NUMBER_OF_INDUSTRIES                                 :{BLACK}No. of industries:
STR_MAPGEN_SNOW_LINE_HEIGHT                                     :{BLACK}Snow line height:
STR_MAPGEN_SNOW_LINE_UP                                         :{BLACK}Move the snow line height one up
STR_MAPGEN_SNOW_LINE_DOWN                                       :{BLACK}Move the snow line height one down
STR_MAPGEN_RANDOM_SEED                                          :{BLACK}Random seed:
STR_MAPGEN_RANDOM_SEED_HELP                                     :{BLACK}Click to enter a random seed
STR_MAPGEN_RANDOM                                               :{BLACK}Randomise
STR_MAPGEN_RANDOM_HELP                                          :{BLACK}Change the random seed used for Terrain Generation
STR_MAPGEN_LAND_GENERATOR                                       :{BLACK}Land generator:
STR_MAPGEN_TREE_PLACER                                          :{BLACK}Tree algorithm:
STR_MAPGEN_TERRAIN_TYPE                                         :{BLACK}Terrain type:
STR_MAPGEN_QUANTITY_OF_SEA_LAKES                                :{BLACK}Sea level:
STR_MAPGEN_SMOOTHNESS                                           :{BLACK}Smoothness:
STR_MAPGEN_VARIETY                                              :{BLACK}Variety distribution:
STR_MAPGEN_GENERATE                                             :{WHITE}Generate

# Strings for map borders at game generation
STR_MAPGEN_BORDER_TYPE                                          :{BLACK}Map edges:
STR_MAPGEN_NORTHWEST                                            :{BLACK}Northwest
STR_MAPGEN_NORTHEAST                                            :{BLACK}Northeast
STR_MAPGEN_SOUTHEAST                                            :{BLACK}Southeast
STR_MAPGEN_SOUTHWEST                                            :{BLACK}Southwest
STR_MAPGEN_BORDER_FREEFORM                                      :{BLACK}Freeform
STR_MAPGEN_BORDER_WATER                                         :{BLACK}Water
STR_MAPGEN_BORDER_RANDOM                                        :{BLACK}Random
STR_MAPGEN_BORDER_RANDOMIZE                                     :{BLACK}Random
STR_MAPGEN_BORDER_MANUAL                                        :{BLACK}Manual

STR_MAPGEN_HEIGHTMAP_ROTATION                                   :{BLACK}Heightmap rotation:
STR_MAPGEN_HEIGHTMAP_NAME                                       :{BLACK}Heightmap name:
STR_MAPGEN_HEIGHTMAP_SIZE_LABEL                                 :{BLACK}Size:
STR_MAPGEN_HEIGHTMAP_SIZE                                       :{ORANGE}{NUM} x {NUM}

STR_MAPGEN_RANDOM_SEED_OSKTITLE                                 :{BLACK}Enter a random seed
STR_MAPGEN_SNOW_LINE_QUERY_CAPT                                 :{WHITE}Change snow line height
STR_MAPGEN_START_DATE_QUERY_CAPT                                :{WHITE}Change starting year

# SE Map generation
STR_SE_MAPGEN_CAPTION                                           :{WHITE}Scenario Type
STR_SE_MAPGEN_FLAT_WORLD                                        :{WHITE}Flat land
STR_SE_MAPGEN_FLAT_WORLD_TOOLTIP                                :{BLACK}Generate a flat land
STR_SE_MAPGEN_RANDOM_LAND                                       :{WHITE}Random land
STR_SE_MAPGEN_FLAT_WORLD_HEIGHT                                 :{BLACK}Height of flat land:
STR_SE_MAPGEN_FLAT_WORLD_HEIGHT_DOWN                            :{BLACK}Move the height of flat land one down
STR_SE_MAPGEN_FLAT_WORLD_HEIGHT_UP                              :{BLACK}Move the height of flat land one up

STR_SE_MAPGEN_FLAT_WORLD_HEIGHT_QUERY_CAPT                      :{WHITE}Change height of flat land

# Map generation progress
STR_GENERATION_WORLD                                            :{WHITE}Generating World...
STR_GENERATION_ABORT                                            :{BLACK}Abort
STR_GENERATION_ABORT_CAPTION                                    :{WHITE}Abort World Generation
STR_GENERATION_ABORT_MESSAGE                                    :{YELLOW}Do you really want to abort the generation?
STR_GENERATION_PROGRESS                                         :{WHITE}{NUM}% complete
STR_GENERATION_PROGRESS_NUM                                     :{BLACK}{NUM} / {NUM}
STR_GENERATION_WORLD_GENERATION                                 :{BLACK}World generation
STR_GENERATION_TREE_GENERATION                                  :{BLACK}Tree generation
STR_GENERATION_OBJECT_GENERATION                                :{BLACK}Object generation
STR_GENERATION_CLEARING_TILES                                   :{BLACK}Rough and rocky area generation
STR_GENERATION_SETTINGUP_GAME                                   :{BLACK}Setting up game
STR_GENERATION_PREPARING_TILELOOP                               :{BLACK}Running tile-loop
STR_GENERATION_PREPARING_GAME                                   :{BLACK}Preparing game

# NewGRF settings
STR_NEWGRF_SETTINGS_CAPTION                                     :{WHITE}NewGRF Settings
STR_NEWGRF_SETTINGS_INFO_TITLE                                  :{WHITE}Detailed NewGRF information
STR_NEWGRF_SETTINGS_ACTIVE_LIST                                 :{WHITE}Active NewGRF files
STR_NEWGRF_SETTINGS_INACTIVE_LIST                               :{WHITE}Inactive NewGRF files
STR_NEWGRF_SETTINGS_SELECT_PRESET                               :{ORANGE}Select preset:
STR_NEWGRF_FILTER_TITLE                                         :{ORANGE}Filter string:
STR_NEWGRF_SETTINGS_PRESET_LIST_TOOLTIP                         :{BLACK}Load the selected preset
STR_NEWGRF_SETTINGS_PRESET_SAVE                                 :{BLACK}Save preset
STR_NEWGRF_SETTINGS_PRESET_SAVE_TOOLTIP                         :{BLACK}Save the current list as a preset
STR_NEWGRF_SETTINGS_PRESET_SAVE_QUERY                           :{BLACK}Enter name for preset
STR_NEWGRF_SETTINGS_PRESET_DELETE                               :{BLACK}Delete preset
STR_NEWGRF_SETTINGS_PRESET_DELETE_TOOLTIP                       :{BLACK}Delete the currently selected preset
STR_NEWGRF_SETTINGS_ADD                                         :{BLACK}Add
STR_NEWGRF_SETTINGS_ADD_FILE_TOOLTIP                            :{BLACK}Add the selected NewGRF file to your configuration
STR_NEWGRF_SETTINGS_RESCAN_FILES                                :{BLACK}Rescan files
STR_NEWGRF_SETTINGS_RESCAN_FILES_TOOLTIP                        :{BLACK}Update the list of available NewGRF files
STR_NEWGRF_SETTINGS_REMOVE                                      :{BLACK}Remove
STR_NEWGRF_SETTINGS_REMOVE_TOOLTIP                              :{BLACK}Remove the selected NewGRF file from the list
STR_NEWGRF_SETTINGS_MOVEUP                                      :{BLACK}Move Up
STR_NEWGRF_SETTINGS_MOVEUP_TOOLTIP                              :{BLACK}Move the selected NewGRF file up the list
STR_NEWGRF_SETTINGS_MOVEDOWN                                    :{BLACK}Move Down
STR_NEWGRF_SETTINGS_MOVEDOWN_TOOLTIP                            :{BLACK}Move the selected NewGRF file down the list
STR_NEWGRF_SETTINGS_FILE_TOOLTIP                                :{BLACK}A list of the NewGRF files that are installed. Click a file to change its parameters

STR_NEWGRF_SETTINGS_SET_PARAMETERS                              :{BLACK}Set parameters
STR_NEWGRF_SETTINGS_TOGGLE_PALETTE                              :{BLACK}Toggle palette
STR_NEWGRF_SETTINGS_TOGGLE_PALETTE_TOOLTIP                      :{BLACK}Toggle the palette of the selected NewGRF.{}Do this when the graphics from this NewGRF look pink in-game
STR_NEWGRF_SETTINGS_APPLY_CHANGES                               :{BLACK}Apply changes

STR_NEWGRF_SETTINGS_FIND_MISSING_CONTENT_BUTTON                 :{BLACK}Find missing content online
STR_NEWGRF_SETTINGS_FIND_MISSING_CONTENT_TOOLTIP                :{BLACK}Check whether the missing content can be found online

STR_NEWGRF_SETTINGS_FILENAME                                    :{BLACK}Filename: {SILVER}{RAW_STRING}
STR_NEWGRF_SETTINGS_GRF_ID                                      :{BLACK}GRF ID: {SILVER}{RAW_STRING}
STR_NEWGRF_SETTINGS_VERSION                                     :{BLACK}Version: {SILVER}{NUM}
STR_NEWGRF_SETTINGS_MIN_VERSION                                 :{BLACK}Min. compatible version: {SILVER}{NUM}
STR_NEWGRF_SETTINGS_MD5SUM                                      :{BLACK}MD5sum: {SILVER}{RAW_STRING}
STR_NEWGRF_SETTINGS_PALETTE                                     :{BLACK}Palette: {SILVER}{RAW_STRING}
STR_NEWGRF_SETTINGS_PARAMETER                                   :{BLACK}Parameters: {SILVER}{STRING1}

STR_NEWGRF_SETTINGS_NO_INFO                                     :{BLACK}No information available
STR_NEWGRF_SETTINGS_NOT_FOUND                                   :{RED}Matching file not found
STR_NEWGRF_SETTINGS_DISABLED                                    :{RED}Disabled
STR_NEWGRF_SETTINGS_INCOMPATIBLE                                :{RED}Incompatible with this version of OpenTTD

STR_NEWGRF_SETTINGS_PARAMETER_QUERY                             :{BLACK}Enter NewGRF parameters

# NewGRF parameters window
STR_NEWGRF_PARAMETERS_CAPTION                                   :{WHITE}Change NewGRF parameters
STR_NEWGRF_PARAMETERS_CLOSE                                     :{BLACK}Close
STR_NEWGRF_PARAMETERS_RESET                                     :{BLACK}Reset
STR_NEWGRF_PARAMETERS_RESET_TOOLTIP                             :{BLACK}Set all parameters to their default value
STR_NEWGRF_PARAMETERS_DEFAULT_NAME                              :Parameter {NUM}
STR_NEWGRF_PARAMETERS_SETTING                                   :{STRING1}: {ORANGE}{STRING1}
STR_NEWGRF_PARAMETERS_NUM_PARAM                                 :{LTBLUE}Number of parameters: {ORANGE}{NUM}

# NewGRF inspect window
STR_NEWGRF_INSPECT_CAPTION                                      :{WHITE}Inspect - {STRING5}
STR_NEWGRF_INSPECT_PARENT_BUTTON                                :{BLACK}Parent
STR_NEWGRF_INSPECT_PARENT_TOOLTIP                               :{BLACK}Inspect the object of the parent scope

STR_NEWGRF_INSPECT_CAPTION_OBJECT_AT                            :{STRING1} at {HEX}
STR_NEWGRF_INSPECT_CAPTION_OBJECT_AT_OBJECT                     :Object
STR_NEWGRF_INSPECT_CAPTION_OBJECT_AT_RAIL_TYPE                  :Rail type

STR_NEWGRF_INSPECT_QUERY_CAPTION                                :{WHITE}NewGRF variable 60+x parameter (hexadecimal)

# Sprite aligner window
STR_SPRITE_ALIGNER_CAPTION                                      :{WHITE}Aligning sprite {COMMA} ({RAW_STRING})
STR_SPRITE_ALIGNER_NEXT_BUTTON                                  :{BLACK}Next sprite
STR_SPRITE_ALIGNER_NEXT_TOOLTIP                                 :{BLACK}Proceed to the next normal sprite, skipping any pseudo/recolour/font sprites and wrapping around at the end
STR_SPRITE_ALIGNER_GOTO_BUTTON                                  :{BLACK}Go to sprite
STR_SPRITE_ALIGNER_GOTO_TOOLTIP                                 :{BLACK}Go to the given sprite. If the sprite is not a normal sprite, proceed to the next normal sprite
STR_SPRITE_ALIGNER_PREVIOUS_BUTTON                              :{BLACK}Previous sprite
STR_SPRITE_ALIGNER_PREVIOUS_TOOLTIP                             :{BLACK}Proceed to the previous normal sprite, skipping any pseudo/recolour/font sprites and wrapping around at the begin
STR_SPRITE_ALIGNER_SPRITE_TOOLTIP                               :{BLACK}Representation of the currently selected sprite. The alignment is ignored when drawing this sprite
STR_SPRITE_ALIGNER_MOVE_TOOLTIP                                 :{BLACK}Move the sprite around, changing the X and Y offsets
STR_SPRITE_ALIGNER_OFFSETS                                      :{BLACK}X offset: {NUM}, Y offset: {NUM}
STR_SPRITE_ALIGNER_PICKER_BUTTON                                :{BLACK}Pick sprite
STR_SPRITE_ALIGNER_PICKER_TOOLTIP                               :{BLACK}Pick a sprite from anywhere on the screen

STR_SPRITE_ALIGNER_GOTO_CAPTION                                 :{WHITE}Go to sprite

# NewGRF (self) generated warnings/errors
STR_NEWGRF_ERROR_MSG_INFO                                       :{SILVER}{RAW_STRING}
STR_NEWGRF_ERROR_MSG_WARNING                                    :{RED}Warning: {SILVER}{RAW_STRING}
STR_NEWGRF_ERROR_MSG_ERROR                                      :{RED}Error: {SILVER}{RAW_STRING}
STR_NEWGRF_ERROR_MSG_FATAL                                      :{RED}Fatal: {SILVER}{RAW_STRING}
STR_NEWGRF_ERROR_FATAL_POPUP                                    :{WHITE}A fatal NewGRF error has occurred: {}{STRING5}
STR_NEWGRF_ERROR_VERSION_NUMBER                                 :{1:STRING1} will not work with the TTDPatch version reported by OpenTTD
STR_NEWGRF_ERROR_DOS_OR_WINDOWS                                 :{1:STRING1} is for the {STRING1} version of TTD
STR_NEWGRF_ERROR_UNSET_SWITCH                                   :{1:STRING1} is designed to be used with {STRING1}
STR_NEWGRF_ERROR_INVALID_PARAMETER                              :Invalid parameter for {1:STRING1}: parameter {STRING1} ({NUM})
STR_NEWGRF_ERROR_LOAD_BEFORE                                    :{1:STRING1} must be loaded before {STRING1}
STR_NEWGRF_ERROR_LOAD_AFTER                                     :{1:STRING1} must be loaded after {STRING1}
STR_NEWGRF_ERROR_OTTD_VERSION_NUMBER                            :{1:STRING1} requires OpenTTD version {STRING1} or better
STR_NEWGRF_ERROR_AFTER_TRANSLATED_FILE                          :the GRF file it was designed to translate
STR_NEWGRF_ERROR_TOO_MANY_NEWGRFS_LOADED                        :Too many NewGRFs are loaded
STR_NEWGRF_ERROR_STATIC_GRF_CAUSES_DESYNC                       :Loading {2:RAW_STRING} as static NewGRF with {4:RAW_STRING} could cause desyncs
STR_NEWGRF_ERROR_UNEXPECTED_SPRITE                              :Unexpected sprite
STR_NEWGRF_ERROR_UNKNOWN_PROPERTY                               :Unknown Action 0 property
STR_NEWGRF_ERROR_INVALID_ID                                     :Attempt to use invalid ID
STR_NEWGRF_ERROR_CORRUPT_SPRITE                                 :{YELLOW}{RAW_STRING} contains a corrupt sprite. All corrupt sprites will be shown as a red question mark (?)
STR_NEWGRF_ERROR_MULTIPLE_ACTION_8                              :Contains multiple Action 8 entries
STR_NEWGRF_ERROR_READ_BOUNDS                                    :Read past end of pseudo-sprite
STR_NEWGRF_ERROR_MISSING_SPRITES                                :{WHITE}The currently used base graphics set is missing a number of sprites.{}Please update the base graphics set

# NewGRF related 'general' warnings
STR_NEWGRF_POPUP_CAUTION_CAPTION                                :{WHITE}Caution!
STR_NEWGRF_CONFIRMATION_TEXT                                    :{YELLOW}You are about to make changes to a running game. This can crash OpenTTD or break the game state. Do not file bug reports about these issues.{}Are you absolutely sure about this?

STR_NEWGRF_DUPLICATE_GRFID                                      :{WHITE}Can't add file: duplicate GRF ID
STR_NEWGRF_COMPATIBLE_LOADED                                    :{ORANGE}Matching file not found (compatible GRF loaded)

STR_NEWGRF_COMPATIBLE_LOAD_WARNING                              :{WHITE}Compatible GRF(s) loaded for missing files
STR_NEWGRF_DISABLED_WARNING                                     :{WHITE}Missing GRF file(s) have been disabled
STR_NEWGRF_UNPAUSE_WARNING_TITLE                                :{YELLOW}Missing GRF file(s)
STR_NEWGRF_UNPAUSE_WARNING                                      :{WHITE}Unpausing can crash OpenTTD. Do not file bug reports for subsequent crashes.{}Do you really want to unpause?

# NewGRF status
STR_NEWGRF_LIST_NONE                                            :None
STR_NEWGRF_LIST_ALL_FOUND                                       :All files present
STR_NEWGRF_LIST_COMPATIBLE                                      :{YELLOW}Found compatible files
STR_NEWGRF_LIST_MISSING                                         :{RED}Missing files

# NewGRF 'it's broken' warnings
STR_NEWGRF_BROKEN                                               :{WHITE}Behaviour of NewGRF '{0:RAW_STRING}' is likely to cause desyncs and/or crashes
STR_NEWGRF_BROKEN_POWERED_WAGON                                 :{WHITE}It changed powered-wagon state for '{1:ENGINE}' when not inside a depot
STR_NEWGRF_BROKEN_VEHICLE_LENGTH                                :{WHITE}It changed vehicle length for '{1:ENGINE}' when not inside a depot
STR_BROKEN_VEHICLE_LENGTH                                       :{WHITE}Train '{VEHICLE}' belonging to '{COMPANY}' has invalid length. It is probably caused by problems with NewGRFs. Game may desync or crash

STR_NEWGRF_BUGGY                                                :{WHITE}NewGRF '{0:RAW_STRING}' provides incorrect information
STR_NEWGRF_BUGGY_ARTICULATED_CARGO                              :{WHITE}Cargo/refit information for '{1:ENGINE}' differs from purchase list after construction. This might cause autorenew/-replace to fail refitting correctly
STR_NEWGRF_BUGGY_ENDLESS_PRODUCTION_CALLBACK                    :{WHITE}'{1:STRING}' caused an endless loop in the production callback

# 'User removed essential NewGRFs'-placeholders for stuff without specs
STR_NEWGRF_INVALID_CARGO                                        :<invalid cargo>
STR_NEWGRF_INVALID_CARGO_ABBREV                                 :??
STR_NEWGRF_INVALID_CARGO_QUANTITY                               :{COMMA} of <invalid cargo>
STR_NEWGRF_INVALID_ENGINE                                       :<invalid vehicle model>
STR_NEWGRF_INVALID_INDUSTRYTYPE                                 :<invalid industry>

# Sign list window
STR_SIGN_LIST_CAPTION                                           :{WHITE}Sign List - {COMMA} Sign{P "" s}
STR_SIGN_LIST_MATCH_CASE                                        :{BLACK}Match case
STR_SIGN_LIST_CLEAR                                             :{BLACK}Clear filter
STR_SIGN_LIST_MATCH_CASE_TOOLTIP                                :{BLACK}Toggle matching case when comparing sign names against the filter string
STR_SIGN_LIST_CLEAR_TOOLTIP                                     :{BLACK}Clear filter string

# Sign window
STR_EDIT_SIGN_CAPTION                                           :{WHITE}Edit sign text
STR_EDIT_SIGN_NEXT_SIGN_TOOLTIP                                 :{BLACK}Go to next sign
STR_EDIT_SIGN_PREVIOUS_SIGN_TOOLTIP                             :{BLACK}Go to previous sign

STR_EDIT_SIGN_SIGN_OSKTITLE                                     :{BLACK}Enter a name for the sign

# Town directory window
STR_TOWN_DIRECTORY_CAPTION                                      :{WHITE}Towns
STR_TOWN_DIRECTORY_NONE                                         :{ORANGE}- None -
STR_TOWN_DIRECTORY_TOWN                                         :{ORANGE}{TOWN}{BLACK} ({COMMA})
STR_TOWN_DIRECTORY_LIST_TOOLTIP                                 :{BLACK}Town names - click on name to centre main view on town. Ctrl+Click opens a new viewport on town location
STR_TOWN_POPULATION                                             :{BLACK}World population: {COMMA}

# Town view window
STR_TOWN_VIEW_TOWN_CAPTION                                      :{WHITE}{TOWN}
STR_TOWN_VIEW_CITY_CAPTION                                      :{WHITE}{TOWN} (City)
STR_TOWN_VIEW_POPULATION_HOUSES                                 :{BLACK}Population: {ORANGE}{COMMA}{BLACK}  Houses: {ORANGE}{COMMA}
STR_TOWN_VIEW_PASSENGERS_LAST_MONTH_MAX                         :{BLACK}Passengers last month: {ORANGE}{COMMA}{BLACK}  max: {ORANGE}{COMMA}
STR_TOWN_VIEW_MAIL_LAST_MONTH_MAX                               :{BLACK}Mail last month: {ORANGE}{COMMA}{BLACK}  max: {ORANGE}{COMMA}
STR_TOWN_VIEW_CARGO_FOR_TOWNGROWTH                              :{BLACK}Cargo needed for town growth:
STR_TOWN_VIEW_CARGO_FOR_TOWNGROWTH_REQUIRED                     :{ORANGE}{STRING}{BLACK} required
STR_TOWN_VIEW_CARGO_FOR_TOWNGROWTH_REQUIRED_WINTER              :{ORANGE}{STRING}{BLACK} required in winter
STR_TOWN_VIEW_CARGO_FOR_TOWNGROWTH_LAST_MONTH                   :{ORANGE}{CARGO}{BLACK} delivered last month
STR_TOWN_VIEW_NOISE_IN_TOWN                                     :{BLACK}Noise limit in town: {ORANGE}{COMMA}{BLACK}  max: {ORANGE}{COMMA}
STR_TOWN_VIEW_CENTER_TOOLTIP                                    :{BLACK}Centre the main view on town location. Ctrl+Click opens a new viewport on town location
STR_TOWN_VIEW_LOCAL_AUTHORITY_BUTTON                            :{BLACK}Local authority
STR_TOWN_VIEW_LOCAL_AUTHORITY_TOOLTIP                           :{BLACK}Show information on local authority
STR_TOWN_VIEW_RENAME_TOOLTIP                                    :{BLACK}Change town name

STR_TOWN_VIEW_EXPAND_BUTTON                                     :{BLACK}Expand
STR_TOWN_VIEW_EXPAND_TOOLTIP                                    :{BLACK}Increase size of town
STR_TOWN_VIEW_DELETE_BUTTON                                     :{BLACK}Delete
STR_TOWN_VIEW_DELETE_TOOLTIP                                    :{BLACK}Delete this town completely

STR_TOWN_VIEW_RENAME_TOWN_BUTTON                                :Rename Town

# Town local authority window
STR_LOCAL_AUTHORITY_CAPTION                                     :{WHITE}{TOWN} local authority
STR_LOCAL_AUTHORITY_COMPANY_RATINGS                             :{BLACK}Transport company ratings:
STR_LOCAL_AUTHORITY_COMPANY_RATING                              :{YELLOW}{COMPANY} {COMPANYNUM}: {ORANGE}{STRING}
STR_LOCAL_AUTHORITY_ACTIONS_TITLE                               :{BLACK}Actions available:
STR_LOCAL_AUTHORITY_ACTIONS_TOOLTIP                             :{BLACK}List of things to do at this town - click on item for more details
STR_LOCAL_AUTHORITY_DO_IT_BUTTON                                :{BLACK}Do it
STR_LOCAL_AUTHORITY_DO_IT_TOOLTIP                               :{BLACK}Carry out the highlighted action in the list above

STR_LOCAL_AUTHORITY_ACTION_SMALL_ADVERTISING_CAMPAIGN           :Small advertising campaign
STR_LOCAL_AUTHORITY_ACTION_MEDIUM_ADVERTISING_CAMPAIGN          :Medium advertising campaign
STR_LOCAL_AUTHORITY_ACTION_LARGE_ADVERTISING_CAMPAIGN           :Large advertising campaign
STR_LOCAL_AUTHORITY_ACTION_ROAD_RECONSTRUCTION                  :Fund local road reconstruction
STR_LOCAL_AUTHORITY_ACTION_STATUE_OF_COMPANY                    :Build statue of company owner
STR_LOCAL_AUTHORITY_ACTION_NEW_BUILDINGS                        :Fund new buildings
STR_LOCAL_AUTHORITY_ACTION_EXCLUSIVE_TRANSPORT                  :Buy exclusive transport rights
STR_LOCAL_AUTHORITY_ACTION_BRIBE                                :Bribe the local authority

STR_LOCAL_AUTHORITY_ACTION_TOOLTIP_SMALL_ADVERTISING            :{YELLOW}Initiate a small local advertising campaign, to attract more passengers and cargo to your transport services.{}Cost: {CURRENCY}
STR_LOCAL_AUTHORITY_ACTION_TOOLTIP_MEDIUM_ADVERTISING           :{YELLOW}Initiate a medium local advertising campaign, to attract more passengers and cargo to your transport services.{}Cost: {CURRENCY}
STR_LOCAL_AUTHORITY_ACTION_TOOLTIP_LARGE_ADVERTISING            :{YELLOW}Initiate a large local advertising campaign, to attract more passengers and cargo to your transport services.{}Cost: {CURRENCY}
STR_LOCAL_AUTHORITY_ACTION_TOOLTIP_ROAD_RECONSTRUCTION          :{YELLOW}Fund the reconstruction of the urban road network. Causes considerable disruption to road traffic for up to 6 months.{}Cost: {CURRENCY}
STR_LOCAL_AUTHORITY_ACTION_TOOLTIP_STATUE_OF_COMPANY            :{YELLOW}Build a statue in honour of your company.{}Cost: {CURRENCY}
STR_LOCAL_AUTHORITY_ACTION_TOOLTIP_NEW_BUILDINGS                :{YELLOW}Fund the construction of new commercial buildings in the town.{}Cost: {CURRENCY}
STR_LOCAL_AUTHORITY_ACTION_TOOLTIP_EXCLUSIVE_TRANSPORT          :{YELLOW}Buy 1 year's exclusive transport rights in town. Town authority will only allow passengers and cargo to use your company's stations.{}Cost: {CURRENCY}
STR_LOCAL_AUTHORITY_ACTION_TOOLTIP_BRIBE                        :{YELLOW}Bribe the local authority to increase your rating, at the risk of a severe penalty if caught.{}Cost: {CURRENCY}

# Subsidies window
STR_SUBSIDIES_CAPTION                                           :{WHITE}Subsidies
STR_SUBSIDIES_OFFERED_TITLE                                     :{BLACK}Subsidies on offer for services taking:
STR_SUBSIDIES_OFFERED_FROM_TO                                   :{ORANGE}{STRING} from {STRING2} to {STRING2}{YELLOW} (by {DATE_SHORT})
STR_SUBSIDIES_NONE                                              :{ORANGE}- None -
STR_SUBSIDIES_SUBSIDISED_TITLE                                  :{BLACK}Services already subsidised:
STR_SUBSIDIES_SUBSIDISED_FROM_TO                                :{ORANGE}{STRING} from {STRING2} to {STRING2}{YELLOW} ({COMPANY}{YELLOW}, until {DATE_SHORT})
STR_SUBSIDIES_TOOLTIP_CLICK_ON_SERVICE_TO_CENTER                :{BLACK}Click on service to centre main view on industry/town. Ctrl+Click opens a new viewport on industry/town location

# Station list window
STR_STATION_LIST_TOOLTIP                                        :{BLACK}Station names - click on name to centre main view on station. Ctrl+Click opens a new viewport on station location
STR_STATION_LIST_USE_CTRL_TO_SELECT_MORE                        :{BLACK}Hold Ctrl to select more than one item
STR_STATION_LIST_CAPTION                                        :{WHITE}{COMPANY} - {COMMA} Station{P "" s}
STR_STATION_LIST_STATION                                        :{YELLOW}{STATION} {STATIONFEATURES}
STR_STATION_LIST_WAYPOINT                                       :{YELLOW}{WAYPOINT}
STR_STATION_LIST_NONE                                           :{YELLOW}- None -
STR_STATION_LIST_SELECT_ALL_FACILITIES                          :{BLACK}Select all facilities
STR_STATION_LIST_SELECT_ALL_TYPES                               :{BLACK}Select all cargo types (including no waiting cargo)
STR_STATION_LIST_NO_WAITING_CARGO                               :{BLACK}No cargo of any type is waiting

# Station view window
STR_STATION_VIEW_CAPTION                                        :{WHITE}{STATION} {STATIONFEATURES}
STR_STATION_VIEW_WAITING_TITLE                                  :{BLACK}Waiting: {WHITE}{STRING}
STR_STATION_VIEW_WAITING_CARGO                                  :{WHITE}{CARGO}
STR_STATION_VIEW_EN_ROUTE_FROM                                  :{YELLOW}({SHORTCARGO} en-route from {STATION})

STR_STATION_VIEW_ACCEPTS_BUTTON                                 :{BLACK}Accepts
STR_STATION_VIEW_ACCEPTS_TOOLTIP                                :{BLACK}Show list of accepted cargo
STR_STATION_VIEW_ACCEPTS_CARGO                                  :{BLACK}Accepts: {WHITE}{RAW_STRING}

STR_STATION_VIEW_RATINGS_BUTTON                                 :{BLACK}Ratings
STR_STATION_VIEW_RATINGS_TOOLTIP                                :{BLACK}Show station ratings
STR_STATION_VIEW_CARGO_RATINGS_TITLE                            :{BLACK}Local rating of transport service:
STR_STATION_VIEW_CARGO_RATING                                   :{WHITE}{STRING}: {YELLOW}{STRING} ({COMMA}%)

############ range for rating starts
STR_CARGO_RATING_APPALLING                                      :Appalling
STR_CARGO_RATING_VERY_POOR                                      :Very Poor
STR_CARGO_RATING_POOR                                           :Poor
STR_CARGO_RATING_MEDIOCRE                                       :Mediocre
STR_CARGO_RATING_GOOD                                           :Good
STR_CARGO_RATING_VERY_GOOD                                      :Very Good
STR_CARGO_RATING_EXCELLENT                                      :Excellent
STR_CARGO_RATING_OUTSTANDING                                    :Outstanding
############ range for rating ends

STR_STATION_VIEW_CENTER_TOOLTIP                                 :{BLACK}Centre main view on station location. Ctrl+Click opens a new viewport on station location
STR_STATION_VIEW_RENAME_TOOLTIP                                 :{BLACK}Change name of station

STR_STATION_VIEW_SCHEDULED_TRAINS_TOOLTIP                       :{BLACK}Show all trains which have this station on their schedule
STR_STATION_VIEW_SCHEDULED_ROAD_VEHICLES_TOOLTIP                :{BLACK}Show all road vehicles which have this station on their schedule
STR_STATION_VIEW_SCHEDULED_AIRCRAFT_TOOLTIP                     :{BLACK}Show all aircraft which have this station on their schedule
STR_STATION_VIEW_SCHEDULED_SHIPS_TOOLTIP                        :{BLACK}Show all ships which have this station on their schedule

STR_STATION_VIEW_RENAME_STATION_CAPTION                         :Rename station/loading area

# Waypoint/buoy view window
STR_WAYPOINT_VIEW_CAPTION                                       :{WHITE}{WAYPOINT}
STR_WAYPOINT_VIEW_CENTER_TOOLTIP                                :{BLACK}Centre main view on waypoint location. Ctrl+Click opens a new viewport on waypoint location
STR_WAYPOINT_VIEW_CHANGE_WAYPOINT_NAME                          :{BLACK}Change waypoint name
STR_BUOY_VIEW_CENTER_TOOLTIP                                    :{BLACK}Centre main view on buoy location. Ctrl+Click opens a new viewport on buoy location
STR_BUOY_VIEW_CHANGE_BUOY_NAME                                  :{BLACK}Change buoy name

STR_EDIT_WAYPOINT_NAME                                          :{WHITE}Edit waypoint name

# Finances window
STR_FINANCES_CAPTION                                            :{WHITE}{COMPANY} Finances {BLACK}{COMPANYNUM}
STR_FINANCES_EXPENDITURE_INCOME_TITLE                           :{WHITE}Expenditure/Income
STR_FINANCES_YEAR                                               :{WHITE}{NUM}
STR_FINANCES_SECTION_CONSTRUCTION                               :{GOLD}Construction
STR_FINANCES_SECTION_NEW_VEHICLES                               :{GOLD}New Vehicles
STR_FINANCES_SECTION_TRAIN_RUNNING_COSTS                        :{GOLD}Train Running Costs
STR_FINANCES_SECTION_ROAD_VEHICLE_RUNNING_COSTS                 :{GOLD}Road Vehicle Running Costs
STR_FINANCES_SECTION_AIRCRAFT_RUNNING_COSTS                     :{GOLD}Aircraft Running Costs
STR_FINANCES_SECTION_SHIP_RUNNING_COSTS                         :{GOLD}Ship Running Costs
STR_FINANCES_SECTION_PROPERTY_MAINTENANCE                       :{GOLD}Property Maintenance
STR_FINANCES_SECTION_TRAIN_INCOME                               :{GOLD}Train Income
STR_FINANCES_SECTION_ROAD_VEHICLE_INCOME                        :{GOLD}Road Vehicle Income
STR_FINANCES_SECTION_AIRCRAFT_INCOME                            :{GOLD}Aircraft Income
STR_FINANCES_SECTION_SHIP_INCOME                                :{GOLD}Ship Income
STR_FINANCES_SECTION_LOAN_INTEREST                              :{GOLD}Loan Interest
STR_FINANCES_SECTION_OTHER                                      :{GOLD}Other
STR_FINANCES_NEGATIVE_INCOME                                    :{BLACK}-{CURRENCY}
STR_FINANCES_POSITIVE_INCOME                                    :{BLACK}+{CURRENCY}
STR_FINANCES_TOTAL_CAPTION                                      :{WHITE}Total:
STR_FINANCES_BANK_BALANCE_TITLE                                 :{WHITE}Bank Balance
STR_FINANCES_LOAN_TITLE                                         :{WHITE}Loan
STR_FINANCES_MAX_LOAN                                           :{WHITE}Max Loan: {BLACK}{CURRENCY}
STR_FINANCES_TOTAL_CURRENCY                                     :{BLACK}{CURRENCY}
STR_FINANCES_BORROW_BUTTON                                      :{BLACK}Borrow {CURRENCY}
STR_FINANCES_BORROW_TOOLTIP                                     :{BLACK}Increase size of loan. Ctrl+Click borrows as much as possible
STR_FINANCES_REPAY_BUTTON                                       :{BLACK}Repay {CURRENCY}
STR_FINANCES_REPAY_TOOLTIP                                      :{BLACK}Repay part of loan. Ctrl+Click repays as much loan as possible

# Company view
STR_COMPANY_VIEW_CAPTION                                        :{WHITE}{COMPANY} {BLACK}{COMPANYNUM}
STR_COMPANY_VIEW_PRESIDENT_MANAGER_TITLE                        :{WHITE}{PRESIDENTNAME}{}{GOLD}(Manager)

STR_COMPANY_VIEW_INAUGURATED_TITLE                              :{GOLD}Inaugurated: {WHITE}{NUM}
STR_COMPANY_VIEW_COLOUR_SCHEME_TITLE                            :{GOLD}Colour Scheme:
STR_COMPANY_VIEW_VEHICLES_TITLE                                 :{GOLD}Vehicles:
STR_COMPANY_VIEW_TRAINS                                         :{WHITE}{COMMA} train{P "" s}
STR_COMPANY_VIEW_ROAD_VEHICLES                                  :{WHITE}{COMMA} road vehicle{P "" s}
STR_COMPANY_VIEW_AIRCRAFT                                       :{WHITE}{COMMA} aircraft
STR_COMPANY_VIEW_SHIPS                                          :{WHITE}{COMMA} ship{P "" s}
STR_COMPANY_VIEW_VEHICLES_NONE                                  :{WHITE}None
STR_COMPANY_VIEW_COMPANY_VALUE                                  :{GOLD}Company value: {WHITE}{CURRENCY}
STR_COMPANY_VIEW_SHARES_OWNED_BY                                :{WHITE}({COMMA}% owned by {COMPANY})

STR_COMPANY_VIEW_BUILD_HQ_BUTTON                                :{BLACK}Build HQ
STR_COMPANY_VIEW_BUILD_HQ_TOOLTIP                               :{BLACK}Build company headquarters
STR_COMPANY_VIEW_VIEW_HQ_BUTTON                                 :{BLACK}View HQ
STR_COMPANY_VIEW_VIEW_HQ_TOOLTIP                                :{BLACK}View company headquarters
STR_COMPANY_VIEW_RELOCATE_HQ                                    :{BLACK}Relocate HQ
STR_COMPANY_VIEW_RELOCATE_COMPANY_HEADQUARTERS                  :{BLACK}Rebuild company headquarters elsewhere for 1% cost of company value. Shift+Click shows estimated cost without relocating HQ

STR_COMPANY_VIEW_NEW_FACE_BUTTON                                :{BLACK}New Face
STR_COMPANY_VIEW_NEW_FACE_TOOLTIP                               :{BLACK}Select new face for manager
STR_COMPANY_VIEW_COLOUR_SCHEME_BUTTON                           :{BLACK}Colour Scheme
STR_COMPANY_VIEW_COLOUR_SCHEME_TOOLTIP                          :{BLACK}Change the company vehicle livery
STR_COMPANY_VIEW_COMPANY_NAME_BUTTON                            :{BLACK}Company Name
STR_COMPANY_VIEW_COMPANY_NAME_TOOLTIP                           :{BLACK}Change the company name
STR_COMPANY_VIEW_PRESIDENT_NAME_BUTTON                          :{BLACK}Manager Name
STR_COMPANY_VIEW_PRESIDENT_NAME_TOOLTIP                         :{BLACK}Change the manager's name

STR_COMPANY_VIEW_BUY_SHARE_BUTTON                               :{BLACK}Buy 25% share in company
STR_COMPANY_VIEW_SELL_SHARE_BUTTON                              :{BLACK}Sell 25% share in company
STR_COMPANY_VIEW_BUY_SHARE_TOOLTIP                              :{BLACK}Buy 25% share in this company. Shift+Click shows shows estimated cost without purchasing any share
STR_COMPANY_VIEW_SELL_SHARE_TOOLTIP                             :{BLACK}Sell 25% share in this company. Shift+Click shows shows estimated cost without selling any share

STR_COMPANY_VIEW_COMPANY_NAME_QUERY_CAPTION                     :Company Name
STR_COMPANY_VIEW_PRESIDENT_S_NAME_QUERY_CAPTION                 :Manager's Name

STR_BUY_COMPANY_MESSAGE                                         :{WHITE}We are looking for a transport company to take-over our company.{}{}Do you want to purchase {COMPANY} for {CURRENCY}?

# Industry directory
STR_INDUSTRY_DIRECTORY_CAPTION                                  :{WHITE}Industries
STR_INDUSTRY_DIRECTORY_NONE                                     :{ORANGE}- None -
STR_INDUSTRY_DIRECTORY_ITEM                                     :{ORANGE}{INDUSTRY}{BLACK} ({CARGO}{RAW_STRING}){YELLOW} ({COMMA}% transported)
STR_INDUSTRY_DIRECTORY_ITEM_TWO                                 :{ORANGE}{INDUSTRY}{BLACK} ({CARGO}{RAW_STRING}/{CARGO}{RAW_STRING}){YELLOW} ({COMMA}%/{COMMA}% transported)
STR_INDUSTRY_DIRECTORY_ITEM_NOPROD                              :{ORANGE}{INDUSTRY}
STR_INDUSTRY_DIRECTORY_LIST_CAPTION                             :{BLACK}Industry names - click on name to centre main view on industry. Ctrl+Click opens a new viewport on industry location

# Industry view
STR_INDUSTRY_VIEW_CAPTION                                       :{WHITE}{INDUSTRY}
STR_INDUSTRY_VIEW_PRODUCTION_LAST_MONTH_TITLE                   :{BLACK}Production last month:
STR_INDUSTRY_VIEW_TRANSPORTED                                   :{YELLOW}{CARGO}{RAW_STRING}{BLACK} ({COMMA}% transported)
STR_INDUSTRY_VIEW_LOCATION_TOOLTIP                              :{BLACK}Centre the main view on industry location. Ctrl+Click opens a new viewport on industry location
STR_INDUSTRY_VIEW_PRODUCTION_LEVEL                              :{BLACK}Production level: {YELLOW}{COMMA}%

############ range for requires starts
STR_INDUSTRY_VIEW_REQUIRES_CARGO                                :{BLACK}Requires: {YELLOW}{STRING}{RAW_STRING}
STR_INDUSTRY_VIEW_REQUIRES_CARGO_CARGO                          :{BLACK}Requires: {YELLOW}{STRING}{RAW_STRING}, {STRING}{RAW_STRING}
STR_INDUSTRY_VIEW_REQUIRES_CARGO_CARGO_CARGO                    :{BLACK}Requires: {YELLOW}{STRING}{RAW_STRING}, {STRING}{RAW_STRING}, {STRING}{RAW_STRING}
############ range for requires ends

############ range for produces starts
STR_INDUSTRY_VIEW_WAITING_FOR_PROCESSING                        :{BLACK}Cargo waiting to be processed:
STR_INDUSTRY_VIEW_WAITING_STOCKPILE_CARGO                       :{YELLOW}{CARGO}{RAW_STRING}{BLACK}
STR_INDUSTRY_VIEW_PRODUCES_CARGO                                :{BLACK}Produces: {YELLOW}{STRING}{RAW_STRING}
STR_INDUSTRY_VIEW_PRODUCES_CARGO_CARGO                          :{BLACK}Produces: {YELLOW}{STRING}{RAW_STRING}, {STRING}{RAW_STRING}
############ range for produces ends

STR_CONFIG_GAME_PRODUCTION                                      :{WHITE}Change production (multiple of 8, up to 2040)
STR_CONFIG_GAME_PRODUCTION_LEVEL                                :{WHITE}Change production level (percentage, up to 800%)

# Vehicle lists
STR_VEHICLE_LIST_TRAIN_CAPTION                                  :{WHITE}{STRING2} - {COMMA} Train{P "" s}
STR_VEHICLE_LIST_ROAD_VEHICLE_CAPTION                           :{WHITE}{STRING2} - {COMMA} Road Vehicle{P "" s}
STR_VEHICLE_LIST_SHIP_CAPTION                                   :{WHITE}{STRING2} - {COMMA} Ship{P "" s}
STR_VEHICLE_LIST_AIRCRAFT_CAPTION                               :{WHITE}{STRING2} - {COMMA} Aircraft

STR_VEHICLE_LIST_TRAIN_LIST_TOOLTIP                             :{BLACK}Trains - click on train for information
STR_VEHICLE_LIST_ROAD_VEHICLE_TOOLTIP                           :{BLACK}Road vehicles - click on vehicle for information
STR_VEHICLE_LIST_SHIP_TOOLTIP                                   :{BLACK}Ships - click on ship for information
STR_VEHICLE_LIST_AIRCRAFT_TOOLTIP                               :{BLACK}Aircraft - click on aircraft for information

STR_VEHICLE_LIST_PROFIT_THIS_YEAR_LAST_YEAR                     :{TINYFONT}{BLACK}Profit this year: {CURRENCY} (last year: {CURRENCY})

STR_VEHICLE_LIST_AVAILABLE_TRAINS                               :Available Trains
STR_VEHICLE_LIST_AVAILABLE_ROAD_VEHICLES                        :Available Vehicles
STR_VEHICLE_LIST_AVAILABLE_SHIPS                                :Available Ships
STR_VEHICLE_LIST_AVAILABLE_AIRCRAFT                             :Available Aircraft
STR_VEHICLE_LIST_AVAILABLE_ENGINES_TOOLTIP                      :{BLACK}See a list of available engine designs for this vehicle type

STR_VEHICLE_LIST_MANAGE_LIST                                    :{BLACK}Manage list
STR_VEHICLE_LIST_MANAGE_LIST_TOOLTIP                            :{BLACK}Send instructions to all vehicles in this list
STR_VEHICLE_LIST_REPLACE_VEHICLES                               :Replace vehicles
STR_VEHICLE_LIST_SEND_FOR_SERVICING                             :Send for Servicing

STR_VEHICLE_LIST_SEND_TRAIN_TO_DEPOT                            :Send to Depot
STR_VEHICLE_LIST_SEND_ROAD_VEHICLE_TO_DEPOT                     :Send to Depot
STR_VEHICLE_LIST_SEND_SHIP_TO_DEPOT                             :Send to Depot
STR_VEHICLE_LIST_SEND_AIRCRAFT_TO_HANGAR                        :Send to Hangar

STR_VEHICLE_LIST_MASS_STOP_LIST_TOOLTIP                         :{BLACK}Click to stop all the vehicles in the list
STR_VEHICLE_LIST_MASS_START_LIST_TOOLTIP                        :{BLACK}Click to start all the vehicles in the list

STR_VEHICLE_LIST_SHARED_ORDERS_LIST_CAPTION                     :{WHITE}Shared orders of {COMMA} Vehicle{P "" s}

# Group window
STR_GROUP_ALL_TRAINS                                            :All trains
STR_GROUP_ALL_ROAD_VEHICLES                                     :All road vehicles
STR_GROUP_ALL_SHIPS                                             :All ships
STR_GROUP_ALL_AIRCRAFTS                                         :All aircraft

STR_GROUP_DEFAULT_TRAINS                                        :Ungrouped trains
STR_GROUP_DEFAULT_ROAD_VEHICLES                                 :Ungrouped road vehicles
STR_GROUP_DEFAULT_SHIPS                                         :Ungrouped ships
STR_GROUP_DEFAULT_AIRCRAFTS                                     :Ungrouped aircraft

STR_GROUPS_CLICK_ON_GROUP_FOR_TOOLTIP                           :{BLACK}Groups - click on a group to list all vehicles of this group
STR_GROUP_CREATE_TOOLTIP                                        :{BLACK}Click to create a group
STR_GROUP_DELETE_TOOLTIP                                        :{BLACK}Delete the selected group
STR_GROUP_RENAME_TOOLTIP                                        :{BLACK}Rename the selected group
STR_GROUP_REPLACE_PROTECTION_TOOLTIP                            :{BLACK}Click to protect this group from global autoreplace

STR_GROUP_ADD_SHARED_VEHICLE                                    :Add shared vehicles
STR_GROUP_REMOVE_ALL_VEHICLES                                   :Remove all vehicles

STR_GROUP_RENAME_CAPTION                                        :{BLACK}Rename a group

# Build vehicle window
STR_BUY_VEHICLE_TRAIN_RAIL_CAPTION                              :New Rail Vehicles
STR_BUY_VEHICLE_TRAIN_ELRAIL_CAPTION                            :New Electric Rail Vehicles
STR_BUY_VEHICLE_TRAIN_MONORAIL_CAPTION                          :New Monorail Vehicles
STR_BUY_VEHICLE_TRAIN_MAGLEV_CAPTION                            :New Maglev Vehicles

STR_BUY_VEHICLE_TRAIN_ALL_CAPTION                               :New Rail Vehicles
STR_BUY_VEHICLE_ROAD_VEHICLE_CAPTION                            :New Road Vehicles
STR_BUY_VEHICLE_SHIP_CAPTION                                    :New Ships
STR_BUY_VEHICLE_AIRCRAFT_CAPTION                                :New Aircraft

STR_PURCHASE_INFO_COST_WEIGHT                                   :{BLACK}Cost: {GOLD}{CURRENCY}{BLACK} Weight: {GOLD}{WEIGHT_S}
STR_PURCHASE_INFO_SPEED_POWER                                   :{BLACK}Speed: {GOLD}{VELOCITY}{BLACK} Power: {GOLD}{POWER}
STR_PURCHASE_INFO_SPEED                                         :{BLACK}Speed: {GOLD}{VELOCITY}
STR_PURCHASE_INFO_RUNNINGCOST                                   :{BLACK}Running Cost: {GOLD}{CURRENCY}/yr
STR_PURCHASE_INFO_CAPACITY                                      :{BLACK}Capacity: {GOLD}{CARGO} {STRING}
STR_PURCHASE_INFO_REFITTABLE                                    :(refittable)
STR_PURCHASE_INFO_DESIGNED_LIFE                                 :{BLACK}Designed: {GOLD}{NUM}{BLACK} Life: {GOLD}{COMMA} year{P "" s}
STR_PURCHASE_INFO_RELIABILITY                                   :{BLACK}Max. Reliability: {GOLD}{COMMA}%
STR_PURCHASE_INFO_COST                                          :{BLACK}Cost: {GOLD}{CURRENCY}
STR_PURCHASE_INFO_WEIGHT_CWEIGHT                                :{BLACK}Weight: {GOLD}{WEIGHT_S} ({WEIGHT_S})
STR_PURCHASE_INFO_COST_SPEED                                    :{BLACK}Cost: {GOLD}{CURRENCY}{BLACK} Speed: {GOLD}{VELOCITY}
STR_PURCHASE_INFO_AIRCRAFT_CAPACITY                             :{BLACK}Capacity: {GOLD}{CARGO}, {CARGO}
STR_PURCHASE_INFO_PWAGPOWER_PWAGWEIGHT                          :{BLACK}Powered Wagons: {GOLD}+{POWER}{BLACK} Weight: {GOLD}+{WEIGHT_S}
STR_PURCHASE_INFO_REFITTABLE_TO                                 :{BLACK}Refittable to: {GOLD}
STR_PURCHASE_INFO_ALL_TYPES                                     :All cargo types
STR_PURCHASE_INFO_ALL_BUT                                       :All but {GOLD}
STR_PURCHASE_INFO_MAX_TE                                        :{BLACK}Max. Tractive Effort: {GOLD}{FORCE}

STR_BUY_VEHICLE_TRAIN_LIST_TOOLTIP                              :{BLACK}Train vehicle selection list - click on vehicle for information
STR_BUY_VEHICLE_ROAD_VEHICLE_LIST_TOOLTIP                       :{BLACK}Road vehicle selection list - click on vehicle for information
STR_BUY_VEHICLE_SHIP_LIST_TOOLTIP                               :{BLACK}Ship selection list - click on ship for information
STR_BUY_VEHICLE_AIRCRAFT_LIST_TOOLTIP                           :{BLACK}Aircraft selection list - click on aircraft for information

STR_BUY_VEHICLE_TRAIN_BUY_VEHICLE_BUTTON                        :{BLACK}Buy Vehicle
STR_BUY_VEHICLE_ROAD_VEHICLE_BUY_VEHICLE_BUTTON                 :{BLACK}Buy Vehicle
STR_BUY_VEHICLE_SHIP_BUY_VEHICLE_BUTTON                         :{BLACK}Buy Ship
STR_BUY_VEHICLE_AIRCRAFT_BUY_VEHICLE_BUTTON                     :{BLACK}Buy Aircraft

STR_BUY_VEHICLE_TRAIN_BUY_VEHICLE_TOOLTIP                       :{BLACK}Buy the highlighted train vehicle. Shift+Click shows estimated cost without purchase
STR_BUY_VEHICLE_ROAD_VEHICLE_BUY_VEHICLE_TOOLTIP                :{BLACK}Buy the highlighted road vehicle. Shift+Click shows estimated cost without purchase
STR_BUY_VEHICLE_SHIP_BUY_VEHICLE_TOOLTIP                        :{BLACK}Buy the highlighted ship. Shift+Click shows estimated cost without purchase
STR_BUY_VEHICLE_AIRCRAFT_BUY_VEHICLE_TOOLTIP                    :{BLACK}Buy the highlighted aircraft. Shift+Click shows estimated cost without purchase

STR_BUY_VEHICLE_TRAIN_RENAME_BUTTON                             :{BLACK}Rename
STR_BUY_VEHICLE_ROAD_VEHICLE_RENAME_BUTTON                      :{BLACK}Rename
STR_BUY_VEHICLE_SHIP_RENAME_BUTTON                              :{BLACK}Rename
STR_BUY_VEHICLE_AIRCRAFT_RENAME_BUTTON                          :{BLACK}Rename

STR_BUY_VEHICLE_TRAIN_RENAME_TOOLTIP                            :{BLACK}Rename train vehicle type
STR_BUY_VEHICLE_ROAD_VEHICLE_RENAME_TOOLTIP                     :{BLACK}Rename road vehicle type
STR_BUY_VEHICLE_SHIP_RENAME_TOOLTIP                             :{BLACK}Rename ship type
STR_BUY_VEHICLE_AIRCRAFT_RENAME_TOOLTIP                         :{BLACK}Rename aircraft type

STR_QUERY_RENAME_TRAIN_TYPE_CAPTION                             :{WHITE}Rename train vehicle type
STR_QUERY_RENAME_ROAD_VEHICLE_TYPE_CAPTION                      :{WHITE}Rename road vehicle type
STR_QUERY_RENAME_SHIP_TYPE_CAPTION                              :{WHITE}Rename ship type
STR_QUERY_RENAME_AIRCRAFT_TYPE_CAPTION                          :{WHITE}Rename aircraft type

# Depot window
STR_DEPOT_CAPTION                                               :{WHITE}{DEPOT}

STR_DEPOT_RENAME_TOOLTIP                                        :{BLACK}Change name of depot
STR_DEPOT_RENAME_DEPOT_CAPTION                                  :Rename depot

STR_DEPOT_NO_ENGINE                                             :{BLACK}-
STR_DEPOT_VEHICLE_TOOLTIP                                       :{BLACK}{ENGINE}{RAW_STRING}
STR_DEPOT_VEHICLE_TOOLTIP_CHAIN                                 :{BLACK}{NUM} vehicle{P "" s}{RAW_STRING}
STR_DEPOT_VEHICLE_TOOLTIP_CARGO                                 :{}{CARGO} ({SHORTCARGO})

STR_DEPOT_TRAIN_LIST_TOOLTIP                                    :{BLACK}Trains - drag vehicle with left-click to add/remove from train, right-click for information. Hold Ctrl to make both functions apply to the following chain
STR_DEPOT_ROAD_VEHICLE_LIST_TOOLTIP                             :{BLACK}Vehicles - right-click on vehicle for information
STR_DEPOT_SHIP_LIST_TOOLTIP                                     :{BLACK}Ships - right-click on ship for information
STR_DEPOT_AIRCRAFT_LIST_TOOLTIP                                 :{BLACK}Aircraft - right-click on aircraft for information

STR_DEPOT_TRAIN_SELL_TOOLTIP                                    :{BLACK}Drag train vehicle to here to sell it
STR_DEPOT_ROAD_VEHICLE_SELL_TOOLTIP                             :{BLACK}Drag road vehicle to here to sell it
STR_DEPOT_SHIP_SELL_TOOLTIP                                     :{BLACK}Drag ship to here to sell it
STR_DEPOT_AIRCRAFT_SELL_TOOLTIP                                 :{BLACK}Drag aircraft to here to sell it

STR_DEPOT_DRAG_WHOLE_TRAIN_TO_SELL_TOOLTIP                      :{BLACK}Drag train engine here to sell the whole train

STR_DEPOT_SELL_ALL_BUTTON_TRAIN_TOOLTIP                         :{BLACK}Sell all trains in the depot
STR_DEPOT_SELL_ALL_BUTTON_ROAD_VEHICLE_TOOLTIP                  :{BLACK}Sell all road vehicles in the depot
STR_DEPOT_SELL_ALL_BUTTON_SHIP_TOOLTIP                          :{BLACK}Sell all ships in the depot
STR_DEPOT_SELL_ALL_BUTTON_AIRCRAFT_TOOLTIP                      :{BLACK}Sell all aircraft in the hangar

STR_DEPOT_AUTOREPLACE_TRAIN_TOOLTIP                             :{BLACK}Autoreplace all trains in the depot
STR_DEPOT_AUTOREPLACE_ROAD_VEHICLE_TOOLTIP                      :{BLACK}Autoreplace all road vehicles in the depot
STR_DEPOT_AUTOREPLACE_SHIP_TOOLTIP                              :{BLACK}Autoreplace all ships in the depot
STR_DEPOT_AUTOREPLACE_AIRCRAFT_TOOLTIP                          :{BLACK}Autoreplace all aircraft in the hangar

STR_DEPOT_TRAIN_NEW_VEHICLES_BUTTON                             :{BLACK}New Vehicles
STR_DEPOT_ROAD_VEHICLE_NEW_VEHICLES_BUTTON                      :{BLACK}New Vehicles
STR_DEPOT_SHIP_NEW_VEHICLES_BUTTON                              :{BLACK}New Ships
STR_DEPOT_AIRCRAFT_NEW_VEHICLES_BUTTON                          :{BLACK}New Aircraft

STR_DEPOT_TRAIN_NEW_VEHICLES_TOOLTIP                            :{BLACK}Buy new train vehicle
STR_DEPOT_ROAD_VEHICLE_NEW_VEHICLES_TOOLTIP                     :{BLACK}Buy new road vehicle
STR_DEPOT_SHIP_NEW_VEHICLES_TOOLTIP                             :{BLACK}Buy new ship
STR_DEPOT_AIRCRAFT_NEW_VEHICLES_TOOLTIP                         :{BLACK}Buy new aircraft

STR_DEPOT_CLONE_TRAIN                                           :{BLACK}Clone Train
STR_DEPOT_CLONE_ROAD_VEHICLE                                    :{BLACK}Clone Vehicle
STR_DEPOT_CLONE_SHIP                                            :{BLACK}Clone Ship
STR_DEPOT_CLONE_AIRCRAFT                                        :{BLACK}Clone Aircraft

STR_DEPOT_CLONE_TRAIN_DEPOT_INFO                                :{BLACK}This will buy a copy of a train including all cars. Click this button and then on a train inside or outside the depot. Ctrl+Click share the orders. Shift+Click shows estimated cost without purchase
STR_DEPOT_CLONE_ROAD_VEHICLE_DEPOT_INFO                         :{BLACK}This will buy a copy of a road vehicle. Click this button and then on a road vehicle inside or outside the depot. Ctrl+Click will will share the orders. Shift+Click shows estimated cost without purchase
STR_DEPOT_CLONE_SHIP_DEPOT_INFO                                 :{BLACK}This will buy a copy of a ship. Click this button and then on a ship inside or outside the depot. Ctrl+Click will share the orders. Shift+Click shows estimated cost without purchase
STR_DEPOT_CLONE_AIRCRAFT_INFO_HANGAR_WINDOW                     :{BLACK}This will buy a copy of an aircraft. Click this button and then on an aircraft inside or outside the hangar. Ctrl+Click will share the orders. Shift+Click shows estimated cost without purchase

STR_DEPOT_TRAIN_LOCATION_TOOLTIP                                :{BLACK}Centre main view on train depot location. Ctrl+Click opens a new viewport on train depot location
STR_DEPOT_ROAD_VEHICLE_LOCATION_TOOLTIP                         :{BLACK}Centre main view on road vehicle depot location. Ctrl+Click opens a new viewport on road depot location
STR_DEPOT_SHIP_LOCATION_TOOLTIP                                 :{BLACK}Centre main view on ship depot location. Ctrl+Click opens a new viewport on ship depot location
STR_DEPOT_AIRCRAFT_LOCATION_TOOLTIP                             :{BLACK}Centre main view on hangar location. Ctrl+Click opens a new viewport on hangar location

STR_DEPOT_VEHICLE_ORDER_LIST_TRAIN_TOOLTIP                      :{BLACK}Get a list of all trains with the current depot in their orders
STR_DEPOT_VEHICLE_ORDER_LIST_ROAD_VEHICLE_TOOLTIP               :{BLACK}Get a list of all road vehicles with the current depot in their orders
STR_DEPOT_VEHICLE_ORDER_LIST_SHIP_TOOLTIP                       :{BLACK}Get a list of all ships with the current depot in their orders
STR_DEPOT_VEHICLE_ORDER_LIST_AIRCRAFT_TOOLTIP                   :{BLACK}Get a list of all aircraft with any hangar at this airport in their orders

STR_DEPOT_MASS_STOP_DEPOT_TRAIN_TOOLTIP                         :{BLACK}Click to stop all the trains inside the depot
STR_DEPOT_MASS_STOP_DEPOT_ROAD_VEHICLE_TOOLTIP                  :{BLACK}Click to stop all the road vehicles inside the depot
STR_DEPOT_MASS_STOP_DEPOT_SHIP_TOOLTIP                          :{BLACK}Click to stop all the ships inside the depot
STR_DEPOT_MASS_STOP_HANGAR_TOOLTIP                              :{BLACK}Click to stop all the aircraft inside the hangar

STR_DEPOT_MASS_START_DEPOT_TRAIN_TOOLTIP                        :{BLACK}Click to start all the trains inside the depot
STR_DEPOT_MASS_START_DEPOT_ROAD_VEHICLE_TOOLTIP                 :{BLACK}Click to start all the road vehicles inside the depot
STR_DEPOT_MASS_START_DEPOT_SHIP_TOOLTIP                         :{BLACK}Click to start all the ships inside the depot
STR_DEPOT_MASS_START_HANGAR_TOOLTIP                             :{BLACK}Click to start all the aircraft inside the hangar

STR_DEPOT_SELL_CONFIRMATION_TEXT                                :{YELLOW}You are about to sell all the vehicles in the depot. Are you sure?

# Engine preview window
STR_ENGINE_PREVIEW_CAPTION                                      :{WHITE}Message from vehicle manufacturer
STR_ENGINE_PREVIEW_MESSAGE                                      :{GOLD}We have just designed a new {STRING} - would you be interested in a year's exclusive use of this vehicle, so we can see how it performs before making it universally available?
STR_ENGINE_PREVIEW_RAILROAD_LOCOMOTIVE                          :railway locomotive
STR_ENGINE_PREVIEW_ROAD_VEHICLE                                 :road vehicle
STR_ENGINE_PREVIEW_AIRCRAFT                                     :aircraft
STR_ENGINE_PREVIEW_SHIP                                         :ship
STR_ENGINE_PREVIEW_MONORAIL_LOCOMOTIVE                          :monorail locomotive
STR_ENGINE_PREVIEW_MAGLEV_LOCOMOTIVE                            :maglev locomotive

STR_ENGINE_PREVIEW_COST_WEIGHT_SPEED_POWER                      :{BLACK}Cost: {CURRENCY} Weight: {WEIGHT_S}{}Speed: {VELOCITY}  Power: {POWER}{}Running Cost: {CURRENCY}/yr{}Capacity: {CARGO}
STR_ENGINE_PREVIEW_COST_WEIGHT_SPEED_POWER_MAX_TE               :{BLACK}Cost: {CURRENCY} Weight: {WEIGHT_S}{}Speed: {VELOCITY}  Power: {POWER}  Max. T.E.: {6:FORCE}{}Running Cost: {4:CURRENCY}/yr{}Capacity: {5:CARGO}
STR_ENGINE_PREVIEW_COST_MAX_SPEED_CAPACITY_CAPACITY_RUNCOST     :{BLACK}Cost: {CURRENCY} Max. Speed: {VELOCITY}{}Capacity: {CARGO}, {CARGO}{}Running Cost: {CURRENCY}/yr
STR_ENGINE_PREVIEW_COST_MAX_SPEED_CAPACITY_RUNCOST              :{BLACK}Cost: {CURRENCY} Max. Speed: {VELOCITY}{}Capacity: {CARGO}{}Running Cost: {CURRENCY}/yr

# Autoreplace window
STR_REPLACE_VEHICLES_WHITE                                      :{WHITE}Replace {STRING}
STR_REPLACE_VEHICLE_TRAIN                                       :Train
STR_REPLACE_VEHICLE_ROAD_VEHICLE                                :Road Vehicle
STR_REPLACE_VEHICLE_SHIP                                        :Ship
STR_REPLACE_VEHICLE_AIRCRAFT                                    :Aircraft

STR_REPLACE_HELP_LEFT_ARRAY                                     :{BLACK}Select the engine type to replace
STR_REPLACE_HELP_RIGHT_ARRAY                                    :{BLACK}Select the new engine type you would like to use in place of the left selected engine type

STR_REPLACE_VEHICLES_START                                      :{BLACK}Start Replacing Vehicles
STR_REPLACE_HELP_START_BUTTON                                   :{BLACK}Press to begin replacement of the left selected engine type with the right selected engine type
STR_REPLACE_NOT_REPLACING                                       :{BLACK}Not replacing
STR_REPLACE_NOT_REPLACING_VEHICLE_SELECTED                      :{BLACK}No vehicle selected
STR_REPLACE_VEHICLES_STOP                                       :{BLACK}Stop Replacing Vehicles
STR_REPLACE_HELP_STOP_BUTTON                                    :{BLACK}Press to stop the replacement of the engine type selected on the left

STR_REPLACE_ENGINE_WAGON_SELECT                                 :{BLACK}Replacing: {ORANGE}{STRING}
STR_REPLACE_ENGINE_WAGON_SELECT_HELP                            :{BLACK}Switch between engine and wagon replacement windows
STR_REPLACE_ENGINES                                             :Engines
STR_REPLACE_WAGONS                                              :Wagons

STR_REPLACE_HELP_RAILTYPE                                       :{BLACK}Choose the railtype you want to replace engines for
STR_REPLACE_HELP_REPLACE_INFO_TAB                               :{BLACK}Displays which engine the left selected engine is being replaced with, if any
STR_REPLACE_RAIL_VEHICLES                                       :Rail Vehicles
STR_REPLACE_ELRAIL_VEHICLES                                     :Electrified Rail Vehicles
STR_REPLACE_MONORAIL_VEHICLES                                   :Monorail Vehicles
STR_REPLACE_MAGLEV_VEHICLES                                     :Maglev Vehicles

STR_REPLACE_REMOVE_WAGON                                        :{BLACK}Wagon removal: {ORANGE}{STRING}
STR_REPLACE_REMOVE_WAGON_HELP                                   :{BLACK}Make autoreplace keep the length of a train the same by removing wagons (starting at the front), if replacing the engine would make the train longer

# Vehicle view
STR_VEHICLE_VIEW_CAPTION                                        :{WHITE}{VEHICLE}

STR_VEHICLE_VIEW_TRAIN_LOCATION_TOOLTIP                         :{BLACK}Centre main view on train's location. Ctrl+Click will follow train in main view
STR_VEHICLE_VIEW_ROAD_VEHICLE_LOCATION_TOOLTIP                  :{BLACK}Centre main view on vehicle's location. Ctrl+Click will follow vehicle in main view
STR_VEHICLE_VIEW_SHIP_LOCATION_TOOLTIP                          :{BLACK}Centre main view on ship's location. Ctrl+Click will follow ship in main view
STR_VEHICLE_VIEW_AIRCRAFT_LOCATION_TOOLTIP                      :{BLACK}Centre main view on aircraft's location. Ctrl+Click will follow aircraft in main view

STR_VEHICLE_VIEW_TRAIN_SEND_TO_DEPOT_TOOLTIP                    :{BLACK}Send train to depot. Ctrl+Click will only service
STR_VEHICLE_VIEW_ROAD_VEHICLE_SEND_TO_DEPOT_TOOLTIP             :{BLACK}Send vehicle to depot. Ctrl+Click will only service
STR_VEHICLE_VIEW_SHIP_SEND_TO_DEPOT_TOOLTIP                     :{BLACK}Send ship to depot. Ctrl+Click will only service
STR_VEHICLE_VIEW_AIRCRAFT_SEND_TO_DEPOT_TOOLTIP                 :{BLACK}Send aircraft to hangar. Ctrl+Click will only service

STR_VEHICLE_VIEW_CLONE_TRAIN_INFO                               :{BLACK}This will buy a copy of the train including all cars. Ctrl+Click will share the orders. Shift+Click shows estimated cost without purchase
STR_VEHICLE_VIEW_CLONE_ROAD_VEHICLE_INFO                        :{BLACK}This will buy a copy of the road vehicle. Ctrl+Click will share the orders. Shift+Click shows estimated cost without purchase
STR_VEHICLE_VIEW_CLONE_SHIP_INFO                                :{BLACK}This will buy a copy of the ship. Ctrl+Click will share the orders. Shift+Click shows estimated cost without purchase
STR_VEHICLE_VIEW_CLONE_AIRCRAFT_INFO                            :{BLACK}This will buy a copy of the aircraft. Ctrl+Click will share the orders. Shift+Click shows estimated cost without purchase

STR_VEHICLE_VIEW_TRAIN_IGNORE_SIGNAL_TOOLTIP                    :{BLACK}Force train to proceed without waiting for signal to clear it

STR_VEHICLE_VIEW_TRAIN_REFIT_TOOLTIP                            :{BLACK}Refit train to carry a different cargo type
STR_VEHICLE_VIEW_ROAD_VEHICLE_REFIT_TOOLTIP                     :{BLACK}Refit road vehicle to carry a different cargo type
STR_VEHICLE_VIEW_SHIP_REFIT_TOOLTIP                             :{BLACK}Refit ship to carry a different cargo type
STR_VEHICLE_VIEW_AIRCRAFT_REFIT_TOOLTIP                         :{BLACK}Refit aircraft to carry a different cargo type

STR_VEHICLE_VIEW_TRAIN_REVERSE_TOOLTIP                          :{BLACK}Reverse direction of train
STR_VEHICLE_VIEW_ROAD_VEHICLE_REVERSE_TOOLTIP                   :{BLACK}Force vehicle to turn around

STR_VEHICLE_VIEW_TRAIN_ORDERS_TOOLTIP                           :{BLACK}Show train's orders. Ctrl+Click to show train's timetable
STR_VEHICLE_VIEW_ROAD_VEHICLE_ORDERS_TOOLTIP                    :{BLACK}Show vehicle's orders. Ctrl+Click to show vehicle's timetable
STR_VEHICLE_VIEW_SHIP_ORDERS_TOOLTIP                            :{BLACK}Show ship's orders. Ctrl+Click to show ship's timetable
STR_VEHICLE_VIEW_AIRCRAFT_ORDERS_TOOLTIP                        :{BLACK}Show aircraft's orders. Ctrl+Click to show aircraft's timetable

STR_VEHICLE_VIEW_TRAIN_SHOW_DETAILS_TOOLTIP                     :{BLACK}Show train details
STR_VEHICLE_VIEW_ROAD_VEHICLE_SHOW_DETAILS_TOOLTIP              :{BLACK}Show road vehicle details
STR_VEHICLE_VIEW_SHIP_SHOW_DETAILS_TOOLTIP                      :{BLACK}Show ship details
STR_VEHICLE_VIEW_AIRCRAFT_SHOW_DETAILS_TOOLTIP                  :{BLACK}Show aircraft details

STR_VEHICLE_VIEW_TRAIN_STATE_START_STOP_TOOLTIP                 :{BLACK}Current train action - click to stop/start train. Ctrl+Click to scroll to destination
STR_VEHICLE_VIEW_ROAD_VEHICLE_STATE_START_STOP_TOOLTIP          :{BLACK}Current vehicle action - click to stop/start vehicle. Ctrl+Click to scroll to destination
STR_VEHICLE_VIEW_SHIP_STATE_START_STOP_TOOLTIP                  :{BLACK}Current ship action - click to stop/start ship. Ctrl+Click to scroll to destination
STR_VEHICLE_VIEW_AIRCRAFT_STATE_START_STOP_TOOLTIP              :{BLACK}Current aircraft action - click to stop/start aircraft. Ctrl+Click to scroll to destination

# Messages in the start stop button in the vehicle view
STR_VEHICLE_STATUS_LOADING_UNLOADING                            :{LTBLUE}Loading / Unloading
STR_VEHICLE_STATUS_LEAVING                                      :{LTBLUE}Leaving
STR_VEHICLE_STATUS_CRASHED                                      :{RED}Crashed!
STR_VEHICLE_STATUS_BROKEN_DOWN                                  :{RED}Broken down
STR_VEHICLE_STATUS_STOPPED                                      :{RED}Stopped
STR_VEHICLE_STATUS_TRAIN_STOPPING_VEL                           :{RED}Stopping, {VELOCITY}
STR_VEHICLE_STATUS_TRAIN_NO_POWER                               :{RED}No power
STR_VEHICLE_STATUS_TRAIN_STUCK                                  :{ORANGE}Waiting for free path

STR_VEHICLE_STATUS_HEADING_FOR_STATION_VEL                      :{LTBLUE}Heading for {STATION}, {VELOCITY}
STR_VEHICLE_STATUS_NO_ORDERS_VEL                                :{LTBLUE}No orders, {VELOCITY}
STR_VEHICLE_STATUS_HEADING_FOR_WAYPOINT_VEL                     :{LTBLUE}Heading for {WAYPOINT}, {VELOCITY}
STR_VEHICLE_STATUS_HEADING_FOR_DEPOT_VEL                        :{ORANGE}Heading for {DEPOT}, {VELOCITY}
STR_VEHICLE_STATUS_HEADING_FOR_DEPOT_SERVICE_VEL                :{LTBLUE}Service at {DEPOT}, {VELOCITY}

# Vehicle stopped/started animations
STR_VEHICLE_COMMAND_STOPPED_SMALL                               :{TINYFONT}{RED}Stopped
STR_VEHICLE_COMMAND_STOPPED                                     :{RED}Stopped
STR_VEHICLE_COMMAND_STARTED_SMALL                               :{TINYFONT}{GREEN}Started
STR_VEHICLE_COMMAND_STARTED                                     :{GREEN}Started

# Vehicle details
STR_VEHICLE_DETAILS_CAPTION                                     :{WHITE}{VEHICLE} (Details)
STR_VEHICLE_NAME_BUTTON                                         :{BLACK}Name

STR_VEHICLE_DETAILS_TRAIN_RENAME                                :{BLACK}Name train
STR_VEHICLE_DETAILS_ROAD_VEHICLE_RENAME                         :{BLACK}Name road vehicle
STR_VEHICLE_DETAILS_SHIP_RENAME                                 :{BLACK}Name ship
STR_VEHICLE_DETAILS_AIRCRAFT_RENAME                             :{BLACK}Name aircraft

STR_VEHICLE_INFO_AGE_RUNNING_COST_YR                            :{BLACK}Age: {LTBLUE}{STRING2}{BLACK}   Running Cost: {LTBLUE}{CURRENCY}/yr
# The next two need to stay in this order
STR_VEHICLE_INFO_AGE                                            :{COMMA} year{P "" s} ({COMMA})
STR_VEHICLE_INFO_AGE_RED                                        :{RED}{COMMA} year{P "" s} ({COMMA})

STR_VEHICLE_INFO_MAX_SPEED                                      :{BLACK}Max. speed: {LTBLUE}{VELOCITY}
STR_VEHICLE_INFO_WEIGHT_POWER_MAX_SPEED                         :{BLACK}Weight: {LTBLUE}{WEIGHT_S} {BLACK}Power: {LTBLUE}{POWER}{BLACK} Max. speed: {LTBLUE}{VELOCITY}
STR_VEHICLE_INFO_WEIGHT_POWER_MAX_SPEED_MAX_TE                  :{BLACK}Weight: {LTBLUE}{WEIGHT_S} {BLACK}Power: {LTBLUE}{POWER}{BLACK} Max. speed: {LTBLUE}{VELOCITY} {BLACK}Max. T.E.: {LTBLUE}{FORCE}

STR_VEHICLE_INFO_PROFIT_THIS_YEAR_LAST_YEAR                     :{BLACK}Profit this year: {LTBLUE}{CURRENCY} (last year: {CURRENCY})
STR_VEHICLE_INFO_RELIABILITY_BREAKDOWNS                         :{BLACK}Reliability: {LTBLUE}{COMMA}%  {BLACK}Breakdowns since last service: {LTBLUE}{COMMA}

STR_VEHICLE_INFO_BUILT_VALUE                                    :{LTBLUE}{ENGINE} {BLACK}Built: {LTBLUE}{NUM}{BLACK} Value: {LTBLUE}{CURRENCY}
STR_VEHICLE_INFO_NO_CAPACITY                                    :{BLACK}Capacity: {LTBLUE}None
STR_VEHICLE_INFO_CAPACITY                                       :{BLACK}Capacity: {LTBLUE}{CARGO}{3:STRING}
STR_VEHICLE_INFO_CAPACITY_MULT                                  :{BLACK}Capacity: {LTBLUE}{CARGO}{3:STRING} (x{4:NUM})
STR_VEHICLE_INFO_CAPACITY_CAPACITY                              :{BLACK}Capacity: {LTBLUE}{CARGO}, {CARGO}{STRING}

STR_VEHICLE_INFO_FEEDER_CARGO_VALUE                             :{BLACK}Transfer Credits: {LTBLUE}{CURRENCY}

STR_VEHICLE_DETAILS_SERVICING_INTERVAL_DAYS                     :{BLACK}Servicing interval: {LTBLUE}{COMMA}days{BLACK}   Last service: {LTBLUE}{DATE_LONG}
STR_VEHICLE_DETAILS_SERVICING_INTERVAL_PERCENT                  :{BLACK}Servicing interval: {LTBLUE}{COMMA}%{BLACK}   Last service: {LTBLUE}{DATE_LONG}
STR_VEHICLE_DETAILS_INCREASE_SERVICING_INTERVAL_TOOLTIP         :{BLACK}Increase servicing interval by 10. Ctrl+Click increases servicing interval by 5
STR_VEHICLE_DETAILS_DECREASE_SERVICING_INTERVAL_TOOLTIP         :{BLACK}Decrease servicing interval by 10. Ctrl+Click decreases servicing interval by 5

STR_QUERY_RENAME_TRAIN_CAPTION                                  :{WHITE}Name train
STR_QUERY_RENAME_ROAD_VEHICLE_CAPTION                           :{WHITE}Name road vehicle
STR_QUERY_RENAME_SHIP_CAPTION                                   :{WHITE}Name ship
STR_QUERY_RENAME_AIRCRAFT_CAPTION                               :{WHITE}Name aircraft

# Extra buttons for train details windows
STR_VEHICLE_DETAILS_TRAIN_ENGINE_BUILT_AND_VALUE                :{LTBLUE}{ENGINE}{BLACK}   Built: {LTBLUE}{NUM}{BLACK} Value: {LTBLUE}{CURRENCY}
STR_VEHICLE_DETAILS_TRAIN_WAGON_VALUE                           :{LTBLUE}{ENGINE}{BLACK}   Value: {LTBLUE}{CURRENCY}

STR_VEHICLE_DETAILS_TRAIN_TOTAL_CAPACITY_TEXT                   :{BLACK}Total cargo capacity of this train:
STR_VEHICLE_DETAILS_TRAIN_TOTAL_CAPACITY                        :{LTBLUE}- {CARGO} ({SHORTCARGO})
STR_VEHICLE_DETAILS_TRAIN_TOTAL_CAPACITY_MULT                   :{LTBLUE}- {CARGO} ({SHORTCARGO}) (x{NUM})

STR_VEHICLE_DETAILS_CARGO_EMPTY                                 :{LTBLUE}Empty
STR_VEHICLE_DETAILS_CARGO_FROM                                  :{LTBLUE}{CARGO} from {STATION}
STR_VEHICLE_DETAILS_CARGO_FROM_MULT                             :{LTBLUE}{CARGO} from {STATION} (x{NUM})

STR_VEHICLE_DETAIL_TAB_CARGO                                    :{BLACK}Cargo
STR_VEHICLE_DETAILS_TRAIN_CARGO_TOOLTIP                         :{BLACK}Show details of cargo carried
STR_VEHICLE_DETAIL_TAB_INFORMATION                              :{BLACK}Information
STR_VEHICLE_DETAILS_TRAIN_INFORMATION_TOOLTIP                   :{BLACK}Show details of train vehicles
STR_VEHICLE_DETAIL_TAB_CAPACITIES                               :{BLACK}Capacities
STR_VEHICLE_DETAILS_TRAIN_CAPACITIES_TOOLTIP                    :{BLACK}Show capacities of each vehicle
STR_VEHICLE_DETAIL_TAB_TOTAL_CARGO                              :{BLACK}Total Cargo
STR_VEHICLE_DETAILS_TRAIN_TOTAL_CARGO_TOOLTIP                   :{BLACK}Show total capacity of train, split by cargo type

STR_VEHICLE_DETAILS_TRAIN_ARTICULATED_RV_CAPACITY               :{BLACK}Capacity: {LTBLUE}

# Vehicle refit
STR_REFIT_CAPTION                                               :{WHITE}{VEHICLE} (Refit)
STR_REFIT_TITLE                                                 :{GOLD}Select cargo type to carry:
STR_REFIT_NEW_CAPACITY_COST_OF_REFIT                            :{BLACK}New capacity: {GOLD}{CARGO}{}{BLACK}Cost of refit: {GOLD}{CURRENCY}
STR_REFIT_NEW_CAPACITY_COST_OF_AIRCRAFT_REFIT                   :{BLACK}New capacity: {GOLD}{CARGO}, {GOLD}{CARGO}{}{BLACK}Cost of refit: {GOLD}{CURRENCY}
STR_REFIT_SELECT_VEHICLES_TOOLTIP                               :{BLACK}Select the vehicles to refit. Dragging with the mouse allows to select multiple vehicles. Clicking on an empty space will select the whole vehicle. Ctrl+Click will select a vehicle and the following chain

STR_REFIT_TRAIN_LIST_TOOLTIP                                    :{BLACK}Select type of cargo for train to carry
STR_REFIT_ROAD_VEHICLE_LIST_TOOLTIP                             :{BLACK}Select type of cargo for road vehicle to carry
STR_REFIT_SHIP_LIST_TOOLTIP                                     :{BLACK}Select type of cargo for ship to carry
STR_REFIT_AIRCRAFT_LIST_TOOLTIP                                 :{BLACK}Select type of cargo for aircraft to carry

STR_REFIT_TRAIN_REFIT_BUTTON                                    :{BLACK}Refit train
STR_REFIT_ROAD_VEHICLE_REFIT_BUTTON                             :{BLACK}Refit road vehicle
STR_REFIT_SHIP_REFIT_BUTTON                                     :{BLACK}Refit ship
STR_REFIT_AIRCRAFT_REFIT_BUTTON                                 :{BLACK}Refit aircraft

STR_REFIT_TRAIN_REFIT_TOOLTIP                                   :{BLACK}Refit train to carry highlighted cargo type
STR_REFIT_ROAD_VEHICLE_REFIT_TOOLTIP                            :{BLACK}Refit road vehicle to carry highlighted cargo type
STR_REFIT_SHIP_REFIT_TOOLTIP                                    :{BLACK}Refit ship to carry highlighted cargo type
STR_REFIT_AIRCRAFT_REFIT_TOOLTIP                                :{BLACK}Refit aircraft to carry highlighted cargo type

# Order view
STR_ORDERS_CAPTION                                              :{WHITE}{VEHICLE} (Orders)
STR_ORDERS_TIMETABLE_VIEW                                       :{BLACK}Timetable
STR_ORDERS_TIMETABLE_VIEW_TOOLTIP                               :{BLACK}Switch to the timetable view

STR_ORDERS_LIST_TOOLTIP                                         :{BLACK}Order list - click on an order to highlight it. Ctrl+Click scrolls to the order's destination
STR_ORDER_INDEX                                                 :{COMMA}:{NBSP}
STR_ORDER_TEXT                                                  :{STRING4} {STRING2}

STR_ORDERS_END_OF_ORDERS                                        :- - End of Orders - -
STR_ORDERS_END_OF_SHARED_ORDERS                                 :- - End of Shared Orders - -

# Order bottom buttons
STR_ORDER_NON_STOP                                              :{BLACK}Non-stop
STR_ORDER_GO_TO                                                 :Go to
STR_ORDER_GO_NON_STOP_TO                                        :Go non-stop to
STR_ORDER_GO_VIA                                                :Go via
STR_ORDER_GO_NON_STOP_VIA                                       :Go non-stop via
STR_ORDER_TOOLTIP_NON_STOP                                      :{BLACK}Change the stopping behaviour of the highlighted order

STR_ORDER_TOGGLE_FULL_LOAD                                      :{BLACK}Full load any cargo
STR_ORDER_DROP_LOAD_IF_POSSIBLE                                 :Load if available
STR_ORDER_DROP_FULL_LOAD_ALL                                    :Full load all cargo
STR_ORDER_DROP_FULL_LOAD_ANY                                    :Full load any cargo
STR_ORDER_DROP_NO_LOADING                                       :No loading
STR_ORDER_TOOLTIP_FULL_LOAD                                     :{BLACK}Change the loading behaviour of the highlighted order

STR_ORDER_TOGGLE_UNLOAD                                         :{BLACK}Unload all
STR_ORDER_DROP_UNLOAD_IF_ACCEPTED                               :Unload if accepted
STR_ORDER_DROP_UNLOAD                                           :Unload all
STR_ORDER_DROP_TRANSFER                                         :Transfer
STR_ORDER_DROP_NO_UNLOADING                                     :No unloading
STR_ORDER_TOOLTIP_UNLOAD                                        :{BLACK}Change the unloading behaviour of the highlighted order

STR_ORDER_REFIT                                                 :{BLACK}Refit
STR_ORDER_REFIT_TOOLTIP                                         :{BLACK}Select what cargo type to refit to in this order. Ctrl+Click to remove refit instruction

STR_ORDER_SERVICE                                               :{BLACK}Service
STR_ORDER_DROP_GO_ALWAYS_DEPOT                                  :Always go
STR_ORDER_DROP_SERVICE_DEPOT                                    :Service if needed
STR_ORDER_DROP_HALT_DEPOT                                       :Stop
STR_ORDER_SERVICE_TOOLTIP                                       :{BLACK}Skip this order unless a service is needed

STR_ORDER_CONDITIONAL_VARIABLE_TOOLTIP                          :{BLACK}Vehicle data to base jumping on
STR_ORDER_CONDITIONAL_LOAD_PERCENTAGE                           :Load percentage
STR_ORDER_CONDITIONAL_RELIABILITY                               :Reliability
STR_ORDER_CONDITIONAL_MAX_SPEED                                 :Maximum speed
STR_ORDER_CONDITIONAL_AGE                                       :Vehicle age (years)
STR_ORDER_CONDITIONAL_REQUIRES_SERVICE                          :Requires service
STR_ORDER_CONDITIONAL_UNCONDITIONALLY                           :Always

STR_ORDER_CONDITIONAL_COMPARATOR_TOOLTIP                        :{BLACK}How to compare the vehicle data to the given value
STR_ORDER_CONDITIONAL_COMPARATOR_EQUALS                         :is equal to
STR_ORDER_CONDITIONAL_COMPARATOR_NOT_EQUALS                     :is not equal to
STR_ORDER_CONDITIONAL_COMPARATOR_LESS_THAN                      :is less than
STR_ORDER_CONDITIONAL_COMPARATOR_LESS_EQUALS                    :is less or equal to
STR_ORDER_CONDITIONAL_COMPARATOR_MORE_THAN                      :is more than
STR_ORDER_CONDITIONAL_COMPARATOR_MORE_EQUALS                    :is more or equal to
STR_ORDER_CONDITIONAL_COMPARATOR_IS_TRUE                        :is true
STR_ORDER_CONDITIONAL_COMPARATOR_IS_FALSE                       :is false

STR_ORDER_CONDITIONAL_VALUE_TOOLTIP                             :{BLACK}The value to compare the vehicle data against
STR_ORDER_CONDITIONAL_VALUE_CAPT                                :{WHITE}Enter value to compare against

STR_ORDERS_SKIP_BUTTON                                          :{BLACK}Skip
STR_ORDERS_SKIP_TOOLTIP                                         :{BLACK}Skip the current order, and start the next. Ctrl+Click skips to the selected order

STR_ORDERS_DELETE_BUTTON                                        :{BLACK}Delete
STR_ORDERS_DELETE_TOOLTIP                                       :{BLACK}Delete the highlighted order
STR_ORDERS_DELETE_ALL_TOOLTIP                                   :{BLACK}Delete all orders
STR_ORDERS_STOP_SHARING_BUTTON                                  :{BLACK}Stop sharing
STR_ORDERS_STOP_SHARING_TOOLTIP                                 :{BLACK}Stop sharing the order list. Ctrl+Click additionally deletes all orders for this vehicle

STR_ORDERS_GO_TO_BUTTON                                         :{BLACK}Go To
STR_ORDER_GO_TO_NEAREST_DEPOT                                   :Go to nearest depot
STR_ORDER_GO_TO_NEAREST_HANGAR                                  :Go to nearest hangar
STR_ORDER_CONDITIONAL                                           :Conditional order jump
STR_ORDER_SHARE                                                 :Share orders
STR_ORDERS_GO_TO_TOOLTIP                                        :{BLACK}Insert a new order before the highlighted order, or add to end of list. Ctrl makes station orders 'full load any cargo', waypoint orders 'non-stop' and depot orders 'service'. 'Share orders' or Ctrl lets this vehicle share orders with the selected vehicle. Clicking a vehicle copies the orders from that vehicle
STR_ORDERS_GO_TO_DROPDOWN_TOOLTIP                               :{BLACK}Insert an advanced order

STR_ORDERS_VEH_WITH_SHARED_ORDERS_LIST_TOOLTIP                  :{BLACK}Show all vehicles that share this schedule

# String parts to build the order string
STR_ORDER_GO_TO_WAYPOINT                                        :Go via {WAYPOINT}
STR_ORDER_GO_NON_STOP_TO_WAYPOINT                               :Go non-stop via {WAYPOINT}

STR_ORDER_SERVICE_AT                                            :Service at
STR_ORDER_SERVICE_NON_STOP_AT                                   :Service non-stop at

STR_ORDER_NEAREST_DEPOT                                         :the nearest
STR_ORDER_NEAREST_HANGAR                                        :the nearest Hangar
STR_ORDER_TRAIN_DEPOT                                           :Train Depot
STR_ORDER_ROAD_VEHICLE_DEPOT                                    :Road Vehicle Depot
STR_ORDER_SHIP_DEPOT                                            :Ship Depot
STR_ORDER_GO_TO_NEAREST_DEPOT_FORMAT                            :{STRING} {STRING} {STRING}
STR_ORDER_GO_TO_DEPOT_FORMAT                                    :{STRING} {DEPOT}

STR_ORDER_REFIT_ORDER                                           :(Refit to {STRING})
STR_ORDER_REFIT_STOP_ORDER                                      :(Refit to {STRING} and stop)
STR_ORDER_STOP_ORDER                                            :(Stop)

STR_ORDER_GO_TO_STATION                                         :{STRING} {STATION} {STRING}

STR_ORDER_AUTOMATIC                                             :(Automatic)

STR_ORDER_FULL_LOAD                                             :(Full load)
STR_ORDER_FULL_LOAD_ANY                                         :(Full load any cargo)
STR_ORDER_NO_LOAD                                               :(No loading)
STR_ORDER_UNLOAD                                                :(Unload and take cargo)
STR_ORDER_UNLOAD_FULL_LOAD                                      :(Unload and wait for full load)
STR_ORDER_UNLOAD_FULL_LOAD_ANY                                  :(Unload and wait for any full load)
STR_ORDER_UNLOAD_NO_LOAD                                        :(Unload and leave empty)
STR_ORDER_TRANSFER                                              :(Transfer and take cargo)
STR_ORDER_TRANSFER_FULL_LOAD                                    :(Transfer and wait for full load)
STR_ORDER_TRANSFER_FULL_LOAD_ANY                                :(Transfer and wait for any full load)
STR_ORDER_TRANSFER_NO_LOAD                                      :(Transfer and leave empty)
STR_ORDER_NO_UNLOAD                                             :(No unloading and take cargo)
STR_ORDER_NO_UNLOAD_FULL_LOAD                                   :(No unloading and wait for full load)
STR_ORDER_NO_UNLOAD_FULL_LOAD_ANY                               :(No unloading and wait for any full load)
STR_ORDER_NO_UNLOAD_NO_LOAD                                     :(No unloading and no loading)

STR_ORDER_STOP_LOCATION_NEAR_END                                :[near end]
STR_ORDER_STOP_LOCATION_MIDDLE                                  :[middle]
STR_ORDER_STOP_LOCATION_FAR_END                                 :[far end]

STR_ORDER_CONDITIONAL_UNCONDITIONAL                             :Jump to order {COMMA}
STR_ORDER_CONDITIONAL_NUM                                       :Jump to order {COMMA} when {STRING} {STRING} {COMMA}
STR_ORDER_CONDITIONAL_TRUE_FALSE                                :Jump to order {COMMA} when {STRING} {STRING}

STR_INVALID_ORDER                                               :{RED} (Invalid Order)

# Time table window
STR_TIMETABLE_TITLE                                             :{WHITE}{VEHICLE} (Timetable)
STR_TIMETABLE_ORDER_VIEW                                        :{BLACK}Orders
STR_TIMETABLE_ORDER_VIEW_TOOLTIP                                :{BLACK}Switch to the order view

STR_TIMETABLE_TOOLTIP                                           :{BLACK}Timetable - click on an order to highlight it

STR_TIMETABLE_NO_TRAVEL                                         :No travel
STR_TIMETABLE_NOT_TIMETABLEABLE                                 :Travel (automatic; timetabled by next manual order)
STR_TIMETABLE_TRAVEL_NOT_TIMETABLED                             :Travel (not timetabled)
STR_TIMETABLE_TRAVEL_FOR                                        :Travel for {STRING1}
STR_TIMETABLE_STAY_FOR                                          :and stay for {STRING1}
STR_TIMETABLE_AND_TRAVEL_FOR                                    :and travel for {STRING1}
STR_TIMETABLE_DAYS                                              :{COMMA} day{P "" s}
STR_TIMETABLE_TICKS                                             :{COMMA} tick{P "" s}

STR_TIMETABLE_TOTAL_TIME                                        :{BLACK}This timetable will take {STRING1} to complete
STR_TIMETABLE_TOTAL_TIME_INCOMPLETE                             :{BLACK}This timetable will take at least {STRING1} to complete (not all timetabled)

STR_TIMETABLE_STATUS_ON_TIME                                    :{BLACK}This vehicle is currently running on time
STR_TIMETABLE_STATUS_LATE                                       :{BLACK}This vehicle is currently running {STRING1} late
STR_TIMETABLE_STATUS_EARLY                                      :{BLACK}This vehicle is currently running {STRING1} early
STR_TIMETABLE_STATUS_NOT_STARTED                                :{BLACK}This timetable has not yet started
STR_TIMETABLE_STATUS_START_AT                                   :{BLACK}This timetable will start at {STRING1}

STR_TIMETABLE_STARTING_DATE                                     :{BLACK}Start date
STR_TIMETABLE_STARTING_DATE_TOOLTIP                             :{BLACK}Select a date as starting point of this timetable

STR_TIMETABLE_CHANGE_TIME                                       :{BLACK}Change Time
STR_TIMETABLE_WAIT_TIME_TOOLTIP                                 :{BLACK}Change the amount of time that the highlighted order should take

STR_TIMETABLE_CLEAR_TIME                                        :{BLACK}Clear Time
STR_TIMETABLE_CLEAR_TIME_TOOLTIP                                :{BLACK}Clear the amount of time for the highlighted order

STR_TIMETABLE_RESET_LATENESS                                    :{BLACK}Reset Late Counter
STR_TIMETABLE_RESET_LATENESS_TOOLTIP                            :{BLACK}Reset the lateness counter, so the vehicle will be on time

STR_TIMETABLE_AUTOFILL                                          :{BLACK}Autofill
STR_TIMETABLE_AUTOFILL_TOOLTIP                                  :{BLACK}Fill the timetable automatically with the values from the next journey (Ctrl+Click to try to keep waiting times)

STR_TIMETABLE_EXPECTED                                          :{BLACK}Expected
STR_TIMETABLE_SCHEDULED                                         :{BLACK}Scheduled
STR_TIMETABLE_EXPECTED_TOOLTIP                                  :{BLACK}Switch between expected and schedule

STR_TIMETABLE_ARRIVAL_ABBREVIATION                              :A:
STR_TIMETABLE_DEPARTURE_ABBREVIATION                            :D:


# Date window (for timetable)
STR_DATE_CAPTION                                                :{WHITE}Set date
STR_DATE_SET_DATE                                               :{BLACK}Set date
STR_DATE_SET_DATE_TOOLTIP                                       :{BLACK}Use the selected date as starting date for the timetable
STR_DATE_DAY_TOOLTIP                                            :{BLACK}Select day
STR_DATE_MONTH_TOOLTIP                                          :{BLACK}Select month
STR_DATE_YEAR_TOOLTIP                                           :{BLACK}Select year


# AI debug window
STR_AI_DEBUG                                                    :{WHITE}AI Debug
STR_AI_DEBUG_NAME_AND_VERSION                                   :{BLACK}{RAW_STRING} (v{NUM})
STR_AI_DEBUG_NAME_TOOLTIP                                       :{BLACK}Name of the AI
STR_AI_DEBUG_SETTINGS                                           :{BLACK}AI Settings
STR_AI_DEBUG_SETTINGS_TOOLTIP                                   :{BLACK}Change the settings of the AI
STR_AI_DEBUG_RELOAD                                             :{BLACK}Reload AI
STR_AI_DEBUG_RELOAD_TOOLTIP                                     :{BLACK}Kill the AI, reload the script, and restart the AI
STR_AI_DEBUG_BREAK_STR_ON_OFF_TOOLTIP                           :{BLACK}Enable/disable breaking when an AI log message matches the break string
STR_AI_DEBUG_BREAK_ON_LABEL                                     :{BLACK}Break on:
STR_AI_DEBUG_BREAK_STR_OSKTITLE                                 :{BLACK}Break on
STR_AI_DEBUG_BREAK_STR_TOOLTIP                                  :{BLACK}When an AI log message matches this string, the game is paused
STR_AI_DEBUG_MATCH_CASE                                         :{BLACK}Match case
STR_AI_DEBUG_MATCH_CASE_TOOLTIP                                 :{BLACK}Toggle matching case when comparing AI log messages against the break string
STR_AI_DEBUG_CONTINUE                                           :{BLACK}Continue
STR_AI_DEBUG_CONTINUE_TOOLTIP                                   :{BLACK}Unpause and continue the AI
STR_AI_DEBUG_SELECT_AI_TOOLTIP                                  :{BLACK}View debug output of this AI

STR_ERROR_NO_AI                                                 :{WHITE}OpenTTD is built without AI support...
STR_ERROR_NO_AI_SUB                                             :{WHITE}... no AIs are available!

STR_ERROR_AI_NO_AI_FOUND                                        :No suitable AI found to load.{}This AI is a dummy AI and won't do anything.{}You can download several AIs via the 'Online Content' system
STR_ERROR_AI_PLEASE_REPORT_CRASH                                :{WHITE}One of the running AIs crashed. Please report this to the AI author with a screenshot of the AI Debug Window
STR_ERROR_AI_DEBUG_SERVER_ONLY                                  :{YELLOW}AI Debug window is only available for the server

# AI configuration window
STR_AI_CONFIG_CAPTION                                           :{WHITE}AI Configuration
STR_AI_CONFIG_LIST_TOOLTIP                                      :{BLACK}All AIs that will be loaded in the next game
STR_AI_CONFIG_HUMAN_PLAYER                                      :Human player
STR_AI_CONFIG_RANDOM_AI                                         :Random AI

STR_AI_CONFIG_MOVE_UP                                           :{BLACK}Move Up
STR_AI_CONFIG_MOVE_UP_TOOLTIP                                   :{BLACK}Move selected AI up in the list
STR_AI_CONFIG_MOVE_DOWN                                         :{BLACK}Move Down
STR_AI_CONFIG_MOVE_DOWN_TOOLTIP                                 :{BLACK}Move selected AI down in the list

STR_AI_CONFIG_CHANGE                                            :{BLACK}Select AI
STR_AI_CONFIG_CHANGE_TOOLTIP                                    :{BLACK}Load another AI
STR_AI_CONFIG_CONFIGURE                                         :{BLACK}Configure
STR_AI_CONFIG_CONFIGURE_TOOLTIP                                 :{BLACK}Configure the parameters of the AI

# Available AIs window
STR_AI_LIST_CAPTION                                             :{WHITE}Available AIs
STR_AI_LIST_TOOLTIP                                             :{BLACK}Click to select an AI

STR_AI_LIST_AUTHOR                                              :{BLACK}Author: {RAW_STRING}
STR_AI_LIST_VERSION                                             :{BLACK}Version: {NUM}
STR_AI_LIST_URL                                                 :{BLACK}URL: {RAW_STRING}

STR_AI_LIST_ACCEPT                                              :{BLACK}Accept
STR_AI_LIST_ACCEPT_TOOLTIP                                      :{BLACK}Select highlighted AI
STR_AI_LIST_CANCEL                                              :{BLACK}Cancel
STR_AI_LIST_CANCEL_TOOLTIP                                      :{BLACK}Don't change AI

# AI Parameters
STR_AI_SETTINGS_CAPTION                                         :{WHITE}AI Parameters
STR_AI_SETTINGS_CLOSE                                           :{BLACK}Close
STR_AI_SETTINGS_RESET                                           :{BLACK}Reset
STR_AI_SETTINGS_SETTING                                         :{RAW_STRING}: {ORANGE}{STRING1}

# Vehicle loading indicators
STR_PERCENT_UP_SMALL                                            :{TINYFONT}{WHITE}{NUM}%{UPARROW}
STR_PERCENT_UP                                                  :{WHITE}{NUM}%{UPARROW}
STR_PERCENT_DOWN_SMALL                                          :{TINYFONT}{WHITE}{NUM}%{DOWNARROW}
STR_PERCENT_DOWN                                                :{WHITE}{NUM}%{DOWNARROW}
STR_PERCENT_UP_DOWN_SMALL                                       :{TINYFONT}{WHITE}{NUM}%{UPARROW}{DOWNARROW}
STR_PERCENT_UP_DOWN                                             :{WHITE}{NUM}%{UPARROW}{DOWNARROW}

# Income 'floats'
STR_INCOME_FLOAT_COST_SMALL                                     :{TINYFONT}{RED}Cost: {CURRENCY}
STR_INCOME_FLOAT_COST                                           :{RED}Cost: {CURRENCY}
STR_INCOME_FLOAT_INCOME_SMALL                                   :{TINYFONT}{GREEN}Income: {CURRENCY}
STR_INCOME_FLOAT_INCOME                                         :{GREEN}Income: {CURRENCY}
STR_FEEDER_TINY                                                 :{TINYFONT}{YELLOW}Transfer: {CURRENCY}
STR_FEEDER                                                      :{YELLOW}Transfer: {CURRENCY}
STR_MESSAGE_ESTIMATED_COST                                      :{WHITE}Estimated Cost: {CURRENCY}
STR_MESSAGE_ESTIMATED_INCOME                                    :{WHITE}Estimated Income: {CURRENCY}

# Saveload messages
STR_ERROR_SAVE_STILL_IN_PROGRESS                                :{WHITE}Saving still in progress,{}please wait until it is finished!
STR_ERROR_AUTOSAVE_FAILED                                       :{WHITE}Autosave failed
STR_ERROR_UNABLE_TO_READ_DRIVE                                  :{BLACK}Unable to read drive
STR_ERROR_GAME_SAVE_FAILED                                      :{WHITE}Game Save Failed{}{STRING}
STR_ERROR_UNABLE_TO_DELETE_FILE                                 :{WHITE}Unable to delete file
STR_ERROR_GAME_LOAD_FAILED                                      :{WHITE}Game Load Failed{}{STRING}
STR_GAME_SAVELOAD_ERROR_BROKEN_INTERNAL_ERROR                   :Internal error: {RAW_STRING}
STR_GAME_SAVELOAD_ERROR_BROKEN_SAVEGAME                         :Broken savegame - {RAW_STRING}
STR_GAME_SAVELOAD_ERROR_TOO_NEW_SAVEGAME                        :Savegame is made with newer version
STR_GAME_SAVELOAD_ERROR_FILE_NOT_READABLE                       :File not readable
STR_GAME_SAVELOAD_ERROR_FILE_NOT_WRITEABLE                      :File not writeable
STR_GAME_SAVELOAD_ERROR_DATA_INTEGRITY_CHECK_FAILED             :Data integrity check failed
STR_GAME_SAVELOAD_NOT_AVAILABLE                                 :<not available>
STR_WARNING_LOADGAME_REMOVED_TRAMS                              :{WHITE}Game was saved in version without tram support. All trams have been removed

# Map generation messages
STR_ERROR_COULD_NOT_CREATE_TOWN                                 :{WHITE}Map generation aborted...{}... no suitable town locations
STR_ERROR_NO_TOWN_IN_SCENARIO                                   :{WHITE}... there is no town in this scenario

STR_ERROR_PNGMAP                                                :{WHITE}Can't load landscape from PNG...
STR_ERROR_PNGMAP_FILE_NOT_FOUND                                 :{WHITE}... file not found
STR_ERROR_PNGMAP_IMAGE_TYPE                                     :{WHITE}... could not convert image type. 8 or 24-bit PNG image needed
STR_ERROR_PNGMAP_MISC                                           :{WHITE}... something just went wrong (probably corrupted file)

STR_ERROR_BMPMAP                                                :{WHITE}Can't load landscape from BMP...
STR_ERROR_BMPMAP_IMAGE_TYPE                                     :{WHITE}... could not convert image type

STR_WARNING_HEIGHTMAP_SCALE_CAPTION                             :{WHITE}Scale warning
STR_WARNING_HEIGHTMAP_SCALE_MESSAGE                             :{YELLOW}Resizing source map too much is not recommended. Continue with the generation?

# Soundset messages
STR_WARNING_FALLBACK_SOUNDSET                                   :{WHITE}Only a fallback sound set was found. If you want sounds, install a sound set via the content download system

# Screenshot related messages
STR_MESSAGE_SCREENSHOT_SUCCESSFULLY                             :{WHITE}Screenshot successfully saved as '{RAW_STRING}'
STR_ERROR_SCREENSHOT_FAILED                                     :{WHITE}Screenshot failed!

# Error message titles
STR_ERROR_MESSAGE_CAPTION                                       :{YELLOW}Message
STR_ERROR_MESSAGE_CAPTION_OTHER_COMPANY                         :{YELLOW}Message from {STRING1}

# Generic construction errors
STR_ERROR_OFF_EDGE_OF_MAP                                       :{WHITE}Off edge of map
STR_ERROR_TOO_CLOSE_TO_EDGE_OF_MAP                              :{WHITE}Too close to edge of map
STR_ERROR_NOT_ENOUGH_CASH_REQUIRES_CURRENCY                     :{WHITE}Not enough cash - requires {CURRENCY}
STR_ERROR_FLAT_LAND_REQUIRED                                    :{WHITE}Flat land required
STR_ERROR_LAND_SLOPED_IN_WRONG_DIRECTION                        :{WHITE}Land sloped in wrong direction
STR_ERROR_CAN_T_DO_THIS                                         :{WHITE}Can't do this...
STR_ERROR_BUILDING_MUST_BE_DEMOLISHED                           :{WHITE}Building must be demolished first
STR_ERROR_CAN_T_CLEAR_THIS_AREA                                 :{WHITE}Can't clear this area...
STR_ERROR_SITE_UNSUITABLE                                       :{WHITE}... site unsuitable
STR_ERROR_ALREADY_BUILT                                         :{WHITE}... already built
STR_ERROR_OWNED_BY                                              :{WHITE}... owned by {STRING2}
STR_ERROR_AREA_IS_OWNED_BY_ANOTHER                              :{WHITE}... area is owned by another company
STR_ERROR_TERRAFORM_LIMIT_REACHED                               :{WHITE}... landscaping limit reached
STR_ERROR_CLEARING_LIMIT_REACHED                                :{WHITE}... tile clearing limit reached
STR_ERROR_NAME_MUST_BE_UNIQUE                                   :{WHITE}Name must be unique
STR_ERROR_GENERIC_OBJECT_IN_THE_WAY                             :{WHITE}{1:STRING} in the way
STR_ERROR_NOT_ALLOWED_WHILE_PAUSED                              :{WHITE}Not allowed while paused

# Local authority errors
STR_ERROR_LOCAL_AUTHORITY_REFUSES_TO_ALLOW_THIS                 :{WHITE}{TOWN} local authority refuses to allow this
STR_ERROR_LOCAL_AUTHORITY_REFUSES_AIRPORT                       :{WHITE}{TOWN} local authority refuses to allow another airport to be built in this town
STR_ERROR_LOCAL_AUTHORITY_REFUSES_NOISE                         :{WHITE}{TOWN} local authority refuses permission for airport due to noise concerns
STR_ERROR_BRIBE_FAILED                                          :{WHITE}Your attempted bribe has been
STR_ERROR_BRIBE_FAILED_2                                        :{WHITE}discovered by a regional investigator

# Levelling errors
STR_ERROR_CAN_T_RAISE_LAND_HERE                                 :{WHITE}Can't raise land here...
STR_ERROR_CAN_T_LOWER_LAND_HERE                                 :{WHITE}Can't lower land here...
STR_ERROR_CAN_T_LEVEL_LAND_HERE                                 :{WHITE}Can't level land here...
STR_ERROR_EXCAVATION_WOULD_DAMAGE                               :{WHITE}Excavation would damage tunnel
STR_ERROR_ALREADY_AT_SEA_LEVEL                                  :{WHITE}... already at sea level
STR_ERROR_TOO_HIGH                                              :{WHITE}... too high
STR_ERROR_ALREADY_LEVELLED                                      :{WHITE}... already flat

# Company related errors
STR_ERROR_CAN_T_CHANGE_COMPANY_NAME                             :{WHITE}Can't change company name...
STR_ERROR_CAN_T_CHANGE_PRESIDENT                                :{WHITE}Can't change manager's name...

STR_ERROR_MAXIMUM_PERMITTED_LOAN                                :{WHITE}... maximum permitted loan size is {CURRENCY}
STR_ERROR_CAN_T_BORROW_ANY_MORE_MONEY                           :{WHITE}Can't borrow any more money...
STR_ERROR_LOAN_ALREADY_REPAYED                                  :{WHITE}... no loan to repay
STR_ERROR_CURRENCY_REQUIRED                                     :{WHITE}... {CURRENCY} required
STR_ERROR_CAN_T_REPAY_LOAN                                      :{WHITE}Can't repay loan...
STR_ERROR_INSUFFICIENT_FUNDS                                    :{WHITE}Can't give away money that is loaned from the bank...
STR_ERROR_CAN_T_BUY_COMPANY                                     :{WHITE}Can't buy company...
STR_ERROR_CAN_T_BUILD_COMPANY_HEADQUARTERS                      :{WHITE}Can't build company headquarters...
STR_ERROR_CAN_T_BUY_25_SHARE_IN_THIS                            :{WHITE}Can't buy 25% share in this company...
STR_ERROR_CAN_T_SELL_25_SHARE_IN                                :{WHITE}Can't sell 25% share in this company...
STR_ERROR_PROTECTED                                             :{WHITE}This company is not old enough to trade shares yet...

# Town related errors
STR_ERROR_CAN_T_GENERATE_TOWN                                   :{WHITE}Can't build any towns
STR_ERROR_CAN_T_RENAME_TOWN                                     :{WHITE}Can't rename town...
STR_ERROR_CAN_T_FOUND_TOWN_HERE                                 :{WHITE}Can't found town here...
STR_ERROR_CAN_T_EXPAND_TOWN                                     :{WHITE}Can't expand town...
STR_ERROR_TOO_CLOSE_TO_EDGE_OF_MAP_SUB                          :{WHITE}... too close to edge of map
STR_ERROR_TOO_CLOSE_TO_ANOTHER_TOWN                             :{WHITE}... too close to another town
STR_ERROR_TOO_MANY_TOWNS                                        :{WHITE}... too many towns
STR_ERROR_NO_SPACE_FOR_TOWN                                     :{WHITE}... there is no more space on the map
STR_ERROR_TOWN_EXPAND_WARN_NO_ROADS                             :{WHITE}The town will not build roads. You can enable building of roads via Advanced Settings->Economy->Towns
STR_ERROR_ROAD_WORKS_IN_PROGRESS                                :{WHITE}Road works in progress
STR_ERROR_TOWN_CAN_T_DELETE                                     :{WHITE}Can't delete this town...{}A station or depot is referring to the town or a town owned tile can't be removed
STR_ERROR_STATUE_NO_SUITABLE_PLACE                              :{WHITE}... there is no suitable place for a statue in the centre of this town

# Industry related errors
STR_ERROR_TOO_MANY_INDUSTRIES                                   :{WHITE}... too many industries
STR_ERROR_CAN_T_GENERATE_INDUSTRIES                             :{WHITE}Can't generate industries...
STR_ERROR_CAN_T_BUILD_HERE                                      :{WHITE}Can't build {STRING} here...
STR_ERROR_CAN_T_CONSTRUCT_THIS_INDUSTRY                         :{WHITE}Can't construct this industry type here...
STR_ERROR_INDUSTRY_TOO_CLOSE                                    :{WHITE}... too close to another industry
STR_ERROR_MUST_FOUND_TOWN_FIRST                                 :{WHITE}... must found town first
STR_ERROR_ONLY_ONE_ALLOWED_PER_TOWN                             :{WHITE}... only one allowed per town
STR_ERROR_CAN_ONLY_BE_BUILT_IN_TOWNS_WITH_POPULATION_OF_1200    :{WHITE}... can only be built in towns with a population of at least 1200
STR_ERROR_CAN_ONLY_BE_BUILT_IN_RAINFOREST                       :{WHITE}... can only be built in rainforest areas
STR_ERROR_CAN_ONLY_BE_BUILT_IN_DESERT                           :{WHITE}... can only be built in desert areas
STR_ERROR_CAN_ONLY_BE_BUILT_IN_TOWNS                            :{WHITE}... can only be built in towns
STR_ERROR_CAN_ONLY_BE_BUILT_IN_LOW_AREAS                        :{WHITE}... can only be built in low areas
STR_ERROR_CAN_ONLY_BE_POSITIONED                                :{WHITE}... can only be positioned near edges of map
STR_ERROR_FOREST_CAN_ONLY_BE_PLANTED                            :{WHITE}... forest can only be planted above snow-line

# Station construction related errors
STR_ERROR_CAN_T_BUILD_RAILROAD_STATION                          :{WHITE}Can't build railway station here...
STR_ERROR_CAN_T_BUILD_BUS_STATION                               :{WHITE}Can't build bus station...
STR_ERROR_CAN_T_BUILD_TRUCK_STATION                             :{WHITE}Can't build lorry station...
STR_ERROR_CAN_T_BUILD_PASSENGER_TRAM_STATION                    :{WHITE}Can't build passenger tram station...
STR_ERROR_CAN_T_BUILD_CARGO_TRAM_STATION                        :{WHITE}Can't build freight tram station...
STR_ERROR_CAN_T_BUILD_DOCK_HERE                                 :{WHITE}Can't build dock here...
STR_ERROR_CAN_T_BUILD_AIRPORT_HERE                              :{WHITE}Can't build airport here...

STR_ERROR_ADJOINS_MORE_THAN_ONE_EXISTING                        :{WHITE}Adjoins more than one existing station/loading area
STR_ERROR_STATION_TOO_SPREAD_OUT                                :{WHITE}... station too spread out
STR_ERROR_TOO_MANY_STATIONS_LOADING                             :{WHITE}Too many stations/loading areas
STR_ERROR_TOO_MANY_STATION_SPECS                                :{WHITE}Too many railway station parts
STR_ERROR_TOO_MANY_BUS_STOPS                                    :{WHITE}Too many bus stops
STR_ERROR_TOO_MANY_TRUCK_STOPS                                  :{WHITE}Too many lorry stations
STR_ERROR_TOO_CLOSE_TO_ANOTHER_RAILROAD                         :{WHITE}Too close to another railway station
STR_ERROR_TOO_CLOSE_TO_ANOTHER_STATION                          :{WHITE}Too close to another station/loading area
STR_ERROR_TOO_CLOSE_TO_ANOTHER_DOCK                             :{WHITE}Too close to another dock
STR_ERROR_TOO_CLOSE_TO_ANOTHER_AIRPORT                          :{WHITE}Too close to another airport
STR_ERROR_CAN_T_RENAME_STATION                                  :{WHITE}Can't rename station...
STR_ERROR_DRIVE_THROUGH_ON_TOWN_ROAD                            :{WHITE}... this is a town owned road
STR_ERROR_DRIVE_THROUGH_DIRECTION                               :{WHITE}... road facing in the wrong direction
STR_ERROR_DRIVE_THROUGH_CORNER                                  :{WHITE}... drive through stops can't have corners
STR_ERROR_DRIVE_THROUGH_JUNCTION                                :{WHITE}... drive through stops can't have junctions

# Station destruction related errors
STR_ERROR_CAN_T_REMOVE_PART_OF_STATION                          :{WHITE}Can't remove part of station...
STR_ERROR_MUST_REMOVE_RAILWAY_STATION_FIRST                     :{WHITE}Must remove railway station first
STR_ERROR_CAN_T_REMOVE_BUS_STATION                              :{WHITE}Can't remove bus station...
STR_ERROR_CAN_T_REMOVE_TRUCK_STATION                            :{WHITE}Can't remove lorry station...
STR_ERROR_CAN_T_REMOVE_PASSENGER_TRAM_STATION                   :{WHITE}Can't remove passenger tram station...
STR_ERROR_CAN_T_REMOVE_CARGO_TRAM_STATION                       :{WHITE}Can't remove freight tram station...
STR_ERROR_MUST_REMOVE_ROAD_STOP_FIRST                           :{WHITE}Must remove road stop first
STR_ERROR_THERE_IS_NO_STATION                                   :{WHITE}... there is no station here

STR_ERROR_MUST_DEMOLISH_RAILROAD                                :{WHITE}Must demolish railway station first
STR_ERROR_MUST_DEMOLISH_BUS_STATION_FIRST                       :{WHITE}Must demolish bus station first
STR_ERROR_MUST_DEMOLISH_TRUCK_STATION_FIRST                     :{WHITE}Must demolish lorry station first
STR_ERROR_MUST_DEMOLISH_PASSENGER_TRAM_STATION_FIRST            :{WHITE}Must demolish passenger tram station first
STR_ERROR_MUST_DEMOLISH_CARGO_TRAM_STATION_FIRST                :{WHITE}Must demolish freight tram station first
STR_ERROR_MUST_DEMOLISH_DOCK_FIRST                              :{WHITE}Must demolish dock first
STR_ERROR_MUST_DEMOLISH_AIRPORT_FIRST                           :{WHITE}Must demolish airport first

# Waypoint related errors
STR_ERROR_WAYPOINT_ADJOINS_MORE_THAN_ONE_EXISTING               :{WHITE}Adjoins more than one existing waypoint
STR_ERROR_TOO_CLOSE_TO_ANOTHER_WAYPOINT                         :{WHITE}Too close to another waypoint

STR_ERROR_CAN_T_BUILD_TRAIN_WAYPOINT                            :{WHITE}Can't build train waypoint here...
STR_ERROR_CAN_T_POSITION_BUOY_HERE                              :{WHITE}Can't place buoy here...
STR_ERROR_CAN_T_CHANGE_WAYPOINT_NAME                            :{WHITE}Can't change waypoint name...

STR_ERROR_CAN_T_REMOVE_TRAIN_WAYPOINT                           :{WHITE}Can't remove train waypoint here...
STR_ERROR_MUST_REMOVE_RAILWAYPOINT_FIRST                        :{WHITE}Must remove rail waypoint first
STR_ERROR_BUOY_IN_THE_WAY                                       :{WHITE}... buoy in the way
STR_ERROR_BUOY_IS_IN_USE                                        :{WHITE}... buoy is in use by another company!

# Depot related errors
STR_ERROR_CAN_T_BUILD_TRAIN_DEPOT                               :{WHITE}Can't build train depot here...
STR_ERROR_CAN_T_BUILD_ROAD_DEPOT                                :{WHITE}Can't build road vehicle depot here...
STR_ERROR_CAN_T_BUILD_TRAM_DEPOT                                :{WHITE}Can't build tram vehicle depot here...
STR_ERROR_CAN_T_BUILD_SHIP_DEPOT                                :{WHITE}Can't build ship depot here...

STR_ERROR_CAN_T_RENAME_DEPOT                                    :{WHITE}Can't rename depot...

STR_ERROR_TRAIN_MUST_BE_STOPPED_INSIDE_DEPOT                    :{WHITE}... must be stopped inside a depot
STR_ERROR_ROAD_VEHICLE_MUST_BE_STOPPED_INSIDE_DEPOT             :{WHITE}... must be stopped inside a depot
STR_ERROR_SHIP_MUST_BE_STOPPED_INSIDE_DEPOT                     :{WHITE}... must be stopped inside a depot
STR_ERROR_AIRCRAFT_MUST_BE_STOPPED_INSIDE_HANGAR                :{WHITE}... must be stopped inside a hangar

STR_ERROR_TRAINS_CAN_ONLY_BE_ALTERED_INSIDE_A_DEPOT             :{WHITE}Trains can only be altered when stopped inside a depot
STR_ERROR_TRAIN_TOO_LONG                                        :{WHITE}Train too long
STR_ERROR_CAN_T_REVERSE_DIRECTION_RAIL_VEHICLE                  :{WHITE}Can't reverse direction of vehicle...
STR_ERROR_CAN_T_REVERSE_DIRECTION_RAIL_VEHICLE_MULTIPLE_UNITS   :{WHITE}... consists of multiple units
STR_ERROR_INCOMPATIBLE_RAIL_TYPES                               :Incompatible rail types

STR_ERROR_CAN_T_MOVE_VEHICLE                                    :{WHITE}Can't move vehicle...
STR_ERROR_REAR_ENGINE_FOLLOW_FRONT                              :{WHITE}The rear engine will always follow its front counterpart
STR_ERROR_UNABLE_TO_FIND_ROUTE_TO                               :{WHITE}Unable to find route to local depot
STR_ERROR_UNABLE_TO_FIND_LOCAL_DEPOT                            :{WHITE}Unable to find local depot

STR_ERROR_DEPOT_WRONG_DEPOT_TYPE                                :Wrong depot type

# Autoreplace related errors
STR_ERROR_TRAIN_TOO_LONG_AFTER_REPLACEMENT                      :{WHITE}{VEHICLE} is too long after replacement
STR_ERROR_AUTOREPLACE_NOTHING_TO_DO                             :{WHITE}No autoreplace/renew rules applied
STR_ERROR_AUTOREPLACE_MONEY_LIMIT                               :(money limit)

# Rail construction errors
STR_ERROR_IMPOSSIBLE_TRACK_COMBINATION                          :{WHITE}Impossible track combination
STR_ERROR_MUST_REMOVE_SIGNALS_FIRST                             :{WHITE}Must remove signals first
STR_ERROR_NO_SUITABLE_RAILROAD_TRACK                            :{WHITE}No suitable railway track
STR_ERROR_MUST_REMOVE_RAILROAD_TRACK                            :{WHITE}Must remove railway track first
STR_ERROR_CROSSING_ON_ONEWAY_ROAD                               :{WHITE}Road is one way or blocked
STR_ERROR_CROSSING_DISALLOWED                                   :{WHITE}Level crossings not allowed for this rail type
STR_ERROR_CAN_T_BUILD_SIGNALS_HERE                              :{WHITE}Can't build signals here...
STR_ERROR_CAN_T_BUILD_RAILROAD_TRACK                            :{WHITE}Can't build railway track here...
STR_ERROR_CAN_T_REMOVE_RAILROAD_TRACK                           :{WHITE}Can't remove railway track from here...
STR_ERROR_CAN_T_REMOVE_SIGNALS_FROM                             :{WHITE}Can't remove signals from here...
STR_ERROR_SIGNAL_CAN_T_CONVERT_SIGNALS_HERE                     :{WHITE}Can't convert signals here...
STR_ERROR_THERE_IS_NO_RAILROAD_TRACK                            :{WHITE}... there is no railway track
STR_ERROR_THERE_ARE_NO_SIGNALS                                  :{WHITE}... there are no signals

STR_ERROR_CAN_T_CONVERT_RAIL                                    :{WHITE}Can't convert railtype here...

# Road construction errors
STR_ERROR_MUST_REMOVE_ROAD_FIRST                                :{WHITE}Must remove road first
STR_ERROR_ONEWAY_ROADS_CAN_T_HAVE_JUNCTION                      :{WHITE}... one way roads can't have junctions
STR_ERROR_CAN_T_BUILD_ROAD_HERE                                 :{WHITE}Can't build road here...
STR_ERROR_CAN_T_BUILD_TRAMWAY_HERE                              :{WHITE}Can't build tramway here...
STR_ERROR_CAN_T_REMOVE_ROAD_FROM                                :{WHITE}Can't remove road from here...
STR_ERROR_CAN_T_REMOVE_TRAMWAY_FROM                             :{WHITE}Can't remove tramway from here...
STR_ERROR_THERE_IS_NO_ROAD                                      :{WHITE}... there is no road
STR_ERROR_THERE_IS_NO_TRAMWAY                                   :{WHITE}... there is no tramway

# Waterway construction errors
STR_ERROR_CAN_T_BUILD_CANALS                                    :{WHITE}Can't build canals here...
STR_ERROR_CAN_T_BUILD_LOCKS                                     :{WHITE}Can't build locks here...
STR_ERROR_CAN_T_PLACE_RIVERS                                    :{WHITE}Can't place rivers here...
STR_ERROR_MUST_BE_BUILT_ON_WATER                                :{WHITE}... must be built on water
STR_ERROR_CAN_T_BUILD_ON_WATER                                  :{WHITE}... can't build on water
STR_ERROR_MUST_DEMOLISH_CANAL_FIRST                             :{WHITE}Must demolish canal first
STR_ERROR_CAN_T_BUILD_AQUEDUCT_HERE                             :{WHITE}Can't build aqueduct here...

# Tree related errors
STR_ERROR_TREE_ALREADY_HERE                                     :{WHITE}... tree already here
STR_ERROR_TREE_WRONG_TERRAIN_FOR_TREE_TYPE                      :{WHITE}... wrong terrain for tree type
STR_ERROR_CAN_T_PLANT_TREE_HERE                                 :{WHITE}Can't plant tree here...

# Bridge related errors
STR_ERROR_CAN_T_BUILD_BRIDGE_HERE                               :{WHITE}Can't build bridge here...
STR_ERROR_MUST_DEMOLISH_BRIDGE_FIRST                            :{WHITE}Must demolish bridge first
STR_ERROR_CAN_T_START_AND_END_ON                                :{WHITE}Can't start and end in the same spot
STR_ERROR_BRIDGEHEADS_NOT_SAME_HEIGHT                           :{WHITE}Bridge heads not at the same level
STR_ERROR_BRIDGE_TOO_LOW_FOR_TERRAIN                            :{WHITE}Bridge is too low for the terrain
STR_ERROR_START_AND_END_MUST_BE_IN                              :{WHITE}Start and end must be in line
STR_ERROR_ENDS_OF_BRIDGE_MUST_BOTH                              :{WHITE}... ends of bridge must both be on land
STR_ERROR_BRIDGE_TOO_LONG                                       :{WHITE}... bridge too long
STR_ERROR_BRIDGE_THROUGH_MAP_BORDER                             :{WHITE}Bridge would end out of the map

# Tunnel related errors
STR_ERROR_CAN_T_BUILD_TUNNEL_HERE                               :{WHITE}Can't build tunnel here...
STR_ERROR_SITE_UNSUITABLE_FOR_TUNNEL                            :{WHITE}Site unsuitable for tunnel entrance
STR_ERROR_MUST_DEMOLISH_TUNNEL_FIRST                            :{WHITE}Must demolish tunnel first
STR_ERROR_ANOTHER_TUNNEL_IN_THE_WAY                             :{WHITE}Another tunnel in the way
STR_ERROR_TUNNEL_THROUGH_MAP_BORDER                             :{WHITE}Tunnel would end out of the map
STR_ERROR_UNABLE_TO_EXCAVATE_LAND                               :{WHITE}Unable to excavate land for other end of tunnel
STR_ERROR_TUNNEL_TOO_LONG                                       :{WHITE}... tunnel too long

# Object related errors
STR_ERROR_TOO_MANY_OBJECTS                                      :{WHITE}... too many objects
STR_ERROR_CAN_T_BUILD_OBJECT                                    :{WHITE}Can't build object...
STR_ERROR_OBJECT_IN_THE_WAY                                     :{WHITE}Object in the way
STR_ERROR_COMPANY_HEADQUARTERS_IN                               :{WHITE}... company headquarters in the way
STR_ERROR_CAN_T_PURCHASE_THIS_LAND                              :{WHITE}Can't purchase this land area...
STR_ERROR_YOU_ALREADY_OWN_IT                                    :{WHITE}... you already own it!

# Group related errors
STR_ERROR_GROUP_CAN_T_CREATE                                    :{WHITE}Can't create group...
STR_ERROR_GROUP_CAN_T_DELETE                                    :{WHITE}Can't delete this group...
STR_ERROR_GROUP_CAN_T_RENAME                                    :{WHITE}Can't rename group...
STR_ERROR_GROUP_CAN_T_REMOVE_ALL_VEHICLES                       :{WHITE}Can't remove all vehicles from this group...
STR_ERROR_GROUP_CAN_T_ADD_VEHICLE                               :{WHITE}Can't add the vehicle to this group...
STR_ERROR_GROUP_CAN_T_ADD_SHARED_VEHICLE                        :{WHITE}Can't add shared vehicles to group...

# Generic vehicle errors
STR_ERROR_TRAIN_IN_THE_WAY                                      :{WHITE}Train in the way
STR_ERROR_ROAD_VEHICLE_IN_THE_WAY                               :{WHITE}Road vehicle in the way
STR_ERROR_SHIP_IN_THE_WAY                                       :{WHITE}Ship in the way
STR_ERROR_AIRCRAFT_IN_THE_WAY                                   :{WHITE}Aircraft in the way

STR_ERROR_CAN_T_REFIT_TRAIN                                     :{WHITE}Can't refit train...
STR_ERROR_CAN_T_REFIT_ROAD_VEHICLE                              :{WHITE}Can't refit road vehicle...
STR_ERROR_CAN_T_REFIT_SHIP                                      :{WHITE}Can't refit ship...
STR_ERROR_CAN_T_REFIT_AIRCRAFT                                  :{WHITE}Can't refit aircraft...

STR_ERROR_CAN_T_RENAME_TRAIN                                    :{WHITE}Can't name train...
STR_ERROR_CAN_T_RENAME_ROAD_VEHICLE                             :{WHITE}Can't name road vehicle...
STR_ERROR_CAN_T_RENAME_SHIP                                     :{WHITE}Can't name ship...
STR_ERROR_CAN_T_RENAME_AIRCRAFT                                 :{WHITE}Can't name aircraft...

STR_ERROR_CAN_T_STOP_START_TRAIN                                :{WHITE}Can't stop/start train...
STR_ERROR_CAN_T_STOP_START_ROAD_VEHICLE                         :{WHITE}Can't stop/start road vehicle...
STR_ERROR_CAN_T_STOP_START_SHIP                                 :{WHITE}Can't stop/start ship...
STR_ERROR_CAN_T_STOP_START_AIRCRAFT                             :{WHITE}Can't stop/start aircraft...

STR_ERROR_CAN_T_SEND_TRAIN_TO_DEPOT                             :{WHITE}Can't send train to depot...
STR_ERROR_CAN_T_SEND_ROAD_VEHICLE_TO_DEPOT                      :{WHITE}Can't send road vehicle to depot...
STR_ERROR_CAN_T_SEND_SHIP_TO_DEPOT                              :{WHITE}Can't send ship to depot...
STR_ERROR_CAN_T_SEND_AIRCRAFT_TO_HANGAR                         :{WHITE}Can't send aircraft to hangar...

STR_ERROR_CAN_T_BUY_TRAIN                                       :{WHITE}Can't buy railway vehicle...
STR_ERROR_CAN_T_BUY_ROAD_VEHICLE                                :{WHITE}Can't buy road vehicle...
STR_ERROR_CAN_T_BUY_SHIP                                        :{WHITE}Can't buy ship...
STR_ERROR_CAN_T_BUY_AIRCRAFT                                    :{WHITE}Can't buy aircraft...

STR_ERROR_CAN_T_RENAME_TRAIN_TYPE                               :{WHITE}Can't rename train vehicle type...
STR_ERROR_CAN_T_RENAME_ROAD_VEHICLE_TYPE                        :{WHITE}Can't rename road vehicle type...
STR_ERROR_CAN_T_RENAME_SHIP_TYPE                                :{WHITE}Can't rename ship type...
STR_ERROR_CAN_T_RENAME_AIRCRAFT_TYPE                            :{WHITE}Can't rename aircraft type...

STR_ERROR_CAN_T_SELL_TRAIN                                      :{WHITE}Can't sell railway vehicle...
STR_ERROR_CAN_T_SELL_ROAD_VEHICLE                               :{WHITE}Can't sell road vehicle...
STR_ERROR_CAN_T_SELL_SHIP                                       :{WHITE}Can't sell ship...
STR_ERROR_CAN_T_SELL_AIRCRAFT                                   :{WHITE}Can't sell aircraft...

STR_ERROR_RAIL_VEHICLE_NOT_AVAILABLE                            :{WHITE}Vehicle is not available
STR_ERROR_ROAD_VEHICLE_NOT_AVAILABLE                            :{WHITE}Vehicle is not available
STR_ERROR_SHIP_NOT_AVAILABLE                                    :{WHITE}Ship is not available
STR_ERROR_AIRCRAFT_NOT_AVAILABLE                                :{WHITE}Aircraft is not available

STR_ERROR_TOO_MANY_VEHICLES_IN_GAME                             :{WHITE}Too many vehicles in game
STR_ERROR_CAN_T_CHANGE_SERVICING                                :{WHITE}Can't change servicing interval...

STR_ERROR_VEHICLE_IS_DESTROYED                                  :{WHITE}... vehicle is destroyed

# Specific vehicle errors
STR_ERROR_CAN_T_MAKE_TRAIN_PASS_SIGNAL                          :{WHITE}Can't make train pass signal at danger...
STR_ERROR_CAN_T_REVERSE_DIRECTION_TRAIN                         :{WHITE}Can't reverse direction of train...
STR_ERROR_TRAIN_START_NO_CATENARY                               :This track lacks catenary, so the train can't start

STR_ERROR_CAN_T_MAKE_ROAD_VEHICLE_TURN                          :{WHITE}Can't make road vehicle turn around...

STR_ERROR_AIRCRAFT_IS_IN_FLIGHT                                 :{WHITE}Aircraft is in flight

# Order related errors
STR_ERROR_NO_MORE_SPACE_FOR_ORDERS                              :{WHITE}No more space for orders
STR_ERROR_TOO_MANY_ORDERS                                       :{WHITE}Too many orders
STR_ERROR_CAN_T_INSERT_NEW_ORDER                                :{WHITE}Can't insert new order...
STR_ERROR_CAN_T_DELETE_THIS_ORDER                               :{WHITE}Can't delete this order...
STR_ERROR_CAN_T_MODIFY_THIS_ORDER                               :{WHITE}Can't modify this order...
STR_ERROR_CAN_T_MOVE_THIS_ORDER                                 :{WHITE}Can't move this order...
STR_ERROR_CAN_T_SKIP_ORDER                                      :{WHITE}Can't skip current order...
STR_ERROR_CAN_T_SKIP_TO_ORDER                                   :{WHITE}Can't skip to selected order...
STR_ERROR_CAN_T_COPY_SHARE_ORDER                                :{WHITE}... vehicle can't go to all stations
STR_ERROR_CAN_T_ADD_ORDER                                       :{WHITE}... vehicle can't go to that station
STR_ERROR_CAN_T_ADD_ORDER_SHARED                                :{WHITE}... a vehicle sharing this order can't go to that station

STR_ERROR_CAN_T_SHARE_ORDER_LIST                                :{WHITE}Can't share order list...
STR_ERROR_CAN_T_STOP_SHARING_ORDER_LIST                         :{WHITE}Can't stop sharing order list...
STR_ERROR_CAN_T_COPY_ORDER_LIST                                 :{WHITE}Can't copy order list...
STR_ERROR_TOO_FAR_FROM_PREVIOUS_DESTINATION                     :{WHITE}... too far from previous destination

# Timetable related errors
STR_ERROR_CAN_T_TIMETABLE_VEHICLE                               :{WHITE}Can't timetable vehicle...
STR_ERROR_TIMETABLE_ONLY_WAIT_AT_STATIONS                       :{WHITE}Vehicles can only wait at stations
STR_ERROR_TIMETABLE_NOT_STOPPING_HERE                           :{WHITE}This vehicle is not stopping at this station

# Sign related errors
STR_ERROR_TOO_MANY_SIGNS                                        :{WHITE}... too many signs
STR_ERROR_CAN_T_PLACE_SIGN_HERE                                 :{WHITE}Can't place sign here...
STR_ERROR_CAN_T_CHANGE_SIGN_NAME                                :{WHITE}Can't change sign name...
STR_ERROR_CAN_T_DELETE_SIGN                                     :{WHITE}Can't delete sign...

# Translatable comment for OpenTTD's desktop shortcut
STR_DESKTOP_SHORTCUT_COMMENT                                    :A simulation game based on Transport Tycoon Deluxe

##id 0x2000
# Town building names
STR_TOWN_BUILDING_NAME_TALL_OFFICE_BLOCK_1                      :Tall office block
STR_TOWN_BUILDING_NAME_OFFICE_BLOCK_1                           :Office block
STR_TOWN_BUILDING_NAME_SMALL_BLOCK_OF_FLATS_1                   :Small block of flats
STR_TOWN_BUILDING_NAME_CHURCH_1                                 :Church
STR_TOWN_BUILDING_NAME_LARGE_OFFICE_BLOCK_1                     :Large office block
STR_TOWN_BUILDING_NAME_TOWN_HOUSES_1                            :Town houses
STR_TOWN_BUILDING_NAME_HOTEL_1                                  :Hotel
STR_TOWN_BUILDING_NAME_STATUE_1                                 :Statue
STR_TOWN_BUILDING_NAME_FOUNTAIN_1                               :Fountain
STR_TOWN_BUILDING_NAME_PARK_1                                   :Park
STR_TOWN_BUILDING_NAME_OFFICE_BLOCK_2                           :Office block
STR_TOWN_BUILDING_NAME_SHOPS_AND_OFFICES_1                      :Shops and offices
STR_TOWN_BUILDING_NAME_MODERN_OFFICE_BUILDING_1                 :Modern office building
STR_TOWN_BUILDING_NAME_WAREHOUSE_1                              :Warehouse
STR_TOWN_BUILDING_NAME_OFFICE_BLOCK_3                           :Office block
STR_TOWN_BUILDING_NAME_STADIUM_1                                :Stadium
STR_TOWN_BUILDING_NAME_OLD_HOUSES_1                             :Old houses
STR_TOWN_BUILDING_NAME_COTTAGES_1                               :Cottages
STR_TOWN_BUILDING_NAME_HOUSES_1                                 :Houses
STR_TOWN_BUILDING_NAME_FLATS_1                                  :Flats
STR_TOWN_BUILDING_NAME_TALL_OFFICE_BLOCK_2                      :Tall office block
STR_TOWN_BUILDING_NAME_SHOPS_AND_OFFICES_2                      :Shops and offices
STR_TOWN_BUILDING_NAME_SHOPS_AND_OFFICES_3                      :Shops and offices
STR_TOWN_BUILDING_NAME_THEATER_1                                :Theatre
STR_TOWN_BUILDING_NAME_STADIUM_2                                :Stadium
STR_TOWN_BUILDING_NAME_OFFICES_1                                :Offices
STR_TOWN_BUILDING_NAME_HOUSES_2                                 :Houses
STR_TOWN_BUILDING_NAME_CINEMA_1                                 :Cinema
STR_TOWN_BUILDING_NAME_SHOPPING_MALL_1                          :Shopping mall
STR_TOWN_BUILDING_NAME_IGLOO_1                                  :Igloo
STR_TOWN_BUILDING_NAME_TEPEES_1                                 :Tepees
STR_TOWN_BUILDING_NAME_TEAPOT_HOUSE_1                           :Teapot-House
STR_TOWN_BUILDING_NAME_PIGGY_BANK_1                             :Piggy-Bank

##id 0x4800
# industry names
STR_INDUSTRY_NAME_COAL_MINE                                     :Coal Mine
STR_INDUSTRY_NAME_POWER_STATION                                 :Power Station
STR_INDUSTRY_NAME_SAWMILL                                       :Sawmill
STR_INDUSTRY_NAME_FOREST                                        :Forest
STR_INDUSTRY_NAME_OIL_REFINERY                                  :Oil Refinery
STR_INDUSTRY_NAME_OIL_RIG                                       :Oil Rig
STR_INDUSTRY_NAME_FACTORY                                       :Factory
STR_INDUSTRY_NAME_PRINTING_WORKS                                :Printing Works
STR_INDUSTRY_NAME_STEEL_MILL                                    :Steel Mill
STR_INDUSTRY_NAME_FARM                                          :Farm
STR_INDUSTRY_NAME_COPPER_ORE_MINE                               :Copper Ore Mine
STR_INDUSTRY_NAME_OIL_WELLS                                     :Oil Wells
STR_INDUSTRY_NAME_BANK                                          :Bank
STR_INDUSTRY_NAME_FOOD_PROCESSING_PLANT                         :Food Processing Plant
STR_INDUSTRY_NAME_PAPER_MILL                                    :Paper Mill
STR_INDUSTRY_NAME_GOLD_MINE                                     :Gold Mine
STR_INDUSTRY_NAME_BANK_TROPIC_ARCTIC                            :Bank
STR_INDUSTRY_NAME_DIAMOND_MINE                                  :Diamond Mine
STR_INDUSTRY_NAME_IRON_ORE_MINE                                 :Iron Ore Mine
STR_INDUSTRY_NAME_FRUIT_PLANTATION                              :Fruit Plantation
STR_INDUSTRY_NAME_RUBBER_PLANTATION                             :Rubber Plantation
STR_INDUSTRY_NAME_WATER_SUPPLY                                  :Water Supply
STR_INDUSTRY_NAME_WATER_TOWER                                   :Water Tower
STR_INDUSTRY_NAME_FACTORY_2                                     :Factory
STR_INDUSTRY_NAME_FARM_2                                        :Farm
STR_INDUSTRY_NAME_LUMBER_MILL                                   :Lumber Mill
STR_INDUSTRY_NAME_COTTON_CANDY_FOREST                           :Candyfloss Forest
STR_INDUSTRY_NAME_CANDY_FACTORY                                 :Sweet Factory
STR_INDUSTRY_NAME_BATTERY_FARM                                  :Battery Farm
STR_INDUSTRY_NAME_COLA_WELLS                                    :Cola Wells
STR_INDUSTRY_NAME_TOY_SHOP                                      :Toy Shop
STR_INDUSTRY_NAME_TOY_FACTORY                                   :Toy Factory
STR_INDUSTRY_NAME_PLASTIC_FOUNTAINS                             :Plastic Fountains
STR_INDUSTRY_NAME_FIZZY_DRINK_FACTORY                           :Fizzy Drink Factory
STR_INDUSTRY_NAME_BUBBLE_GENERATOR                              :Bubble Generator
STR_INDUSTRY_NAME_TOFFEE_QUARRY                                 :Toffee Quarry
STR_INDUSTRY_NAME_SUGAR_MINE                                    :Sugar Mine

############ WARNING, using range 0x6000 for strings that are stored in the savegame
############ These strings may never get a new id, or savegames will break!
##id 0x6000
STR_SV_EMPTY                                                    :
STR_SV_UNNAMED                                                  :Unnamed
STR_SV_TRAIN_NAME                                               :Train {COMMA}
STR_SV_ROAD_VEHICLE_NAME                                        :Road Vehicle {COMMA}
STR_SV_SHIP_NAME                                                :Ship {COMMA}
STR_SV_AIRCRAFT_NAME                                            :Aircraft {COMMA}

STR_SV_STNAME                                                   :{STRING1}
STR_SV_STNAME_NORTH                                             :{STRING1} North
STR_SV_STNAME_SOUTH                                             :{STRING1} South
STR_SV_STNAME_EAST                                              :{STRING1} East
STR_SV_STNAME_WEST                                              :{STRING1} West
STR_SV_STNAME_CENTRAL                                           :{STRING1} Central
STR_SV_STNAME_TRANSFER                                          :{STRING1} Transfer
STR_SV_STNAME_HALT                                              :{STRING1} Halt
STR_SV_STNAME_VALLEY                                            :{STRING1} Valley
STR_SV_STNAME_HEIGHTS                                           :{STRING1} Heights
STR_SV_STNAME_WOODS                                             :{STRING1} Woods
STR_SV_STNAME_LAKESIDE                                          :{STRING1} Lakeside
STR_SV_STNAME_EXCHANGE                                          :{STRING1} Exchange
STR_SV_STNAME_AIRPORT                                           :{STRING1} Airport
STR_SV_STNAME_OILFIELD                                          :{STRING1} Oilfield
STR_SV_STNAME_MINES                                             :{STRING1} Mines
STR_SV_STNAME_DOCKS                                             :{STRING1} Docks
STR_SV_STNAME_BUOY                                              :{STRING2}
STR_SV_STNAME_WAYPOINT                                          :{STRING2}
##id 0x6020
STR_SV_STNAME_ANNEXE                                            :{STRING1} Annexe
STR_SV_STNAME_SIDINGS                                           :{STRING1} Sidings
STR_SV_STNAME_BRANCH                                            :{STRING1} Branch
STR_SV_STNAME_UPPER                                             :Upper {STRING1}
STR_SV_STNAME_LOWER                                             :Lower {STRING1}
STR_SV_STNAME_HELIPORT                                          :{STRING1} Heliport
STR_SV_STNAME_FOREST                                            :{STRING1} Forest
STR_SV_STNAME_FALLBACK                                          :{STRING1} Station #{NUM}
############ end of savegame specific region!

##id 0x8000
# Vehicle names
STR_VEHICLE_NAME_TRAIN_ENGINE_RAIL_KIRBY_PAUL_TANK_STEAM        :Kirby Paul Tank (Steam)
STR_VEHICLE_NAME_TRAIN_ENGINE_RAIL_MJS_250_DIESEL               :MJS 250 (Diesel)
STR_VEHICLE_NAME_TRAIN_ENGINE_RAIL_PLODDYPHUT_CHOO_CHOO         :Ploddyphut Choo-Choo
STR_VEHICLE_NAME_TRAIN_ENGINE_RAIL_POWERNAUT_CHOO_CHOO          :Powernaut Choo-Choo
STR_VEHICLE_NAME_TRAIN_ENGINE_RAIL_MIGHTYMOVER_CHOO_CHOO        :Mightymover Choo-Choo
STR_VEHICLE_NAME_TRAIN_ENGINE_RAIL_PLODDYPHUT_DIESEL            :Ploddyphut Diesel
STR_VEHICLE_NAME_TRAIN_ENGINE_RAIL_POWERNAUT_DIESEL             :Powernaut Diesel
STR_VEHICLE_NAME_TRAIN_ENGINE_RAIL_WILLS_2_8_0_STEAM            :Wills 2-8-0 (Steam)
STR_VEHICLE_NAME_TRAIN_ENGINE_RAIL_CHANEY_JUBILEE_STEAM         :Chaney 'Jubilee' (Steam)
STR_VEHICLE_NAME_TRAIN_ENGINE_RAIL_GINZU_A4_STEAM               :Ginzu 'A4' (Steam)
STR_VEHICLE_NAME_TRAIN_ENGINE_RAIL_SH_8P_STEAM                  :SH '8P' (Steam)
STR_VEHICLE_NAME_TRAIN_ENGINE_RAIL_MANLEY_MOREL_DMU_DIESEL      :Manley-Morel DMU (Diesel)
STR_VEHICLE_NAME_TRAIN_ENGINE_RAIL_DASH_DIESEL                  :'Dash' (Diesel)
STR_VEHICLE_NAME_TRAIN_ENGINE_RAIL_SH_HENDRY_25_DIESEL          :SH/Hendry '25' (Diesel)
STR_VEHICLE_NAME_TRAIN_ENGINE_RAIL_UU_37_DIESEL                 :UU '37' (Diesel)
STR_VEHICLE_NAME_TRAIN_ENGINE_RAIL_FLOSS_47_DIESEL              :Floss '47' (Diesel)
STR_VEHICLE_NAME_TRAIN_ENGINE_RAIL_CS_4000_DIESEL               :CS 4000 (Diesel)
STR_VEHICLE_NAME_TRAIN_ENGINE_RAIL_CS_2400_DIESEL               :CS 2400 (Diesel)
STR_VEHICLE_NAME_TRAIN_ENGINE_RAIL_CENTENNIAL_DIESEL            :Centennial (Diesel)
STR_VEHICLE_NAME_TRAIN_ENGINE_RAIL_KELLING_3100_DIESEL          :Kelling 3100 (Diesel)
STR_VEHICLE_NAME_TRAIN_ENGINE_RAIL_TURNER_TURBO_DIESEL          :Turner Turbo (Diesel)
STR_VEHICLE_NAME_TRAIN_ENGINE_RAIL_MJS_1000_DIESEL              :MJS 1000 (Diesel)
STR_VEHICLE_NAME_TRAIN_ENGINE_RAIL_SH_125_DIESEL                :SH '125' (Diesel)
STR_VEHICLE_NAME_TRAIN_ENGINE_RAIL_SH_30_ELECTRIC               :SH '30' (Electric)
STR_VEHICLE_NAME_TRAIN_ENGINE_RAIL_SH_40_ELECTRIC               :SH '40' (Electric)
STR_VEHICLE_NAME_TRAIN_ENGINE_RAIL_T_I_M_ELECTRIC               :'T.I.M.' (Electric)
STR_VEHICLE_NAME_TRAIN_ENGINE_RAIL_ASIASTAR_ELECTRIC            :'AsiaStar' (Electric)
STR_VEHICLE_NAME_TRAIN_WAGON_RAIL_PASSENGER_CAR                 :Passenger Carriage
STR_VEHICLE_NAME_TRAIN_WAGON_RAIL_MAIL_VAN                      :Mail Van
STR_VEHICLE_NAME_TRAIN_WAGON_RAIL_COAL_CAR                      :Coal Truck
STR_VEHICLE_NAME_TRAIN_WAGON_RAIL_OIL_TANKER                    :Oil Tanker
STR_VEHICLE_NAME_TRAIN_WAGON_RAIL_LIVESTOCK_VAN                 :Livestock Van
STR_VEHICLE_NAME_TRAIN_WAGON_RAIL_GOODS_VAN                     :Goods Van
STR_VEHICLE_NAME_TRAIN_WAGON_RAIL_GRAIN_HOPPER                  :Grain Hopper
STR_VEHICLE_NAME_TRAIN_WAGON_RAIL_WOOD_TRUCK                    :Wood Truck
STR_VEHICLE_NAME_TRAIN_WAGON_RAIL_IRON_ORE_HOPPER               :Iron Ore Hopper
STR_VEHICLE_NAME_TRAIN_WAGON_RAIL_STEEL_TRUCK                   :Steel Truck
STR_VEHICLE_NAME_TRAIN_WAGON_RAIL_ARMORED_VAN                   :Armoured Van
STR_VEHICLE_NAME_TRAIN_WAGON_RAIL_FOOD_VAN                      :Food Van
STR_VEHICLE_NAME_TRAIN_WAGON_RAIL_PAPER_TRUCK                   :Paper Truck
STR_VEHICLE_NAME_TRAIN_WAGON_RAIL_COPPER_ORE_HOPPER             :Copper Ore Hopper
STR_VEHICLE_NAME_TRAIN_WAGON_RAIL_WATER_TANKER                  :Water Tanker
STR_VEHICLE_NAME_TRAIN_WAGON_RAIL_FRUIT_TRUCK                   :Fruit Truck
STR_VEHICLE_NAME_TRAIN_WAGON_RAIL_RUBBER_TRUCK                  :Rubber Truck
STR_VEHICLE_NAME_TRAIN_WAGON_RAIL_SUGAR_TRUCK                   :Sugar Truck
STR_VEHICLE_NAME_TRAIN_WAGON_RAIL_COTTON_CANDY_HOPPER           :Candyfloss Hopper
STR_VEHICLE_NAME_TRAIN_WAGON_RAIL_TOFFEE_HOPPER                 :Toffee Hopper
STR_VEHICLE_NAME_TRAIN_WAGON_RAIL_BUBBLE_VAN                    :Bubble Van
STR_VEHICLE_NAME_TRAIN_WAGON_RAIL_COLA_TANKER                   :Cola Tanker
STR_VEHICLE_NAME_TRAIN_WAGON_RAIL_CANDY_VAN                     :Sweet Van
STR_VEHICLE_NAME_TRAIN_WAGON_RAIL_TOY_VAN                       :Toy Van
STR_VEHICLE_NAME_TRAIN_WAGON_RAIL_BATTERY_TRUCK                 :Battery Truck
STR_VEHICLE_NAME_TRAIN_WAGON_RAIL_FIZZY_DRINK_TRUCK             :Fizzy Drink Truck
STR_VEHICLE_NAME_TRAIN_WAGON_RAIL_PLASTIC_TRUCK                 :Plastic Truck
STR_VEHICLE_NAME_TRAIN_ENGINE_MONORAIL_X2001_ELECTRIC           :'X2001' (Electric)
STR_VEHICLE_NAME_TRAIN_ENGINE_MONORAIL_MILLENNIUM_Z1_ELECTRIC   :'Millennium Z1' (Electric)
STR_VEHICLE_NAME_TRAIN_ENGINE_MONORAIL_WIZZOWOW_Z99             :Wizzowow Z99
STR_VEHICLE_NAME_TRAIN_WAGON_MONORAIL_PASSENGER_CAR             :Passenger Carriage
STR_VEHICLE_NAME_TRAIN_WAGON_MONORAIL_MAIL_VAN                  :Mail Van
STR_VEHICLE_NAME_TRAIN_WAGON_MONORAIL_COAL_CAR                  :Coal Truck
STR_VEHICLE_NAME_TRAIN_WAGON_MONORAIL_OIL_TANKER                :Oil Tanker
STR_VEHICLE_NAME_TRAIN_WAGON_MONORAIL_LIVESTOCK_VAN             :Livestock Van
STR_VEHICLE_NAME_TRAIN_WAGON_MONORAIL_GOODS_VAN                 :Goods Van
STR_VEHICLE_NAME_TRAIN_WAGON_MONORAIL_GRAIN_HOPPER              :Grain Hopper
STR_VEHICLE_NAME_TRAIN_WAGON_MONORAIL_WOOD_TRUCK                :Wood Truck
STR_VEHICLE_NAME_TRAIN_WAGON_MONORAIL_IRON_ORE_HOPPER           :Iron Ore Hopper
STR_VEHICLE_NAME_TRAIN_WAGON_MONORAIL_STEEL_TRUCK               :Steel Truck
STR_VEHICLE_NAME_TRAIN_WAGON_MONORAIL_ARMORED_VAN               :Armoured Van
STR_VEHICLE_NAME_TRAIN_WAGON_MONORAIL_FOOD_VAN                  :Food Van
STR_VEHICLE_NAME_TRAIN_WAGON_MONORAIL_PAPER_TRUCK               :Paper Truck
STR_VEHICLE_NAME_TRAIN_WAGON_MONORAIL_COPPER_ORE_HOPPER         :Copper Ore Hopper
STR_VEHICLE_NAME_TRAIN_WAGON_MONORAIL_WATER_TANKER              :Water Tanker
STR_VEHICLE_NAME_TRAIN_WAGON_MONORAIL_FRUIT_TRUCK               :Fruit Truck
STR_VEHICLE_NAME_TRAIN_WAGON_MONORAIL_RUBBER_TRUCK              :Rubber Truck
STR_VEHICLE_NAME_TRAIN_WAGON_MONORAIL_SUGAR_TRUCK               :Sugar Truck
STR_VEHICLE_NAME_TRAIN_WAGON_MONORAIL_COTTON_CANDY_HOPPER       :Candyfloss Hopper
STR_VEHICLE_NAME_TRAIN_WAGON_MONORAIL_TOFFEE_HOPPER             :Toffee Hopper
STR_VEHICLE_NAME_TRAIN_WAGON_MONORAIL_BUBBLE_VAN                :Bubble Van
STR_VEHICLE_NAME_TRAIN_WAGON_MONORAIL_COLA_TANKER               :Cola Tanker
STR_VEHICLE_NAME_TRAIN_WAGON_MONORAIL_CANDY_VAN                 :Sweet Van
STR_VEHICLE_NAME_TRAIN_WAGON_MONORAIL_TOY_VAN                   :Toy Van
STR_VEHICLE_NAME_TRAIN_WAGON_MONORAIL_BATTERY_TRUCK             :Battery Truck
STR_VEHICLE_NAME_TRAIN_WAGON_MONORAIL_FIZZY_DRINK_TRUCK         :Fizzy Drink Truck
STR_VEHICLE_NAME_TRAIN_WAGON_MONORAIL_PLASTIC_TRUCK             :Plastic Truck
STR_VEHICLE_NAME_TRAIN_ENGINE_MAGLEV_LEV1_LEVIATHAN_ELECTRIC    :Lev1 'Leviathan' (Electric)
STR_VEHICLE_NAME_TRAIN_ENGINE_MAGLEV_LEV2_CYCLOPS_ELECTRIC      :Lev2 'Cyclops' (Electric)
STR_VEHICLE_NAME_TRAIN_ENGINE_MAGLEV_LEV3_PEGASUS_ELECTRIC      :Lev3 'Pegasus' (Electric)
STR_VEHICLE_NAME_TRAIN_ENGINE_MAGLEV_LEV4_CHIMAERA_ELECTRIC     :Lev4 'Chimaera' (Electric)
STR_VEHICLE_NAME_TRAIN_ENGINE_MAGLEV_WIZZOWOW_ROCKETEER         :Wizzowow Rocketeer
STR_VEHICLE_NAME_TRAIN_WAGON_MAGLEV_PASSENGER_CAR               :Passenger Carriage
STR_VEHICLE_NAME_TRAIN_WAGON_MAGLEV_MAIL_VAN                    :Mail Van
STR_VEHICLE_NAME_TRAIN_WAGON_MAGLEV_COAL_CAR                    :Coal Truck
STR_VEHICLE_NAME_TRAIN_WAGON_MAGLEV_OIL_TANKER                  :Oil Tanker
STR_VEHICLE_NAME_TRAIN_WAGON_MAGLEV_LIVESTOCK_VAN               :Livestock Van
STR_VEHICLE_NAME_TRAIN_WAGON_MAGLEV_GOODS_VAN                   :Goods Van
STR_VEHICLE_NAME_TRAIN_WAGON_MAGLEV_GRAIN_HOPPER                :Grain Hopper
STR_VEHICLE_NAME_TRAIN_WAGON_MAGLEV_WOOD_TRUCK                  :Wood Truck
STR_VEHICLE_NAME_TRAIN_WAGON_MAGLEV_IRON_ORE_HOPPER             :Iron Ore Hopper
STR_VEHICLE_NAME_TRAIN_WAGON_MAGLEV_STEEL_TRUCK                 :Steel Truck
STR_VEHICLE_NAME_TRAIN_WAGON_MAGLEV_ARMORED_VAN                 :Armoured Van
STR_VEHICLE_NAME_TRAIN_WAGON_MAGLEV_FOOD_VAN                    :Food Van
STR_VEHICLE_NAME_TRAIN_WAGON_MAGLEV_PAPER_TRUCK                 :Paper Truck
STR_VEHICLE_NAME_TRAIN_WAGON_MAGLEV_COPPER_ORE_HOPPER           :Copper Ore Hopper
STR_VEHICLE_NAME_TRAIN_WAGON_MAGLEV_WATER_TANKER                :Water Tanker
STR_VEHICLE_NAME_TRAIN_WAGON_MAGLEV_FRUIT_TRUCK                 :Fruit Truck
STR_VEHICLE_NAME_TRAIN_WAGON_MAGLEV_RUBBER_TRUCK                :Rubber Truck
STR_VEHICLE_NAME_TRAIN_WAGON_MAGLEV_SUGAR_TRUCK                 :Sugar Truck
STR_VEHICLE_NAME_TRAIN_WAGON_MAGLEV_COTTON_CANDY_HOPPER         :Candyfloss Hopper
STR_VEHICLE_NAME_TRAIN_WAGON_MAGLEV_TOFFEE_HOPPER               :Toffee Hopper
STR_VEHICLE_NAME_TRAIN_WAGON_MAGLEV_BUBBLE_VAN                  :Bubble Van
STR_VEHICLE_NAME_TRAIN_WAGON_MAGLEV_COLA_TANKER                 :Cola Tanker
STR_VEHICLE_NAME_TRAIN_WAGON_MAGLEV_CANDY_VAN                   :Sweet Van
STR_VEHICLE_NAME_TRAIN_WAGON_MAGLEV_TOY_VAN                     :Toy Van
STR_VEHICLE_NAME_TRAIN_WAGON_MAGLEV_BATTERY_TRUCK               :Battery Truck
STR_VEHICLE_NAME_TRAIN_WAGON_MAGLEV_FIZZY_DRINK_TRUCK           :Fizzy Drink Truck
STR_VEHICLE_NAME_TRAIN_WAGON_MAGLEV_PLASTIC_TRUCK               :Plastic Truck
STR_VEHICLE_NAME_ROAD_VEHICLE_MPS_REGAL_BUS                     :MPS Regal Bus
STR_VEHICLE_NAME_ROAD_VEHICLE_HEREFORD_LEOPARD_BUS              :Hereford Leopard Bus
STR_VEHICLE_NAME_ROAD_VEHICLE_FOSTER_BUS                        :Foster Bus
STR_VEHICLE_NAME_ROAD_VEHICLE_FOSTER_MKII_SUPERBUS              :Foster MkII Superbus
STR_VEHICLE_NAME_ROAD_VEHICLE_PLODDYPHUT_MKI_BUS                :Ploddyphut MkI Bus
STR_VEHICLE_NAME_ROAD_VEHICLE_PLODDYPHUT_MKII_BUS               :Ploddyphut MkII Bus
STR_VEHICLE_NAME_ROAD_VEHICLE_PLODDYPHUT_MKIII_BUS              :Ploddyphut MkIII Bus
STR_VEHICLE_NAME_ROAD_VEHICLE_BALOGH_COAL_TRUCK                 :Balogh Coal Truck
STR_VEHICLE_NAME_ROAD_VEHICLE_UHL_COAL_TRUCK                    :Uhl Coal Truck
STR_VEHICLE_NAME_ROAD_VEHICLE_DW_COAL_TRUCK                     :DW Coal Truck
STR_VEHICLE_NAME_ROAD_VEHICLE_MPS_MAIL_TRUCK                    :MPS Mail Truck
STR_VEHICLE_NAME_ROAD_VEHICLE_REYNARD_MAIL_TRUCK                :Reynard Mail Truck
STR_VEHICLE_NAME_ROAD_VEHICLE_PERRY_MAIL_TRUCK                  :Perry Mail Truck
STR_VEHICLE_NAME_ROAD_VEHICLE_MIGHTYMOVER_MAIL_TRUCK            :MightyMover Mail Truck
STR_VEHICLE_NAME_ROAD_VEHICLE_POWERNAUGHT_MAIL_TRUCK            :Powernaught Mail Truck
STR_VEHICLE_NAME_ROAD_VEHICLE_WIZZOWOW_MAIL_TRUCK               :Wizzowow Mail Truck
STR_VEHICLE_NAME_ROAD_VEHICLE_WITCOMBE_OIL_TANKER               :Witcombe Oil Tanker
STR_VEHICLE_NAME_ROAD_VEHICLE_FOSTER_OIL_TANKER                 :Foster Oil Tanker
STR_VEHICLE_NAME_ROAD_VEHICLE_PERRY_OIL_TANKER                  :Perry Oil Tanker
STR_VEHICLE_NAME_ROAD_VEHICLE_TALBOTT_LIVESTOCK_VAN             :Talbott Livestock Van
STR_VEHICLE_NAME_ROAD_VEHICLE_UHL_LIVESTOCK_VAN                 :Uhl Livestock Van
STR_VEHICLE_NAME_ROAD_VEHICLE_FOSTER_LIVESTOCK_VAN              :Foster Livestock Van
STR_VEHICLE_NAME_ROAD_VEHICLE_BALOGH_GOODS_TRUCK                :Balogh Goods Truck
STR_VEHICLE_NAME_ROAD_VEHICLE_CRAIGHEAD_GOODS_TRUCK             :Craighead Goods Truck
STR_VEHICLE_NAME_ROAD_VEHICLE_GOSS_GOODS_TRUCK                  :Goss Goods Truck
STR_VEHICLE_NAME_ROAD_VEHICLE_HEREFORD_GRAIN_TRUCK              :Hereford Grain Truck
STR_VEHICLE_NAME_ROAD_VEHICLE_THOMAS_GRAIN_TRUCK                :Thomas Grain Truck
STR_VEHICLE_NAME_ROAD_VEHICLE_GOSS_GRAIN_TRUCK                  :Goss Grain Truck
STR_VEHICLE_NAME_ROAD_VEHICLE_WITCOMBE_WOOD_TRUCK               :Witcombe Wood Truck
STR_VEHICLE_NAME_ROAD_VEHICLE_FOSTER_WOOD_TRUCK                 :Foster Wood Truck
STR_VEHICLE_NAME_ROAD_VEHICLE_MORELAND_WOOD_TRUCK               :Moreland Wood Truck
STR_VEHICLE_NAME_ROAD_VEHICLE_MPS_IRON_ORE_TRUCK                :MPS Iron Ore Truck
STR_VEHICLE_NAME_ROAD_VEHICLE_UHL_IRON_ORE_TRUCK                :Uhl Iron Ore Truck
STR_VEHICLE_NAME_ROAD_VEHICLE_CHIPPY_IRON_ORE_TRUCK             :Chippy Iron Ore Truck
STR_VEHICLE_NAME_ROAD_VEHICLE_BALOGH_STEEL_TRUCK                :Balogh Steel Truck
STR_VEHICLE_NAME_ROAD_VEHICLE_UHL_STEEL_TRUCK                   :Uhl Steel Truck
STR_VEHICLE_NAME_ROAD_VEHICLE_KELLING_STEEL_TRUCK               :Kelling Steel Truck
STR_VEHICLE_NAME_ROAD_VEHICLE_BALOGH_ARMORED_TRUCK              :Balogh Armoured Truck
STR_VEHICLE_NAME_ROAD_VEHICLE_UHL_ARMORED_TRUCK                 :Uhl Armoured Truck
STR_VEHICLE_NAME_ROAD_VEHICLE_FOSTER_ARMORED_TRUCK              :Foster Armoured Truck
STR_VEHICLE_NAME_ROAD_VEHICLE_FOSTER_FOOD_VAN                   :Foster Food Van
STR_VEHICLE_NAME_ROAD_VEHICLE_PERRY_FOOD_VAN                    :Perry Food Van
STR_VEHICLE_NAME_ROAD_VEHICLE_CHIPPY_FOOD_VAN                   :Chippy Food Van
STR_VEHICLE_NAME_ROAD_VEHICLE_UHL_PAPER_TRUCK                   :Uhl Paper Truck
STR_VEHICLE_NAME_ROAD_VEHICLE_BALOGH_PAPER_TRUCK                :Balogh Paper Truck
STR_VEHICLE_NAME_ROAD_VEHICLE_MPS_PAPER_TRUCK                   :MPS Paper Truck
STR_VEHICLE_NAME_ROAD_VEHICLE_MPS_COPPER_ORE_TRUCK              :MPS Copper Ore Truck
STR_VEHICLE_NAME_ROAD_VEHICLE_UHL_COPPER_ORE_TRUCK              :Uhl Copper Ore Truck
STR_VEHICLE_NAME_ROAD_VEHICLE_GOSS_COPPER_ORE_TRUCK             :Goss Copper Ore Truck
STR_VEHICLE_NAME_ROAD_VEHICLE_UHL_WATER_TANKER                  :Uhl Water Tanker
STR_VEHICLE_NAME_ROAD_VEHICLE_BALOGH_WATER_TANKER               :Balogh Water Tanker
STR_VEHICLE_NAME_ROAD_VEHICLE_MPS_WATER_TANKER                  :MPS Water Tanker
STR_VEHICLE_NAME_ROAD_VEHICLE_BALOGH_FRUIT_TRUCK                :Balogh Fruit Truck
STR_VEHICLE_NAME_ROAD_VEHICLE_UHL_FRUIT_TRUCK                   :Uhl Fruit Truck
STR_VEHICLE_NAME_ROAD_VEHICLE_KELLING_FRUIT_TRUCK               :Kelling Fruit Truck
STR_VEHICLE_NAME_ROAD_VEHICLE_BALOGH_RUBBER_TRUCK               :Balogh Rubber Truck
STR_VEHICLE_NAME_ROAD_VEHICLE_UHL_RUBBER_TRUCK                  :Uhl Rubber Truck
STR_VEHICLE_NAME_ROAD_VEHICLE_RMT_RUBBER_TRUCK                  :RMT Rubber Truck
STR_VEHICLE_NAME_ROAD_VEHICLE_MIGHTYMOVER_SUGAR_TRUCK           :MightyMover Sugar Truck
STR_VEHICLE_NAME_ROAD_VEHICLE_POWERNAUGHT_SUGAR_TRUCK           :Powernaught Sugar Truck
STR_VEHICLE_NAME_ROAD_VEHICLE_WIZZOWOW_SUGAR_TRUCK              :Wizzowow Sugar Truck
STR_VEHICLE_NAME_ROAD_VEHICLE_MIGHTYMOVER_COLA_TRUCK            :MightyMover Cola Truck
STR_VEHICLE_NAME_ROAD_VEHICLE_POWERNAUGHT_COLA_TRUCK            :Powernaught Cola Truck
STR_VEHICLE_NAME_ROAD_VEHICLE_WIZZOWOW_COLA_TRUCK               :Wizzowow Cola Truck
STR_VEHICLE_NAME_ROAD_VEHICLE_MIGHTYMOVER_COTTON_CANDY          :MightyMover Candyfloss Truck
STR_VEHICLE_NAME_ROAD_VEHICLE_POWERNAUGHT_COTTON_CANDY          :Powernaught Candyfloss Truck
STR_VEHICLE_NAME_ROAD_VEHICLE_WIZZOWOW_COTTON_CANDY_TRUCK       :Wizzowow Candyfloss Truck
STR_VEHICLE_NAME_ROAD_VEHICLE_MIGHTYMOVER_TOFFEE_TRUCK          :MightyMover Toffee Truck
STR_VEHICLE_NAME_ROAD_VEHICLE_POWERNAUGHT_TOFFEE_TRUCK          :Powernaught Toffee Truck
STR_VEHICLE_NAME_ROAD_VEHICLE_WIZZOWOW_TOFFEE_TRUCK             :Wizzowow Toffee Truck
STR_VEHICLE_NAME_ROAD_VEHICLE_MIGHTYMOVER_TOY_VAN               :MightyMover Toy Van
STR_VEHICLE_NAME_ROAD_VEHICLE_POWERNAUGHT_TOY_VAN               :Powernaught Toy Van
STR_VEHICLE_NAME_ROAD_VEHICLE_WIZZOWOW_TOY_VAN                  :Wizzowow Toy Van
STR_VEHICLE_NAME_ROAD_VEHICLE_MIGHTYMOVER_CANDY_TRUCK           :MightyMover Sweet Truck
STR_VEHICLE_NAME_ROAD_VEHICLE_POWERNAUGHT_CANDY_TRUCK           :Powernaught Sweet Truck
STR_VEHICLE_NAME_ROAD_VEHICLE_WIZZOWOW_CANDY_TRUCK              :Wizzowow Sweet Truck
STR_VEHICLE_NAME_ROAD_VEHICLE_MIGHTYMOVER_BATTERY_TRUCK         :MightyMover Battery Truck
STR_VEHICLE_NAME_ROAD_VEHICLE_POWERNAUGHT_BATTERY_TRUCK         :Powernaught Battery Truck
STR_VEHICLE_NAME_ROAD_VEHICLE_WIZZOWOW_BATTERY_TRUCK            :Wizzowow Battery Truck
STR_VEHICLE_NAME_ROAD_VEHICLE_MIGHTYMOVER_FIZZY_DRINK           :MightyMover Fizzy Drink Truck
STR_VEHICLE_NAME_ROAD_VEHICLE_POWERNAUGHT_FIZZY_DRINK           :Powernaught Fizzy Drink Truck
STR_VEHICLE_NAME_ROAD_VEHICLE_WIZZOWOW_FIZZY_DRINK_TRUCK        :Wizzowow Fizzy Drink Truck
STR_VEHICLE_NAME_ROAD_VEHICLE_MIGHTYMOVER_PLASTIC_TRUCK         :MightyMover Plastic Truck
STR_VEHICLE_NAME_ROAD_VEHICLE_POWERNAUGHT_PLASTIC_TRUCK         :Powernaught Plastic Truck
STR_VEHICLE_NAME_ROAD_VEHICLE_WIZZOWOW_PLASTIC_TRUCK            :Wizzowow Plastic Truck
STR_VEHICLE_NAME_ROAD_VEHICLE_MIGHTYMOVER_BUBBLE_TRUCK          :MightyMover Bubble Truck
STR_VEHICLE_NAME_ROAD_VEHICLE_POWERNAUGHT_BUBBLE_TRUCK          :Powernaught Bubble Truck
STR_VEHICLE_NAME_ROAD_VEHICLE_WIZZOWOW_BUBBLE_TRUCK             :Wizzowow Bubble Truck
STR_VEHICLE_NAME_SHIP_MPS_OIL_TANKER                            :MPS Oil Tanker
STR_VEHICLE_NAME_SHIP_CS_INC_OIL_TANKER                         :CS-Inc. Oil Tanker
STR_VEHICLE_NAME_SHIP_MPS_PASSENGER_FERRY                       :MPS Passenger Ferry
STR_VEHICLE_NAME_SHIP_FFP_PASSENGER_FERRY                       :FFP Passenger Ferry
STR_VEHICLE_NAME_SHIP_BAKEWELL_300_HOVERCRAFT                   :Bakewell 300 Hovercraft
STR_VEHICLE_NAME_SHIP_CHUGGER_CHUG_PASSENGER                    :Chugger-Chug Passenger Ferry
STR_VEHICLE_NAME_SHIP_SHIVERSHAKE_PASSENGER_FERRY               :Shivershake Passenger Ferry
STR_VEHICLE_NAME_SHIP_YATE_CARGO_SHIP                           :Yate Cargo ship
STR_VEHICLE_NAME_SHIP_BAKEWELL_CARGO_SHIP                       :Bakewell Cargo ship
STR_VEHICLE_NAME_SHIP_MIGHTYMOVER_CARGO_SHIP                    :Mightymover Cargo ship
STR_VEHICLE_NAME_SHIP_POWERNAUT_CARGO_SHIP                      :Powernaut Cargo ship
STR_VEHICLE_NAME_AIRCRAFT_SAMPSON_U52                           :Sampson U52
STR_VEHICLE_NAME_AIRCRAFT_COLEMAN_COUNT                         :Coleman Count
STR_VEHICLE_NAME_AIRCRAFT_FFP_DART                              :FFP Dart
STR_VEHICLE_NAME_AIRCRAFT_YATE_HAUGAN                           :Yate Haugan
STR_VEHICLE_NAME_AIRCRAFT_BAKEWELL_COTSWALD_LB_3                :Bakewell Cotswald LB-3
STR_VEHICLE_NAME_AIRCRAFT_BAKEWELL_LUCKETT_LB_8                 :Bakewell Luckett LB-8
STR_VEHICLE_NAME_AIRCRAFT_BAKEWELL_LUCKETT_LB_9                 :Bakewell Luckett LB-9
STR_VEHICLE_NAME_AIRCRAFT_BAKEWELL_LUCKETT_LB80                 :Bakewell Luckett LB80
STR_VEHICLE_NAME_AIRCRAFT_BAKEWELL_LUCKETT_LB_10                :Bakewell Luckett LB-10
STR_VEHICLE_NAME_AIRCRAFT_BAKEWELL_LUCKETT_LB_11                :Bakewell Luckett LB-11
STR_VEHICLE_NAME_AIRCRAFT_YATE_AEROSPACE_YAC_1_11               :Yate Aerospace YAC 1-11
STR_VEHICLE_NAME_AIRCRAFT_DARWIN_100                            :Darwin 100
STR_VEHICLE_NAME_AIRCRAFT_DARWIN_200                            :Darwin 200
STR_VEHICLE_NAME_AIRCRAFT_DARWIN_300                            :Darwin 300
STR_VEHICLE_NAME_AIRCRAFT_DARWIN_400                            :Darwin 400
STR_VEHICLE_NAME_AIRCRAFT_DARWIN_500                            :Darwin 500
STR_VEHICLE_NAME_AIRCRAFT_DARWIN_600                            :Darwin 600
STR_VEHICLE_NAME_AIRCRAFT_GURU_GALAXY                           :Guru Galaxy
STR_VEHICLE_NAME_AIRCRAFT_AIRTAXI_A21                           :Airtaxi A21
STR_VEHICLE_NAME_AIRCRAFT_AIRTAXI_A31                           :Airtaxi A31
STR_VEHICLE_NAME_AIRCRAFT_AIRTAXI_A32                           :Airtaxi A32
STR_VEHICLE_NAME_AIRCRAFT_AIRTAXI_A33                           :Airtaxi A33
STR_VEHICLE_NAME_AIRCRAFT_YATE_AEROSPACE_YAE46                  :Yate Aerospace YAe46
STR_VEHICLE_NAME_AIRCRAFT_DINGER_100                            :Dinger 100
STR_VEHICLE_NAME_AIRCRAFT_AIRTAXI_A34_1000                      :AirTaxi A34-1000
STR_VEHICLE_NAME_AIRCRAFT_YATE_Z_SHUTTLE                        :Yate Z-Shuttle
STR_VEHICLE_NAME_AIRCRAFT_KELLING_K1                            :Kelling K1
STR_VEHICLE_NAME_AIRCRAFT_KELLING_K6                            :Kelling K6
STR_VEHICLE_NAME_AIRCRAFT_KELLING_K7                            :Kelling K7
STR_VEHICLE_NAME_AIRCRAFT_DARWIN_700                            :Darwin 700
STR_VEHICLE_NAME_AIRCRAFT_FFP_HYPERDART_2                       :FFP Hyperdart 2
STR_VEHICLE_NAME_AIRCRAFT_DINGER_200                            :Dinger 200
STR_VEHICLE_NAME_AIRCRAFT_DINGER_1000                           :Dinger 1000
STR_VEHICLE_NAME_AIRCRAFT_PLODDYPHUT_100                        :Ploddyphut 100
STR_VEHICLE_NAME_AIRCRAFT_PLODDYPHUT_500                        :Ploddyphut 500
STR_VEHICLE_NAME_AIRCRAFT_FLASHBANG_X1                          :Flashbang X1
STR_VEHICLE_NAME_AIRCRAFT_JUGGERPLANE_M1                        :Juggerplane M1
STR_VEHICLE_NAME_AIRCRAFT_FLASHBANG_WIZZER                      :Flashbang Wizzer
STR_VEHICLE_NAME_AIRCRAFT_TRICARIO_HELICOPTER                   :Tricario Helicopter
STR_VEHICLE_NAME_AIRCRAFT_GURU_X2_HELICOPTER                    :Guru X2 Helicopter
STR_VEHICLE_NAME_AIRCRAFT_POWERNAUT_HELICOPTER                  :Powernaut Helicopter

##id 0x8800
# Formatting of some strings
STR_FORMAT_DATE_TINY                                            :{RAW_STRING}-{RAW_STRING}-{NUM}
STR_FORMAT_DATE_SHORT                                           :{STRING} {NUM}
STR_FORMAT_DATE_LONG                                            :{STRING} {STRING} {NUM}
STR_FORMAT_DATE_ISO                                             :{2:NUM}-{1:RAW_STRING}-{0:RAW_STRING}

STR_FORMAT_BUOY_NAME                                            :{TOWN} Buoy
STR_FORMAT_BUOY_NAME_SERIAL                                     :{TOWN} Buoy #{COMMA}
STR_FORMAT_COMPANY_NUM                                          :(Company {COMMA})
STR_FORMAT_GROUP_NAME                                           :Group {COMMA}
STR_FORMAT_INDUSTRY_NAME                                        :{TOWN} {STRING}
STR_FORMAT_WAYPOINT_NAME                                        :{TOWN} Waypoint
STR_FORMAT_WAYPOINT_NAME_SERIAL                                 :{TOWN} Waypoint #{COMMA}

STR_FORMAT_DEPOT_NAME_TRAIN                                     :{TOWN} Train Depot
STR_FORMAT_DEPOT_NAME_TRAIN_SERIAL                              :{TOWN} Train Depot #{COMMA}
STR_FORMAT_DEPOT_NAME_ROAD_VEHICLE                              :{TOWN} Road Vehicle Depot
STR_FORMAT_DEPOT_NAME_ROAD_VEHICLE_SERIAL                       :{TOWN} Road Vehicle Depot #{COMMA}
STR_FORMAT_DEPOT_NAME_SHIP                                      :{TOWN} Ship Depot
STR_FORMAT_DEPOT_NAME_SHIP_SERIAL                               :{TOWN} Ship Depot #{COMMA}
STR_FORMAT_DEPOT_NAME_AIRCRAFT                                  :{STATION} Hangar

STR_UNKNOWN_STATION                                             :unknown station
STR_DEFAULT_SIGN_NAME                                           :Sign
STR_COMPANY_SOMEONE                                             :someone

STR_SAVEGAME_NAME_DEFAULT                                       :{COMPANY}, {STRING1}
STR_SAVEGAME_NAME_SPECTATOR                                     :Spectator, {1:STRING1}

# Viewport strings
STR_VIEWPORT_TOWN_POP                                           :{WHITE}{TOWN} ({COMMA})
STR_VIEWPORT_TOWN                                               :{WHITE}{TOWN}
STR_VIEWPORT_TOWN_TINY_BLACK                                    :{TINYFONT}{BLACK}{TOWN}
STR_VIEWPORT_TOWN_TINY_WHITE                                    :{TINYFONT}{WHITE}{TOWN}

STR_VIEWPORT_SIGN_SMALL_BLACK                                   :{TINYFONT}{BLACK}{SIGN}
STR_VIEWPORT_SIGN_SMALL_WHITE                                   :{TINYFONT}{WHITE}{SIGN}

STR_VIEWPORT_STATION                                            :{STATION} {STATIONFEATURES}
STR_VIEWPORT_STATION_TINY                                       :{TINYFONT}{STATION}

STR_VIEWPORT_WAYPOINT                                           :{WAYPOINT}
STR_VIEWPORT_WAYPOINT_TINY                                      :{TINYFONT}{WAYPOINT}

# Simple strings to get specific types of data
STR_COMPANY_NAME                                                :{COMPANY}
STR_COMPANY_NAME_COMPANY_NUM                                    :{COMPANY} {COMPANYNUM}
STR_DEPOT_NAME                                                  :{DEPOT}
STR_ENGINE_NAME                                                 :{ENGINE}
STR_GROUP_NAME                                                  :{GROUP}
STR_INDUSTRY_NAME                                               :{INDUSTRY}
STR_PRESIDENT_NAME                                              :{PRESIDENTNAME}
STR_SIGN_NAME                                                   :{SIGN}
STR_STATION_NAME                                                :{STATION}
STR_TOWN_NAME                                                   :{TOWN}
STR_VEHICLE_NAME                                                :{VEHICLE}
STR_WAYPOINT_NAME                                               :{WAYPOINT}

STR_JUST_CARGO                                                  :{CARGO}
STR_JUST_CHECKMARK                                              :{CHECKMARK}
STR_JUST_COMMA                                                  :{COMMA}
STR_JUST_CURRCOMPACT                                            :{CURRCOMPACT}
STR_JUST_CURRENCY                                               :{CURRENCY}
STR_JUST_INT                                                    :{NUM}
STR_JUST_DATE_TINY                                              :{DATE_TINY}
STR_JUST_DATE_SHORT                                             :{DATE_SHORT}
STR_JUST_DATE_LONG                                              :{DATE_LONG}
STR_JUST_DATE_ISO                                               :{DATE_ISO}
STR_JUST_STRING                                                 :{STRING}
STR_JUST_STRING_SPACE_STRING                                    :{STRING} {STRING}
STR_JUST_RAW_STRING                                             :{RAW_STRING}

# Slightly 'raw' stringcodes with colour or size
STR_BLACK_COMMA                                                 :{BLACK}{COMMA}
STR_TINY_BLACK_COMA                                             :{TINYFONT}{BLACK}{COMMA}
STR_TINY_COMMA                                                  :{TINYFONT}{COMMA}
STR_BLUE_COMMA                                                  :{BLUE}{COMMA}
STR_RED_COMMA                                                   :{RED}{COMMA}
STR_COMPANY_MONEY                                               :{WHITE}{CURRENCY}
STR_BLACK_DATE_LONG                                             :{BLACK}{DATE_LONG}
STR_BLACK_CROSS                                                 :{BLACK}{CROSS}
STR_SILVER_CROSS                                                :{SILVER}{CROSS}
STR_WHITE_DATE_LONG                                             :{WHITE}{DATE_LONG}
STR_SHORT_DATE                                                  :{WHITE}{DATE_TINY}
STR_DATE_LONG_SMALL                                             :{TINYFONT}{BLACK}{DATE_LONG}
STR_TINY_GROUP                                                  :{TINYFONT}{GROUP}
STR_BLACK_INT                                                   :{BLACK}{NUM}
STR_ORANGE_INT                                                  :{ORANGE}{NUM}
STR_WHITE_SIGN                                                  :{WHITE}{SIGN}
STR_TINY_BLACK_STATION                                          :{TINYFONT}{BLACK}{STATION}
STR_BLACK_STRING                                                :{BLACK}{STRING}
STR_BLACK_RAW_STRING                                            :{BLACK}{RAW_STRING}
STR_GREEN_STRING                                                :{GREEN}{STRING}
STR_ORANGE_STRING                                               :{ORANGE}{STRING}
STR_RED_STRING                                                  :{RED}{STRING}
STR_WHITE_STRING                                                :{WHITE}{STRING}
STR_TINY_BLACK_HEIGHT                                           :{TINYFONT}{BLACK}{HEIGHT}
STR_TINY_BLACK_VEHICLE                                          :{TINYFONT}{BLACK}{VEHICLE}
STR_TINY_RIGHT_ARROW                                            :{TINYFONT}{RIGHTARROW}

STR_BLACK_1                                                     :{BLACK}1
STR_BLACK_2                                                     :{BLACK}2
STR_BLACK_3                                                     :{BLACK}3
STR_BLACK_4                                                     :{BLACK}4
STR_BLACK_5                                                     :{BLACK}5
STR_BLACK_6                                                     :{BLACK}6
STR_BLACK_7                                                     :{BLACK}7

STR_TRAIN                                                       :{BLACK}{TRAIN}
STR_BUS                                                         :{BLACK}{BUS}
STR_LORRY                                                       :{BLACK}{LORRY}
STR_PLANE                                                       :{BLACK}{PLANE}
STR_SHIP                                                        :{BLACK}{SHIP}

STR_TOOLBAR_RAILTYPE_VELOCITY                                   :{STRING} ({VELOCITY})<|MERGE_RESOLUTION|>--- conflicted
+++ resolved
@@ -1330,15 +1330,9 @@
 STR_CONFIG_SETTING_DISTRIBUTION_MAIL                            :{LTBLUE}Distribution for mail: {ORANGE}{STRING1}
 STR_CONFIG_SETTING_DISTRIBUTION_ARMOURED                        :{LTBLUE}Distribution for the ARMOURED cargo class: {ORANGE}{STRING1}
 STR_CONFIG_SETTING_DISTRIBUTION_DEFAULT                         :{LTBLUE}Distribution for other cargo classes: {ORANGE}{STRING1}
-<<<<<<< HEAD
-STR_CONFIG_SETTING_DISTRIBUTION_DEFAULT_SYMMETRIC               :symmetric
-STR_CONFIG_SETTING_DISTRIBUTION_DEFAULT_ASYMMETRIC              :asymmetric
-STR_CONFIG_SETTING_DISTRIBUTION_DEFAULT_MANUAL                  :manual
 STR_CONFIG_SETTING_LINKGRAPH_ACCURACY                           :{LTBLUE}Accuracy when calculating things on the link graph: {ORANGE}{STRING1}
 STR_CONFIG_SETTING_DEMAND_DISTANCE                              :{LTBLUE}Effect of distance on demands: {ORANGE}{STRING1}%
 STR_CONFIG_SETTING_DEMAND_SIZE                                  :{LTBLUE}Effect of remote station's popularity on symmetric demands: {ORANGE}{STRING1}%
-=======
->>>>>>> 0a5b982a
 
 STR_CONFIG_SETTING_GUI                                          :{ORANGE}Interface
 STR_CONFIG_SETTING_CONSTRUCTION                                 :{ORANGE}Construction
