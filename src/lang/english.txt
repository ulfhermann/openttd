--- conflicted
+++ resolved
@@ -15,92 +15,18 @@
 STR_ERROR_NOT_ENOUGH_CASH_REQUIRES_CURRENCY                     :{WHITE}Not enough cash - requires {CURRENCY}
 STR_COMPANY_MONEY                                               :{WHITE}{CURRENCY}
 STR_EMPTY                                                       :
-<<<<<<< HEAD
-STR_0007_FLAT_LAND_REQUIRED                                     :{WHITE}Flat land required
-STR_0008_WAITING                                                :{BLACK}Waiting: {WHITE}{STRING}
+STR_ERROR_FLAT_LAND_REQUIRED                                    :{WHITE}Flat land required
+STR_STATION_VIEW_WAITING_TITLE                                  :{BLACK}Waiting: {WHITE}{STRING}
 STR_PLANNED                                                     :{BLACK}Planned: {WHITE}{STRING}
 STR_SENT                                                        :{BLACK}Sent: {WHITE}{STRING}
 STR_BUTTON_WAITING                                              :{BLACK}Waiting
 STR_BUTTON_PLANNED                                              :{BLACK}Planned
 STR_BUTTON_SENT                                                 :{BLACK}Sent
 STR_TOGGLE_CARGO_VIEW                                           :{BLACK}Toggle between waiting, planned and sent cargo
-STR_0009                                                        :{WHITE}{CARGO}
-STR_EN_ROUTE_FROM                                               :{YELLOW}({SHORTCARGO} en-route from {STATION})
-STR_STATION_CARGO                                               :{WHITE}{CARGO}
+STR_STATION_VIEW_WAITING_CARGO                                  :{WHITE}{CARGO}
 STR_STATION_SOURCE                                              :{YELLOW}{COMMA} from {STATION}
 STR_STATION_NEXT                                                :{YELLOW}{COMMA} via {STATION}
 STR_STATION_DESTINATION                                         :{YELLOW}{COMMA} to {STATION}
-STR_000C_ACCEPTS                                                :{BLACK}Accepts: {WHITE}
-STR_000D_ACCEPTS                                                :{BLACK}Accepts: {GOLD}
-STR_SUPPLIES                                                    :{BLACK}Supplies: {GOLD}
-STR_000E                                                        :
-STR_000F_PASSENGERS                                             :Passengers
-STR_0010_COAL                                                   :Coal
-STR_0011_MAIL                                                   :Mail
-STR_0012_OIL                                                    :Oil
-STR_0013_LIVESTOCK                                              :Livestock
-STR_0014_GOODS                                                  :Goods
-STR_0015_GRAIN                                                  :Grain
-STR_0016_WOOD                                                   :Wood
-STR_0017_IRON_ORE                                               :Iron Ore
-STR_0018_STEEL                                                  :Steel
-STR_0019_VALUABLES                                              :Valuables
-STR_001A_COPPER_ORE                                             :Copper Ore
-STR_001B_MAIZE                                                  :Maize
-STR_001C_FRUIT                                                  :Fruit
-STR_001D_DIAMONDS                                               :Diamonds
-STR_001E_FOOD                                                   :Food
-STR_001F_PAPER                                                  :Paper
-STR_0020_GOLD                                                   :Gold
-STR_0021_WATER                                                  :Water
-STR_0022_WHEAT                                                  :Wheat
-STR_0023_RUBBER                                                 :Rubber
-STR_0024_SUGAR                                                  :Sugar
-STR_0025_TOYS                                                   :Toys
-STR_0026_CANDY                                                  :Sweets
-STR_0027_COLA                                                   :Cola
-STR_0028_COTTON_CANDY                                           :Candyfloss
-STR_0029_BUBBLES                                                :Bubbles
-STR_002A_TOFFEE                                                 :Toffee
-STR_002B_BATTERIES                                              :Batteries
-STR_002C_PLASTIC                                                :Plastic
-STR_002D_FIZZY_DRINKS                                           :Fizzy Drinks
-STR_002E                                                        :
-STR_002F_PASSENGER                                              :Passenger
-STR_0030_COAL                                                   :Coal
-STR_0031_MAIL                                                   :Mail
-STR_0032_OIL                                                    :Oil
-STR_0033_LIVESTOCK                                              :Livestock
-STR_0034_GOODS                                                  :Goods
-STR_0035_GRAIN                                                  :Grain
-STR_0036_WOOD                                                   :Wood
-STR_0037_IRON_ORE                                               :Iron Ore
-STR_0038_STEEL                                                  :Steel
-STR_0039_VALUABLES                                              :Valuables
-STR_003A_COPPER_ORE                                             :Copper Ore
-STR_003B_MAIZE                                                  :Maize
-STR_003C_FRUIT                                                  :Fruit
-STR_003D_DIAMOND                                                :Diamond
-STR_003E_FOOD                                                   :Food
-STR_003F_PAPER                                                  :Paper
-STR_0040_GOLD                                                   :Gold
-STR_0041_WATER                                                  :Water
-STR_0042_WHEAT                                                  :Wheat
-STR_0043_RUBBER                                                 :Rubber
-STR_0044_SUGAR                                                  :Sugar
-STR_0045_TOY                                                    :Toy
-STR_0046_CANDY                                                  :Sweet
-STR_0047_COLA                                                   :Cola
-STR_0048_COTTON_CANDY                                           :Candyfloss
-STR_0049_BUBBLE                                                 :Bubble
-STR_004A_TOFFEE                                                 :Toffee
-STR_004B_BATTERY                                                :Battery
-STR_004C_PLASTIC                                                :Plastic
-STR_004D_FIZZY_DRINK                                            :Fizzy Drink
-=======
-STR_ERROR_FLAT_LAND_REQUIRED                                    :{WHITE}Flat land required
-STR_STATION_VIEW_WAITING_TITLE                                  :{BLACK}Waiting: {WHITE}{STRING}
-STR_STATION_VIEW_WAITING_CARGO                                  :{WHITE}{CARGO}
 STR_STATION_VIEW_EN_ROUTE_FROM                                  :{YELLOW}({SHORTCARGO} en-route from {STATION})
 STR_STATION_VIEW_ACCEPTS_CARGO                                  :{BLACK}Accepts: {WHITE}
 STR_STATION_BUILD_ACCEPTS_CARGO                                 :{BLACK}Accepts: {GOLD}
@@ -169,7 +95,6 @@
 STR_CARGO_SINGULAR_BATTERY                                      :Battery
 STR_CARGO_SINGULAR_PLASTIC                                      :Plastic
 STR_CARGO_SINGULAR_FIZZY_DRINK                                  :Fizzy Drink
->>>>>>> 9e5b6fbf
 STR_QUANTITY_NOTHING                                            :
 STR_QUANTITY_PASSENGERS                                         :{COMMA} passenger{P "" s}
 STR_QUANTITY_COAL                                               :{WEIGHT} of coal
@@ -404,7 +329,7 @@
 STR_SORT_CRITERIA_TIP                                           :{BLACK}Select sorting criteria
 STR_FILTER_CRITERIA_TIP                                         :{BLACK}Select filtering criteria
 STR_SORT_BY                                                     :{BLACK}Sort by
-STR_GROUP_TIP                                                   :Select grouping order
+STR_GROUP_TIP                                                   :{BLACK}Select grouping order
 STR_GROUP_S_V_D                                                 :Source-Via-Destination
 STR_GROUP_S_D_V                                                 :Source-Destination-Via
 STR_GROUP_V_S_D                                                 :Via-Source-Destination
