##name English (UK)
##ownname English (UK)
##isocode en_GB
##plural 0
##textdir ltr
##digitsep ,
##digitsepcur ,
##decimalsep .
##winlangid 0x0809
##grflangid 0x01


# $Id$

# This file is part of OpenTTD.
# OpenTTD is free software; you can redistribute it and/or modify it under the terms of the GNU General Public License as published by the Free Software Foundation, version 2.
# OpenTTD is distributed in the hope that it will be useful, but WITHOUT ANY WARRANTY; without even the implied warranty of MERCHANTABILITY or FITNESS FOR A PARTICULAR PURPOSE.
# See the GNU General Public License for more details. You should have received a copy of the GNU General Public License along with OpenTTD. If not, see <http://www.gnu.org/licenses/>.


##id 0x0000
STR_NULL                                                        :
STR_EMPTY                                                       :
STR_UNDEFINED                                                   :(undefined string)
STR_JUST_NOTHING                                                :Nothing

# Cargo related strings
# Plural cargo name
STR_CARGO_PLURAL_NOTHING                                        :
STR_CARGO_PLURAL_PASSENGERS                                     :Passengers
STR_CARGO_PLURAL_COAL                                           :Coal
STR_CARGO_PLURAL_MAIL                                           :Mail
STR_CARGO_PLURAL_OIL                                            :Oil
STR_CARGO_PLURAL_LIVESTOCK                                      :Livestock
STR_CARGO_PLURAL_GOODS                                          :Goods
STR_CARGO_PLURAL_GRAIN                                          :Grain
STR_CARGO_PLURAL_WOOD                                           :Wood
STR_CARGO_PLURAL_IRON_ORE                                       :Iron Ore
STR_CARGO_PLURAL_STEEL                                          :Steel
STR_CARGO_PLURAL_VALUABLES                                      :Valuables
STR_CARGO_PLURAL_COPPER_ORE                                     :Copper Ore
STR_CARGO_PLURAL_MAIZE                                          :Maize
STR_CARGO_PLURAL_FRUIT                                          :Fruit
STR_CARGO_PLURAL_DIAMONDS                                       :Diamonds
STR_CARGO_PLURAL_FOOD                                           :Food
STR_CARGO_PLURAL_PAPER                                          :Paper
STR_CARGO_PLURAL_GOLD                                           :Gold
STR_CARGO_PLURAL_WATER                                          :Water
STR_CARGO_PLURAL_WHEAT                                          :Wheat
STR_CARGO_PLURAL_RUBBER                                         :Rubber
STR_CARGO_PLURAL_SUGAR                                          :Sugar
STR_CARGO_PLURAL_TOYS                                           :Toys
STR_CARGO_PLURAL_CANDY                                          :Sweets
STR_CARGO_PLURAL_COLA                                           :Cola
STR_CARGO_PLURAL_COTTON_CANDY                                   :Candyfloss
STR_CARGO_PLURAL_BUBBLES                                        :Bubbles
STR_CARGO_PLURAL_TOFFEE                                         :Toffee
STR_CARGO_PLURAL_BATTERIES                                      :Batteries
STR_CARGO_PLURAL_PLASTIC                                        :Plastic
STR_CARGO_PLURAL_FIZZY_DRINKS                                   :Fizzy Drinks

# Singular cargo name
STR_CARGO_SINGULAR_NOTHING                                      :
STR_CARGO_SINGULAR_PASSENGER                                    :Passenger
STR_CARGO_SINGULAR_COAL                                         :Coal
STR_CARGO_SINGULAR_MAIL                                         :Mail
STR_CARGO_SINGULAR_OIL                                          :Oil
STR_CARGO_SINGULAR_LIVESTOCK                                    :Livestock
STR_CARGO_SINGULAR_GOODS                                        :Goods
STR_CARGO_SINGULAR_GRAIN                                        :Grain
STR_CARGO_SINGULAR_WOOD                                         :Wood
STR_CARGO_SINGULAR_IRON_ORE                                     :Iron Ore
STR_CARGO_SINGULAR_STEEL                                        :Steel
STR_CARGO_SINGULAR_VALUABLES                                    :Valuables
STR_CARGO_SINGULAR_COPPER_ORE                                   :Copper Ore
STR_CARGO_SINGULAR_MAIZE                                        :Maize
STR_CARGO_SINGULAR_FRUIT                                        :Fruit
STR_CARGO_SINGULAR_DIAMOND                                      :Diamond
STR_CARGO_SINGULAR_FOOD                                         :Food
STR_CARGO_SINGULAR_PAPER                                        :Paper
STR_CARGO_SINGULAR_GOLD                                         :Gold
STR_CARGO_SINGULAR_WATER                                        :Water
STR_CARGO_SINGULAR_WHEAT                                        :Wheat
STR_CARGO_SINGULAR_RUBBER                                       :Rubber
STR_CARGO_SINGULAR_SUGAR                                        :Sugar
STR_CARGO_SINGULAR_TOY                                          :Toy
STR_CARGO_SINGULAR_CANDY                                        :Sweet
STR_CARGO_SINGULAR_COLA                                         :Cola
STR_CARGO_SINGULAR_COTTON_CANDY                                 :Candyfloss
STR_CARGO_SINGULAR_BUBBLE                                       :Bubble
STR_CARGO_SINGULAR_TOFFEE                                       :Toffee
STR_CARGO_SINGULAR_BATTERY                                      :Battery
STR_CARGO_SINGULAR_PLASTIC                                      :Plastic
STR_CARGO_SINGULAR_FIZZY_DRINK                                  :Fizzy Drink

# Quantity of cargo
STR_QUANTITY_NOTHING                                            :
STR_QUANTITY_PASSENGERS                                         :{COMMA} passenger{P "" s}
STR_QUANTITY_COAL                                               :{WEIGHT} of coal
STR_QUANTITY_MAIL                                               :{COMMA} bag{P "" s} of mail
STR_QUANTITY_OIL                                                :{VOLUME} of oil
STR_QUANTITY_LIVESTOCK                                          :{COMMA} item{P "" s} of livestock
STR_QUANTITY_GOODS                                              :{COMMA} crate{P "" s} of goods
STR_QUANTITY_GRAIN                                              :{WEIGHT} of grain
STR_QUANTITY_WOOD                                               :{WEIGHT} of wood
STR_QUANTITY_IRON_ORE                                           :{WEIGHT} of iron ore
STR_QUANTITY_STEEL                                              :{WEIGHT} of steel
STR_QUANTITY_VALUABLES                                          :{COMMA} bag{P "" s} of valuables
STR_QUANTITY_COPPER_ORE                                         :{WEIGHT} of copper ore
STR_QUANTITY_MAIZE                                              :{WEIGHT} of maize
STR_QUANTITY_FRUIT                                              :{WEIGHT} of fruit
STR_QUANTITY_DIAMONDS                                           :{COMMA} bag{P "" s} of diamonds
STR_QUANTITY_FOOD                                               :{WEIGHT} of food
STR_QUANTITY_PAPER                                              :{WEIGHT} of paper
STR_QUANTITY_GOLD                                               :{COMMA} bag{P "" s} of gold
STR_QUANTITY_WATER                                              :{VOLUME} of water
STR_QUANTITY_WHEAT                                              :{WEIGHT} of wheat
STR_QUANTITY_RUBBER                                             :{VOLUME} of rubber
STR_QUANTITY_SUGAR                                              :{WEIGHT} of sugar
STR_QUANTITY_TOYS                                               :{COMMA} toy{P "" s}
STR_QUANTITY_SWEETS                                             :{COMMA} bag{P "" s} of sweets
STR_QUANTITY_COLA                                               :{VOLUME} of cola
STR_QUANTITY_CANDYFLOSS                                         :{WEIGHT} of candyfloss
STR_QUANTITY_BUBBLES                                            :{COMMA} bubble{P "" s}
STR_QUANTITY_TOFFEE                                             :{WEIGHT} of toffee
STR_QUANTITY_BATTERIES                                          :{COMMA} batter{P y ies}
STR_QUANTITY_PLASTIC                                            :{VOLUME} of plastic
STR_QUANTITY_FIZZY_DRINKS                                       :{COMMA} fizzy drink{P "" s}
STR_QUANTITY_N_A                                                :N/A{SKIP}

# Two letter abbreviation of cargo name
STR_ABBREV_NOTHING                                              :
STR_ABBREV_PASSENGERS                                           :{TINYFONT}PS
STR_ABBREV_COAL                                                 :{TINYFONT}CL
STR_ABBREV_MAIL                                                 :{TINYFONT}ML
STR_ABBREV_OIL                                                  :{TINYFONT}OL
STR_ABBREV_LIVESTOCK                                            :{TINYFONT}LV
STR_ABBREV_GOODS                                                :{TINYFONT}GD
STR_ABBREV_GRAIN                                                :{TINYFONT}GR
STR_ABBREV_WOOD                                                 :{TINYFONT}WD
STR_ABBREV_IRON_ORE                                             :{TINYFONT}OR
STR_ABBREV_STEEL                                                :{TINYFONT}ST
STR_ABBREV_VALUABLES                                            :{TINYFONT}VL
STR_ABBREV_COPPER_ORE                                           :{TINYFONT}CO
STR_ABBREV_MAIZE                                                :{TINYFONT}MZ
STR_ABBREV_FRUIT                                                :{TINYFONT}FT
STR_ABBREV_DIAMONDS                                             :{TINYFONT}DM
STR_ABBREV_FOOD                                                 :{TINYFONT}FD
STR_ABBREV_PAPER                                                :{TINYFONT}PR
STR_ABBREV_GOLD                                                 :{TINYFONT}GD
STR_ABBREV_WATER                                                :{TINYFONT}WR
STR_ABBREV_WHEAT                                                :{TINYFONT}WH
STR_ABBREV_RUBBER                                               :{TINYFONT}RB
STR_ABBREV_SUGAR                                                :{TINYFONT}SG
STR_ABBREV_TOYS                                                 :{TINYFONT}TY
STR_ABBREV_SWEETS                                               :{TINYFONT}SW
STR_ABBREV_COLA                                                 :{TINYFONT}CL
STR_ABBREV_CANDYFLOSS                                           :{TINYFONT}CF
STR_ABBREV_BUBBLES                                              :{TINYFONT}BU
STR_ABBREV_TOFFEE                                               :{TINYFONT}TF
STR_ABBREV_BATTERIES                                            :{TINYFONT}BA
STR_ABBREV_PLASTIC                                              :{TINYFONT}PL
STR_ABBREV_FIZZY_DRINKS                                         :{TINYFONT}FZ
STR_ABBREV_NONE                                                 :{TINYFONT}NO
STR_ABBREV_ALL                                                  :{TINYFONT}ALL

# 'Mode' of transport for cargoes
STR_PASSENGERS                                                  :passengers
STR_BAGS                                                        :bags
STR_TONS                                                        :tonnes
STR_LITERS                                                      :litres
STR_ITEMS                                                       :items
STR_CRATES                                                      :crates
STR_RES_OTHER                                                   :other
STR_NOTHING                                                     :

# Colours, do not shuffle
STR_COLOUR_DARK_BLUE                                            :Dark Blue
STR_COLOUR_PALE_GREEN                                           :Pale Green
STR_COLOUR_PINK                                                 :Pink
STR_COLOUR_YELLOW                                               :Yellow
STR_COLOUR_RED                                                  :Red
STR_COLOUR_LIGHT_BLUE                                           :Light Blue
STR_COLOUR_GREEN                                                :Green
STR_COLOUR_DARK_GREEN                                           :Dark Green
STR_COLOUR_BLUE                                                 :Blue
STR_COLOUR_CREAM                                                :Cream
STR_COLOUR_MAUVE                                                :Mauve
STR_COLOUR_PURPLE                                               :Purple
STR_COLOUR_ORANGE                                               :Orange
STR_COLOUR_BROWN                                                :Brown
STR_COLOUR_GREY                                                 :Grey
STR_COLOUR_WHITE                                                :White

# Units used in OpenTTD
STR_UNITS_VELOCITY_IMPERIAL                                     :{COMMA} mph
STR_UNITS_VELOCITY_METRIC                                       :{COMMA} km/h
STR_UNITS_VELOCITY_SI                                           :{COMMA} m/s

STR_UNITS_POWER_IMPERIAL                                        :{COMMA}hp
STR_UNITS_POWER_METRIC                                          :{COMMA}hp
STR_UNITS_POWER_SI                                              :{COMMA}kW

STR_UNITS_WEIGHT_SHORT_METRIC                                   :{COMMA}t
STR_UNITS_WEIGHT_SHORT_SI                                       :{COMMA}kg

STR_UNITS_WEIGHT_LONG_METRIC                                    :{COMMA} tonne{P "" s}
STR_UNITS_WEIGHT_LONG_SI                                        :{COMMA} kg

STR_UNITS_VOLUME_SHORT_METRIC                                   :{COMMA}l
STR_UNITS_VOLUME_SHORT_SI                                       :{COMMA}m³

STR_UNITS_VOLUME_LONG_METRIC                                    :{COMMA} litre{P "" s}
STR_UNITS_VOLUME_LONG_SI                                        :{COMMA} m³

STR_UNITS_FORCE_SI                                              :{COMMA} kN

# Common window strings
<<<<<<< HEAD
STR_TOOLTIP_GROUP_ORDER                                         :{BLACK}Select grouping order
=======
STR_LIST_FILTER_OSKTITLE                                        :{BLACK}Enter filter string
STR_LIST_FILTER_TOOLTIP                                         :{BLACK}Enter a keyword to filter the list for
STR_LIST_FILTER_TITLE                                           :{BLACK}Filter string:

>>>>>>> 1733177f
STR_TOOLTIP_SORT_ORDER                                          :{BLACK}Select sorting order (descending/ascending)
STR_TOOLTIP_SORT_CRITERIAP                                      :{BLACK}Select sorting criteria
STR_TOOLTIP_FILTER_CRITERIA                                     :{BLACK}Select filtering criteria
STR_BUTTON_SORT_BY                                              :{BLACK}Sort by
STR_BUTTON_LOCATION                                             :{BLACK}Location
STR_BUTTON_RENAME                                               :{BLACK}Rename

STR_TOOLTIP_CLOSE_WINDOW                                        :{BLACK}Close window
STR_TOOLTIP_WINDOW_TITLE_DRAG_THIS                              :{BLACK}Window title - drag this to move window
STR_TOOLTIP_STICKY                                              :{BLACK}Mark this window as uncloseable by the 'Close All Windows' key
STR_TOOLTIP_RESIZE                                              :{BLACK}Click and drag to resize this window
STR_TOOLTIP_TOGGLE_LARGE_SMALL_WINDOW                           :{BLACK}Toggle large/small window size
STR_TOOLTIP_VSCROLL_BAR_SCROLLS_LIST                            :{BLACK}Scroll bar - scrolls list up/down
STR_TOOLTIP_HSCROLL_BAR_SCROLLS_LIST                            :{BLACK}Scroll bar - scrolls list left/right
STR_TOOLTIP_DEMOLISH_BUILDINGS_ETC                              :{BLACK}Demolish buildings etc. on a square of land

# Query window
STR_BUTTON_DEFAULT                                              :{BLACK}Default
STR_BUTTON_CANCEL                                               :{BLACK}Cancel
STR_BUTTON_OK                                                   :{BLACK}OK

# On screen keyboard window
STR_OSK_KEYBOARD_LAYOUT                                         :`1234567890-=\qwertyuiop[]asdfghjkl;'  zxcvbnm,./ .
STR_OSK_KEYBOARD_LAYOUT_CAPS                                    :~!@#$%^&*()_+|QWERTYUIOP{{}}ASDFGHJKL:"  ZXCVBNM<>? .

# Measurement tooltip
STR_MEASURE_LENGTH                                              :{BLACK}Length: {NUM}
STR_MEASURE_AREA                                                :{BLACK}Area: {NUM} x {NUM}
STR_MEASURE_LENGTH_HEIGHTDIFF                                   :{BLACK}Length: {NUM}{}Height difference: {NUM} m
STR_MEASURE_AREA_HEIGHTDIFF                                     :{BLACK}Area: {NUM} x {NUM}{}Height difference: {NUM} m


# These are used in buttons
STR_SORT_BY_CAPTION_POPULATION                                  :{BLACK}Population
STR_SORT_BY_CAPTION_NAME                                        :{BLACK}Name
STR_SORT_BY_CAPTION_DATE                                        :{BLACK}Date
# These are used in dropdowns
STR_SORT_BY_POPULATION                                          :Population
STR_SORT_BY_NAME                                                :Name
STR_SORT_BY_PRODUCTION                                          :Production
STR_SORT_BY_TYPE                                                :Type
STR_SORT_BY_TRANSPORTED                                         :Transported
STR_SORT_BY_NUMBER                                              :Number
STR_SORT_BY_PROFIT_LAST_YEAR                                    :Profit last year
STR_SORT_BY_PROFIT_THIS_YEAR                                    :Profit this year
STR_SORT_BY_AGE                                                 :Age
STR_SORT_BY_RELIABILITY                                         :Reliability
STR_SORT_BY_TOTAL_CAPACITY_PER_CARGOTYPE                        :Total capacity per cargo type
STR_SORT_BY_MAX_SPEED                                           :Maximum speed
STR_SORT_BY_MODEL                                               :Model
STR_SORT_BY_VALUE                                               :Value
STR_SORT_BY_LENGTH                                              :Length
STR_SORT_BY_LIFE_TIME                                           :Remaining life time
STR_SORT_BY_TIMETABLE_DELAY                                     :Timetable delay
STR_SORT_BY_FACILITY                                            :Station type
STR_SORT_BY_WAITING                                             :Waiting cargo value
STR_SORT_BY_RATING_MAX                                          :Highest cargo rating
STR_SORT_BY_RATING_MIN                                          :Lowest cargo rating
STR_SORT_BY_AMOUNT                                              :{BLACK}Amount
STR_SORT_BY_STATION                                             :{BLACK}Station
STR_SORT_BY_ENGINE_ID                                           :EngineID (classic sort)
STR_SORT_BY_COST                                                :Cost
STR_SORT_BY_POWER                                               :Power
STR_SORT_BY_INTRO_DATE                                          :Introduction Date
STR_SORT_BY_RUNNING_COST                                        :Running Cost
STR_SORT_BY_POWER_VS_RUNNING_COST                               :Power/Running Cost
STR_SORT_BY_CARGO_CAPACITY                                      :Cargo Capacity

# Tooltips for the main toolbar
STR_TOOLBAR_TOOLTIP_PAUSE_GAME                                  :{BLACK}Pause game
STR_TOOLBAR_TOOLTIP_FORWARD                                     :{BLACK}Fast forward the game
STR_TOOLBAR_TOOLTIP_OPTIONS                                     :{BLACK}Options
STR_TOOLBAR_TOOLTIP_SAVE_GAME_ABANDON_GAME                      :{BLACK}Save game, abandon game, quit
STR_TOOLBAR_TOOLTIP_DISPLAY_MAP                                 :{BLACK}Display map, extra viewport or list of signs
STR_TOOLBAR_TOOLTIP_DISPLAY_TOWN_DIRECTORY                      :{BLACK}Display town directory
STR_TOOLBAR_TOOLTIP_DISPLAY_SUBSIDIES                           :{BLACK}Display subsidies
STR_TOOLBAR_TOOLTIP_DISPLAY_LIST_OF_COMPANY_STATIONS            :{BLACK}Display list of company's stations
STR_TOOLBAR_TOOLTIP_DISPLAY_COMPANY_FINANCES                    :{BLACK}Display company finances information
STR_TOOLBAR_TOOLTIP_DISPLAY_COMPANY_GENERAL                     :{BLACK}Display general company information
STR_TOOLBAR_TOOLTIP_DISPLAY_GRAPHS                              :{BLACK}Display graphs
STR_TOOLBAR_TOOLTIP_DISPLAY_COMPANY_LEAGUE                      :{BLACK}Display company league table
STR_TOOLBAR_TOOLTIP_FUND_CONSTRUCTION_OF_NEW                    :{BLACK}Fund construction of new industry or list all industries
STR_TOOLBAR_TOOLTIP_DISPLAY_LIST_OF_COMPANY_TRAINS              :{BLACK}Display list of company's trains. Ctrl+Click toggles opening the group/vehicle list
STR_TOOLBAR_TOOLTIP_DISPLAY_LIST_OF_COMPANY_ROAD_VEHICLES       :{BLACK}Display list of company's road vehicles. Ctrl+Click toggles opening the group/vehicle list
STR_TOOLBAR_TOOLTIP_DISPLAY_LIST_OF_COMPANY_SHIPS               :{BLACK}Display list of company's ships. Ctrl+Click toggles opening the group/vehicle list
STR_TOOLBAR_TOOLTIP_DISPLAY_LIST_OF_COMPANY_AIRCRAFT            :{BLACK}Display list of company's aircraft. Ctrl+Click toggles opening the group/vehicle list
STR_TOOLBAR_TOOLTIP_ZOOM_THE_VIEW_IN                            :{BLACK}Zoom the view in
STR_TOOLBAR_TOOLTIP_ZOOM_THE_VIEW_OUT                           :{BLACK}Zoom the view out
STR_TOOLBAR_TOOLTIP_BUILD_RAILROAD_TRACK                        :{BLACK}Build railway track
STR_TOOLBAR_TOOLTIP_BUILD_ROADS                                 :{BLACK}Build roads
STR_TOOLBAR_TOOLTIP_BUILD_SHIP_DOCKS                            :{BLACK}Build ship docks
STR_TOOLBAR_TOOLTIP_BUILD_AIRPORTS                              :{BLACK}Build airports
STR_TOOLBAR_TOOLTIP_LANDSCAPING                                 :{BLACK}Open the landscaping toolbar to raise/lower land, plant trees, etc.
STR_TOOLBAR_TOOLTIP_SHOW_SOUND_MUSIC_WINDOW                     :{BLACK}Show sound/music window
STR_TOOLBAR_TOOLTIP_SHOW_LAST_MESSAGE_NEWS                      :{BLACK}Show last message/news report, show message options
STR_TOOLBAR_TOOLTIP_LAND_BLOCK_INFORMATION                      :{BLACK}Land area information, console, AI debug, screenshots, about OpenTTD

# Extra tooltips for the scenario editor toolbar
STR_SCENEDIT_TOOLBAR_TOOLTIP_SAVE_SCENARIO_LOAD_SCENARIO        :{BLACK}Save scenario, load scenario, abandon scenario editor, quit
STR_SCENEDIT_TOOLBAR_OPENTTD                                    :{YELLOW}OpenTTD
STR_SCENEDIT_TOOLBAR_SCENARIO_EDITOR                            :{YELLOW}Scenario Editor
STR_SCENEDIT_TOOLBAR_TOOLTIP_MOVE_THE_STARTING_DATE_BACKWARD    :{BLACK}Move the starting date backward 1 year
STR_SCENEDIT_TOOLBAR_TOOLTIP_MOVE_THE_STARTING_DATE_FORWARD     :{BLACK}Move the starting date forward 1 year
STR_SCENEDIT_TOOLBAR_TOOLTIP_DISPLAY_MAP_TOWN_DIRECTORY         :{BLACK}Display map, town directory
STR_SCENEDIT_TOOLBAR_LANDSCAPE_GENERATION                       :{BLACK}Landscape generation
STR_SCENEDIT_TOOLBAR_TOWN_GENERATION                            :{BLACK}Town generation
STR_SCENEDIT_TOOLBAR_INDUSTRY_GENERATION                        :{BLACK}Industry generation
STR_SCENEDIT_TOOLBAR_ROAD_CONSTRUCTION                          :{BLACK}Road construction
STR_SCENEDIT_TOOLBAR_PLANT_TREES                                :{BLACK}Plant trees
STR_SCENEDIT_TOOLBAR_PLACE_SIGN                                 :{BLACK}Place sign

############ range for SE file menu starts
STR_SCENEDIT_FILE_MENU_SAVE_SCENARIO                            :Save scenario
STR_SCENEDIT_FILE_MENU_LOAD_SCENARIO                            :Load scenario
STR_SCENEDIT_FILE_MENU_LOAD_HEIGHTMAP                           :Load heightmap
STR_SCENEDIT_FILE_MENU_QUIT_EDITOR                              :Quit editor
STR_SCENEDIT_FILE_MENU_SEPARATOR                                :
STR_SCENEDIT_FILE_MENU_QUIT                                     :Quit
############ range for SE file menu starts

############ range for settings menu starts
STR_SETTINGS_MENU_GAME_OPTIONS                                  :Game options
STR_SETTINGS_MENU_DIFFICULTY_SETTINGS                           :Difficulty settings
STR_SETTINGS_MENU_CONFIG_SETTINGS                               :Advanced settings
STR_SETTINGS_MENU_NEWGRF_SETTINGS                               :NewGRF settings
STR_SETTINGS_MENU_TRANSPARENCY_OPTIONS                          :Transparency options
STR_SETTINGS_MENU_TOWN_NAMES_DISPLAYED                          :{SETX 12}Town names displayed
STR_SETTINGS_MENU_STATION_NAMES_DISPLAYED                       :{SETX 12}Station names displayed
STR_SETTINGS_MENU_WAYPOINTS_DISPLAYED                           :{SETX 12}Waypoint names displayed
STR_SETTINGS_MENU_SIGNS_DISPLAYED                               :{SETX 12}Signs displayed
STR_SETTINGS_MENU_FULL_ANIMATION                                :{SETX 12}Full animation
STR_SETTINGS_MENU_FULL_DETAIL                                   :{SETX 12}Full detail
STR_SETTINGS_MENU_TRANSPARENT_BUILDINGS                         :{SETX 12}Transparent buildings
STR_SETTINGS_MENU_TRANSPARENT_SIGNS                             :{SETX 12}Transparent station signs
############ range ends here

############ range for file menu starts
STR_FILE_MENU_SAVE_GAME                                         :Save game
STR_FILE_MENU_LOAD_GAME                                         :Load game
STR_FILE_MENU_QUIT_GAME                                         :Abandon game
STR_FILE_MENU_EXIT                                              :Exit
############ range ends here

############ range for map menu starts
STR_MAP_MENU_MAP_OF_WORLD                                       :Map of world
STR_MAP_MENU_EXTRA_VIEW_PORT                                    :Extra viewport
STR_MAP_MENU_SIGN_LIST                                          :Sign list
############ range for town menu starts, yet the town directory is shown in the map menu in the scenario editor
STR_TOWN_MENU_TOWN_DIRECTORY                                    :Town directory
############ both ranges ends here

############ range for subsidies menu starts
STR_SUBSIDIES_MENU_SUBSIDIES                                    :Subsidies
############ range ends here

############ range for graph menu starts
STR_GRAPH_MENU_OPERATING_PROFIT_GRAPH                           :Operating profit graph
STR_GRAPH_MENU_INCOME_GRAPH                                     :Income graph
STR_GRAPH_MENU_DELIVERED_CARGO_GRAPH                            :Delivered cargo graph
STR_GRAPH_MENU_PERFORMANCE_HISTORY_GRAPH                        :Performance history graph
STR_GRAPH_MENU_COMPANY_VALUE_GRAPH                              :Company value graph
STR_GRAPH_MENU_CARGO_PAYMENT_RATES                              :Cargo payment rates
############ range ends here

############ range for company league menu starts
STR_GRAPH_MENU_COMPANY_LEAGUE_TABLE                             :Company league table
STR_GRAPH_MENU_DETAILED_PERFORMANCE_RATING                      :Detailed performance rating
############ range ends here

############ range for industry menu starts
STR_INDUSTRY_MENU_INDUSTRY_DIRECTORY                            :Industry directory
STR_INDUSTRY_MENU_FUND_NEW_INDUSTRY                             :Fund new industry
############ range ends here

############ range for railway construction menu starts
STR_RAIL_MENU_RAILROAD_CONSTRUCTION                             :Railway construction
STR_RAIL_MENU_ELRAIL_CONSTRUCTION                               :Electrified railway construction
STR_RAIL_MENU_MONORAIL_CONSTRUCTION                             :Monorail construction
STR_RAIL_MENU_MAGLEV_CONSTRUCTION                               :Maglev construction
############ range ends here

############ range for road construction menu starts
STR_ROAD_MENU_ROAD_CONSTRUCTION                                 :Road construction
STR_ROAD_MENU_TRAM_CONSTRUCTION                                 :Tramway construction
############ range ends here

############ range for waterways construction menu starts
STR_WATERWAYS_MENU_WATERWAYS_CONSTRUCTION                       :Waterways construction
############ range ends here

############ range for airport construction menu starts
STR_AIRCRAFT_MENU_AIRPORT_CONSTRUCTION                          :Airport construction
############ range ends here

############ range for landscaping menu starts
STR_LANDSCAPING_MENU_LANDSCAPING                                :Landscaping
STR_LANDSCAPING_MENU_PLANT_TREES                                :Plant trees
STR_LANDSCAPING_MENU_PLACE_SIGN                                 :Place sign
############ range ends here

############ range for music menu starts
STR_TOOLBAR_SOUND_MUSIC                                         :Sound/music
############ range ends here

############ range for message menu starts
STR_NEWS_MENU_LAST_MESSAGE_NEWS_REPORT                          :Last message/news report
STR_NEWS_MENU_MESSAGE_SETTINGS                                  :Message settings
STR_NEWS_MENU_MESSAGE_HISTORY_MENU                              :Message history
############ range ends here

############ range for about menu starts
STR_ABOUT_MENU_LAND_BLOCK_INFO                                  :Land area information
STR_ABOUT_MENU_SEPARATOR                                        :
STR_ABOUT_MENU_TOGGLE_CONSOLE                                   :Toggle console
STR_ABOUT_MENU_AI_DEBUG                                         :AI debug
STR_ABOUT_MENU_SCREENSHOT                                       :Screenshot (Ctrl+S)
STR_ABOUT_MENU_GIANT_SCREENSHOT                                 :Giant screenshot (Ctrl+G)
STR_ABOUT_MENU_ABOUT_OPENTTD                                    :About 'OpenTTD'
############ range ends here

############ range for days starts (also used for the place in the highscore window)
STR_ORDINAL_NUMBER_1ST                                          :1st
STR_ORDINAL_NUMBER_2ND                                          :2nd
STR_ORDINAL_NUMBER_3RD                                          :3rd
STR_ORDINAL_NUMBER_4TH                                          :4th
STR_ORDINAL_NUMBER_5TH                                          :5th
STR_ORDINAL_NUMBER_6TH                                          :6th
STR_ORDINAL_NUMBER_7TH                                          :7th
STR_ORDINAL_NUMBER_8TH                                          :8th
STR_ORDINAL_NUMBER_9TH                                          :9th
STR_ORDINAL_NUMBER_10TH                                         :10th
STR_ORDINAL_NUMBER_11TH                                         :11th
STR_ORDINAL_NUMBER_12TH                                         :12th
STR_ORDINAL_NUMBER_13TH                                         :13th
STR_ORDINAL_NUMBER_14TH                                         :14th
STR_ORDINAL_NUMBER_15TH                                         :15th
STR_ORDINAL_NUMBER_16TH                                         :16th
STR_ORDINAL_NUMBER_17TH                                         :17th
STR_ORDINAL_NUMBER_18TH                                         :18th
STR_ORDINAL_NUMBER_19TH                                         :19th
STR_ORDINAL_NUMBER_20TH                                         :20th
STR_ORDINAL_NUMBER_21ST                                         :21st
STR_ORDINAL_NUMBER_22ND                                         :22nd
STR_ORDINAL_NUMBER_23RD                                         :23rd
STR_ORDINAL_NUMBER_24TH                                         :24th
STR_ORDINAL_NUMBER_25TH                                         :25th
STR_ORDINAL_NUMBER_26TH                                         :26th
STR_ORDINAL_NUMBER_27TH                                         :27th
STR_ORDINAL_NUMBER_28TH                                         :28th
STR_ORDINAL_NUMBER_29TH                                         :29th
STR_ORDINAL_NUMBER_30TH                                         :30th
STR_ORDINAL_NUMBER_31ST                                         :31st
############ range for days ends

############ range for months starts
STR_MONTH_ABBREV_JAN                                            :Jan
STR_MONTH_ABBREV_FEB                                            :Feb
STR_MONTH_ABBREV_MAR                                            :Mar
STR_MONTH_ABBREV_APR                                            :Apr
STR_MONTH_ABBREV_MAY                                            :May
STR_MONTH_ABBREV_JUN                                            :Jun
STR_MONTH_ABBREV_JUL                                            :Jul
STR_MONTH_ABBREV_AUG                                            :Aug
STR_MONTH_ABBREV_SEP                                            :Sep
STR_MONTH_ABBREV_OCT                                            :Oct
STR_MONTH_ABBREV_NOV                                            :Nov
STR_MONTH_ABBREV_DEC                                            :Dec

STR_MONTH_JAN                                                   :January
STR_MONTH_FEB                                                   :February
STR_MONTH_MAR                                                   :March
STR_MONTH_APR                                                   :April
STR_MONTH_MAY                                                   :May
STR_MONTH_JUN                                                   :June
STR_MONTH_JUL                                                   :July
STR_MONTH_AUG                                                   :August
STR_MONTH_SEP                                                   :September
STR_MONTH_OCT                                                   :October
STR_MONTH_NOV                                                   :November
STR_MONTH_DEC                                                   :December
############ range for months ends

# Graph window
STR_GRAPH_KEY_BUTTON                                            :{BLACK}Key
STR_GRAPH_KEY_TOOLTIP                                           :{BLACK}Show key to graphs
STR_GRAPH_X_LABEL_MONTH                                         :{TINYFONT}{STRING}{} {STRING}
STR_GRAPH_X_LABEL_MONTH_YEAR                                    :{TINYFONT}{STRING}{} {STRING}{}{NUM}
STR_GRAPH_Y_LABEL                                               :{TINYFONT}{STRING2}-
STR_GRAPH_Y_LABEL_NUMBER                                        :{TINYFONT}{COMMA}

STR_GRAPH_OPERATING_PROFIT_CAPTION                              :{WHITE}Operating Profit Graph
STR_GRAPH_INCOME_CAPTION                                        :{WHITE}Income Graph
STR_GRAPH_CARGO_DELIVERED_CAPTION                               :{WHITE}Units of cargo delivered
STR_GRAPH_COMPANY_PERFORMANCE_RATINGS_CAPTION                   :{WHITE}Company performance ratings (maximum rating=1000)
STR_GRAPH_COMPANY_VALUES_CAPTION                                :{WHITE}Company values

STR_GRAPH_CARGO_PAYMENT_RATES_CAPTION                           :{WHITE}Cargo Payment Rates
STR_GRAPH_CARGO_PAYMENT_RATES_X_LABEL                           :{TINYFONT}{BLACK}Days in transit
STR_GRAPH_CARGO_PAYMENT_RATES_TITLE                             :{TINYFONT}{BLACK}Payment for delivering 10 units (or 10,000 litres) of cargo a distance of 20 squares
STR_GRAPH_CARGO_PAYMENT_TOGGLE_CARGO                            :{BLACK}Toggle graph for cargo type on/off
STR_GRAPH_CARGO_PAYMENT_CARGO                                   :{TINYFONT}{BLACK}{STRING}

STR_GRAPH_PERFORMANCE_DETAIL_TOOLTIP                            :{BLACK}Show detailed performance ratings

# Graph key window
STR_GRAPH_KEY_CAPTION                                           :{WHITE}Key to company graphs
STR_GRAPH_KEY_COMPANY_SELECTION_TOOLTIP                         :{BLACK}Click here to toggle company's entry on graph on/off

# Company league window
STR_COMPANY_LEAGUE_TABLE_CAPTION                                :{WHITE}Company League Table
STR_COMPANY_LEAGUE_FIRST                                        :{WHITE}{STRING}{SETX 45}{ORANGE}{COMPANY} {BLACK}{COMPANYNUM} '{STRING}'
STR_COMPANY_LEAGUE_OTHER                                        :{YELLOW}{STRING}{SETX 45}{ORANGE}{COMPANY} {BLACK}{COMPANYNUM}  '{STRING}'
STR_COMPANY_LEAGUE_PERFORMANCE_TITLE_ENGINEER                   :Engineer
STR_COMPANY_LEAGUE_PERFORMANCE_TITLE_TRAFFIC_MANAGER            :Traffic Manager
STR_COMPANY_LEAGUE_PERFORMANCE_TITLE_TRANSPORT_COORDINATOR      :Transport Coordinator
STR_COMPANY_LEAGUE_PERFORMANCE_TITLE_ROUTE_SUPERVISOR           :Route Supervisor
STR_COMPANY_LEAGUE_PERFORMANCE_TITLE_DIRECTOR                   :Director
STR_COMPANY_LEAGUE_PERFORMANCE_TITLE_CHIEF_EXECUTIVE            :Chief Executive
STR_COMPANY_LEAGUE_PERFORMANCE_TITLE_CHAIRMAN                   :Chairman
STR_COMPANY_LEAGUE_PERFORMANCE_TITLE_PRESIDENT                  :President
STR_COMPANY_LEAGUE_PERFORMANCE_TITLE_TYCOON                     :Tycoon

# Performance detail window
STR_PERFORMANCE_DETAIL                                          :{WHITE}Detailed performance rating
STR_PERFORMANCE_DETAIL_KEY                                      :{BLACK}Detail
STR_PERFORMANCE_DETAIL_AMOUNT_CURRENCY                          :{BLACK}({CURRCOMPACT}/{CURRCOMPACT})
STR_PERFORMANCE_DETAIL_AMOUNT_INT                               :{BLACK}({COMMA}/{COMMA})
STR_PERFORMANCE_DETAIL_PERCENT                                  :{WHITE}{NUM}%
STR_PERFORMANCE_DETAIL_INT                                      :{BLACK}{NUM}
############ Those following lines need to be in this order!!
STR_PERFORMANCE_DETAIL_VEHICLES                                 :{BLACK}Vehicles:
STR_PERFORMANCE_DETAIL_STATIONS                                 :{BLACK}Stations:
STR_PERFORMANCE_DETAIL_MIN_PROFIT                               :{BLACK}Min. profit:
STR_PERFORMANCE_DETAIL_MIN_INCOME                               :{BLACK}Min. income:
STR_PERFORMANCE_DETAIL_MAX_INCOME                               :{BLACK}Max. income:
STR_PERFORMANCE_DETAIL_DELIVERED                                :{BLACK}Delivered:
STR_PERFORMANCE_DETAIL_CARGO                                    :{BLACK}Cargo:
STR_PERFORMANCE_DETAIL_MONEY                                    :{BLACK}Money:
STR_PERFORMANCE_DETAIL_LOAN                                     :{BLACK}Loan:
STR_PERFORMANCE_DETAIL_TOTAL                                    :{BLACK}Total:
############ End of order list
STR_PERFORMANCE_DETAIL_VEHICLES_TOOLTIP                         :{BLACK}Number of vehicles that turned a profit last year; this includes road vehicles, trains, ships and aircraft
STR_PERFORMANCE_DETAIL_STATIONS_TOOLTIP                         :{BLACK}Number of recently-serviced station parts. Every part of a station (e.g. train station, bus stop, airport) is counted, even if they are connected as one station
STR_PERFORMANCE_DETAIL_MIN_PROFIT_TOOLTIP                       :{BLACK}The profit of the vehicle with the lowest income (only vehicles older than two years are considered)
STR_PERFORMANCE_DETAIL_MIN_INCOME_TOOLTIP                       :{BLACK}Amount of cash made in the month with the lowest profit of the last 12 quarters
STR_PERFORMANCE_DETAIL_MAX_INCOME_TOOLTIP                       :{BLACK}Amount of cash made in the month with the highest profit of the last 12 quarters
STR_PERFORMANCE_DETAIL_DELIVERED_TOOLTIP                        :{BLACK}Units of cargo delivered in the last four quarters
STR_PERFORMANCE_DETAIL_CARGO_TOOLTIP                            :{BLACK}Number of types of cargo delivered in the last quarter
STR_PERFORMANCE_DETAIL_MONEY_TOOLTIP                            :{BLACK}Amount of money this company has in the bank
STR_PERFORMANCE_DETAIL_LOAN_TOOLTIP                             :{BLACK}The amount of money this company has taken on loan
STR_PERFORMANCE_DETAIL_TOTAL_TOOLTIP                            :{BLACK}Total points out of possible points

# Music window
STR_MUSIC_JAZZ_JUKEBOX_CAPTION                                  :{WHITE}Jazz Jukebox
STR_MUSIC_PLAYLIST_ALL                                          :{TINYFONT}{BLACK}All
STR_MUSIC_PLAYLIST_OLD_STYLE                                    :{TINYFONT}{BLACK}Old Style
STR_MUSIC_PLAYLIST_NEW_STYLE                                    :{TINYFONT}{BLACK}New Style
STR_MUSIC_PLAYLIST_EZY_STREET                                   :{TINYFONT}{BLACK}Ezy Street
STR_MUSIC_PLAYLIST_CUSTOM_1                                     :{TINYFONT}{BLACK}Custom 1
STR_MUSIC_PLAYLIST_CUSTOM_2                                     :{TINYFONT}{BLACK}Custom 2
STR_MUSIC_MUSIC_VOLUME                                          :{TINYFONT}{BLACK}Music Volume
STR_MUSIC_EFFECTS_VOLUME                                        :{TINYFONT}{BLACK}Effects Volume
STR_MUSIC_MIN_MAX_RULER                                         :{TINYFONT}{BLACK}MIN  '  '  ' '  '  '  MAX
STR_MUSIC_TRACK_NONE                                            :{TINYFONT}{DKGREEN}--
STR_MUSIC_TRACK_SINGLE_DIGIT                                    :{TINYFONT}{DKGREEN}0{COMMA}
STR_MUSIC_TRACK_DOUBLE_DIGIT                                    :{TINYFONT}{DKGREEN}{COMMA}
STR_MUSIC_TITLE_NONE                                            :{TINYFONT}{DKGREEN}------
STR_MUSIC_TITLE_NAME                                            :{TINYFONT}{DKGREEN}"{STRING1}"
STR_MUSIC_TRACK                                                 :{TINYFONT}{BLACK}Track
STR_MUSIC_XTITLE                                                :{TINYFONT}{BLACK}Title
STR_MUSIC_SHUFFLE                                               :{TINYFONT}{BLACK}Shuffle
STR_MUSIC_PROGRAM                                               :{TINYFONT}{BLACK}Programme
STR_MUSIC_TOOLTIP_SKIP_TO_PREVIOUS_TRACK                        :{BLACK}Skip to previous track in selection
STR_MUSIC_TOOLTIP_SKIP_TO_NEXT_TRACK_IN_SELECTION               :{BLACK}Skip to next track in selection
STR_MUSIC_TOOLTIP_STOP_PLAYING_MUSIC                            :{BLACK}Stop playing music
STR_MUSIC_TOOLTIP_START_PLAYING_MUSIC                           :{BLACK}Start playing music
STR_MUSIC_TOOLTIP_DRAG_SLIDERS_TO_SET_MUSIC                     :{BLACK}Drag sliders to set music and sound effect volumes
STR_MUSIC_TOOLTIP_SELECT_ALL_TRACKS_PROGRAM                     :{BLACK}Select 'all tracks' programme
STR_MUSIC_TOOLTIP_SELECT_OLD_STYLE_MUSIC                        :{BLACK}Select 'old style music' programme
STR_MUSIC_TOOLTIP_SELECT_NEW_STYLE_MUSIC                        :{BLACK}Select 'new style music' programme
STR_MUSIC_TOOLTIP_SELECT_EZY_STREET_STYLE                       :{BLACK}Select 'Ezy Street style music' programme
STR_MUSIC_TOOLTIP_SELECT_CUSTOM_1_USER_DEFINED                  :{BLACK}Select 'Custom 1' (user-defined) programme
STR_MUSIC_TOOLTIP_SELECT_CUSTOM_2_USER_DEFINED                  :{BLACK}Select 'Custom 2' (user-defined) programme
STR_MUSIC_TOOLTIP_TOGGLE_PROGRAM_SHUFFLE                        :{BLACK}Toggle programme shuffle on/off
STR_MUSIC_TOOLTIP_SHOW_MUSIC_TRACK_SELECTION                    :{BLACK}Show music track selection window

# Playlist window
STR_PLAYLIST_MUSIC_PROGRAM_SELECTION                            :{WHITE}Music Programme Selection
STR_PLAYLIST_TRACK_SINGLE_DIGIT                                 :{TINYFONT}{LTBLUE}0{COMMA} "{STRING1}"
STR_PLAYLIST_TRACK_DOUBLE_DIGIT                                 :{TINYFONT}{LTBLUE}{COMMA} "{STRING1}"
STR_PLAYLIST_TRACK_INDEX                                        :{TINYFONT}{BLACK}Track Index
STR_PLAYLIST_PROGRAM                                            :{TINYFONT}{BLACK}Programme - '{STRING}'
STR_PLAYLIST_CLEAR                                              :{TINYFONT}{BLACK}Clear
STR_PLAYLIST_SAVE                                               :{TINYFONT}{BLACK}Save
STR_PLAYLIST_TOOLTIP_CLEAR_CURRENT_PROGRAM_CUSTOM1              :{BLACK}Clear current programme (Custom1 or Custom2 only)
STR_PLAYLIST_TOOLTIP_SAVE_MUSIC_SETTINGS                        :{BLACK}Save music settings
STR_PLAYLIST_TOOLTIP_CLICK_TO_ADD_TRACK                         :{BLACK}Click on music track to add to current programme (Custom1 or Custom2 only)
STR_PLAYLIST_TOOLTIP_CLICK_TO_REMOVE_TRACK                      :{BLACK}Click on music track to remove it from current programme (Custom1 or Custom2 only)

# Highscore window
STR_HIGHSCORE_TOP_COMPANIES_WHO_REACHED                         :{BIGFONT}{BLACK}Top companies who reached {NUM}{}({STRING} Level)
STR_HIGHSCORE_TOP_COMPANIES_NETWORK_GAME                        :{BIGFONT}{BLACK}Company League Table in {NUM}
STR_HIGHSCORE_POSITION                                          :{BIGFONT}{BLACK}{COMMA}.
STR_HIGHSCORE_PERFORMANCE_TITLE_BUSINESSMAN                     :Businessman
STR_HIGHSCORE_PERFORMANCE_TITLE_ENTREPRENEUR                    :Entrepreneur
STR_HIGHSCORE_PERFORMANCE_TITLE_INDUSTRIALIST                   :Industrialist
STR_HIGHSCORE_PERFORMANCE_TITLE_CAPITALIST                      :Capitalist
STR_HIGHSCORE_PERFORMANCE_TITLE_MAGNATE                         :Magnate
STR_HIGHSCORE_PERFORMANCE_TITLE_MOGUL                           :Mogul
STR_HIGHSCORE_PERFORMANCE_TITLE_TYCOON_OF_THE_CENTURY           :Tycoon of the Century
STR_HIGHSCORE_NAME                                              :{BIGFONT}{PRESIDENTNAME}, {COMPANY}
STR_HIGHSCORE_STATS                                             :{BIGFONT}'{STRING}'   ({COMMA})
STR_HIGHSCORE_COMPANY_ACHIEVES_STATUS                           :{BIGFONT}{BLACK}{COMPANY} achieves '{STRING}' status!
STR_HIGHSCORE_PRESIDENT_OF_COMPANY_ACHIEVES_STATUS              :{BIGFONT}{WHITE}{PRESIDENTNAME} of {COMPANY} achieves '{STRING}' status!

# Smallmap window
STR_SMALLMAP_CAPTION                                            :{WHITE}Map - {STRING}

STR_SMALLMAP_TYPE_CONTOURS                                      :Contours
STR_SMALLMAP_TYPE_VEHICLES                                      :Vehicles
STR_SMALLMAP_TYPE_INDUSTRIES                                    :Industries
STR_SMALLMAP_TYPE_ROUTES                                        :Routes
STR_SMALLMAP_TYPE_VEGETATION                                    :Vegetation
STR_SMALLMAP_TYPE_OWNERS                                        :Owners
STR_SMALLMAP_TOOLTIP_SHOW_LAND_CONTOURS_ON_MAP                  :{BLACK}Show land contours on map
STR_SMALLMAP_TOOLTIP_SHOW_VEHICLES_ON_MAP                       :{BLACK}Show vehicles on map
STR_SMALLMAP_TOOLTIP_SHOW_INDUSTRIES_ON_MAP                     :{BLACK}Show industries on map
STR_SMALLMAP_TOOLTIP_SHOW_TRANSPORT_ROUTES_ON                   :{BLACK}Show transport routes on map
STR_SMALLMAP_TOOLTIP_SHOW_VEGETATION_ON_MAP                     :{BLACK}Show vegetation on map
STR_SMALLMAP_TOOLTIP_SHOW_LAND_OWNERS_ON_MAP                    :{BLACK}Show land owners on map

STR_SMALLMAP_LEGENDA_ROADS                                      :{TINYFONT}{BLACK}Roads
STR_SMALLMAP_LEGENDA_RAILROADS                                  :{TINYFONT}{BLACK}Railways
STR_SMALLMAP_LEGENDA_STATIONS_AIRPORTS_DOCKS                    :{TINYFONT}{BLACK}Stations/Airports/Docks
STR_SMALLMAP_LEGENDA_BUILDINGS_INDUSTRIES                       :{TINYFONT}{BLACK}Buildings/Industries
STR_SMALLMAP_LEGENDA_VEHICLES                                   :{TINYFONT}{BLACK}Vehicles
STR_SMALLMAP_LEGENDA_100M                                       :{TINYFONT}{BLACK}100m
STR_SMALLMAP_LEGENDA_200M                                       :{TINYFONT}{BLACK}200m
STR_SMALLMAP_LEGENDA_300M                                       :{TINYFONT}{BLACK}300m
STR_SMALLMAP_LEGENDA_400M                                       :{TINYFONT}{BLACK}400m
STR_SMALLMAP_LEGENDA_500M                                       :{TINYFONT}{BLACK}500m
STR_SMALLMAP_LEGENDA_TRAINS                                     :{TINYFONT}{BLACK}Trains
STR_SMALLMAP_LEGENDA_ROAD_VEHICLES                              :{TINYFONT}{BLACK}Road Vehicles
STR_SMALLMAP_LEGENDA_SHIPS                                      :{TINYFONT}{BLACK}Ships
STR_SMALLMAP_LEGENDA_AIRCRAFT                                   :{TINYFONT}{BLACK}Aircraft
STR_SMALLMAP_LEGENDA_TRANSPORT_ROUTES                           :{TINYFONT}{BLACK}Transport Routes
STR_SMALLMAP_LEGENDA_FOREST                                     :{TINYFONT}{BLACK}Forest
STR_SMALLMAP_LEGENDA_RAILROAD_STATION                           :{TINYFONT}{BLACK}Railway Station
STR_SMALLMAP_LEGENDA_TRUCK_LOADING_BAY                          :{TINYFONT}{BLACK}Lorry Loading Bay
STR_SMALLMAP_LEGENDA_BUS_STATION                                :{TINYFONT}{BLACK}Bus Station
STR_SMALLMAP_LEGENDA_AIRPORT_HELIPORT                           :{TINYFONT}{BLACK}Airport/Heliport
STR_SMALLMAP_LEGENDA_DOCK                                       :{TINYFONT}{BLACK}Dock
STR_SMALLMAP_LEGENDA_ROUGH_LAND                                 :{TINYFONT}{BLACK}Rough Land
STR_SMALLMAP_LEGENDA_GRASS_LAND                                 :{TINYFONT}{BLACK}Grass Land
STR_SMALLMAP_LEGENDA_BARE_LAND                                  :{TINYFONT}{BLACK}Bare Land
STR_SMALLMAP_LEGENDA_FIELDS                                     :{TINYFONT}{BLACK}Fields
STR_SMALLMAP_LEGENDA_TREES                                      :{TINYFONT}{BLACK}Trees
STR_SMALLMAP_LEGENDA_ROCKS                                      :{TINYFONT}{BLACK}Rocks
STR_SMALLMAP_LEGENDA_WATER                                      :{TINYFONT}{BLACK}Water
STR_SMALLMAP_LEGENDA_NO_OWNER                                   :{TINYFONT}{BLACK}No Owner
STR_SMALLMAP_LEGENDA_TOWNS                                      :{TINYFONT}{BLACK}Towns
STR_SMALLMAP_LEGENDA_INDUSTRIES                                 :{TINYFONT}{BLACK}Industries
STR_SMALLMAP_LEGENDA_DESERT                                     :{TINYFONT}{BLACK}Desert
STR_SMALLMAP_LEGENDA_SNOW                                       :{TINYFONT}{BLACK}Snow

STR_SMALLMAP_TOOLTIP_TOGGLE_TOWN_NAMES_ON_OFF                   :{BLACK}Toggle town names on/off on map
STR_SMALLMAP_CENTER                                             :{BLACK}Center the smallmap on the current position
STR_SMALLMAP_INDUSTRY                                           :{TINYFONT}{STRING} ({NUM})
STR_SMALLMAP_TOWN                                               :{TINYFONT}{WHITE}{TOWN}
STR_SMALLMAP_DISABLE_ALL                                        :{BLACK}Disable all
STR_SMALLMAP_ENABLE_ALL                                         :{BLACK}Enable all

# Status bar messages
STR_STATUSBAR_TOOLTIP_SHOW_LAST_NEWS                            :{BLACK}Show last message or news report
STR_STATUSBAR_COMPANY_NAME                                      :{SILVER}- -  {COMPANY}  - -
STR_STATUSBAR_PAUSED                                            :{YELLOW}*  *  PAUSED  *  *
STR_STATUSBAR_AUTOSAVE                                          :{RED}AUTOSAVE
STR_STATUSBAR_SAVING_GAME                                       :{RED}*  *  SAVING GAME  *  *

# News message history
STR_MESSAGE_HISTORY                                             :{WHITE}Message History
STR_MESSAGE_HISTORY_TOOLTIP                                     :{BLACK}A list of the recent news messages
STR_MESSAGE_NEWS_FORMAT                                         :{STRING}  -  {STRING5}

# Message settings window
STR_NEWS_MESSAGE_CAPTION                                        :{WHITE}Message
STR_NEWS_MESSAGE_OPTIONS_CAPTION                                :{WHITE}Message Options
STR_NEWS_MESSAGES_ALL                                           :{YELLOW}Set all message types to: Off / Summary/ Full
STR_NEWS_MESSAGES_SOUND                                         :{YELLOW}Play sound for summarised news messages
STR_NEWS_MESSAGES_OFF                                           :Off
STR_NEWS_MESSAGES_SUMMARY                                       :Summary
STR_NEWS_MESSAGES_FULL                                          :Full

STR_NEWS_MESSAGE_TYPES                                          :{BLACK}Message types:
STR_NEWS_MESSAGE_TYPE_ARRIVAL_OF_FIRST_VEHICLE_OWN              :{YELLOW}Arrival of first vehicle at player's station
STR_NEWS_MESSAGE_TYPE_ARRIVAL_OF_FIRST_VEHICLE_OTHER            :{YELLOW}Arrival of first vehicle at competitor's station
STR_NEWS_MESSAGE_TYPE_ACCIDENTS_DISASTERS                       :{YELLOW}Accidents / disasters
STR_NEWS_MESSAGE_TYPE_COMPANY_INFORMATION                       :{YELLOW}Company information
STR_NEWS_MESSAGE_TYPE_INDUSTRY_OPEN                             :{YELLOW}Opening of industries
STR_NEWS_MESSAGE_TYPE_INDUSTRY_CLOSE                            :{YELLOW}Closing of industries
STR_NEWS_MESSAGE_TYPE_ECONOMY_CHANGES                           :{YELLOW}Economy changes
STR_NEWS_MESSAGE_TYPE_INDUSTRY_CHANGES_SERVED_BY_COMPANY        :{YELLOW}Production changes of industries served by the company
STR_NEWS_MESSAGE_TYPE_INDUSTRY_CHANGES_SERVED_BY_OTHER          :{YELLOW}Production changes of industries served by competitor(s)
STR_NEWS_MESSAGE_TYPE_INDUSTRY_CHANGES_UNSERVED                 :{YELLOW}Other industry production changes
STR_NEWS_MESSAGE_TYPE_ADVICE_INFORMATION_ON_COMPANY             :{YELLOW}Advice / information on company's vehicles
STR_NEWS_MESSAGE_TYPE_NEW_VEHICLES                              :{YELLOW}New vehicles
STR_NEWS_MESSAGE_TYPE_CHANGES_OF_CARGO_ACCEPTANCE               :{YELLOW}Changes to cargo acceptance
STR_NEWS_MESSAGE_TYPE_SUBSIDIES                                 :{YELLOW}Subsidies
STR_NEWS_MESSAGE_TYPE_GENERAL_INFORMATION                       :{YELLOW}General information

STR_NEWS_FIRST_TRAIN_ARRIVAL                                    :{BIGFONT}{BLACK}Citizens celebrate . . .{}First train arrives at {STATION}!
STR_NEWS_FIRST_BUS_ARRIVAL                                      :{BIGFONT}{BLACK}Citizens celebrate . . .{}First bus arrives at {STATION}!
STR_NEWS_FIRST_TRUCK_ARRIVAL                                    :{BIGFONT}{BLACK}Citizens celebrate . . .{}First truck arrives at {STATION}!
STR_NEWS_FIRST_PASSENGER_TRAM_ARRIVAL                           :{BIGFONT}{BLACK}Citizens celebrate . . .{}First passenger tram arrives at {STATION}!
STR_NEWS_FIRST_CARGO_TRAM_ARRIVAL                               :{BIGFONT}{BLACK}Citizens celebrate . . .{}First freight tram arrives at {STATION}!
STR_NEWS_FIRST_SHIP_ARRIVAL                                     :{BIGFONT}{BLACK}Citizens celebrate . . .{}First ship arrives at {STATION}!
STR_NEWS_FIRST_AIRCRAFT_ARRIVAL                                 :{BIGFONT}{BLACK}Citizens celebrate . . .{}First aircraft arrives at {STATION}!

STR_NEWS_TRAIN_CRASH                                            :{BIGFONT}{BLACK}Train Crash!{}{COMMA} die in fireball after collision
STR_NEWS_ROAD_VEHICLE_CRASH_DRIVER                              :{BIGFONT}{BLACK}Road Vehicle Crash!{}Driver dies in fireball after collision with train
STR_NEWS_ROAD_VEHICLE_CRASH                                     :{BIGFONT}{BLACK}Road Vehicle Crash!{}{COMMA} die in fireball after collision with train
STR_NEWS_AIRCRAFT_CRASH                                         :{BIGFONT}{BLACK}Plane Crash!{}{COMMA} die in fireball at {STATION}
STR_NEWS_PLANE_CRASH_OUT_OF_FUEL                                :{BIGFONT}{BLACK}Plane Crash!{}Aircraft ran out of fuel, {COMMA} die in fireball

STR_NEWS_DISASTER_ZEPPELIN                                      :{BIGFONT}{BLACK}Zeppelin disaster at {STATION}!
STR_NEWS_DISASTER_SMALL_UFO                                     :{BIGFONT}{BLACK}Road vehicle destroyed in 'UFO' collision!
STR_NEWS_DISASTER_AIRPLANE_OIL_REFINERY                         :{BIGFONT}{BLACK}Oil refinery explosion near {TOWN}!
STR_NEWS_DISASTER_HELICOPTER_FACTORY                            :{BIGFONT}{BLACK}Factory destroyed in suspicious circumstances near {TOWN}!
STR_NEWS_DISASTER_BIG_UFO                                       :{BIGFONT}{BLACK}'UFO' lands near {TOWN}!
STR_NEWS_DISASTER_COAL_MINE_SUBSIDENCE                          :{BIGFONT}{BLACK}Coal mine subsidence leaves trail of destruction near {TOWN}!
STR_NEWS_DISASTER_FLOOD_VEHICLE                                 :{BIGFONT}{BLACK}Floods!{}At least {COMMA} missing, presumed dead after significant flooding!

STR_NEWS_COMPANY_IN_TROUBLE_TITLE                               :{BIGFONT}{BLACK}Transport company in trouble!
STR_NEWS_COMPANY_IN_TROUBLE_DESCRIPTION                         :{BIGFONT}{BLACK}{RAW_STRING} will be sold off or declared bankrupt unless performance increases soon!
STR_NEWS_COMPANY_MERGER_TITLE                                   :{BIGFONT}{BLACK}Transport company merger!
STR_NEWS_COMPANY_MERGER_DESCRIPTION                             :{BIGFONT}{BLACK}{RAW_STRING} has been sold to {RAW_STRING} for {CURRENCY}!
STR_NEWS_COMPANY_BANKRUPT_TITLE                                 :{BIGFONT}{BLACK}Bankrupt!
STR_NEWS_COMPANY_BANKRUPT_DESCRIPTION                           :{BIGFONT}{BLACK}{RAW_STRING} has been closed down by creditors and all assets sold off!
STR_NEWS_COMPANY_LAUNCH_TITLE                                   :{BIGFONT}{BLACK}New transport company launched!
STR_NEWS_COMPANY_LAUNCH_DESCRIPTION                             :{BIGFONT}{BLACK}{RAW_STRING} starts construction near {TOWN}!
STR_NEWS_MERGER_TAKEOVER_TITLE                                  :{BIGFONT}{BLACK}{RAW_STRING} has been taken over by {RAW_STRING}!
STR_PRESIDENT_NAME_MANAGER                                      :{BLACK}{PRESIDENTNAME}{}(Manager)

STR_NEWS_INDUSTRY_CONSTRUCTION                                  :{BIGFONT}{BLACK}New {STRING} under construction near {TOWN}!
STR_NEWS_INDUSTRY_PLANTED                                       :{BIGFONT}{BLACK}New {STRING} being planted near {TOWN}!

STR_NEWS_INDUSTRY_CLOSURE_GENERAL                               :{BIGFONT}{BLACK}{STRING2} announces imminent closure!
STR_NEWS_INDUSTRY_CLOSURE_SUPPLY_PROBLEMS                       :{BIGFONT}{BLACK}Supply problems cause {STRING2} to announce imminent closure!
STR_NEWS_INDUSTRY_CLOSURE_LACK_OF_TREES                         :{BIGFONT}{BLACK}Lack of nearby trees causes {STRING2} to announce imminent closure!

STR_NEWS_EURO_INTRODUCTION                                      :{BIGFONT}{BLACK}European Monetary Union!{}{}The Euro is introduced as the sole currency for everyday transactions in your country!
STR_NEWS_BEGIN_OF_RECESSION                                     :{BIGFONT}{BLACK}World Recession!{}{}Financial experts fear worst as economy slumps!
STR_NEWS_END_OF_RECESSION                                       :{BIGFONT}{BLACK}Recession Over!{}{}Upturn in trade gives confidence to industries as economy strengthens!

STR_NEWS_INDUSTRY_PRODUCTION_INCREASE_GENERAL                   :{BIGFONT}{BLACK}{INDUSTRY} increases production!
STR_NEWS_INDUSTRY_PRODUCTION_INCREASE_COAL                      :{BIGFONT}{BLACK}New coal seam found at {INDUSTRY}!{}Production is expected to double!
STR_NEWS_INDUSTRY_PRODUCTION_INCREASE_OIL                       :{BIGFONT}{BLACK}New oil reserves found at {INDUSTRY}!{}Production is expected to double!
STR_NEWS_INDUSTRY_PRODUCTION_INCREASE_FARM                      :{BIGFONT}{BLACK}Improved farming methods at {INDUSTRY} are expected to double production!
STR_NEWS_INDUSTRY_PRODUCTION_INCREASE_SMOOTH                    :{BIGFONT}{BLACK}{STRING} production at {INDUSTRY} increases {COMMA}%!
STR_NEWS_INDUSTRY_PRODUCTION_DECREASE_GENERAL                   :{BIGFONT}{BLACK}{INDUSTRY} production down by 50%
STR_NEWS_INDUSTRY_PRODUCTION_DECREASE_FARM                      :{BIGFONT}{BLACK}Insect infestation causes havoc at {INDUSTRY}!{}Production down by 50%
STR_NEWS_INDUSTRY_PRODUCTION_DECREASE_SMOOTH                    :{BIGFONT}{BLACK}{STRING} production at {INDUSTRY} decreases {COMMA}%!

STR_NEWS_TRAIN_IS_WAITING                                       :{WHITE}{VEHICLE} is waiting in depot
STR_NEWS_ROAD_VEHICLE_IS_WAITING                                :{WHITE}{VEHICLE} is waiting in depot
STR_NEWS_SHIP_IS_WAITING                                        :{WHITE}{VEHICLE} is waiting in depot
STR_NEWS_AIRCRAFT_IS_WAITING                                    :{WHITE}{VEHICLE} is waiting in the aircraft hangar

# Start of order review system.
# DON'T ADD OR REMOVE LINES HERE
STR_NEWS_VEHICLE_HAS_TOO_FEW_ORDERS                             :{WHITE}{VEHICLE} has too few orders in the schedule
STR_NEWS_VEHICLE_HAS_VOID_ORDER                                 :{WHITE}{VEHICLE} has a void order
STR_NEWS_VEHICLE_HAS_DUPLICATE_ENTRY                            :{WHITE}{VEHICLE} has duplicate orders
STR_NEWS_VEHICLE_HAS_INVALID_ENTRY                              :{WHITE}{VEHICLE} has an invalid station in its orders
# end of order system

STR_NEWS_VEHICLE_IS_GETTING_OLD                                 :{WHITE}{VEHICLE} is getting old
STR_NEWS_VEHICLE_IS_GETTING_VERY_OLD                            :{WHITE}{VEHICLE} is getting very old
STR_NEWS_VEHICLE_IS_GETTING_VERY_OLD_AND                        :{WHITE}{VEHICLE} is getting very old and urgently needs replacing
STR_NEWS_TRAIN_IS_STUCK                                         :{WHITE}{VEHICLE} can't find a path to continue.
STR_NEWS_TRAIN_IS_LOST                                          :{WHITE}{VEHICLE} is lost.
STR_NEWS_VEHICLE_IS_UNPROFITABLE                                :{WHITE}{VEHICLE}'s profit last year was {CURRENCY}

STR_NEWS_ORDER_REFIT_FAILED                                     :{WHITE}{VEHICLE} stopped because an ordered refit failed
STR_NEWS_VEHICLE_AUTORENEW_FAILED                               :{WHITE}Autorenew failed on {VEHICLE}{}{STRING}

STR_NEWS_NEW_VEHICLE_NOW_AVAILABLE                              :{BIGFONT}{BLACK}New {STRING} now available!
STR_NEWS_NEW_VEHICLE_TYPE                                       :{BIGFONT}{BLACK}{ENGINE}
STR_NEWS_NEW_VEHICLE_NOW_AVAILABLE_WITH_TYPE                    :{BLACK}New {STRING} now available!  -  {ENGINE}

STR_NEWS_STATION_NO_LONGER_ACCEPTS_CARGO                        :{WHITE}{STATION} no longer accepts {STRING}
STR_NEWS_STATION_NO_LONGER_ACCEPTS_CARGO_OR_CARGO               :{WHITE}{STATION} no longer accepts {STRING} or {STRING}
STR_NEWS_STATION_NOW_ACCEPTS_CARGO                              :{WHITE}{STATION} now accepts {STRING}
STR_NEWS_STATION_NOW_ACCEPTS_CARGO_AND_CARGO                    :{WHITE}{STATION} now accepts {STRING} and {STRING}

STR_NEWS_OFFER_OF_SUBSIDY_EXPIRED                               :{BIGFONT}{BLACK}Offer of subsidy expired:{}{}{STRING} from {STRING2} to {STRING2} will now not attract a subsidy.
STR_NEWS_SUBSIDY_WITHDRAWN_SERVICE                              :{BIGFONT}{BLACK}Subsidy withdrawn:{}{}{STRING} service from {STRING2} to {STRING2} is no longer subsidised.
STR_NEWS_SERVICE_SUBSIDY_OFFERED                                :{BIGFONT}{BLACK}Service subsidy offered:{}{}First {STRING} service from {STRING2} to {STRING2} will attract a year's subsidy from the local authority!
STR_NEWS_SERVICE_SUBSIDY_AWARDED_HALF                           :{BIGFONT}{BLACK}Service subsidy awarded to {RAW_STRING}!{}{}{STRING} service from {STRING2} to {STRING2} will pay 50% extra for the next year!
STR_NEWS_SERVICE_SUBSIDY_AWARDED_DOUBLE                         :{BIGFONT}{BLACK}Service subsidy awarded to {RAW_STRING}!{}{}{STRING} service from {STRING2} to {STRING2} will pay double rates for the next year!
STR_NEWS_SERVICE_SUBSIDY_AWARDED_TRIPLE                         :{BIGFONT}{BLACK}Service subsidy awarded to {RAW_STRING}!{}{}{STRING} service from {STRING2} to {STRING2} will pay triple rates for the next year!
STR_NEWS_SERVICE_SUBSIDY_AWARDED_QUADRUPLE                      :{BIGFONT}{BLACK}Service subsidy awarded to {RAW_STRING}!{}{}{STRING} service from {STRING2} to {STRING2} will pay quadruple rates for the next year!

STR_NEWS_ROAD_REBUILDING                                        :{BIGFONT}{BLACK}Traffic chaos in {TOWN}!{}{}Road rebuilding programme funded by {RAW_STRING} brings 6 months of misery to motorists!

# Extra view window
STR_EXTRA_VIEW_PORT_TITLE                                       :{WHITE}Viewport {COMMA}
STR_EXTRA_VIEW_MOVE_VIEW_TO_MAIN                                :{BLACK}Copy to viewport
STR_EXTRA_VIEW_MOVE_VIEW_TO_MAIN_TT                             :{BLACK}Copy the location of the global view to this viewport
STR_EXTRA_VIEW_MOVE_MAIN_TO_VIEW                                :{BLACK}Paste from viewport
STR_EXTRA_VIEW_MOVE_MAIN_TO_VIEW_TT                             :{BLACK}Paste the location of this viewport to the global view

# Game options window
STR_GAME_OPTIONS_CAPTION                                        :{WHITE}Game Options
STR_GAME_OPTIONS_CURRENCY_UNITS_FRAME                           :{BLACK}Currency units
STR_GAME_OPTIONS_CURRENCY_UNITS_DROPDOWN_TOOLTIP                :{BLACK}Currency units selection

############ start of currency region
STR_GAME_OPTIONS_CURRENCY_GBP                                   :Pounds (£)
STR_GAME_OPTIONS_CURRENCY_USD                                   :Dollars ($)
STR_GAME_OPTIONS_CURRENCY_EUR                                   :Euro (€)
STR_GAME_OPTIONS_CURRENCY_YEN                                   :Yen (¥)
STR_GAME_OPTIONS_CURRENCY_ATS                                   :Austrian Shilling (ATS)
STR_GAME_OPTIONS_CURRENCY_BEF                                   :Belgian Franc (BEF)
STR_GAME_OPTIONS_CURRENCY_CHF                                   :Swiss Franc (CHF)
STR_GAME_OPTIONS_CURRENCY_CZK                                   :Czech Koruna (CZK)
STR_GAME_OPTIONS_CURRENCY_DEM                                   :Deutschmark (DEM)
STR_GAME_OPTIONS_CURRENCY_DKK                                   :Danish Krone (DKK)
STR_GAME_OPTIONS_CURRENCY_ESP                                   :Peseta (ESP)
STR_GAME_OPTIONS_CURRENCY_FIM                                   :Finnish Markka (FIM)
STR_GAME_OPTIONS_CURRENCY_FRF                                   :Franc (FRF)
STR_GAME_OPTIONS_CURRENCY_GRD                                   :Greek Drachma (GRD)
STR_GAME_OPTIONS_CURRENCY_HUF                                   :Hungarian Forint (HUF)
STR_GAME_OPTIONS_CURRENCY_ISK                                   :Icelandic Krona (ISK)
STR_GAME_OPTIONS_CURRENCY_ITL                                   :Italian Lira (ITL)
STR_GAME_OPTIONS_CURRENCY_NLG                                   :Dutch Guilder (NLG)
STR_GAME_OPTIONS_CURRENCY_NOK                                   :Norwegian Krone (NOK)
STR_GAME_OPTIONS_CURRENCY_PLN                                   :Polish Zloty (PLN)
STR_GAME_OPTIONS_CURRENCY_RON                                   :Romanian Leu (RON)
STR_GAME_OPTIONS_CURRENCY_RUR                                   :Russian Rubles (RUR)
STR_GAME_OPTIONS_CURRENCY_SIT                                   :Slovenian Tolar (SIT)
STR_GAME_OPTIONS_CURRENCY_SEK                                   :Swedish Krona (SEK)
STR_GAME_OPTIONS_CURRENCY_TRY                                   :Turkish Lira (TRY)
STR_GAME_OPTIONS_CURRENCY_SKK                                   :Slovak Koruna (SKK)
STR_GAME_OPTIONS_CURRENCY_BRL                                   :Brazilian Real (BRL)
STR_GAME_OPTIONS_CURRENCY_EEK                                   :Estonian Krooni (EEK)
STR_GAME_OPTIONS_CURRENCY_CUSTOM                                :Custom...
############ end of currency region

STR_GAME_OPTIONS_MEASURING_UNITS_FRAME                          :{BLACK}Measuring units
STR_GAME_OPTIONS_MEASURING_UNITS_DROPDOWN_TOOLTIP               :{BLACK}Measuring units selection

############ start of measuring units region
STR_GAME_OPTIONS_MEASURING_UNITS_IMPERIAL                       :Imperial
STR_GAME_OPTIONS_MEASURING_UNITS_METRIC                         :Metric
STR_GAME_OPTIONS_MEASURING_UNITS_SI                             :SI
############ end of measuring units region

STR_GAME_OPTIONS_ROAD_VEHICLES_FRAME                            :{BLACK}Road vehicles
STR_GAME_OPTIONS_ROAD_VEHICLES_DROPDOWN_TOOLTIP                 :{BLACK}Select side of road for vehicles to drive on
STR_GAME_OPTIONS_ROAD_VEHICLES_DROPDOWN_LEFT                    :Drive on left
STR_GAME_OPTIONS_ROAD_VEHICLES_DROPDOWN_RIGHT                   :Drive on right

STR_GAME_OPTIONS_TOWN_NAMES_FRAME                               :{BLACK}Town names
STR_GAME_OPTIONS_TOWN_NAMES_DROPDOWN_TOOLTIP                    :{BLACK}Select style of town names

############ start of townname region
STR_GAME_OPTIONS_TOWN_NAME_ORIGINAL_ENGLISH                     :English (Original)
STR_GAME_OPTIONS_TOWN_NAME_FRENCH                               :French
STR_GAME_OPTIONS_TOWN_NAME_GERMAN                               :German
STR_GAME_OPTIONS_TOWN_NAME_ADDITIONAL_ENGLISH                   :English (Additional)
STR_GAME_OPTIONS_TOWN_NAME_LATIN_AMERICAN                       :Latin-American
STR_GAME_OPTIONS_TOWN_NAME_SILLY                                :Silly
STR_GAME_OPTIONS_TOWN_NAME_SWEDISH                              :Swedish
STR_GAME_OPTIONS_TOWN_NAME_DUTCH                                :Dutch
STR_GAME_OPTIONS_TOWN_NAME_FINNISH                              :Finnish
STR_GAME_OPTIONS_TOWN_NAME_POLISH                               :Polish
STR_GAME_OPTIONS_TOWN_NAME_SLOVAK                               :Slovak
STR_GAME_OPTIONS_TOWN_NAME_NORWEGIAN                            :Norwegian
STR_GAME_OPTIONS_TOWN_NAME_HUNGARIAN                            :Hungarian
STR_GAME_OPTIONS_TOWN_NAME_AUSTRIAN                             :Austrian
STR_GAME_OPTIONS_TOWN_NAME_ROMANIAN                             :Romanian
STR_GAME_OPTIONS_TOWN_NAME_CZECH                                :Czech
STR_GAME_OPTIONS_TOWN_NAME_SWISS                                :Swiss
STR_GAME_OPTIONS_TOWN_NAME_DANISH                               :Danish
STR_GAME_OPTIONS_TOWN_NAME_TURKISH                              :Turkish
STR_GAME_OPTIONS_TOWN_NAME_ITALIAN                              :Italian
STR_GAME_OPTIONS_TOWN_NAME_CATALAN                              :Catalan
############ end of townname region

STR_GAME_OPTIONS_AUTOSAVE_FRAME                                 :{BLACK}Autosave
STR_GAME_OPTIONS_AUTOSAVE_DROPDOWN_TOOLTIP                      :{BLACK}Select interval between automatic game saves

STR_GAME_OPTIONS_AUTOSAVE_DROPDOWN_OFF                          :Off
STR_GAME_OPTIONS_AUTOSAVE_DROPDOWN_EVERY_1_MONTH                :Every month
STR_GAME_OPTIONS_AUTOSAVE_DROPDOWN_EVERY_3_MONTHS               :Every 3 months
STR_GAME_OPTIONS_AUTOSAVE_DROPDOWN_EVERY_6_MONTHS               :Every 6 months
STR_GAME_OPTIONS_AUTOSAVE_DROPDOWN_EVERY_12_MONTHS              :Every 12 months

STR_GAME_OPTIONS_LANGUAGE                                       :{BLACK}Language
STR_GAME_OPTIONS_LANGUAGE_TOOLTIP                               :{BLACK}Select the interface language to use

STR_GAME_OPTIONS_FULLSCREEN                                     :{BLACK}Fullscreen
STR_GAME_OPTIONS_FULLSCREEN_TOOLTIP                             :{BLACK}Check this box to play OpenTTD fullscreen mode

STR_GAME_OPTIONS_RESOLUTION                                     :{BLACK}Screen resolution
STR_GAME_OPTIONS_RESOLUTION_TOOLTIP                             :{BLACK}Select the screen resolution to use

STR_GAME_OPTIONS_SCREENSHOT_FORMAT                              :{BLACK}Screenshot format
STR_GAME_OPTIONS_SCREENSHOT_FORMAT_TOOLTIP                      :{BLACK}Select the screenshot format to use

STR_GAME_OPTIONS_BASE_GRF                                       :{BLACK}Base graphics set
STR_GAME_OPTIONS_BASE_GRF_TOOLTIP                               :{BLACK}Select the base graphics set to use
STR_GAME_OPTIONS_BASE_GRF_STATUS                                :{RED}{NUM} missing/corrupted file{P "" s}
STR_GAME_OPTIONS_BASE_GRF_DESCRIPTION_TOOLTIP                   :{BLACK}Additional information about the base graphics set

STR_GAME_OPTIONS_BASE_SFX                                       :{BLACK}Base sounds set
STR_GAME_OPTIONS_BASE_SFX_TOOLTIP                               :{BLACK}Select the base sounds set to use
STR_GAME_OPTIONS_BASE_SFX_DESCRIPTION_TOOLTIP                   :{BLACK}Additional information about the base sounds set

STR_ERROR_FULLSCREEN_FAILED                                     :{WHITE}Fullscreen mode failed

# Custom currency window

STR_CURRENCY_WINDOW                                             :{WHITE}Custom currency
STR_CURRENCY_EXCHANGE_RATE                                      :{LTBLUE}Exchange rate: {ORANGE}{0:CURRENCY} = £ {1:COMMA}
STR_CURRENCY_DECREASE_EXCHANGE_RATE_TOOLTIP                     :{BLACK}Decrease the amount of your currency for one Pound (£)
STR_CURRENCY_INCREASE_EXCHANGE_RATE_TOOLTIP                     :{BLACK}Increase the amount of your currency for one Pound (£)
STR_CURRENCY_SET_EXCHANGE_RATE_TOOLTIP                          :{BLACK}Set the exchange rate of your currency for one Pound (£)

STR_CURRENCY_SEPARATOR                                          :{LTBLUE}Separator: {ORANGE}{2:RAW_STRING}
STR_CURRENCY_SET_CUSTOM_CURRENCY_SEPARATOR_TOOLTIP              :{BLACK}Set the separator for your currency

STR_CURRENCY_PREFIX                                             :{LTBLUE}Prefix: {ORANGE}{3:RAW_STRING}
STR_CURRENCY_SET_CUSTOM_CURRENCY_PREFIX_TOOLTIP                 :{BLACK}Set the prefix string for your currency
STR_CURRENCY_SUFFIX                                             :{LTBLUE}Suffix: {ORANGE}{4:RAW_STRING}
STR_CURRENCY_SET_CUSTOM_CURRENCY_SUFFIX_TOOLTIP                 :{BLACK}Set the suffix string for your currency

STR_CURRENCY_SWITCH_TO_EURO                                     :{LTBLUE}Switch to Euro: {ORANGE}{5:NUM}
STR_CURRENCY_SWITCH_TO_EURO_NEVER                               :{LTBLUE}Switch to Euro: {ORANGE}never
STR_CURRENCY_SET_CUSTOM_CURRENCY_TO_EURO_TOOLTIP                :{BLACK}Set the year to switch to Euro
STR_CURRENCY_DECREASE_CUSTOM_CURRENCY_TO_EURO_TOOLTIP           :{BLACK}Switch to Euro earlier
STR_CURRENCY_INCREASE_CUSTOM_CURRENCY_TO_EURO_TOOLTIP           :{BLACK}Switch to Euro later

STR_CURRENCY_PREVIEW                                            :{LTBLUE}Preview: {ORANGE}{6:CURRENCY}
STR_CURRENCY_CUSTOM_CURRENCY_PREVIEW_TOOLTIP                    :{BLACK}10000 Pound (£) in your currency
STR_CURRENCY_CHANGE_PARAMETER                                   :{BLACK}Change custom currency parameter

# Difficulty level window
STR_DIFFICULTY_LEVEL_CAPTION                                    :{WHITE}Difficulty Level

############ range for difficulty levels starts
STR_DIFFICULTY_LEVEL_EASY                                       :{BLACK}Easy
STR_DIFFICULTY_LEVEL_MEDIUM                                     :{BLACK}Medium
STR_DIFFICULTY_LEVEL_HARD                                       :{BLACK}Hard
STR_DIFFICULTY_LEVEL_CUSTOM                                     :{BLACK}Custom
############ range for difficulty levels ends

STR_DIFFICULTY_LEVEL_HIGH_SCORE_BUTTON                          :{BLACK}Show hi-score chart
STR_DIFFICULTY_LEVEL_SAVE                                       :{BLACK}Save

############ range for difficulty settings starts
STR_DIFFICULTY_LEVEL_SETTING_MAXIMUM_NO_COMPETITORS             :{LTBLUE}Maximum no. competitors: {ORANGE}{COMMA}
STR_DIFFICULTY_LEVEL_SETTING_NO_OF_TOWNS                        :{LTBLUE}No. of towns: {ORANGE}{STRING}
STR_DIFFICULTY_LEVEL_SETTING_NO_OF_INDUSTRIES                   :{LTBLUE}No. of industries: {ORANGE}{STRING}
STR_DIFFICULTY_LEVEL_SETTING_MAXIMUM_INITIAL_LOAN_000           :{LTBLUE}Maximum initial loan: {ORANGE}{CURRENCY}
STR_DIFFICULTY_LEVEL_SETTING_INITIAL_INTEREST_RATE              :{LTBLUE}Initial interest rate: {ORANGE}{COMMA}%
STR_DIFFICULTY_LEVEL_SETTING_VEHICLE_RUNNING_COSTS              :{LTBLUE}Vehicle running costs: {ORANGE}{STRING}
STR_DIFFICULTY_LEVEL_SETTING_CONSTRUCTION_SPEED_OF_COMPETITOR   :{LTBLUE}Construction speed of competitors: {ORANGE}{STRING}
STR_DIFFICULTY_LEVEL_SETTING_VEHICLE_BREAKDOWNS                 :{LTBLUE}Vehicle breakdowns: {ORANGE}{STRING}
STR_DIFFICULTY_LEVEL_SETTING_SUBSIDY_MULTIPLIER                 :{LTBLUE}Subsidy multiplier: {ORANGE}{STRING}
STR_DIFFICULTY_LEVEL_SETTING_COST_OF_CONSTRUCTION               :{LTBLUE}Cost of construction: {ORANGE}{STRING}
STR_DIFFICULTY_LEVEL_SETTING_TERRAIN_TYPE                       :{LTBLUE}Terrain type: {ORANGE}{STRING}
STR_DIFFICULTY_LEVEL_SETTING_QUANTITY_OF_SEA_LAKES              :{LTBLUE}Quantity of sea/lakes: {ORANGE}{STRING}
STR_DIFFICULTY_LEVEL_SETTING_ECONOMY                            :{LTBLUE}Economy: {ORANGE}{STRING}
STR_DIFFICULTY_LEVEL_SETTING_TRAIN_REVERSING                    :{LTBLUE}Train reversing: {ORANGE}{STRING}
STR_DIFFICULTY_LEVEL_SETTING_DISASTERS                          :{LTBLUE}Disasters: {ORANGE}{STRING}
STR_DIFFICULTY_LEVEL_SETTING_CITY_APPROVAL                      :{LTBLUE}City council's attitude towards area restructuring: {ORANGE}{STRING}
############ range for difficulty settings ends

STR_NONE                                                        :None
STR_NUM_VERY_LOW                                                :Very Low
STR_NUM_LOW                                                     :Low
STR_NUM_NORMAL                                                  :Normal
STR_NUM_HIGH                                                    :High
STR_NUM_CUSTOM                                                  :Custom

STR_AI_SPEED_VERY_SLOW                                          :Very Slow
STR_AI_SPEED_SLOW                                               :Slow
STR_AI_SPEED_MEDIUM                                             :Medium
STR_AI_SPEED_FAST                                               :Fast
STR_AI_SPEED_VERY_FAST                                          :Very Fast

STR_SEA_LEVEL_VERY_LOW                                          :Very Low
STR_SEA_LEVEL_LOW                                               :Low
STR_SEA_LEVEL_MEDIUM                                            :Medium
STR_SEA_LEVEL_HIGH                                              :High

STR_DISASTER_NONE                                               :None
STR_DISASTER_REDUCED                                            :Reduced
STR_DISASTER_NORMAL                                             :Normal

STR_SUBSIDY_X1_5                                                :x1.5
STR_SUBSIDY_X2                                                  :x2
STR_SUBSIDY_X3                                                  :x3
STR_SUBSIDY_X4                                                  :x4

STR_TERRAIN_TYPE_VERY_FLAT                                      :Very Flat
STR_TERRAIN_TYPE_FLAT                                           :Flat
STR_TERRAIN_TYPE_HILLY                                          :Hilly
STR_TERRAIN_TYPE_MOUNTAINOUS                                    :Mountainous

STR_ECONOMY_STEADY                                              :Steady
STR_ECONOMY_FLUCTUATING                                         :Fluctuating

STR_REVERSE_AT_END_OF_LINE_AND_AT_STATIONS                      :At end of line, and at stations
STR_REVERSE_AT_END_OF_LINE_ONLY                                 :At end of line only

STR_DISASTERS_OFF                                               :Off
STR_DISASTERS_ON                                                :On

STR_CITY_APPROVAL_PERMISSIVE                                    :Permissive
STR_CITY_APPROVAL_TOLERANT                                      :Tolerant
STR_CITY_APPROVAL_HOSTILE                                       :Hostile

STR_WARNING_DIFFICULTY_TO_CUSTOM                                :{WHITE}This action changed the difficulty level to custom

# Advanced settings window
STR_CONFIG_SETTING_CAPTION                                      :{WHITE}Advanced Settings

STR_CONFIG_SETTING_OFF                                          :Off
STR_CONFIG_SETTING_ON                                           :On
STR_CONFIG_SETTING_DISABLED                                     :disabled
STR_CONFIG_SETTING_VEHICLESPEED                                 :{LTBLUE}Show vehicle speed in status bar: {ORANGE}{STRING1}
STR_CONFIG_SETTING_BUILDONSLOPES                                :{LTBLUE}Allow building on slopes and coasts: {ORANGE}{STRING1}
STR_CONFIG_SETTING_AUTOSLOPE                                    :{LTBLUE}Allow terraforming under buildings, tracks, etc. (autoslope): {ORANGE}{STRING1}
STR_CONFIG_SETTING_CATCHMENT                                    :{LTBLUE}Allow more realistically sized catchment areas: {ORANGE}{STRING1}
STR_CONFIG_SETTING_EXTRADYNAMITE                                :{LTBLUE}Allow removal of more town-owned roads, bridges, etc: {ORANGE}{STRING1}
STR_CONFIG_SETTING_MAMMOTHTRAINS                                :{LTBLUE}Enable building very long trains: {ORANGE}{STRING1}
STR_CONFIG_SETTING_TRAIN_ACCELERATION_MODEL                     :{LTBLUE}Train acceleration model: {ORANGE}{STRING1}
STR_CONFIG_SETTING_TRAIN_ACCELERATION_MODEL_ORIGINAL            :Original
STR_CONFIG_SETTING_TRAIN_ACCELERATION_MODEL_REALISTIC           :Realistic
STR_CONFIG_SETTING_FORBID_90_DEG                                :{LTBLUE}Forbid trains and ships to make 90 deg turns: {ORANGE}{STRING1} {LTBLUE} (not with NTP)
STR_CONFIG_SETTING_JOINSTATIONS                                 :{LTBLUE}Join train stations built next to each other: {ORANGE}{STRING1}
STR_CONFIG_SETTING_DISTANT_JOIN_STATIONS                        :{LTBLUE}Allow to join stations not directly adjacent: {ORANGE}{STRING1}
STR_CONFIG_SETTING_IMPROVEDLOAD                                 :{LTBLUE}Use improved loading algorithm: {ORANGE}{STRING1}
STR_CONFIG_SETTING_GRADUAL_LOADING                              :{LTBLUE}Load vehicles gradually: {ORANGE}{STRING1}
STR_CONFIG_SETTING_INFLATION                                    :{LTBLUE}Inflation: {ORANGE}{STRING1}
STR_CONFIG_SETTING_SELECTGOODS                                  :{LTBLUE}Deliver cargo to a station only when there is a demand: {ORANGE}{STRING1}
STR_CONFIG_SETTING_LONGBRIDGES                                  :{LTBLUE}Allow building very long bridges: {ORANGE}{STRING1}
STR_CONFIG_SETTING_GOTODEPOT                                    :{LTBLUE}Allow goto depot orders: {ORANGE}{STRING1}
STR_CONFIG_SETTING_RAW_INDUSTRY_CONSTRUCTION_METHOD             :{LTBLUE}Manual primary industry construction method: {ORANGE}{STRING1}
STR_CONFIG_SETTING_RAW_INDUSTRY_CONSTRUCTION_METHOD_NONE        :none
STR_CONFIG_SETTING_RAW_INDUSTRY_CONSTRUCTION_METHOD_NORMAL      :as other industries
STR_CONFIG_SETTING_RAW_INDUSTRY_CONSTRUCTION_METHOD_PROSPECTING :prospecting
STR_CONFIG_SETTING_MULTIPINDTOWN                                :{LTBLUE}Allow multiple similar industries per town: {ORANGE}{STRING1}
STR_CONFIG_SETTING_SAMEINDCLOSE                                 :{LTBLUE}Industries of the same type can be built close to each other: {ORANGE}{STRING1}
STR_CONFIG_SETTING_LONGDATE                                     :{LTBLUE}Always show long date in the status bar: {ORANGE}{STRING1}
STR_CONFIG_SETTING_SIGNALSIDE                                   :{LTBLUE}Show signals on the drive side: {ORANGE}{STRING1}
STR_CONFIG_SETTING_SHOWFINANCES                                 :{LTBLUE}Show finances window at the end of the year: {ORANGE}{STRING1}
STR_CONFIG_SETTING_NONSTOP_BY_DEFAULT                           :{LTBLUE}New orders are 'non-stop' by default: {ORANGE}{STRING1}
STR_CONFIG_SETTING_STOP_LOCATION                                :{LTBLUE}New train orders stop by default at the {ORANGE}{STRING1}{LTBLUE} of the platform
STR_CONFIG_SETTING_STOP_LOCATION_NEAR_END                       :near end
STR_CONFIG_SETTING_STOP_LOCATION_MIDDLE                         :middle
STR_CONFIG_SETTING_STOP_LOCATION_FAR_END                        :far end
STR_CONFIG_SETTING_ROAD_VEHICLE_QUEUEING                        :{LTBLUE}Road vehicle queueing (with quantum effects): {ORANGE}{STRING1}
STR_CONFIG_SETTING_AUTOSCROLL                                   :{LTBLUE}Pan window when mouse is at the edge: {ORANGE}{STRING1}
STR_CONFIG_SETTING_BRIBE                                        :{LTBLUE}Allow bribing of the local authority: {ORANGE}{STRING1}
STR_CONFIG_SETTING_ALLOW_EXCLUSIVE                              :{LTBLUE}Allow buying exclusive transport rights: {ORANGE}{STRING1}
STR_CONFIG_SETTING_ALLOW_GIVE_MONEY                             :{LTBLUE}Allow sending money to other companies: {ORANGE}{STRING1}
STR_CONFIG_SETTING_NONUNIFORM_STATIONS                          :{LTBLUE}Nonuniform stations: {ORANGE}{STRING1}
STR_CONFIG_SETTING_FREIGHT_TRAINS                               :{LTBLUE}Weight multiplier for freight to simulate heavy trains: {ORANGE}{STRING}
STR_CONFIG_SETTING_PLANE_SPEED                                  :{LTBLUE}Plane speed factor: {ORANGE}1 / {STRING1}
STR_CONFIG_SETTING_STOP_ON_TOWN_ROAD                            :{LTBLUE}Allow drive-through road stops on town owned roads: {ORANGE}{STRING}
STR_CONFIG_SETTING_STOP_ON_COMPETITOR_ROAD                      :{LTBLUE}Allow drive-through road stops on roads owned by competitors: {ORANGE}{STRING}
STR_CONFIG_SETTING_ADJACENT_STATIONS                            :{LTBLUE}Allow building adjacent stations: {ORANGE}{STRING}
STR_CONFIG_SETTING_DYNAMIC_ENGINES                              :{LTBLUE}Enable multiple NewGRF engine sets: {ORANGE}{STRING}
STR_CONFIG_SETTING_DYNAMIC_ENGINES_EXISTING_VEHICLES            :{WHITE}Changing this setting is not possible when there are vehicles.

STR_CONFIG_SETTING_NEVER_EXPIRE_AIRPORTS                        :{LTBLUE}Airports never expire: {ORANGE}{STRING1}

STR_CONFIG_SETTING_WARN_LOST_TRAIN                              :{LTBLUE}Warn if train is lost: {ORANGE}{STRING1}
STR_CONFIG_SETTING_ORDER_REVIEW                                 :{LTBLUE}Review vehicles' orders: {ORANGE}{STRING1}
STR_CONFIG_SETTING_ORDER_REVIEW_OFF                             :no
STR_CONFIG_SETTING_ORDER_REVIEW_EXDEPOT                         :yes, but exclude stopped vehicles
STR_CONFIG_SETTING_ORDER_REVIEW_ON                              :of all vehicles
STR_CONFIG_SETTING_WARN_INCOME_LESS                             :{LTBLUE}Warn if a vehicle's income is negative: {ORANGE}{STRING1}
STR_CONFIG_SETTING_NEVER_EXPIRE_VEHICLES                        :{LTBLUE}Vehicles never expire: {ORANGE}{STRING1}
STR_CONFIG_SETTING_AUTORENEW_VEHICLE                            :{LTBLUE}Autorenew vehicle when it gets old: {ORANGE}{STRING1}
STR_CONFIG_SETTING_AUTORENEW_MONTHS                             :{LTBLUE}Autorenew when vehicle is {ORANGE}{STRING1}{LTBLUE} months before/after max age
STR_CONFIG_SETTING_AUTORENEW_MONEY                              :{LTBLUE}Autorenew minimum needed money for renew: {ORANGE}{STRING1}
STR_CONFIG_SETTING_ERRMSG_DURATION                              :{LTBLUE}Duration of error message: {ORANGE}{STRING1}
STR_CONFIG_SETTING_POPULATION_IN_LABEL                          :{LTBLUE}Show town population in the town name label: {ORANGE}{STRING1}

STR_CONFIG_SETTING_LAND_GENERATOR                               :{LTBLUE}Land generator: {ORANGE}{STRING1}
STR_CONFIG_SETTING_LAND_GENERATOR_ORIGINAL                      :Original
STR_CONFIG_SETTING_LAND_GENERATOR_TERRA_GENESIS                 :TerraGenesis
STR_CONFIG_SETTING_OIL_REF_EDGE_DISTANCE                        :{LTBLUE}Max distance from edge for Oil Refineries {ORANGE}{STRING1}
STR_CONFIG_SETTING_SNOWLINE_HEIGHT                              :{LTBLUE}Snow line height: {ORANGE}{STRING1}
STR_CONFIG_SETTING_ROUGHNESS_OF_TERRAIN                         :{LTBLUE}Roughness of terrain (TerraGenesis only) : {ORANGE}{STRING1}
STR_CONFIG_SETTING_ROUGHNESS_OF_TERRAIN_VERY_SMOOTH             :Very Smooth
STR_CONFIG_SETTING_ROUGHNESS_OF_TERRAIN_SMOOTH                  :Smooth
STR_CONFIG_SETTING_ROUGHNESS_OF_TERRAIN_ROUGH                   :Rough
STR_CONFIG_SETTING_ROUGHNESS_OF_TERRAIN_VERY_ROUGH              :Very Rough
STR_CONFIG_SETTING_TREE_PLACER                                  :{LTBLUE}Tree placer algorithm: {ORANGE}{STRING1}
STR_CONFIG_SETTING_TREE_PLACER_NONE                             :None
STR_CONFIG_SETTING_TREE_PLACER_ORIGINAL                         :Original
STR_CONFIG_SETTING_TREE_PLACER_IMPROVED                         :Improved
STR_CONFIG_SETTING_HEIGHTMAP_ROTATION                           :{LTBLUE}Heightmap rotation: {ORANGE}{STRING1}
STR_CONFIG_SETTING_HEIGHTMAP_ROTATION_COUNTER_CLOCKWISE         :Counter clockwise
STR_CONFIG_SETTING_HEIGHTMAP_ROTATION_CLOCKWISE                 :Clockwise
STR_CONFIG_SETTING_SE_FLAT_WORLD_HEIGHT                         :{LTBLUE}The height level a flat scenario map gets: {ORANGE}{STRING1}
STR_CONFIG_SETTING_ENABLE_FREEFORM_EDGES                        :{LTBLUE}Enable terraforming the tiles at the map borders: {ORANGE}{STRING1}
STR_CONFIG_SETTING_EDGES_NOT_EMPTY                              :{WHITE}One or more tiles at the northern edge are not empty
STR_CONFIG_SETTING_EDGES_NOT_WATER                              :{WHITE}One or more tiles at one of the edges is not water

STR_CONFIG_SETTING_STATION_SPREAD                               :{LTBLUE}Max station spread: {ORANGE}{STRING1} {RED}Warning: High setting slows game
STR_CONFIG_SETTING_SERVICEATHELIPAD                             :{LTBLUE}Service helicopters at helipads automatically: {ORANGE}{STRING1}
STR_CONFIG_SETTING_LINK_TERRAFORM_TOOLBAR                       :{LTBLUE}Link landscape toolbar to rail/road/water/airport toolbars: {ORANGE}{STRING1}
STR_CONFIG_SETTING_REVERSE_SCROLLING                            :{LTBLUE}Reverse scroll direction: {ORANGE}{STRING1}
STR_CONFIG_SETTING_SMOOTH_SCROLLING                             :{LTBLUE}Smooth viewport scrolling: {ORANGE}{STRING1}
STR_CONFIG_SETTING_MEASURE_TOOLTIP                              :{LTBLUE}Show a measurement tooltip when using various build-tools: {ORANGE}{STRING1}
STR_CONFIG_SETTING_LIVERIES                                     :{LTBLUE}Show company liveries: {ORANGE}{STRING1}
STR_CONFIG_SETTING_LIVERIES_NONE                                :None
STR_CONFIG_SETTING_LIVERIES_OWN                                 :Own company
STR_CONFIG_SETTING_LIVERIES_ALL                                 :All companies
STR_CONFIG_SETTING_PREFER_TEAMCHAT                              :{LTBLUE}Prefer team chat with <ENTER>: {ORANGE}{STRING1}
STR_CONFIG_SETTING_SCROLLWHEEL_SCROLLING                        :{LTBLUE}Function of scrollwheel: {ORANGE}{STRING1}
STR_CONFIG_SETTING_SCROLLWHEEL_ZOOM                             :Zoom map
STR_CONFIG_SETTING_SCROLLWHEEL_SCROLL                           :Scroll map
STR_CONFIG_SETTING_SCROLLWHEEL_OFF                              :Off
STR_CONFIG_SETTING_SCROLLWHEEL_MULTIPLIER                       :{LTBLUE}Map scrollwheel speed: {ORANGE}{STRING1}

STR_CONFIG_SETTING_RIGHT_MOUSE_BTN_EMU                          :{LTBLUE}Right-click emulation: {ORANGE}{STRING1}
STR_CONFIG_SETTING_RIGHT_MOUSE_BTN_EMU_COMMAND                  :Command+Click
STR_CONFIG_SETTING_RIGHT_MOUSE_BTN_EMU_CONTROL                  :Ctrl+Click
STR_CONFIG_SETTING_RIGHT_MOUSE_BTN_EMU_OFF                      :Off

STR_CONFIG_SETTING_LEFT_MOUSE_BTN_SCROLLING                     :{LTBLUE}Left-click scrolling: {ORANGE}{STRING1}

STR_CONFIG_SETTING_DATE_FORMAT_IN_SAVE_NAMES                    :{LTBLUE}Use the {ORANGE}{STRING1}{LTBLUE} date format for savegame names.
STR_CONFIG_SETTING_DATE_FORMAT_IN_SAVE_NAMES_LONG               :long (31st Dec 2008)
STR_CONFIG_SETTING_DATE_FORMAT_IN_SAVE_NAMES_SHORT              :short (31-12-2008)
STR_CONFIG_SETTING_DATE_FORMAT_IN_SAVE_NAMES_ISO                :ISO (2008-12-31)

STR_CONFIG_SETTING_PAUSE_ON_NEW_GAME                            :{LTBLUE}Automatically pause when starting a new game: {ORANGE}{STRING1}
STR_CONFIG_SETTING_ADVANCED_VEHICLE_LISTS                       :{LTBLUE}Use the advanced vehicle list: {ORANGE}{STRING1}
STR_CONFIG_SETTING_ADVANCED_VEHICLE_LISTS_OFF                   :Off
STR_CONFIG_SETTING_ADVANCED_VEHICLE_LISTS_OWN                   :Own company
STR_CONFIG_SETTING_ADVANCED_VEHICLE_LISTS_ALL                   :All companies
STR_CONFIG_SETTING_LOADING_INDICATORS                           :{LTBLUE}Use loading indicators: {ORANGE}{STRING1}
STR_CONFIG_SETTING_LOADING_INDICATORS_OFF                       :Off
STR_CONFIG_SETTING_LOADING_INDICATORS_OWN                       :Own company
STR_CONFIG_SETTING_LOADING_INDICATORS_ALL                       :All companies
STR_CONFIG_SETTING_TIMETABLE_ALLOW                              :{LTBLUE}Enable timetabling for vehicles: {ORANGE}{STRING1}
STR_CONFIG_SETTING_TIMETABLE_IN_TICKS                           :{LTBLUE}Show timetable in ticks rather than days: {ORANGE}{STRING1}
STR_CONFIG_SETTING_QUICKGOTO                                    :{LTBLUE}Quick creation of vehicle orders: {ORANGE}{STRING1}
STR_CONFIG_SETTING_DEFAULT_RAIL_TYPE                            :{LTBLUE}Default rail type (after new game/game load): {ORANGE}{STRING1}
STR_CONFIG_SETTING_DEFAULT_RAIL_TYPE_RAIL                       :Normal Rail
STR_CONFIG_SETTING_DEFAULT_RAIL_TYPE_ELRAIL                     :Electrified Rail
STR_CONFIG_SETTING_DEFAULT_RAIL_TYPE_MONORAIL                   :Monorail
STR_CONFIG_SETTING_DEFAULT_RAIL_TYPE_MAGLEV                     :Maglev
STR_CONFIG_SETTING_DEFAULT_RAIL_TYPE_FIRST                      :First available
STR_CONFIG_SETTING_DEFAULT_RAIL_TYPE_LAST                       :Last available
STR_CONFIG_SETTING_DEFAULT_RAIL_TYPE_MOST_USED                  :Most used
STR_CONFIG_SETTING_SHOW_TRACK_RESERVATION                       :{LTBLUE}Show reserved tracks: {ORANGE}{STRING1}
STR_CONFIG_SETTING_PERSISTENT_BUILDINGTOOLS                     :{LTBLUE}Keep building tools active after usage: {ORANGE}{STRING1}
STR_CONFIG_SETTING_EXPENSES_LAYOUT                              :{LTBLUE}Group expenses in company finance window: {ORANGE}{STRING1}

STR_CONFIG_SETTING_ALWAYS_BUILD_INFRASTRUCTURE                  :{LTBLUE}Show building tools when no suitable vehicles are available: {ORANGE}{STRING1}
STR_CONFIG_SETTING_MAX_TRAINS                                   :{LTBLUE}Max trains per player: {ORANGE}{STRING1}
STR_CONFIG_SETTING_MAX_ROAD_VEHICLES                            :{LTBLUE}Max road vehicles per player: {ORANGE}{STRING1}
STR_CONFIG_SETTING_MAX_AIRCRAFT                                 :{LTBLUE}Max aircraft per player: {ORANGE}{STRING1}
STR_CONFIG_SETTING_MAX_SHIPS                                    :{LTBLUE}Max ships per player: {ORANGE}{STRING1}

STR_CONFIG_SETTING_AI_BUILDS_TRAINS                             :{LTBLUE}Disable trains for computer: {ORANGE}{STRING1}
STR_CONFIG_SETTING_AI_BUILDS_ROAD_VEHICLES                      :{LTBLUE}Disable road vehicles for computer: {ORANGE}{STRING1}
STR_CONFIG_SETTING_AI_BUILDS_AIRCRAFT                           :{LTBLUE}Disable aircraft for computer: {ORANGE}{STRING1}
STR_CONFIG_SETTING_AI_BUILDS_SHIPS                              :{LTBLUE}Disable ships for computer: {ORANGE}{STRING1}

STR_CONFIG_SETTING_AI_IN_MULTIPLAYER                            :{LTBLUE}Allow AIs in multiplayer: {ORANGE}{STRING1}
STR_CONFIG_SETTING_AI_MAX_OPCODES                               :{LTBLUE}#opcodes before AI is suspended: {ORANGE}{STRING1}

STR_CONFIG_SETTING_SERVINT_ISPERCENT                            :{LTBLUE}Service intervals are in percents: {ORANGE}{STRING1}
STR_CONFIG_SETTING_SERVINT_TRAINS                               :{LTBLUE}Default service interval for trains: {ORANGE}{STRING1} days/%
STR_CONFIG_SETTING_SERVINT_TRAINS_DISABLED                      :{LTBLUE}Default service interval for trains: {ORANGE}disabled
STR_CONFIG_SETTING_SERVINT_ROAD_VEHICLES                        :{LTBLUE}Default service interval for road vehicles: {ORANGE}{STRING1} days/%
STR_CONFIG_SETTING_SERVINT_ROAD_VEHICLES_DISABLED               :{LTBLUE}Default service interval for road vehicles: {ORANGE}disabled
STR_CONFIG_SETTING_SERVINT_AIRCRAFT                             :{LTBLUE}Default service interval for aircraft: {ORANGE}{STRING1} days/%
STR_CONFIG_SETTING_SERVINT_AIRCRAFT_DISABLED                    :{LTBLUE}Default service interval for aircraft: {ORANGE}disabled
STR_CONFIG_SETTING_SERVINT_SHIPS                                :{LTBLUE}Default service interval for ships: {ORANGE}{STRING1} days/%
STR_CONFIG_SETTING_SERVINT_SHIPS_DISABLED                       :{LTBLUE}Default service interval for ships: {ORANGE}disabled
STR_CONFIG_SETTING_NOSERVICE                                    :{LTBLUE}Disable servicing when breakdowns set to none: {ORANGE}{STRING1}
STR_CONFIG_SETTING_WAGONSPEEDLIMITS                             :{LTBLUE}Enable wagon speed limits: {ORANGE}{STRING1}
STR_CONFIG_SETTING_DISABLE_ELRAILS                              :{LTBLUE}Disable electric rails: {ORANGE}{STRING1}

STR_CONFIG_SETTING_COLOURED_NEWS_YEAR                           :{LTBLUE}Coloured news appears in: {ORANGE}{STRING1}
STR_CONFIG_SETTING_STARTING_YEAR                                :{LTBLUE}Starting year: {ORANGE}{STRING1}
STR_CONFIG_SETTING_SMOOTH_ECONOMY                               :{LTBLUE}Enable smooth economy (more, smaller changes): {ORANGE}{STRING1}
STR_CONFIG_SETTING_ALLOW_SHARES                                 :{LTBLUE}Allow buying shares from other companies: {ORANGE}{STRING1}
STR_CONFIG_SETTING_DRAG_SIGNALS_DENSITY                         :{LTBLUE}When dragging, place signals every: {ORANGE}{STRING1} tile(s)
STR_CONFIG_SETTING_SEMAPHORE_BUILD_BEFORE_DATE                  :{LTBLUE}Automatically build semaphores before: {ORANGE}{STRING1}
STR_CONFIG_SETTING_ENABLE_SIGNAL_GUI                            :{LTBLUE}Enable the signal GUI: {ORANGE}{STRING1}
STR_CONFIG_SETTING_DEFAULT_SIGNAL_TYPE                          :{LTBLUE}Signal type to build by default: {ORANGE}{STRING1}
STR_CONFIG_SETTING_DEFAULT_SIGNAL_NORMAL                        :Block signals
STR_CONFIG_SETTING_DEFAULT_SIGNAL_PBS                           :Path signals
STR_CONFIG_SETTING_DEFAULT_SIGNAL_PBSOWAY                       :One-way path signals
STR_CONFIG_SETTING_CYCLE_SIGNAL_TYPES                           :{LTBLUE}Cycle through signal types: {ORANGE}{STRING1}
STR_CONFIG_SETTING_CYCLE_SIGNAL_NORMAL                          :Block signals only
STR_CONFIG_SETTING_CYCLE_SIGNAL_PBS                             :Path signals only
STR_CONFIG_SETTING_CYCLE_SIGNAL_ALL                             :All

STR_CONFIG_SETTING_TOWN_LAYOUT                                  :{LTBLUE}Road layout for new towns: {ORANGE}{STRING1}
STR_CONFIG_SETTING_TOWN_LAYOUT_DEFAULT                          :original
STR_CONFIG_SETTING_TOWN_LAYOUT_BETTER_ROADS                     :better roads
STR_CONFIG_SETTING_TOWN_LAYOUT_2X2_GRID                         :2x2 grid
STR_CONFIG_SETTING_TOWN_LAYOUT_3X3_GRID                         :3x3 grid
STR_CONFIG_SETTING_TOWN_LAYOUT_RANDOM                           :random
STR_CONFIG_SETTING_ALLOW_TOWN_ROADS                             :{LTBLUE}Towns are allowed to build roads: {ORANGE}{STRING1}
STR_CONFIG_SETTING_NOISE_LEVEL                                  :{LTBLUE}Allow town controlled noise level for airports: {ORANGE}{STRING}

STR_CONFIG_SETTING_TOOLBAR_POS                                  :{LTBLUE}Position of main toolbar: {ORANGE}{STRING1}
STR_CONFIG_SETTING_TOOLBAR_POS_LEFT                             :Left
STR_CONFIG_SETTING_TOOLBAR_POS_CENTER                           :Centre
STR_CONFIG_SETTING_TOOLBAR_POS_RIGHT                            :Right
STR_CONFIG_SETTING_SNAP_RADIUS                                  :{LTBLUE}Window snap radius: {ORANGE}{STRING1} px
STR_CONFIG_SETTING_SNAP_RADIUS_DISABLED                         :{LTBLUE}Window snap radius: {ORANGE}disabled
STR_CONFIG_SETTING_SOFT_LIMIT                                   :{LTBLUE}Window soft limit (non-sticky): {ORANGE}{STRING1}
STR_CONFIG_SETTING_SOFT_LIMIT_DISABLED                          :{LTBLUE}Window soft limit (non-sticky): {ORANGE}disabled
STR_CONFIG_SETTING_TOWN_GROWTH                                  :{LTBLUE}Town growth speed: {ORANGE}{STRING1}
STR_CONFIG_SETTING_TOWN_GROWTH_NONE                             :None
STR_CONFIG_SETTING_TOWN_GROWTH_SLOW                             :Slow
STR_CONFIG_SETTING_TOWN_GROWTH_NORMAL                           :Normal
STR_CONFIG_SETTING_TOWN_GROWTH_FAST                             :Fast
STR_CONFIG_SETTING_TOWN_GROWTH_VERY_FAST                        :Very fast
STR_CONFIG_SETTING_LARGER_TOWNS                                 :{LTBLUE}Proportion of towns that will become cities: {ORANGE}1 in {STRING1}
STR_CONFIG_SETTING_LARGER_TOWNS_DISABLED                        :{LTBLUE}Proportion of towns that will become cities: {ORANGE}None
STR_CONFIG_SETTING_CITY_SIZE_MULTIPLIER                         :{LTBLUE}Initial city size multiplier: {ORANGE}{STRING1}
STR_CONFIG_SETTING_MODIFIED_ROAD_REBUILD                        :{LTBLUE}Remove absurd road-elements during the road construction: {ORANGE}{STRING1}
STR_CONFIG_SETTING_AVERAGE_UNIT                                 :{LTBLUE}Moving Average Unit: {ORANGE}{STRING1} days
STR_CONFIG_SETTING_AVERAGE_LENGTH                               :{LTBLUE}Moving Average Length: {ORANGE}{STRING1} units

STR_CONFIG_SETTING_LINKGRAPH_INTERVAL                           :{LTBLUE}Link graph recalculation interval: {ORANGE}{STRING1} days
STR_CONFIG_SETTING_DEMAND_PAX                                   :{LTBLUE}Demand function for passengers: {ORANGE}{STRING1}
STR_CONFIG_SETTING_DEMAND_PAX_SYMMETRIC                         :symmetric
STR_CONFIG_SETTING_DEMAND_PAX_ANTISYMMETRIC                     :antisymmetric
STR_CONFIG_SETTING_DEMAND_PAX_UNHANDLED                         :unhandled
STR_CONFIG_SETTING_DEMAND_MAIL                                  :{LTBLUE}Demand function for mail: {ORANGE}{STRING1}
STR_CONFIG_SETTING_DEMAND_MAIL_SYMMETRIC                        :symmetric
STR_CONFIG_SETTING_DEMAND_MAIL_ANTISYMMETRIC                    :antisymmetric
STR_CONFIG_SETTING_DEMAND_MAIL_UNHANDLED                        :unhandled
STR_CONFIG_SETTING_DEMAND_EXPRESS                               :{LTBLUE}Demand function for the EXPRESS cargo class: {ORANGE}{STRING1}
STR_CONFIG_SETTING_DEMAND_EXPRESS_SYMMETRIC                     :symmetric
STR_CONFIG_SETTING_DEMAND_EXPRESS_ANTISYMMETRIC                 :antisymmetric
STR_CONFIG_SETTING_DEMAND_EXPRESS_UNHANDLED                     :unhandled
STR_CONFIG_SETTING_DEMAND_ARMOURED                              :{LTBLUE}Demand function for the ARMOURED cargo class: {ORANGE}{STRING1}
STR_CONFIG_SETTING_DEMAND_ARMOURED_SYMMETRIC                    :symmetric
STR_CONFIG_SETTING_DEMAND_ARMOURED_ANTISYMMETRIC                :antisymmetric
STR_CONFIG_SETTING_DEMAND_ARMOURED_UNHANDLED                    :unhandled
STR_CONFIG_SETTING_DEMAND_DEFAULT                               :{LTBLUE}Demand function for other cargo classes: {ORANGE}{STRING1}
STR_CONFIG_SETTING_DEMAND_DEFAULT_SYMMETRIC                     :symmetric
STR_CONFIG_SETTING_DEMAND_DEFAULT_ANTISYMMETRIC                 :antisymmetric
STR_CONFIG_SETTING_DEMAND_DEFAULT_UNHANDLED                     :unhandled
STR_CONFIG_SETTING_LINKGRAPH_ACCURACY                           :{LTBLUE}Accuracy when calculating things on the link graph: {ORANGE}{STRING1}
STR_CONFIG_SETTING_DEMAND_DISTANCE                              :{LTBLUE}Effect of distance on demands: {ORANGE}{STRING1}%
STR_CONFIG_SETTING_DEMAND_SIZE                                  :{LTBLUE}Effect of remote station's popularity on symmetric demands: {ORANGE}{STRING1}%
STR_CONFIG_SETTING_SHORT_PATH_SATURATION                        :{LTBLUE}Saturation of short paths before using capacious paths: {ORANGE}{STRING1}%

STR_CONFIG_SETTING_GUI                                          :{ORANGE}Interface
STR_CONFIG_SETTING_CONSTRUCTION                                 :{ORANGE}Construction
STR_CONFIG_SETTING_VEHICLES                                     :{ORANGE}Vehicles
STR_CONFIG_SETTING_STATIONS                                     :{ORANGE}Stations
STR_CONFIG_SETTING_ECONOMY                                      :{ORANGE}Economy
STR_CONFIG_SETTING_LINKGRAPH                                    :{ORANGE}Link graph
STR_CONFIG_SETTING_AI                                           :{ORANGE}Competitors
STR_CONFIG_SETTING_DISPLAY_OPTIONS                              :{ORANGE}Display options
STR_CONFIG_SETTING_INTERACTION                                  :{ORANGE}Interaction
STR_CONFIG_SETTING_CONSTRUCTION_SIGNALS                         :{ORANGE}Signals
STR_CONFIG_SETTING_STATIONS_CARGOHANDLING                       :{ORANGE}Cargo handling
STR_CONFIG_SETTING_AI_NPC                                       :{ORANGE}Computer players
STR_CONFIG_SETTING_VEHICLES_AUTORENEW                           :{ORANGE}Autorenew
STR_CONFIG_SETTING_VEHICLES_SERVICING                           :{ORANGE}Servicing
STR_CONFIG_SETTING_VEHICLES_ROUTING                             :{ORANGE}Routing
STR_CONFIG_SETTING_VEHICLES_TRAINS                              :{ORANGE}Trains
STR_CONFIG_SETTING_ECONOMY_TOWNS                                :{ORANGE}Towns
STR_CONFIG_SETTING_ECONOMY_INDUSTRIES                           :{ORANGE}Industries

STR_CONFIG_SETTING_PATHFINDER_FOR_TRAINS                        :{LTBLUE}Pathfinder for trains: {ORANGE}{STRING1}
STR_CONFIG_SETTING_PATHFINDER_FOR_TRAINS_NTP                    :NTP {RED}(Not recommended)
STR_CONFIG_SETTING_PATHFINDER_FOR_TRAINS_NPF                    :NPF
STR_CONFIG_SETTING_PATHFINDER_FOR_TRAINS_YAPF                   :YAPF {BLUE}(Recommended)
STR_CONFIG_SETTING_PATHFINDER_FOR_ROAD_VEHICLES                 :{LTBLUE}Pathfinder for road vehicles: {ORANGE}{STRING1}
STR_CONFIG_SETTING_PATHFINDER_FOR_ROAD_VEHICLES_OPF             :Original {RED}(Not recommended)
STR_CONFIG_SETTING_PATHFINDER_FOR_ROAD_VEHICLES_NPF             :NPF
STR_CONFIG_SETTING_PATHFINDER_FOR_ROAD_VEHICLES_YAPF            :YAPF {BLUE}(Recommended)
STR_CONFIG_SETTING_PATHFINDER_FOR_SHIPS                         :{LTBLUE}Pathfinder for ships: {ORANGE}{STRING1}
STR_CONFIG_SETTING_PATHFINDER_FOR_SHIPS_OPF                     :Original {BLUE}(Recommended)
STR_CONFIG_SETTING_PATHFINDER_FOR_SHIPS_NPF                     :NPF
STR_CONFIG_SETTING_PATHFINDER_FOR_SHIPS_YAPF                    :YAPF {RED}(Not recommended)

STR_CONFIG_SETTING_MAP_X                                        :{LTBLUE}X-size of map: {ORANGE}{STRING1}
STR_CONFIG_SETTING_MAP_Y                                        :{LTBLUE}Y-size of map: {ORANGE}{STRING1}

STR_CONFIG_SETTING_QUERY_CAPTION                                :{WHITE}Change setting value

# Intro window
STR_INTRO_CAPTION                                               :{WHITE}OpenTTD {REV}

STR_INTRO_NEW_GAME                                              :{BLACK}New Game
STR_INTRO_LOAD_GAME                                             :{BLACK}Load Game
STR_INTRO_PLAY_SCENARIO                                         :{BLACK}Play Scenario
STR_INTRO_PLAY_HEIGHTMAP                                        :{BLACK}Play Heightmap
STR_INTRO_SCENARIO_EDITOR                                       :{BLACK}Scenario Editor
STR_INTRO_MULTIPLAYER                                           :{BLACK}Multiplayer

STR_INTRO_GAME_OPTIONS                                          :{BLACK}Game Options
STR_INTRO_DIFFICULTY                                            :{BLACK}Difficulty ({STRING})
STR_INTRO_ADVANCED_SETTINGS                                     :{BLACK}Advanced Settings
STR_INTRO_NEWGRF_SETTINGS                                       :{BLACK}NewGRF Settings
STR_INTRO_ONLINE_CONTENT                                        :{BLACK}Check Online Content
STR_INTRO_AI_SETTINGS                                           :{BLACK}AI Settings
STR_INTRO_QUIT                                                  :{BLACK}Quit

STR_INTRO_TOOLTIP_NEW_GAME                                      :{BLACK}Start a new game. Ctrl+Click skips map configuration
STR_INTRO_TOOLTIP_LOAD_GAME                                     :{BLACK}Load a saved game
STR_INTRO_TOOLTIP_PLAY_HEIGHTMAP                                :{BLACK}Start a new game, using a heightmap as landscape
STR_INTRO_TOOLTIP_PLAY_SCENARIO                                 :{BLACK}Start a new game, using a customised scenario
STR_INTRO_TOOLTIP_SCENARIO_EDITOR                               :{BLACK}Create a customised game world/scenario
STR_INTRO_TOOLTIP_MULTIPLAYER                                   :{BLACK}Start a multiplayer game

STR_INTRO_TOOLTIP_TEMPERATE                                     :{BLACK}Select 'temperate' landscape style
STR_INTRO_TOOLTIP_SUB_ARCTIC_LANDSCAPE                          :{BLACK}Select 'sub-arctic' landscape style
STR_INTRO_TOOLTIP_SUB_TROPICAL_LANDSCAPE                        :{BLACK}Select 'sub-tropical' landscape style
STR_INTRO_TOOLTIP_TOYLAND_LANDSCAPE                             :{BLACK}Select 'toyland' landscape style

STR_INTRO_TOOLTIP_GAME_OPTIONS                                  :{BLACK}Display game options
STR_INTRO_TOOLTIP_DIFFICULTY_OPTIONS                            :{BLACK}Display difficulty options
STR_INTRO_TOOLTIP_ADVANCED_SETTINGS                             :{BLACK}Display advanced settings
STR_INTRO_TOOLTIP_NEWGRF_SETTINGS                               :{BLACK}Display NewGRF settings
STR_INTRO_TOOLTIP_ONLINE_CONTENT                                :{BLACK}Check for new and updated content to download
STR_INTRO_TOOLTIP_AI_SETTINGS                                   :{BLACK}Display AI settings
STR_INTRO_TOOLTIP_QUIT                                          :{BLACK}Quit 'OpenTTD'

# Quit window
STR_QUIT_CAPTION                                                :{WHITE}Quit
STR_QUIT_ARE_YOU_SURE_YOU_WANT_TO_EXIT_OPENTTD                  :{YELLOW}Are you sure you want to exit OpenTTD and return to {STRING}?
STR_QUIT_YES                                                    :{BLACK}Yes
STR_QUIT_NO                                                     :{BLACK}No

# Supported OSes
STR_OSNAME_WINDOWS                                              :Windows
STR_OSNAME_DOS                                                  :DOS
STR_OSNAME_UNIX                                                 :Unix
STR_OSNAME_OSX                                                  :OS X
STR_OSNAME_BEOS                                                 :BeOS
STR_OSNAME_MORPHOS                                              :MorphOS
STR_OSNAME_AMIGAOS                                              :AmigaOS
STR_OSNAME_OS2                                                  :OS/2
STR_OSNAME_SUNOS                                                :SunOS

# Abandon game
STR_ABANDON_GAME_CAPTION                                        :{WHITE}Abandon Game
STR_ABANDON_GAME_QUERY                                          :{YELLOW}Are you sure you want to abandon this game?
STR_ABANDOM_SCENARIO_QUERY                                      :{YELLOW}Are you sure you want to abandon this scenario?

# Cheat window
STR_CHEATS                                                      :{WHITE}Cheats
STR_CHEATS_TOOLTIP                                              :{BLACK}Checkboxes indicate if you have used this cheat before
STR_CHEATS_WARNING                                              :{BLACK}Warning! You are about to betray your fellow competitors. Keep in mind that such a disgrace will be remembered for eternity.
STR_CHEAT_MONEY                                                 :{LTBLUE}Increase money by {CURRENCY}
STR_CHEAT_CHANGE_COMPANY                                        :{LTBLUE}Playing as company: {ORANGE}{COMMA}
STR_CHEAT_EXTRA_DYNAMITE                                        :{LTBLUE}Magic bulldozer (remove industries, unmovables): {ORANGE}{STRING1}
STR_CHEAT_CROSSINGTUNNELS                                       :{LTBLUE}Tunnels may cross each other: {ORANGE}{STRING1}
STR_CHEAT_BUILD_IN_PAUSE                                        :{LTBLUE}Build while in pause mode: {ORANGE}{STRING1}
STR_CHEAT_NO_JETCRASH                                           :{LTBLUE}Jetplanes will not crash (frequently) on small airports: {ORANGE}{STRING}
STR_CHEAT_SWITCH_CLIMATE                                        :{LTBLUE}Switch climate: {ORANGE}{STRING}
STR_CHEAT_SWITCH_CLIMATE_TEMPERATE_LANDSCAPE                    :Temperate landscape
STR_CHEAT_SWITCH_CLIMATE_SUB_ARCTIC_LANDSCAPE                   :Sub-arctic landscape
STR_CHEAT_SWITCH_CLIMATE_SUB_TROPICAL_LANDSCAPE                 :Sub-tropical landscape
STR_CHEAT_SWITCH_CLIMATE_TOYLAND_LANDSCAPE                      :Toyland landscape
STR_CHEAT_CHANGE_DATE                                           :{LTBLUE}Change date: {ORANGE}{DATE_SHORT}
STR_CHEAT_SETUP_PROD                                            :{LTBLUE}Enable modifying production values: {ORANGE}{STRING1}

# Livery window
STR_LIVERY_CAPTION                                              :{WHITE}New Colour Scheme

STR_LIVERY_GENERAL_TOOLTIP                                      :{BLACK}Show general colour schemes
STR_LIVERY_TRAIN_TOOLTIP                                        :{BLACK}Show train colour schemes
STR_LIVERY_ROAD_VEHICLE_TOOLTIP                                 :{BLACK}Show road vehicle colour schemes
STR_LIVERY_SHIP_TOOLTIP                                         :{BLACK}Show ship colour schemes
STR_LIVERY_AIRCRAFT_TOOLTIP                                     :{BLACK}Show aircraft colour schemes
STR_LIVERY_PRIMARY_TOOLTIP                                      :{BLACK}Choose the primary colour for the selected scheme
STR_LIVERY_SECONDARY_TOOLTIP                                    :{BLACK}Choose the secondary colour for the selected scheme
STR_LIVERY_PANEL_TOOLTIP                                        :{BLACK}Select a colour scheme to change, or multiple schemes with Ctrl+Click. Click on the box to toggle use of the scheme

STR_LIVERY_DEFAULT                                              :Standard Livery
STR_LIVERY_STEAM                                                :Steam Engine
STR_LIVERY_DIESEL                                               :Diesel Engine
STR_LIVERY_ELECTRIC                                             :Electric Engine
STR_LIVERY_MONORAIL                                             :Monorail Engine
STR_LIVERY_MAGLEV                                               :Maglev Engine
STR_LIVERY_DMU                                                  :DMU
STR_LIVERY_EMU                                                  :EMU
STR_LIVERY_PASSENGER_WAGON_STEAM                                :Passenger Coach (Steam)
STR_LIVERY_PASSENGER_WAGON_DIESEL                               :Passenger Coach (Diesel)
STR_LIVERY_PASSENGER_WAGON_ELECTRIC                             :Passenger Coach (Electric)
STR_LIVERY_PASSENGER_WAGON_MONORAIL                             :Passenger Coach (Monorail)
STR_LIVERY_PASSENGER_WAGON_MAGLEV                               :Passenger Coach (Maglev)
STR_LIVERY_FREIGHT_WAGON                                        :Freight Wagon
STR_LIVERY_BUS                                                  :Bus
STR_LIVERY_TRUCK                                                :Lorry
STR_LIVERY_PASSENGER_SHIP                                       :Passenger Ferry
STR_LIVERY_FREIGHT_SHIP                                         :Freight Ship
STR_LIVERY_HELICOPTER                                           :Helicopter
STR_LIVERY_SMALL_PLANE                                          :Small Aeroplane
STR_LIVERY_LARGE_PLANE                                          :Large Aeroplane
STR_LIVERY_PASSENGER_TRAM                                       :Passenger Tram
STR_LIVERY_FREIGHT_TRAM                                         :Freight Tram

# Face selection window
STR_FACE_CAPTION                                                :{WHITE}Face Selection
STR_FACE_CANCEL_TOOLTIP                                         :{BLACK}Cancel new face selection
STR_FACE_OK_TOOLTIP                                             :{BLACK}Accept new face selection

STR_FACE_MALE_BUTTON                                            :{BLACK}Male
STR_FACE_MALE_TOOLTIP                                           :{BLACK}Select male faces
STR_FACE_FEMALE_BUTTON                                          :{BLACK}Female
STR_FACE_FEMALE_TOOLTIP                                         :{BLACK}Select female faces
STR_FACE_NEW_FACE_BUTTON                                        :{BLACK}New Face
STR_FACE_NEW_FACE_TOOLTIP                                       :{BLACK}Generate random new face
STR_FACE_ADVANCED                                               :{BLACK}Advanced
STR_FACE_ADVANCED_TOOLTIP                                       :{BLACK}Advanced face selection.
STR_FACE_SIMPLE                                                 :{BLACK}Simple
STR_FACE_SIMPLE_TOOLTIP                                         :{BLACK}Simple face selection.
STR_FACE_LOAD                                                   :{BLACK}Load
STR_FACE_LOAD_TOOLTIP                                           :{BLACK}Load favourite face
STR_FACE_LOAD_DONE                                              :{WHITE}Your favourite face has been loaded from the OpenTTD config file.
STR_FACE_FACECODE                                               :{BLACK}Player face no.
STR_FACE_FACECODE_TOOLTIP                                       :{BLACK}View and/or set player face number
STR_FACE_FACECODE_CAPTION                                       :{WHITE}View and/or set player face number
STR_FACE_FACECODE_SET                                           :{WHITE}New face number code has been set.
STR_FACE_FACECODE_ERR                                           :{WHITE}Couldn't set player face number - must be numeric between 0 and 4,294,967,295!
STR_FACE_SAVE                                                   :{BLACK}Save
STR_FACE_SAVE_TOOLTIP                                           :{BLACK}Save favourite face
STR_FACE_SAVE_DONE                                              :{WHITE}This face will be saved as your favourite in the OpenTTD config file.
STR_FACE_EUROPEAN                                               :{BLACK}European
STR_FACE_SELECT_EUROPEAN                                        :{BLACK}Select european faces
STR_FACE_AFRICAN                                                :{BLACK}African
STR_FACE_SELECT_AFRICAN                                         :{BLACK}Select african faces
STR_FACE_YES                                                    :Yes
STR_FACE_NO                                                     :No
STR_FACE_MOUSTACHE_EARRING_TOOLTIP                              :{BLACK}Enable moustache or earring
STR_FACE_HAIR                                                   :Hair:
STR_FACE_HAIR_TOOLTIP                                           :{BLACK}Change hair
STR_FACE_EYEBROWS                                               :Eyebrows:
STR_FACE_EYEBROWS_TOOLTIP                                       :{BLACK}Change eyebrows
STR_FACE_EYECOLOUR                                              :Eye colour:
STR_FACE_EYECOLOUR_TOOLTIP                                      :{BLACK}Change eyecolour
STR_FACE_GLASSES                                                :Glasses:
STR_FACE_GLASSES_TOOLTIP                                        :{BLACK}Enable glasses
STR_FACE_GLASSES_TOOLTIP_2                                      :{BLACK}Change glasses
STR_FACE_NOSE                                                   :Nose:
STR_FACE_NOSE_TOOLTIP                                           :{BLACK}Change nose
STR_FACE_LIPS                                                   :Lips:
STR_FACE_MOUSTACHE                                              :Moustache:
STR_FACE_LIPS_MOUSTACHE_TOOLTIP                                 :{BLACK}Change lips or moustache
STR_FACE_CHIN                                                   :Chin:
STR_FACE_CHIN_TOOLTIP                                           :{BLACK}Change chin
STR_FACE_JACKET                                                 :Jacket:
STR_FACE_JACKET_TOOLTIP                                         :{BLACK}Change jacket
STR_FACE_COLLAR                                                 :Collar:
STR_FACE_COLLAR_TOOLTIP                                         :{BLACK}Change collar
STR_FACE_TIE                                                    :Tie:
STR_FACE_EARRING                                                :Earring:
STR_FACE_TIE_EARRING_TOOLTIP                                    :{BLACK}Change tie or earring

# Network server list
STR_NETWORK_SERVER_LIST_CAPTION                                 :{WHITE}Multiplayer
STR_NETWORK_SERVER_LIST_CONNECTION                              :{BLACK}Connection:
STR_NETWORK_SERVER_LIST_CONNECTION_TOOLTIP                      :{BLACK}Choose between an internet game or a Local Area Network (LAN) game
STR_NETWORK_SERVER_LIST_LAN                                     :LAN
STR_NETWORK_SERVER_LIST_INTERNET                                :Internet
STR_NETWORK_SERVER_LIST_PLAYER_NAME                             :{BLACK}Player name:
STR_NETWORK_SERVER_LIST_ENTER_NAME_TOOLTIP                      :{BLACK}This is the name other players will identify you by

STR_NETWORK_SERVER_LIST_GAME_NAME                               :{BLACK}Name
STR_NETWORK_SERVER_LIST_GAME_NAME_TOOLTIP                       :{BLACK}Name of the game
STR_NETWORK_SERVER_LIST_GENERAL_ONLINE                          :{BLACK}{COMMA}/{COMMA} - {COMMA}/{COMMA}
STR_NETWORK_SERVER_LIST_CLIENTS_CAPTION                         :{BLACK}Clients
STR_NETWORK_SERVER_LIST_CLIENTS_CAPTION_TOOLTIP                 :{BLACK}Clients online / clients max{}Companies online / companies max
STR_NETWORK_SERVER_LIST_MAP_SIZE_SHORT                          :{BLACK}{COMMA}x{COMMA}
STR_NETWORK_SERVER_LIST_MAP_SIZE_CAPTION                        :{BLACK}Map size
STR_NETWORK_SERVER_LIST_MAP_SIZE_CAPTION_TOOLTIP                :{BLACK}Map size of the game{}Click to sort by area
STR_NETWORK_SERVER_LIST_DATE_CAPTION                            :{BLACK}Date
STR_NETWORK_SERVER_LIST_DATE_CAPTION_TOOLTIP                    :{BLACK}Current date
STR_NETWORK_SERVER_LIST_YEARS_CAPTION                           :{BLACK}Years
STR_NETWORK_SERVER_LIST_YEARS_CAPTION_TOOLTIP                   :{BLACK}Number of years{}the game is running
STR_NETWORK_SERVER_LIST_INFO_ICONS_TOOLTIP                      :{BLACK}Language, server version, etc.

STR_NETWORK_SERVER_LIST_CLICK_GAME_TO_SELECT                    :{BLACK}Click a game from the list to select it
STR_NETWORK_SERVER_LIST_LAST_JOINED_SERVER                      :{BLACK}The server you joined last time:
STR_NETWORK_SERVER_LIST_CLICK_TO_SELECT_LAST                    :{BLACK}Click to select the server you played last time

STR_NETWORK_SERVER_LIST_GAME_INFO                               :{SILVER}GAME INFO
STR_NETWORK_SERVER_LIST_CLIENTS                                 :{SILVER}Clients: {WHITE}{COMMA} / {COMMA} - {COMMA} / {COMMA}
STR_NETWORK_SERVER_LIST_LANGUAGE                                :{SILVER}Language: {WHITE}{STRING}
STR_NETWORK_SERVER_LIST_TILESET                                 :{SILVER}Tileset: {WHITE}{STRING}
STR_NETWORK_SERVER_LIST_MAP_SIZE                                :{SILVER}Map size: {WHITE}{COMMA}x{COMMA}
STR_NETWORK_SERVER_LIST_SERVER_VERSION                          :{SILVER}Server version: {WHITE}{RAW_STRING}
STR_NETWORK_SERVER_LIST_SERVER_ADDRESS                          :{SILVER}Server address: {WHITE}{RAW_STRING}
STR_NETWORK_SERVER_LIST_START_DATE                              :{SILVER}Start date: {WHITE}{DATE_SHORT}
STR_NETWORK_SERVER_LIST_CURRENT_DATE                            :{SILVER}Current date: {WHITE}{DATE_SHORT}
STR_NETWORK_SERVER_LIST_PASSWORD                                :{SILVER}Password protected!
STR_NETWORK_SERVER_LIST_SERVER_OFFLINE                          :{SILVER}SERVER OFFLINE
STR_NETWORK_SERVER_LIST_SERVER_FULL                             :{SILVER}SERVER FULL
STR_NETWORK_SERVER_LIST_VERSION_MISMATCH                        :{SILVER}VERSION MISMATCH
STR_NETWORK_SERVER_LIST_GRF_MISMATCH                            :{SILVER}NEWGRF MISMATCH

STR_NETWORK_SERVER_LIST_JOIN_GAME                               :{BLACK}Join game
STR_NETWORK_SERVER_LIST_REFRESH                                 :{BLACK}Refresh server
STR_NETWORK_SERVER_LIST_REFRESH_TOOLTIP                         :{BLACK}Refresh the server info

STR_NETWORK_SERVER_LIST_FIND_SERVER                             :{BLACK}Find server
STR_NETWORK_SERVER_LIST_FIND_SERVER_TOOLTIP                     :{BLACK}Search network for a server
STR_NETWORK_SERVER_LIST_ADD_SERVER                              :{BLACK}Add server
STR_NETWORK_SERVER_LIST_ADD_SERVER_TOOLTIP                      :{BLACK}Adds a server to the list which will always be checked for running games.
STR_NETWORK_SERVER_LIST_START_SERVER                            :{BLACK}Start server
STR_NETWORK_SERVER_LIST_START_SERVER_TOOLTIP                    :{BLACK}Start your own server

STR_NETWORK_SERVER_LIST_PLAYER_NAME_OSKTITLE                    :{BLACK}Enter your name
STR_NETWORK_SERVER_LIST_ENTER_IP                                :{BLACK}Enter the address of the host

# Start new multiplayer server
STR_NETWORK_START_SERVER_CAPTION                                :{WHITE}Start new multiplayer game

STR_NETWORK_START_SERVER_NEW_GAME_NAME                          :{BLACK}Game name:
STR_NETWORK_START_SERVER_NEW_GAME_NAME_TOOLTIP                  :{BLACK}The game name will be displayed to other players in the multiplayer game selection menu
STR_NETWORK_START_SERVER_SET_PASSWORD                           :{BLACK}Set password
STR_NETWORK_START_SERVER_PASSWORD_TOOLTIP                       :{BLACK}Protect your game with a password if you don't want it to be publicly accessible
STR_NETWORK_START_SERVER_SELECT_MAP                             :{BLACK}Select a map:
STR_NETWORK_START_SERVER_SELECT_MAP_TOOLTIP                     :{BLACK}Which map do you want to play?
STR_NETWORK_START_SERVER_SERVER_RANDOM_GAME                     :Generate random new game

STR_NETWORK_START_SERVER_LAN_INTERNET_COMBO                     :{BLACK}{SKIP}{STRING}
STR_NETWORK_START_SERVER_LAN_INTERNET                           :LAN / Internet
STR_NETWORK_START_SERVER_INTERNET_ADVERTISE                     :Internet (advertise)
STR_NETWORK_START_SERVER_CLIENTS_SELECT                         :{BLACK}{SKIP}{SKIP}{NUM} client{P "" s}
STR_NETWORK_START_SERVER_NUMBER_OF_CLIENTS                      :{BLACK}Max clients:
STR_NETWORK_START_SERVER_NUMBER_OF_CLIENTS_TOOLTIP              :{BLACK}Choose the maximum number of clients. Not all slots need to be filled
STR_NETWORK_START_SERVER_COMPANIES_SELECT                       :{BLACK}{SKIP}{SKIP}{SKIP}{NUM} compan{P y ies}
STR_NETWORK_START_SERVER_NUMBER_OF_COMPANIES                    :{BLACK}Max companies:
STR_NETWORK_START_SERVER_NUMBER_OF_COMPANIES_TOOLTIP            :{BLACK}Limit the server to a certain amount of companies
STR_NETWORK_START_SERVER_SPECTATORS_SELECT                      :{BLACK}{SKIP}{SKIP}{SKIP}{SKIP}{NUM} spectator{P "" s}
STR_NETWORK_START_SERVER_NUMBER_OF_SPECTATORS                   :{BLACK}Max spectators:
STR_NETWORK_START_SERVER_NUMBER_OF_SPECTATORS_TOOLTIP           :{BLACK}Limit the server to a certain amount of spectators
STR_NETWORK_START_SERVER_LANGUAGE_SPOKEN                        :{BLACK}Language spoken:
STR_NETWORK_START_SERVER_LANGUAGE_TOOLTIP                       :{BLACK}Other players will know which language is spoken on the server
STR_NETWORK_START_SERVER_LANGUAGE_COMBO                         :{BLACK}{SKIP}{SKIP}{SKIP}{SKIP}{SKIP}{STRING}

STR_NETWORK_START_SERVER_START_GAME                             :{BLACK}Start Game
STR_NETWORK_START_SERVER_START_GAME_TOOLTIP                     :{BLACK}Start a new network game from a random map, or scenario
STR_NETWORK_START_SERVER_LOAD_GAME                              :{BLACK}Load Game
STR_NETWORK_START_SERVER_LOAD_GAME_TOOLTIP                      :{BLACK}Resume an earlier saved multiplayer game (be sure to connect as the correct player)

STR_NETWORK_START_SERVER_NEW_GAME_NAME_OSKTITLE                 :{BLACK}Enter a name for the network game

# Network game languages
############ Leave those lines in this order!!
STR_NETWORK_LANG_ANY                                            :Any
STR_NETWORK_LANG_ENGLISH                                        :English
STR_NETWORK_LANG_GERMAN                                         :German
STR_NETWORK_LANG_FRENCH                                         :French
STR_NETWORK_LANG_BRAZILIAN                                      :Brazilian
STR_NETWORK_LANG_BULGARIAN                                      :Bulgarian
STR_NETWORK_LANG_CHINESE                                        :Chinese
STR_NETWORK_LANG_CZECH                                          :Czech
STR_NETWORK_LANG_DANISH                                         :Danish
STR_NETWORK_LANG_DUTCH                                          :Dutch
STR_NETWORK_LANG_ESPERANTO                                      :Esperanto
STR_NETWORK_LANG_FINNISH                                        :Finnish
STR_NETWORK_LANG_HUNGARIAN                                      :Hungarian
STR_NETWORK_LANG_ICELANDIC                                      :Icelandic
STR_NETWORK_LANG_ITALIAN                                        :Italian
STR_NETWORK_LANG_JAPANESE                                       :Japanese
STR_NETWORK_LANG_KOREAN                                         :Korean
STR_NETWORK_LANG_LITHUANIAN                                     :Lithuanian
STR_NETWORK_LANG_NORWEGIAN                                      :Norwegian
STR_NETWORK_LANG_POLISH                                         :Polish
STR_NETWORK_LANG_PORTUGUESE                                     :Portuguese
STR_NETWORK_LANG_ROMANIAN                                       :Romanian
STR_NETWORK_LANG_RUSSIAN                                        :Russian
STR_NETWORK_LANG_SLOVAK                                         :Slovak
STR_NETWORK_LANG_SLOVENIAN                                      :Slovenian
STR_NETWORK_LANG_SPANISH                                        :Spanish
STR_NETWORK_LANG_SWEDISH                                        :Swedish
STR_NETWORK_LANG_TURKISH                                        :Turkish
STR_NETWORK_LANG_UKRAINIAN                                      :Ukrainian
STR_NETWORK_LANG_AFRIKAANS                                      :Afrikaans
STR_NETWORK_LANG_CROATIAN                                       :Croatian
STR_NETWORK_LANG_CATALAN                                        :Catalan
STR_NETWORK_LANG_ESTONIAN                                       :Estonian
STR_NETWORK_LANG_GALICIAN                                       :Galician
STR_NETWORK_LANG_GREEK                                          :Greek
STR_NETWORK_LANG_LATVIAN                                        :Latvian
############ End of leave-in-this-order

# Network game lobby
STR_NETWORK_GAME_LOBBY_CAPTION                                  :{WHITE}Multiplayer game lobby

STR_NETWORK_GAME_LOBBY_PREPARE_TO_JOIN                          :{BLACK}Preparing to join: {ORANGE}{RAW_STRING}
STR_NETWORK_GAME_LOBBY_COMPANY_LIST_TOOLTIP                     :{BLACK}A list of all companies currently in this game. You can either join one or start a new one if there is a free company slot

STR_NETWORK_GAME_LOBBY_COMPANY_INFO                             :{SILVER}COMPANY INFO
STR_NETWORK_GAME_LOBBY_COMPANY_NAME                             :{SILVER}Company name: {WHITE}{RAW_STRING}
STR_NETWORK_GAME_LOBBY_INAUGURATION_YEAR                        :{SILVER}Inauguration: {WHITE}{NUM}
STR_NETWORK_GAME_LOBBY_VALUE                                    :{SILVER}Company value: {WHITE}{CURRENCY}
STR_NETWORK_GAME_LOBBY_CURRENT_BALANCE                          :{SILVER}Current balance: {WHITE}{CURRENCY}
STR_NETWORK_GAME_LOBBY_LAST_YEARS_INCOME                        :{SILVER}Last year's income: {WHITE}{CURRENCY}
STR_NETWORK_GAME_LOBBY_PERFORMANCE                              :{SILVER}Performance: {WHITE}{NUM}

STR_NETWORK_GAME_LOBBY_VEHICLES                                 :{SILVER}Vehicles: {WHITE}{NUM} {TRAIN}, {NUM} {LORRY}, {NUM} {BUS}, {NUM} {PLANE}, {NUM} {SHIP}
STR_NETWORK_GAME_LOBBY_STATIONS                                 :{SILVER}Stations: {WHITE}{NUM} {TRAIN}, {NUM} {LORRY}, {NUM} {BUS}, {NUM} {PLANE}, {NUM} {SHIP}
STR_NETWORK_GAME_LOBBY_PLAYERS                                  :{SILVER}Players: {WHITE}{RAW_STRING}

STR_NETWORK_GAME_LOBBY_NEW_COMPANY                              :{BLACK}New company
STR_NETWORK_GAME_LOBBY_NEW_COMPANY_TOOLTIP                      :{BLACK}Create a new company
STR_NETWORK_GAME_LOBBY_SPECTATE_GAME                            :{BLACK}Spectate game
STR_NETWORK_GAME_LOBBY_SPECTATE_GAME_TOOLTIP                    :{BLACK}Watch the game as a spectator
STR_NETWORK_GAME_LOBBY_JOIN_COMPANY                             :{BLACK}Join company
STR_NETWORK_GAME_LOBBY_JOIN_COMPANY_TOOLTIP                     :{BLACK}Help manage this company

# Network connecting window
STR_NETWORK_CONNECTING_CAPTION                                  :{WHITE}Connecting...

############ Leave those lines in this order!!
STR_NETWORK_CONNECTING_1                                        :{BLACK}(1/6) Connecting..
STR_NETWORK_CONNECTING_2                                        :{BLACK}(2/6) Authorising..
STR_NETWORK_CONNECTING_3                                        :{BLACK}(3/6) Waiting..
STR_NETWORK_CONNECTING_4                                        :{BLACK}(4/6) Downloading map..
STR_NETWORK_CONNECTING_5                                        :{BLACK}(5/6) Processing data..
STR_NETWORK_CONNECTING_6                                        :{BLACK}(6/6) Registering..

STR_NETWORK_CONNECTING_SPECIAL_1                                :{BLACK}Fetching game info..
STR_NETWORK_CONNECTING_SPECIAL_2                                :{BLACK}Fetching company info..
############ End of leave-in-this-order
STR_NETWORK_CONNECTING_WAITING                                  :{BLACK}{NUM} client{P "" s} in front of you
STR_NETWORK_CONNECTING_DOWNLOADING                              :{BLACK}{BYTES} / {BYTES} downloaded so far

STR_NETWORK_CONNECTION_DISCONNECT                               :{BLACK}Disconnect

STR_NETWORK_NEED_GAME_PASSWORD_CAPTION                          :{WHITE}Server is protected. Enter password
STR_NETWORK_NEED_COMPANY_PASSWORD_CAPTION                       :{WHITE}Company is protected. Enter password

# Network company list added strings
STR_NETWORK_COMPANY_LIST_CLIENT_LIST                            :{WHITE}Client list
STR_NETWORK_COMPANY_LIST_SPECTATE                               :{WHITE}Spectate
STR_NETWORK_COMPANY_LIST_NEW_COMPANY                            :{WHITE}New company

# Network client list
STR_NETWORK_CLIENTLIST_NONE                                     :- None -
STR_NETWORK_CLIENTLIST_KICK                                     :Kick
STR_NETWORK_CLIENTLIST_GIVE_MONEY                               :Give money
STR_NETWORK_CLIENTLIST_SPEAK_TO_ALL                             :Speak to all
STR_NETWORK_CLIENTLIST_SPEAK_TO_COMPANY                         :Speak to company
STR_NETWORK_CLIENTLIST_SPEAK_TO_CLIENT                          :Private message

STR_NETWORK_SERVER                                              :Server
STR_NETWORK_CLIENT                                              :Client
STR_NETWORK_SPECTATORS                                          :Spectators

STR_NETWORK_GIVE_MONEY_CAPTION                                  :{WHITE}Enter the amount of money you want to give

# Network set password
STR_COMPANY_PASSWORD_CANCEL                                     :{BLACK}Do not save the entered password
STR_COMPANY_PASSWORD_OK                                         :{BLACK}Give the company the new password
STR_COMPANY_PASSWORD_CAPTION                                    :{WHITE}Company password
STR_COMPANY_PASSWORD_MAKE_DEFAULT                               :{BLACK}Default company password
STR_COMPANY_PASSWORD_MAKE_DEFAULT_TOOLTIP                       :{BLACK}Use this company password as default for new companies

# Network company info join/password
STR_COMPANY_VIEW_JOIN                                           :{BLACK}Join
STR_COMPANY_VIEW_JOIN_TOOLTIP                                   :{BLACK}Join and play as this company
STR_COMPANY_VIEW_PASSWORD                                       :{BLACK}Password
STR_COMPANY_VIEW_PASSWORD_TOOLTIP                               :{BLACK}Password-protect your company to prevent unauthorised users from joining.
STR_COMPANY_VIEW_SET_PASSWORD                                   :{BLACK}Set company password

# Network chat
STR_NETWORK_CHAT_SEND                                           :{BLACK}Send
STR_NETWORK_CHAT_COMPANY_CAPTION                                :[Team] :
STR_NETWORK_CHAT_CLIENT_CAPTION                                 :[Private] :
STR_NETWORK_CHAT_ALL_CAPTION                                    :[All] :

STR_NETWORK_CHAT_COMPANY                                        :[Team] {RAW_STRING}: {WHITE}{RAW_STRING}
STR_NETWORK_CHAT_TO_COMPANY                                     :[Team] To {RAW_STRING}: {WHITE}{RAW_STRING}
STR_NETWORK_CHAT_CLIENT                                         :[Private] {RAW_STRING}: {WHITE}{RAW_STRING}
STR_NETWORK_CHAT_TO_CLIENT                                      :[Private] To {RAW_STRING}: {WHITE}{RAW_STRING}
STR_NETWORK_CHAT_ALL                                            :[All] {RAW_STRING}: {WHITE}{RAW_STRING}
STR_NETWORK_CHAT_OSKTITLE                                       :{BLACK}Enter text for network chat

# Network messages
STR_NETWORK_ERROR_NOTAVAILABLE                                  :{WHITE}No network devices found or compiled without ENABLE_NETWORK
STR_NETWORK_ERROR_NOSERVER                                      :{WHITE}Could not find any network games
STR_NETWORK_ERROR_NOCONNECTION                                  :{WHITE}The server didn't answer the request
STR_NETWORK_ERROR_NEWGRF_MISMATCH                               :{WHITE}Could not connect due to NewGRF mismatch
STR_NETWORK_ERROR_DESYNC                                        :{WHITE}Network-Game synchronisation failed
STR_NETWORK_ERROR_LOSTCONNECTION                                :{WHITE}Network-Game connection lost
STR_NETWORK_ERROR_SAVEGAMEERROR                                 :{WHITE}Could not load savegame
STR_NETWORK_ERROR_SERVER_START                                  :{WHITE}Could not start the server
STR_NETWORK_ERROR_CLIENT_START                                  :{WHITE}Could not connect
STR_NETWORK_ERROR_TIMEOUT                                       :{WHITE}Connection #{NUM} timed out
STR_NETWORK_ERROR_SERVER_ERROR                                  :{WHITE}A protocol error was detected and the connection was closed
STR_NETWORK_ERROR_WRONG_REVISION                                :{WHITE}The revision of this client does not match the server's revision
STR_NETWORK_ERROR_WRONG_PASSWORD                                :{WHITE}Wrong password
STR_NETWORK_ERROR_SERVER_FULL                                   :{WHITE}The server is full
STR_NETWORK_ERROR_SERVER_BANNED                                 :{WHITE}You are banned from this server
STR_NETWORK_ERROR_KICKED                                        :{WHITE}You were kicked out of the game
STR_NETWORK_ERROR_CHEATER                                       :{WHITE}Cheating is not allowed on this server

############ Leave those lines in this order!!
STR_NETWORK_ERROR_CLIENT_GENERAL                                :general error
STR_NETWORK_ERROR_CLIENT_DESYNC                                 :desync error
STR_NETWORK_ERROR_CLIENT_SAVEGAME                               :could not load map
STR_NETWORK_ERROR_CLIENT_CONNECTION_LOST                        :connection lost
STR_NETWORK_ERROR_CLIENT_PROTOCOL_ERROR                         :protocol error
STR_NETWORK_ERROR_CLIENT_NEWGRF_MISMATCH                        :NewGRF mismatch
STR_NETWORK_ERROR_CLIENT_NOT_AUTHORIZED                         :not authorized
STR_NETWORK_ERROR_CLIENT_NOT_EXPECTED                           :received strange packet
STR_NETWORK_ERROR_CLIENT_WRONG_REVISION                         :wrong revision
STR_NETWORK_ERROR_CLIENT_NAME_IN_USE                            :name already in use
STR_NETWORK_ERROR_CLIENT_WRONG_PASSWORD                         :wrong password
STR_NETWORK_ERROR_CLIENT_COMPANY_MISMATCH                       :wrong company in DoCommand
STR_NETWORK_ERROR_CLIENT_KICKED                                 :kicked by server
STR_NETWORK_ERROR_CLIENT_CHEATER                                :was trying to use a cheat
STR_NETWORK_ERROR_CLIENT_SERVER_FULL                            :server full
############ End of leave-in-this-order

# Network related errors
STR_NETWORK_SERVER_MESSAGE                                      :*** {2:STRING}
############ Leave those lines in this order!!
STR_NETWORK_SERVER_MESSAGE_GAME_PAUSED_PLAYERS                  :Game paused (not enough players)
STR_NETWORK_SERVER_MESSAGE_GAME_UNPAUSED_PLAYERS                :Game unpaused (enough players)
STR_NETWORK_SERVER_MESSAGE_GAME_PAUSED_CONNECT                  :Game paused (connecting client)
STR_NETWORK_SERVER_MESSAGE_GAME_UNPAUSED_CONNECT                :Game unpaused (client connected)
STR_NETWORK_SERVER_MESSAGE_GAME_UNPAUSED_CONNECT_FAIL           :Game unpaused (client failed to connect)
############ End of leave-in-this-order
STR_NETWORK_MESSAGE_CLIENT_LEAVING                              :leaving
STR_NETWORK_MESSAGE_CLIENT_JOINED                               :*** {RAW_STRING} has joined the game
STR_NETWORK_MESSAGE_CLIENT_JOINED_ID                            :*** {RAW_STRING} has joined the game (Client #{2:NUM})
STR_NETWORK_MESSAGE_CLIENT_COMPANY_JOIN                         :*** {RAW_STRING} has joined company #{2:NUM}
STR_NETWORK_MESSAGE_CLIENT_COMPANY_SPECTATE                     :*** {RAW_STRING} has joined spectators
STR_NETWORK_MESSAGE_CLIENT_COMPANY_NEW                          :*** {RAW_STRING} has started a new company (#{2:NUM})
STR_NETWORK_MESSAGE_CLIENT_LEFT                                 :*** {RAW_STRING} has left the game ({2:STRING})
STR_NETWORK_MESSAGE_NAME_CHANGE                                 :*** {RAW_STRING} has changed his/her name to {RAW_STRING}
STR_NETWORK_MESSAGE_GIVE_MONEY                                  :*** {RAW_STRING} gave your company {2:CURRENCY}
STR_NETWORK_MESSAGE_GAVE_MONEY_AWAY                             :*** You gave {1:RAW_STRING} {2:CURRENCY}
STR_NETWORK_MESSAGE_SERVER_SHUTDOWN                             :{WHITE} The server closed the session
STR_NETWORK_MESSAGE_SERVER_REBOOT                               :{WHITE} The server is restarting...{}Please wait...

# Content downloading window
STR_CONTENT_TITLE                                               :{WHITE}Content downloading
STR_CONTENT_TYPE_CAPTION                                        :{BLACK}Type
STR_CONTENT_TYPE_CAPTION_TOOLTIP                                :{BLACK}Type of the content
STR_CONTENT_NAME_CAPTION                                        :{BLACK}Name
STR_CONTENT_NAME_CAPTION_TOOLTIP                                :{BLACK}Name of the content
STR_CONTENT_MATRIX_TOOLTIP                                      :{BLACK}Click on a line to see the details{}Click on the checkbox to select it for downloading
STR_CONTENT_SELECT_ALL_CAPTION                                  :{BLACK}Select all
STR_CONTENT_SELECT_ALL_CAPTION_TOOLTIP                          :{BLACK}Mark all content to be downloaded
STR_CONTENT_SELECT_UPDATES_CAPTION                              :{BLACK}Select upgrades
STR_CONTENT_SELECT_UPDATES_CAPTION_TOOLTIP                      :{BLACK}Mark all content that is an upgrade for existing content to be downloaded
STR_CONTENT_UNSELECT_ALL_CAPTION                                :{BLACK}Unselect all
STR_CONTENT_UNSELECT_ALL_CAPTION_TOOLTIP                        :{BLACK}Mark all content to be not downloaded
STR_CONTENT_FILTER_TITLE                                        :{BLACK}Tag/name filter:
STR_CONTENT_DOWNLOAD_CAPTION                                    :{BLACK}Download
STR_CONTENT_DOWNLOAD_CAPTION_TOOLTIP                            :{BLACK}Start downloading the selected content
STR_CONTENT_TOTAL_DOWNLOAD_SIZE                                 :{SILVER}Total download size: {WHITE}{BYTES}
STR_CONTENT_DETAIL_TITLE                                        :{SILVER}CONTENT INFO
STR_CONTENT_DETAIL_SUBTITLE_UNSELECTED                          :{SILVER}You have not selected this to be downloaded
STR_CONTENT_DETAIL_SUBTITLE_SELECTED                            :{SILVER}You have selected this to be downloaded
STR_CONTENT_DETAIL_SUBTITLE_AUTOSELECTED                        :{SILVER}This dependency has been selected to be downloaded
STR_CONTENT_DETAIL_SUBTITLE_ALREADY_HERE                        :{SILVER}You already have this
STR_CONTENT_DETAIL_SUBTITLE_DOES_NOT_EXIST                      :{SILVER}This content is unknown and can't be downloaded in OpenTTD
STR_CONTENT_DETAIL_UPDATE                                       :{SILVER}This is a replacement for an exising {STRING}
STR_CONTENT_DETAIL_NAME                                         :{SILVER}Name: {WHITE}{RAW_STRING}
STR_CONTENT_DETAIL_VERSION                                      :{SILVER}Version: {WHITE}{RAW_STRING}
STR_CONTENT_DETAIL_DESCRIPTION                                  :{SILVER}Description: {WHITE}{RAW_STRING}
STR_CONTENT_DETAIL_URL                                          :{SILVER}URL: {WHITE}{RAW_STRING}
STR_CONTENT_DETAIL_TYPE                                         :{SILVER}Type: {WHITE}{STRING}
STR_CONTENT_DETAIL_FILESIZE                                     :{SILVER}Download size: {WHITE}{BYTES}
STR_CONTENT_DETAIL_SELECTED_BECAUSE_OF                          :{SILVER}Selected because of: {WHITE}{RAW_STRING}
STR_CONTENT_DETAIL_DEPENDENCIES                                 :{SILVER}Dependencies: {WHITE}{RAW_STRING}
STR_CONTENT_DETAIL_TAGS                                         :{SILVER}Tags: {WHITE}{RAW_STRING}
STR_CONTENT_NO_ZLIB                                             :{WHITE}OpenTTD is build without "zlib" support...
STR_CONTENT_NO_ZLIB_SUB                                         :{WHITE}... downloading content is not possible!

# Order of these is important!
STR_CONTENT_TYPE_BASE_GRAPHICS                                  :Base graphics
STR_CONTENT_TYPE_NEWGRF                                         :NewGRF
STR_CONTENT_TYPE_AI                                             :AI
STR_CONTENT_TYPE_AI_LIBRARY                                     :AI library
STR_CONTENT_TYPE_SCENARIO                                       :Scenario
STR_CONTENT_TYPE_HEIGHTMAP                                      :Heightmap
STR_CONTENT_TYPE_BASE_SOUNDS                                    :Base sounds

# Content downloading progress window
STR_CONTENT_DOWNLOAD_TITLE                                      :{WHITE}Downloading content...
STR_CONTENT_DOWNLOAD_INITIALISE                                 :{WHITE}Requesting files...
STR_CONTENT_DOWNLOAD_FILE                                       :{WHITE}Currently downloading {RAW_STRING} ({NUM} of {NUM})
STR_CONTENT_DOWNLOAD_COMPLETE                                   :{WHITE}Download complete
STR_CONTENT_DOWNLOAD_PROGRESS_SIZE                              :{WHITE}{BYTES} of {BYTES} downloaded ({NUM} %)

# Content downloading error messages
STR_CONTENT_ERROR_COULD_NOT_CONNECT                             :{WHITE}Could not connect to the content server...
STR_CONTENT_ERROR_COULD_NOT_DOWNLOAD                            :{WHITE}Downloading failed...
STR_CONTENT_ERROR_COULD_NOT_DOWNLOAD_CONNECTION_LOST            :{WHITE}... connection lost
STR_CONTENT_ERROR_COULD_NOT_DOWNLOAD_FILE_NOT_WRITABLE          :{WHITE}... file not writable
STR_CONTENT_ERROR_COULD_NOT_EXTRACT                             :{WHITE}Could not decompress the downloaded file

# Transparency settings window
STR_TRANSPARENCY_CAPTION                                        :{WHITE}Transparency Options
STR_TRANSPARENT_SIGNS_TOOLTIP                                   :{BLACK}Toggle transparency for station signs. Ctrl+Click to lock.
STR_TRANSPARENT_TREES_TOOLTIP                                   :{BLACK}Toggle transparency for trees. Ctrl+Click to lock.
STR_TRANSPARENT_HOUSES_TOOLTIP                                  :{BLACK}Toggle transparency for houses. Ctrl+Click to lock.
STR_TRANSPARENT_INDUSTRIES_TOOLTIP                              :{BLACK}Toggle transparency for industries. Ctrl+Click to lock.
STR_TRANSPARENT_BUILDINGS_TOOLTIP                               :{BLACK}Toggle transparency for buildables like stations, depots and waypoints. Ctrl+Click to lock.
STR_TRANSPARENT_BRIDGES_TOOLTIP                                 :{BLACK}Toggle transparency for bridges. Ctrl+Click to lock.
STR_TRANSPARENT_STRUCTURES_TOOLTIP                              :{BLACK}Toggle transparency for structures like lighthouses and antennas. Ctrl+Click to lock.
STR_TRANSPARENT_CATENARY_TOOLTIP                                :{BLACK}Toggle transparency for catenary. Ctrl+Click to lock.
STR_TRANSPARENT_LOADING_TOOLTIP                                 :{BLACK}Toggle transparency for loading indicators. Ctrl+Click to lock.
STR_TRANSPARENT_INVISIBLE_TOOLTIP                               :{BLACK}Set objects invisible instead of transparent

# Base for station construction window(s)
STR_STATION_BUILD_COVERAGE_AREA_TITLE                           :{BLACK}Coverage area highlight
STR_STATION_BUILD_COVERAGE_OFF                                  :{BLACK}Off
STR_STATION_BUILD_COVERAGE_ON                                   :{BLACK}On
STR_STATION_BUILD_COVERAGE_AREA_OFF_TOOLTIP                     :{BLACK}Don't highlight coverage area of proposed site
STR_STATION_BUILD_COVERAGE_AREA_ON_TOOLTIP                      :{BLACK}Highlight coverage area of proposed site
STR_STATION_BUILD_ACCEPTS_CARGO                                 :{BLACK}Accepts: {GOLD}
STR_STATION_BUILD_SUPPLIES_CARGO                                :{BLACK}Supplies: {GOLD}

# Join station window
STR_JOIN_STATION_CAPTION                                        :{BLACK}Join station
STR_JOIN_STATION_CREATE_SPLITTED_STATION                        :{YELLOW}Build a separate station

STR_JOIN_WAYPOINT_CAPTION                                       :{BLACK}Join waypoint
STR_JOIN_WAYPOINT_CREATE_SPLITTED_WAYPOINT                      :{YELLOW}Build a separate waypoint

# Rail construction toolbar
STR_RAIL_TOOLBAR_RAILROAD_CONSTRUCTION_CAPTION                  :{WHITE}Railway Construction
STR_RAIL_TOOLBAR_ELRAIL_CONSTRUCTION_CAPTION                    :{WHITE}Electrified Railway Construction
STR_RAIL_TOOLBAR_MONORAIL_CONSTRUCTION_CAPTION                  :{WHITE}Monorail Construction
STR_RAIL_TOOLBAR_MAGLEV_CONSTRUCTION_CAPTION                    :{WHITE}Maglev Construction

STR_RAIL_TOOLBAR_TOOLTIP_BUILD_RAILROAD_TRACK                   :{BLACK}Build railway track. Ctrl toggles build/remove for railway construction
STR_RAIL_TOOLBAR_TOOLTIP_BUILD_AUTORAIL                         :{BLACK}Build railway track using the Autorail mode. Ctrl toggles build/remove for railway construction
STR_RAIL_TOOLBAR_TOOLTIP_BUILD_TRAIN_DEPOT_FOR_BUILDING         :{BLACK}Build train depot (for buying and servicing trains)
STR_RAIL_TOOLBAR_TOOLTIP_CONVERT_RAIL_TO_WAYPOINT               :{BLACK}Convert rail to waypoint. Ctrl enables joining waypoints
STR_RAIL_TOOLBAR_TOOLTIP_BUILD_RAILROAD_STATION                 :{BLACK}Build railway station. Ctrl enables joining stations
STR_RAIL_TOOLBAR_TOOLTIP_BUILD_RAILROAD_SIGNALS                 :{BLACK}Build railway signals. Ctrl toggles semaphore/light signals{}Dragging builds signals along a straight stretch of rail. Ctrl builds signals till the next junction{}Ctrl+Click toggles opening the signal selection window
STR_RAIL_TOOLBAR_TOOLTIP_BUILD_RAILROAD_BRIDGE                  :{BLACK}Build railway bridge
STR_RAIL_TOOLBAR_TOOLTIP_BUILD_RAILROAD_TUNNEL                  :{BLACK}Build railway tunnel
STR_RAIL_TOOLBAR_TOOLTIP_TOGGLE_BUILD_REMOVE_FOR                :{BLACK}Toggle build/remove for railway track, signals, waypoints and stations. Holding Ctrl also removes rail from waypoints and stations
STR_RAIL_TOOLBAR_TOOLTIP_CONVERT_RAIL                           :{BLACK}Convert/Upgrade the type of rail

# Rail depot construction window
STR_BUILD_DEPOT_TRAIN_ORIENTATION_CAPTION                       :{WHITE}Train Depot Orientation
STR_BUILD_DEPOT_TRAIN_ORIENTATION_TOOLTIP                       :{BLACK}Select railway depot orientation

# Rail waypoint construction window
STR_WAYPOINT_CAPTION                                            :{WHITE}Waypoint
STR_WAYPOINT_GRAPHICS_TOOLTIP                                   :{BLACK}Select waypoint type

# Rail station construction window
STR_STATION_BUILD_RAIL_CAPTION                                  :{WHITE}Rail Station Selection
STR_STATION_BUILD_ORIENTATION                                   :{BLACK}Orientation
STR_STATION_BUILD_RAILROAD_ORIENTATION_TOOLTIP                  :{BLACK}Select railway station orientation
STR_STATION_BUILD_NUMBER_OF_TRACKS                              :{BLACK}Number of tracks
STR_STATION_BUILD_NUMBER_OF_TRACKS_TOOLTIP                      :{BLACK}Select number of platforms for railway station
STR_STATION_BUILD_PLATFORM_LENGTH                               :{BLACK}Platform length
STR_STATION_BUILD_PLATFORM_LENGTH_TOOLTIP                       :{BLACK}Select length of railway station
STR_STATION_BUILD_DRAG_DROP                                     :{BLACK}Drag & Drop
STR_STATION_BUILD_DRAG_DROP_TOOLTIP                             :{BLACK}Build a station using drag & drop

STR_STATION_BUILD_STATION_CLASS_TOOLTIP                         :{BLACK}Select a station class to display
STR_STATION_BUILD_STATION_TYPE_TOOLTIP                          :{BLACK}Select the station type to build

STR_STATION_CLASS_DFLT                                          :Default station
STR_STATION_CLASS_WAYP                                          :Waypoints

# Signal window
STR_BUILD_SIGNAL_CAPTION                                        :{WHITE}Signal Selection
STR_BUILD_SIGNAL_SEMAPHORE_NORM_TOOLTIP                         :{BLACK}Block Signal (semaphore){}This is the most basic type of signal, allowing only one train to be in the same block at the same time.
STR_BUILD_SIGNAL_SEMAPHORE_ENTRY_TOOLTIP                        :{BLACK}Entry-Signal (semaphore){}Green as long as there is one or more green exit-signal from the following section of track. Otherwise it shows red.
STR_BUILD_SIGNAL_SEMAPHORE_EXIT_TOOLTIP                         :{BLACK}Exit-Signal (semaphore){}Behaves in the same way as a block signal but is necessary to trigger the correct colour on entry & combo pre-signals.
STR_BUILD_SIGNAL_SEMAPHORE_COMBO_TOOLTIP                        :{BLACK}Combo-Signal (semaphore){}The combo signal simply acts as both an entry and exit signal. This allows you to build large "trees" of presignals.
STR_BUILD_SIGNAL_SEMAPHORE_PBS_TOOLTIP                          :{BLACK}Path Signal (semaphore){}A path signal allows more than one train to enter a signal block at the same time, if the train can reserve a path to a safe stopping point. Standard path signals can be passed from the back side.
STR_BUILD_SIGNAL_SEMAPHORE_PBS_OWAY_TOOLTIP                     :{BLACK}One-way Path Signal (semaphore){}A path signal allows more than one train to enter a signal block at the same time, if the train can reserve a path to a safe stopping point. One-way path signals can't be passed from the back side.
STR_BUILD_SIGNAL_ELECTRIC_NORM_TOOLTIP                          :{BLACK}Block Signal (electric){}This is the most basic type of signal, allowing only one train to be in the same block at the same time.
STR_BUILD_SIGNAL_ELECTRIC_ENTRY_TOOLTIP                         :{BLACK}Entry-Signal (electric){}Green as long as there is one or more green exit-signal from the following section of track. Otherwise it shows red.
STR_BUILD_SIGNAL_ELECTRIC_EXIT_TOOLTIP                          :{BLACK}Exit-Signal (electric){}Behaves in the same way as a block signal but is necessary to trigger the correct colour on entry & combo pre-signals.
STR_BUILD_SIGNAL_ELECTRIC_COMBO_TOOLTIP                         :{BLACK}Combo-Signal (electric){}The combo signal simply acts as both an entry and exit signal. This allows you to build large "trees" of presignals.
STR_BUILD_SIGNAL_ELECTRIC_PBS_TOOLTIP                           :{BLACK}Path Signal (electric){}A path signal allows more than one train to enter a signal block at the same time, if the train can reserve a path to a safe stopping point. Standard path signals can be passed from the back side.
STR_BUILD_SIGNAL_ELECTRIC_PBS_OWAY_TOOLTIP                      :{BLACK}One-way Path Signal (electric){}A path signal allows more than one train to enter a signal block at the same time, if the train can reserve a path to a safe stopping point. One-way path signals can't be passed from the back side.
STR_BUILD_SIGNAL_CONVERT_TOOLTIP                                :{BLACK}Signal Convert{}When selected, clicking an existing signal will convert it to the selected signal type and variant, Ctrl+Click will toggle the existing variant.
STR_BUILD_SIGNAL_DRAG_SIGNALS_DENSITY_TOOLTIP                   :{BLACK}Dragging signal density
STR_BUILD_SIGNAL_DRAG_SIGNALS_DENSITY_DECREASE_TOOLTIP          :{BLACK}Decrease dragging signal density
STR_BUILD_SIGNAL_DRAG_SIGNALS_DENSITY_INCREASE_TOOLTIP          :{BLACK}Increase dragging signal density

# Bridge selection window
STR_SELECT_RAIL_BRIDGE_CAPTION                                  :{WHITE}Select Rail Bridge
STR_SELECT_ROAD_BRIDGE_CAPTION                                  :{WHITE}Select Road Bridge
STR_SELECT_BRIDGE_SELECTION_TOOLTIP                             :{BLACK}Bridge selection - click on your prefered bridge to build it
STR_SELECT_BRIDGE_INFO                                          :{GOLD}{STRING},{} {VELOCITY} {WHITE}{CURRENCY}
STR_BRIDGE_NAME_SUSPENSION_STEEL                                :Suspension, Steel
STR_BRIDGE_NAME_GIRDER_STEEL                                    :Girder, Steel
STR_BRIDGE_NAME_CANTILEVER_STEEL                                :Cantilever, Steel
STR_BRIDGE_NAME_SUSPENSION_CONCRETE                             :Suspension, Concrete
STR_BRIDGE_NAME_WOODEN                                          :Wooden
STR_BRIDGE_NAME_CONCRETE                                        :Concrete
STR_BRIDGE_NAME_TUBULAR_STEEL                                   :Tubular, Steel
STR_BRIDGE_TUBULAR_SILICON                                      :Tubular, Silicon


# Road construction toolbar
STR_ROAD_TOOLBAR_ROAD_CONSTRUCTION_CAPTION                      :{WHITE}Road Construction
STR_ROAD_TOOLBAR_TRAM_CONSTRUCTION_CAPTION                      :{WHITE}Tramway Construction
STR_ROAD_TOOLBAR_TOOLTIP_BUILD_ROAD_SECTION                     :{BLACK}Build road section. Ctrl toggles build/remove for road construction
STR_ROAD_TOOLBAR_TOOLTIP_BUILD_TRAMWAY_SECTION                  :{BLACK}Build tramway section. Ctrl toggles build/remove for tramway construction
STR_ROAD_TOOLBAR_TOOLTIP_BUILD_AUTOROAD                         :{BLACK}Build road section using the Autoroad mode. Ctrl toggles build/remove for road construction
STR_ROAD_TOOLBAR_TOOLTIP_BUILD_AUTOTRAM                         :{BLACK}Build tramway section using the Autotram mode. Ctrl toggles build/remove for tramway construction
STR_ROAD_TOOLBAR_TOOLTIP_BUILD_ROAD_VEHICLE_DEPOT               :{BLACK}Build road vehicle depot (for buying and servicing vehicles)
STR_ROAD_TOOLBAR_TOOLTIP_BUILD_TRAM_VEHICLE_DEPOT               :{BLACK}Build tram vehicle depot (for buying and servicing vehicles)
STR_ROAD_TOOLBAR_TOOLTIP_BUILD_BUS_STATION                      :{BLACK}Build bus station. Ctrl enables joining stations
STR_ROAD_TOOLBAR_TOOLTIP_BUILD_PASSENGER_TRAM_STATION           :{BLACK}Build passenger tram station. Ctrl enables joining stations
STR_ROAD_TOOLBAR_TOOLTIP_BUILD_TRUCK_LOADING_BAY                :{BLACK}Build lorry loading bay. Ctrl enables joining stations
STR_ROAD_TOOLBAR_TOOLTIP_BUILD_CARGO_TRAM_STATION               :{BLACK}Build freight tram station. Ctrl enables joining stations
STR_ROAD_TOOLBAR_TOOLTIP_TOGGLE_ONE_WAY_ROAD                    :{BLACK}Activate/Deactivate one way roads
STR_ROAD_TOOLBAR_TOOLTIP_BUILD_ROAD_BRIDGE                      :{BLACK}Build road bridge
STR_ROAD_TOOLBAR_TOOLTIP_BUILD_TRAMWAY_BRIDGE                   :{BLACK}Build tramway bridge
STR_ROAD_TOOLBAR_TOOLTIP_BUILD_ROAD_TUNNEL                      :{BLACK}Build road tunnel
STR_ROAD_TOOLBAR_TOOLTIP_BUILD_TRAMWAY_TUNNEL                   :{BLACK}Build tramway tunnel
STR_ROAD_TOOLBAR_TOOLTIP_TOGGLE_BUILD_REMOVE_FOR_ROAD           :{BLACK}Toggle build/remove for road construction
STR_ROAD_TOOLBAR_TOOLTIP_TOGGLE_BUILD_REMOVE_FOR_TRAMWAYS       :{BLACK}Toggle build/remove for tramway construction

# Road depot construction window
STR_BUILD_DEPOT_ROAD_ORIENTATION_CAPTION                        :{WHITE}Road Depot Orientation
STR_BUILD_DEPOT_ROAD_ORIENTATION_SELECT_TOOLTIP                 :{BLACK}Select road vehicle depot orientation
STR_BUILD_DEPOT_TRAM_ORIENTATION_CAPTION                        :{WHITE}Tram Depot Orientation
STR_BUILD_DEPOT_TRAM_ORIENTATION_SELECT_TOOLTIP                 :{BLACK}Select tram vehicle depot orientation

# Road vehicle station construction window
STR_STATION_BUILD_BUS_ORIENTATION                               :{WHITE}Bus Station Orientation
STR_STATION_BUILD_BUS_ORIENTATION_TOOLTIP                       :{BLACK}Select bus station orientation
STR_STATION_BUILD_TRUCK_ORIENTATION                             :{WHITE}Lorry Station Orientation
STR_STATION_BUILD_TRUCK_ORIENTATION_TOOLTIP                     :{BLACK}Select lorry loading bay orientation
STR_STATION_BUILD_PASSENGER_TRAM_ORIENTATION                    :{WHITE}Passenger Tram Orientation
STR_STATION_BUILD_PASSENGER_TRAM_ORIENTATION_TOOLTIP            :{BLACK}Select passenger tram station orientation
STR_STATION_BUILD_CARGO_TRAM_ORIENTATION                        :{WHITE}Freight Tram Orientation
STR_STATION_BUILD_CARGO_TRAM_ORIENTATION_TOOLTIP                :{BLACK}Select freight tram station orientation

# Waterways toolbar (last two for SE only)
STR_WATERWAYS_TOOLBAR_CAPTION                                   :{WHITE}Waterways Construction
STR_WATERWAYS_TOOLBAR_CAPTION_SE                                :{WHITE}Waterways
STR_WATERWAYS_TOOLBAR_BUILD_CANALS_TOOLTIP                      :{BLACK}Build canals.
STR_WATERWAYS_TOOLBAR_BUILD_LOCKS_TOOLTIP                       :{BLACK}Build locks
STR_WATERWAYS_TOOLBAR_BUILD_DEPOT_TOOLTIP                       :{BLACK}Build ship depot (for buying and servicing ships)
STR_WATERWAYS_TOOLBAR_BUILD_DOCK_TOOLTIP                        :{BLACK}Build ship dock. Ctrl enables joining stations
STR_WATERWAYS_TOOLBAR_BUOY_TOOLTIP                              :{BLACK}Place a buoy which can be used as a waypoint
STR_WATERWAYS_TOOLBAR_BUILD_AQUEDUCT_TOOLTIP                    :{BLACK}Build aqueduct
STR_WATERWAYS_TOOLBAR_CREATE_LAKE_TOOLTIP                       :{BLACK}Define water area.{}Make a canal, unless Ctrl is held down at sea level, when it will flood the surroundings instead
STR_WATERWAYS_TOOLBAR_CREATE_RIVER_TOOLTIP                      :{BLACK}Place rivers.

# Ship depot construction window
STR_DEPOT_BUILD_SHIP_CAPTION                                    :{WHITE}Ship Depot Orientation
STR_DEPOT_BUILD_SHIP_ORIENTATION_TOOLTIP                        :{BLACK}Select ship depot orientation

# Dock construction window
STR_STATION_BUILD_DOCK_CAPTION                                  :{WHITE}Dock

# Airport toolbar
STR_TOOLBAR_AIRCRAFT_CAPTION                                    :{WHITE}Airports
STR_TOOLBAR_AIRCRAFT_BUILD_AIRPORT_TOOLTIP                      :{BLACK}Build airport. Ctrl enables joining stations

# Airport construction window
STR_STATION_BUILD_AIRPORT_CAPTION                               :{WHITE}Airport Selection
STR_STATION_BUILD_AIRPORT_TOOLTIP                               :{BLACK}Select size/type of airport

STR_STATION_BUILD_AIRPORT_SMALL_AIRPORT                         :{BLACK}Small
STR_STATION_BUILD_AIRPORT_CITY_AIRPORT                          :{BLACK}City
STR_STATION_BUILD_AIRPORT_METRO_AIRPORT                         :{BLACK}Metropolitan airport
STR_STATION_BUILD_AIRPORT_INTERNATIONAL_AIRPORT                 :{BLACK}International airport
STR_STATION_BUILD_AIRPORT_COMMUTER_AIRPORT                      :{BLACK}Commuter
STR_STATION_BUILD_AIRPORT_INTERCONTINENTAL_AIRPORT              :{BLACK}Intercontinental
STR_STATION_BUILD_AIRPORT_HELIPORT                              :{BLACK}Heliport
STR_STATION_BUILD_AIRPORT_HELIDEPOT                             :{BLACK}Helidepot
STR_STATION_BUILD_AIRPORT_HELISTATION                           :{BLACK}Helistation

STR_STATION_BUILD_AIRPORT_SMALL_AIRPORTS                        :{BLACK}Small airports
STR_STATION_BUILD_AIRPORT_LARGE_AIRPORTS                        :{BLACK}Large airports
STR_STATION_BUILD_AIRPORT_HUB_AIRPORTS                          :{BLACK}Hub airports
STR_STATION_BUILD_AIRPORT_HELIPORTS                             :{BLACK}Helicopter airports

STR_STATION_BUILD_NOISE                                         :{BLACK}Noise generated: {GOLD}{COMMA}

# Landscaping toolbar
STR_LANDSCAPING_TOOLBAR                                         :{WHITE}Landscaping
STR_LANDSCAPING_TOOLTIP_LOWER_A_CORNER_OF_LAND                  :{BLACK}Lower a corner of land
STR_LANDSCAPING_TOOLTIP_RAISE_A_CORNER_OF_LAND                  :{BLACK}Raise a corner of land
STR_LANDSCAPING_LEVEL_LAND_TOOLTIP                              :{BLACK}Level land
STR_LANDSCAPING_TOOLTIP_PURCHASE_LAND                           :{BLACK}Purchase land for future use

# Tree planting window (last two for SE only)
STR_PLANT_TREE_CAPTION                                          :{WHITE}Trees
STR_PLANT_TREE_TOOLTIP                                          :{BLACK}Select tree type to plant
STR_TREES_RANDOM_TYPE                                           :{BLACK}Trees of random type
STR_TREES_RANDOM_TYPE_TOOLTIP                                   :{BLACK}Place trees of random type
STR_TREES_RANDOM_TREES_BUTTON                                   :{BLACK}Random Trees
STR_TREES_RANDOM_TREES_TOOLTIP                                  :{BLACK}Plant trees randomly over landscape

# Land generation window (SE)
STR_TERRAFORM_TOOLBAR_LAND_GENERATION_CAPTION                   :{WHITE}Land Generation
STR_TERRAFORM_TOOLTIP_PLACE_ROCKY_AREAS_ON_LANDSCAPE            :{BLACK}Place rocky areas on landscape
STR_TERRAFORM_TOOLTIP_PLACE_LIGHTHOUSE                          :{BLACK}Place lighthouse
STR_TERRAFORM_TOOLTIP_DEFINE_DESERT_AREA                        :{BLACK}Define desert area.{}Press and hold Ctrl to remove it
STR_TERRAFORM_TOOLTIP_PLACE_TRANSMITTER                         :{BLACK}Place transmitter
STR_TERRAFORM_TOOLTIP_INCREASE_SIZE_OF_LAND_AREA                :{BLACK}Increase area of land to lower/raise
STR_TERRAFORM_TOOLTIP_DECREASE_SIZE_OF_LAND_AREA                :{BLACK}Decrease area of land to lower/raise
STR_TERRAFORM_TOOLTIP_GENERATE_RANDOM_LAND                      :{BLACK}Generate random land
STR_TERRAFORM_SE_NEW_WORLD                                      :{BLACK}Create new scenario
STR_TERRAFORM_RESET_LANDSCAPE                                   :{BLACK}Reset landscape
STR_TERRAFORM_RESET_LANDSCAPE_TOOLTIP                           :{BLACK}Remove all player-owned property from the map

STR_QUERY_RESET_LANDSCAPE_CAPTION                               :{WHITE}Reset Landscape
STR_RESET_LANDSCAPE_CONFIRMATION_TEXT                           :{WHITE}Are you sure you want to remove all player-owned property?

# Town generation window (SE)
STR_FOUND_TOWN_CAPTION                                          :{WHITE}Town Generation
STR_FOUND_TOWN_NEW_TOWN_BUTTON                                  :{BLACK}New Town
STR_FOUND_TOWN_NEW_TOWN_TOOLTIP                                 :{BLACK}Construct new town
STR_FOUND_TOWN_RANDOM_TOWN_BUTTON                               :{BLACK}Random Town
STR_FOUND_TOWN_RANDOM_TOWN_TOOLTIP                              :{BLACK}Build town in random location
STR_FOUND_TOWN_MANY_RANDOM_TOWNS                                :{BLACK}Many random towns
STR_FOUND_TOWN_RANDOM_TOWNS_TOOLTIP                             :{BLACK}Cover the map with randomly placed towns

STR_FOUND_TOWN_INITIAL_SIZE_TITLE                               :{YELLOW}Town size:
STR_FOUND_TOWN_INITIAL_SIZE_SMALL_BUTTON                        :{BLACK}Small
STR_FOUND_TOWN_INITIAL_SIZE_MEDIUM_BUTTON                       :{BLACK}Medium
STR_FOUND_TOWN_INITIAL_SIZE_LARGE_BUTTON                        :{BLACK}Large
STR_FOUND_TOWN_SIZE_RANDOM                                      :{BLACK}Random
STR_FOUND_TOWN_INITIAL_SIZE_TOOLTIP                             :{BLACK}Select town size
STR_FOUND_TOWN_CITY                                             :{BLACK}City
STR_FOUND_TOWN_CITY_TOOLTIP                                     :{BLACK}Cities grow faster than regular towns{}Depending on settings, they are bigger when founded

STR_FOUND_TOWN_ROAD_LAYOUT                                      :{YELLOW}Town road layout:
STR_FOUND_TOWN_SELECT_TOWN_ROAD_LAYOUT                          :{BLACK}Select road layout used for this town
STR_FOUND_TOWN_SELECT_LAYOUT_ORIGINAL                           :{BLACK}Original
STR_FOUND_TOWN_SELECT_LAYOUT_BETTER_ROADS                       :{BLACK}Better roads
STR_FOUND_TOWN_SELECT_LAYOUT_2X2_GRID                           :{BLACK}2x2 grid
STR_FOUND_TOWN_SELECT_LAYOUT_3X3_GRID                           :{BLACK}3x3 grid
STR_FOUND_TOWN_SELECT_LAYOUT_RANDOM                             :{BLACK}Random

# Fund new industry window
STR_FUND_INDUSTRY_CAPTION                                       :{WHITE}Fund new industry
STR_FUND_INDUSTRY_SELECTION_TOOLTIP                             :{BLACK}Choose the appropriate industry from this list
STR_FUND_INDUSTRY_MANY_RANDOM_INDUSTRIES                        :Many random industries
STR_FUND_INDUSTRY_MANY_RANDOM_INDUSTRIES_TOOLTIP                :{BLACK}Cover the map with randomly placed industries
STR_FUND_INDUSTRY_INDUSTRY_BUILD_COST                           :{BLACK}Cost: {YELLOW}{CURRENCY}
STR_FUND_INDUSTRY_PROSPECT_NEW_INDUSTRY                         :{BLACK}Prospect
STR_FUND_INDUSTRY_BUILD_NEW_INDUSTRY                            :{BLACK}Build
STR_FUND_INDUSTRY_FUND_NEW_INDUSTRY                             :{BLACK}Fund

# Land area window
STR_LAND_AREA_INFORMATION_CAPTION                               :{WHITE}Land Area Information
STR_LAND_AREA_INFORMATION_COST_TO_CLEAR_N_A                     :{BLACK}Cost to clear: {LTBLUE}N/A
STR_LAND_AREA_INFORMATION_COST_TO_CLEAR                         :{BLACK}Cost to clear: {RED}{CURRENCY}
STR_LAND_AREA_INFORMATION_REVENUE_WHEN_CLEARED                  :{BLACK}Revenue when cleared: {LTBLUE}{CURRENCY}
STR_LAND_AREA_INFORMATION_OWNER_N_A                             :N/A
STR_LAND_AREA_INFORMATION_OWNER                                 :{BLACK}Owner: {LTBLUE}{STRING1}
STR_LAND_AREA_INFORMATION_ROAD_OWNER                            :{BLACK}Road owner: {LTBLUE}{STRING1}
STR_LAND_AREA_INFORMATION_TRAM_OWNER                            :{BLACK}Tramway owner: {LTBLUE}{STRING1}
STR_LAND_AREA_INFORMATION_RAIL_OWNER                            :{BLACK}Railroad owner: {LTBLUE}{STRING1}
STR_LAND_AREA_INFORMATION_LOCAL_AUTHORITY                       :{BLACK}Local authority: {LTBLUE}{STRING1}
STR_LAND_AREA_INFORMATION_LOCAL_AUTHORITY_NONE                  :None
STR_LAND_AREA_INFORMATION_LANDINFO_COORDS                       :{BLACK}Coordinates: {LTBLUE}{NUM}x{NUM}x{NUM} ({RAW_STRING})
STR_LAND_AREA_INFORMATION_BUILD_DATE                            :{BLACK}Built: {LTBLUE}{DATE_LONG}
STR_LAND_AREA_INFORMATION_STATION_CLASS                         :{BLACK}Station class: {LTBLUE}{STRING}
STR_LAND_AREA_INFORMATION_STATION_TYPE                          :{BLACK}Station type: {LTBLUE}{STRING}
STR_LAND_AREA_INFORMATION_NEWGRF_NAME                           :{BLACK}NewGRF: {LTBLUE}{RAW_STRING}
STR_LAND_AREA_INFORMATION_CARGO_ACCEPTED                        :{BLACK}Cargo accepted: {LTBLUE}
STR_LAND_AREA_INFORMATION_CARGO_EIGHTS                          :({COMMA}/8 {STRING})

# Description of land area of different tiles
STR_LAI_CLEAR_DESCRIPTION_ROCKS                                 :Rocks
STR_LAI_CLEAR_DESCRIPTION_ROUGH_LAND                            :Rough land
STR_LAI_CLEAR_DESCRIPTION_BARE_LAND                             :Bare land
STR_LAI_CLEAR_DESCRIPTION_GRASS                                 :Grass
STR_LAI_CLEAR_DESCRIPTION_FIELDS                                :Fields
STR_LAI_CLEAR_DESCRIPTION_SNOW_COVERED_LAND                     :Snow-covered land
STR_LAI_CLEAR_DESCRIPTION_DESERT                                :Desert

STR_LAI_RAIL_DESCRIPTION_TRACK                                  :Railway track
STR_LAI_RAIL_DESCRIPTION_TRACK_WITH_NORMAL_SIGNALS              :Railway track with block signals
STR_LAI_RAIL_DESCRIPTION_TRACK_WITH_PRESIGNALS                  :Railway track with pre-signals
STR_LAI_RAIL_DESCRIPTION_TRACK_WITH_EXITSIGNALS                 :Railway track with exit-signals
STR_LAI_RAIL_DESCRIPTION_TRACK_WITH_COMBOSIGNALS                :Railway track with combo-signals
STR_LAI_RAIL_DESCRIPTION_TRACK_WITH_PBSSIGNALS                  :Railway track with path signals
STR_LAI_RAIL_DESCRIPTION_TRACK_WITH_NOENTRYSIGNALS              :Railway track with one-way path signals
STR_LAI_RAIL_DESCRIPTION_TRACK_WITH_NORMAL_PRESIGNALS           :Railway track with block and pre-signals
STR_LAI_RAIL_DESCRIPTION_TRACK_WITH_NORMAL_EXITSIGNALS          :Railway track with block and exit-signals
STR_LAI_RAIL_DESCRIPTION_TRACK_WITH_NORMAL_COMBOSIGNALS         :Railway track with block and combo-signals
STR_LAI_RAIL_DESCRIPTION_TRACK_WITH_NORMAL_PBSSIGNALS           :Railway track with block and path signals
STR_LAI_RAIL_DESCRIPTION_TRACK_WITH_NORMAL_NOENTRYSIGNALS       :Railway track with block and one-way path signals
STR_LAI_RAIL_DESCRIPTION_TRACK_WITH_PRE_EXITSIGNALS             :Railway track with pre- and exit-signals
STR_LAI_RAIL_DESCRIPTION_TRACK_WITH_PRE_COMBOSIGNALS            :Railway track with pre- and combo-signals
STR_LAI_RAIL_DESCRIPTION_TRACK_WITH_PRE_PBSSIGNALS              :Railway track with pre- and path signals
STR_LAI_RAIL_DESCRIPTION_TRACK_WITH_PRE_NOENTRYSIGNALS          :Railway track with pre- and one-way path signals
STR_LAI_RAIL_DESCRIPTION_TRACK_WITH_EXIT_COMBOSIGNALS           :Railway track with exit- and combo-signals
STR_LAI_RAIL_DESCRIPTION_TRACK_WITH_EXIT_PBSSIGNALS             :Railway track with exit- and path signals
STR_LAI_RAIL_DESCRIPTION_TRACK_WITH_EXIT_NOENTRYSIGNALS         :Railway track with exit- and one-way path signals
STR_LAI_RAIL_DESCRIPTION_TRACK_WITH_COMBO_PBSSIGNALS            :Railway track with combo- and path signals
STR_LAI_RAIL_DESCRIPTION_TRACK_WITH_COMBO_NOENTRYSIGNALS        :Railway track with combo- and one-way path signals
STR_LAI_RAIL_DESCRIPTION_TRACK_WITH_PBS_NOENTRYSIGNALS          :Railway track with path and one-way path signals
STR_LAI_RAIL_DESCRIPTION_TRAIN_DEPOT                            :Railway train depot

STR_LAI_ROAD_DESCRIPTION_ROAD                                   :Road
STR_LAI_ROAD_DESCRIPTION_ROAD_WITH_STREETLIGHTS                 :Road with streetlights
STR_LAI_ROAD_DESCRIPTION_TREE_LINED_ROAD                        :Tree-lined road
STR_LAI_ROAD_DESCRIPTION_ROAD_VEHICLE_DEPOT                     :Road vehicle depot
STR_LAI_ROAD_DESCRIPTION_ROAD_RAIL_LEVEL_CROSSING               :Road/rail level crossing
STR_LAI_ROAD_DESCRIPTION_TRAMWAY                                :Tramway

# Houses come directly from their building names
STR_LAI_TOWN_INDUSTRY_DESCRIPTION_UNDER_CONSTRUCTION            :{STRING} (under construction)

STR_LAI_TREE_NAME_TREES                                         :Trees
STR_LAI_TREE_NAME_RAINFOREST                                    :Rainforest
STR_LAI_TREE_NAME_CACTUS_PLANTS                                 :Cactus plants

STR_LAI_STATION_DESCRIPTION_RAILROAD_STATION                    :Railway station
STR_LAI_STATION_DESCRIPTION_AIRCRAFT_HANGAR                     :Aircraft hangar
STR_LAI_STATION_DESCRIPTION_AIRPORT                             :Airport
STR_LAI_STATION_DESCRIPTION_TRUCK_LOADING_AREA                  :Lorry loading area
STR_LAI_STATION_DESCRIPTION_BUS_STATION                         :Bus station
STR_LAI_STATION_DESCRIPTION_SHIP_DOCK                           :Ship dock
STR_LAI_STATION_DESCRIPTION_BUOY                                :Buoy
STR_LAI_STATION_DESCRIPTION_WAYPOINT                            :Waypoint

STR_LAI_WATER_DESCRIPTION_WATER                                 :Water
STR_LAI_WATER_DESCRIPTION_CANAL                                 :Canal
STR_LAI_WATER_DESCRIPTION_LOCK                                  :Lock
STR_LAI_WATER_DESCRIPTION_RIVER                                 :River
STR_LAI_WATER_DESCRIPTION_COAST_OR_RIVERBANK                    :Coast or riverbank
STR_LAI_WATER_DESCRIPTION_SHIP_DEPOT                            :Ship depot

# Industries come directly from their industry names

STR_LAI_TUNNEL_DESCRIPTION_RAILROAD                             :Railway tunnel
STR_LAI_TUNNEL_DESCRIPTION_ROAD                                 :Road tunnel

STR_LAI_BRIDGE_DESCRIPTION_RAIL_SUSPENSION_STEEL                :Steel suspension rail bridge
STR_LAI_BRIDGE_DESCRIPTION_RAIL_GIRDER_STEELE                   :Steel girder rail bridge
STR_LAI_BRIDGE_DESCRIPTION_RAIL_CANTILEVER_STEEL                :Steel cantilever rail bridge
STR_LAI_BRIDGE_DESCRIPTION_RAIL_SUSPENSION_CONCRETE             :Reinforced concrete suspension rail bridge
STR_LAI_BRIDGE_DESCRIPTION_RAIL_WOODEN                          :Wooden rail bridge
STR_LAI_BRIDGE_DESCRIPTION_RAIL_CONCRETE                        :Concrete rail bridge
STR_LAI_BRIDGE_DESCRIPTION_RAIL_TUBULAR_STEEL                   :Tubular rail bridge

STR_LAI_BRIDGE_DESCRIPTION_ROAD_SUSPENSION_STEEL                :Steel suspension road bridge
STR_LAI_BRIDGE_DESCRIPTION_ROAD_GIRDER_STEEL                    :Steel girder road bridge
STR_LAI_BRIDGE_DESCRIPTION_ROAD_CANTILEVER_STEEL                :Steel cantilever road bridge
STR_LAI_BRIDGE_DESCRIPTION_ROAD_SUSPENSION_CONCRETE             :Reinforced concrete suspension road bridge
STR_LAI_BRIDGE_DESCRIPTION_ROAD_WOODEN                          :Wooden road bridge
STR_LAI_BRIDGE_DESCRIPTION_ROAD_CONCRETE                        :Concrete road bridge
STR_LAI_BRIDGE_DESCRIPTION_ROAD_TUBULAR_STEEL                   :Tubular road bridge

STR_LAI_BRIDGE_DESCRIPTION_AQUEDUCT                             :Aqueduct

STR_LAI_UNMOVABLE_DESCRIPTION_TRANSMITTER                       :Transmitter
STR_LAI_UNMOVABLE_DESCRIPTION_LIGHTHOUSE                        :Lighthouse
STR_LAI_UNMOVABLE_DESCRIPTION_COMPANY_HEADQUARTERS              :Company headquarters
STR_LAI_UNMOVABLE_DESCRIPTION_COMPANY_OWNED_LAND                :Company-owned land

# About OpenTTD window
STR_ABOUT_OPENTTD                                               :{WHITE}About OpenTTD
STR_ABOUT_ORIGINAL_COPYRIGHT                                    :{BLACK}Original copyright {COPYRIGHT} 1995 Chris Sawyer, All rights reserved
STR_ABOUT_VERSION                                               :{BLACK}OpenTTD version {REV}
STR_ABOUT_COPYRIGHT_OPENTTD                                     :{BLACK}OpenTTD {COPYRIGHT}2002-2009 The OpenTTD team

# Save/load game/scenario
STR_SAVELOAD_SAVE_CAPTION                                       :{WHITE}Save Game
STR_SAVELOAD_LOAD_CAPTION                                       :{WHITE}Load Game
STR_SAVELOAD_SAVE_SCENARIO                                      :{WHITE}Save Scenario
STR_SAVELOAD_LOAD_SCENARIO                                      :{WHITE}Load Scenario
STR_SAVELOAD_LOAD_HEIGHTMAP                                     :{WHITE}Load Heightmap
STR_SAVELOAD_HOME_BUTTON                                        :{BLACK}Click here to jump to the current default save/load directory
STR_SAVELOAD_BYTES_FREE                                         :{BLACK}{BYTES} free
STR_SAVELOAD_LIST_TOOLTIP                                       :{BLACK}List of drives, directories and saved-game files
STR_SAVELOAD_EDITBOX_TOOLTIP                                    :{BLACK}Currently selected name for saved-game
STR_SAVELOAD_DELETE_BUTTON                                      :{BLACK}Delete
STR_SAVELOAD_DELETE_TOOLTIP                                     :{BLACK}Delete the currently selected saved-game
STR_SAVELOAD_SAVE_BUTTON                                        :{BLACK}Save
STR_SAVELOAD_SAVE_TOOLTIP                                       :{BLACK}Save the current game, using the selected name

STR_SAVELOAD_OSKTITLE                                           :{BLACK}Enter a name for the savegame

# World generation
STR_MAPGEN_WORLD_GENERATION_CAPTION                             :{WHITE}World Generation
STR_MAPGEN_MAPSIZE                                              :{BLACK}Map size:
STR_MAPGEN_BY                                                   :{BLACK}*
STR_MAPGEN_NUMBER_OF_TOWNS                                      :{BLACK}No. of towns:
STR_MAPGEN_DATE                                                 :{BLACK}Date:
STR_MAPGEN_NUMBER_OF_INDUSTRIES                                 :{BLACK}No. of industries:
STR_MAPGEN_SNOW_LINE_HEIGHT                                     :{BLACK}Snow line height:
STR_MAPGEN_SNOW_LINE_UP                                         :{BLACK}Move the snow line height one up
STR_MAPGEN_SNOW_LINE_DOWN                                       :{BLACK}Move the snow line height one down
STR_MAPGEN_RANDOM_SEED                                          :{BLACK}Random seed:
STR_MAPGEN_RANDOM_SEED_HELP                                     :{BLACK}Click to enter a random seed
STR_MAPGEN_RANDOM                                               :{BLACK}Randomise
STR_MAPGEN_RANDOM_HELP                                          :{BLACK}Change the random seed used for Terrain Generation
STR_MAPGEN_LAND_GENERATOR                                       :{BLACK}Land generator:
STR_MAPGEN_TREE_PLACER                                          :{BLACK}Tree algorithm:
STR_MAPGEN_TERRAIN_TYPE                                         :{BLACK}Terrain type:
STR_MAPGEN_QUANTITY_OF_SEA_LAKES                                :{BLACK}Sea level:
STR_MAPGEN_SMOOTHNESS                                           :{BLACK}Smoothness:
STR_MAPGEN_GENERATE                                             :{WHITE}Generate

# Strings for map borders at game generation
STR_MAPGEN_BORDER_TYPE                                          :{BLACK}Map edges:
STR_MAPGEN_NORTHWEST                                            :{BLACK}Northwest
STR_MAPGEN_NORTHEAST                                            :{BLACK}Northeast
STR_MAPGEN_SOUTHEAST                                            :{BLACK}Southeast
STR_MAPGEN_SOUTHWEST                                            :{BLACK}Southwest
STR_MAPGEN_BORDER_FREEFORM                                      :{BLACK}Freeform
STR_MAPGEN_BORDER_WATER                                         :{BLACK}Water
STR_MAPGEN_BORDER_RANDOM                                        :{BLACK}Random
STR_MAPGEN_BORDER_RANDOMIZE                                     :{BLACK}Random
STR_MAPGEN_BORDER_MANUAL                                        :{BLACK}Manual

STR_MAPGEN_HEIGHTMAP_ROTATION                                   :{BLACK}Heightmap rotation:
STR_MAPGEN_HEIGHTMAP_NAME                                       :{BLACK}Heightmap name:
STR_MAPGEN_HEIGHTMAP_SIZE                                       :{BLACK}Size: {ORANGE}{NUM} x {NUM}

STR_MAPGEN_RANDOM_SEED_OSKTITLE                                 :{BLACK}Enter a random seed
STR_MAPGEN_SNOW_LINE_QUERY_CAPT                                 :{WHITE}Change snow line height
STR_MAPGEN_START_DATE_QUERY_CAPT                                :{WHITE}Change starting year

# SE Map generation
STR_SE_MAPGEN_CAPTION                                           :{WHITE}Scenario Type
STR_SE_MAPGEN_FLAT_WORLD                                        :{WHITE}Flat land
STR_SE_MAPGEN_FLAT_WORLD_TOOLTIP                                :{BLACK}Generate a flat land
STR_SE_MAPGEN_RANDOM_LAND                                       :{WHITE}Random land
STR_SE_MAPGEN_FLAT_WORLD_HEIGHT                                 :{BLACK}Height of flat land:
STR_SE_MAPGEN_FLAT_WORLD_HEIGHT_DOWN                            :{BLACK}Move the height of flat land one down
STR_SE_MAPGEN_FLAT_WORLD_HEIGHT_UP                              :{BLACK}Move the height of flat land one up

STR_SE_MAPGEN_FLAT_WORLD_HEIGHT_QUERY_CAPT                      :{WHITE}Change height of flat land

# Map generation progress
STR_GENERATION_WORLD                                            :{WHITE}Generating World...
STR_GENERATION_ABORT                                            :{BLACK}Abort
STR_GENERATION_ABORT_CAPTION                                    :{WHITE}Abort World Generation
STR_GENERATION_ABORT_MESSAGE                                    :{YELLOW}Do you really want to abort the generation?
STR_GENERATION_PROGRESS                                         :{WHITE}{NUM}% complete
STR_GENERATION_PROGRESS_NUM                                     :{BLACK}{NUM} / {NUM}
STR_GENERATION_WORLD_GENERATION                                 :{BLACK}World generation
STR_GENERATION_TREE_GENERATION                                  :{BLACK}Tree generation
STR_GENERATION_UNMOVABLE_GENERATION                             :{BLACK}Unmovable generation
STR_GENERATION_CLEARING_TILES                                   :{BLACK}Rough and rocky area generation
STR_GENERATION_SETTINGUP_GAME                                   :{BLACK}Setting up game
STR_GENERATION_PREPARING_TILELOOP                               :{BLACK}Running tile-loop
STR_GENERATION_PREPARING_GAME                                   :{BLACK}Preparing game

# NewGRF settings
STR_NEWGRF_SETTINGS_CAPTION                                     :{WHITE}NewGRF Settings
STR_NEWGRF_SETTINGS_PRESET_LIST_TOOLTIP                         :{BLACK}Load the selected preset
STR_NEWGRF_SETTINGS_PRESET_SAVE                                 :{BLACK}Save preset
STR_NEWGRF_SETTINGS_PRESET_SAVE_TOOLTIP                         :{BLACK}Save the current list as a preset
STR_NEWGRF_SETTINGS_PRESET_SAVE_QUERY                           :{BLACK}Enter name for preset
STR_NEWGRF_SETTINGS_PRESET_DELETE                               :{BLACK}Delete preset
STR_NEWGRF_SETTINGS_PRESET_DELETE_TOOLTIP                       :{BLACK}Delete the currently selected preset
STR_NEWGRF_SETTINGS_ADD                                         :{BLACK}Add
STR_NEWGRF_SETTINGS_ADD_TOOLTIP                                 :{BLACK}Add a NewGRF file to the list
STR_NEWGRF_SETTINGS_REMOVE                                      :{BLACK}Remove
STR_NEWGRF_SETTINGS_REMOVE_TOOLTIP                              :{BLACK}Remove the selected NewGRF file from the list
STR_NEWGRF_SETTINGS_MOVEUP                                      :{BLACK}Move Up
STR_NEWGRF_SETTINGS_MOVEUP_TOOLTIP                              :{BLACK}Move the selected NewGRF file up the list
STR_NEWGRF_SETTINGS_MOVEDOWN                                    :{BLACK}Move Down
STR_NEWGRF_SETTINGS_MOVEDOWN_TOOLTIP                            :{BLACK}Move the selected NewGRF file down the list
STR_NEWGRF_SETTINGS_FILE_TOOLTIP                                :{BLACK}A list of the NewGRF files that are installed. Click a file to change its parameters

STR_NEWGRF_SETTINGS_SET_PARAMETERS                              :{BLACK}Set parameters
STR_NEWGRF_SETTINGS_TOGGLE_PALETTE                              :{BLACK}Toggle palette
STR_NEWGRF_SETTINGS_TOGGLE_PALETTE_TOOLTIP                      :{BLACK}Toggle the palette of the selected NewGRF.{}Do this when the graphics from this NewGRF look pink in-game
STR_NEWGRF_SETTINGS_APPLY_CHANGES                               :{BLACK}Apply changes

STR_NEWGRF_SETTINGS_FIND_MISSING_CONTENT_BUTTON                 :{BLACK}Find missing content online
STR_NEWGRF_SETTINGS_FIND_MISSING_CONTENT_TOOLTIP                :{BLACK}Check whether the missing content can be found online

STR_NEWGRF_SETTINGS_FILENAME                                    :{BLACK}Filename: {SILVER}{RAW_STRING}
STR_NEWGRF_SETTINGS_GRF_ID                                      :{BLACK}GRF ID: {SILVER}{RAW_STRING}
STR_NEWGRF_SETTINGS_MD5SUM                                      :{BLACK}MD5sum: {SILVER}{RAW_STRING}
STR_NEWGRF_SETTINGS_PALETTE                                     :{BLACK}Palette: {SILVER}{RAW_STRING}
STR_NEWGRF_SETTINGS_PARAMETER                                   :{BLACK}Parameters: {SILVER}{STRING1}

STR_NEWGRF_SETTINGS_NO_INFO                                     :{BLACK}No information available
STR_NEWGRF_SETTINGS_NOT_FOUND                                   :{RED}Matching file not found
STR_NEWGRF_SETTINGS_DISABLED                                    :{RED}Disabled

STR_NEWGRF_SETTINGS_PARAMETER_QUERY                             :{BLACK}Enter NewGRF parameters

# NewGRF add window
STR_NEWGRF_ADD_CAPTION                                          :{WHITE}Available NewGRF files
STR_NEWGRF_ADD_FILE                                             :{BLACK}Add to selection
STR_NEWGRF_ADD_FILE_TOOLTIP                                     :{BLACK}Add the selected NewGRF file to your configuration
STR_NEWGRF_ADD_RESCAN_FILES                                     :{BLACK}Rescan files
STR_NEWGRF_ADD_RESCAN_FILES_TOOLTIP                             :{BLACK}Update the list of available NewGRF files

# NewGRF (self) generated warnings/errors
STR_NEWGRF_ERROR_MSG_INFO                                       :{SILVER}{RAW_STRING}
STR_NEWGRF_ERROR_MSG_WARNING                                    :{RED}Warning: {SILVER}{RAW_STRING}
STR_NEWGRF_ERROR_MSG_ERROR                                      :{RED}Error: {SILVER}{RAW_STRING}
STR_NEWGRF_ERROR_MSG_FATAL                                      :{RED}Fatal: {SILVER}{RAW_STRING}
STR_NEWGRF_ERROR_VERSION_NUMBER                                 :{SKIP}{STRING1} will not work with the TTDPatch version reported by OpenTTD.
STR_NEWGRF_ERROR_DOS_OR_WINDOWS                                 :{SKIP}{STRING1} is for the {STRING1} version of TTD.
STR_NEWGRF_ERROR_UNSET_SWITCH                                   :{SKIP}{STRING1} is designed to be used with {STRING1}
STR_NEWGRF_ERROR_INVALID_PARAMETER                              :{SKIP}Invalid parameter for {STRING1}: parameter {STRING1} ({NUM})
STR_NEWGRF_ERROR_LOAD_BEFORE                                    :{SKIP}{STRING1} must be loaded before {STRING1}.
STR_NEWGRF_ERROR_LOAD_AFTER                                     :{SKIP}{STRING1} must be loaded after {STRING1}.
STR_NEWGRF_ERROR_OTTD_VERSION_NUMBER                            :{SKIP}{STRING1} requires OpenTTD version {STRING1} or better.
STR_NEWGRF_ERROR_AFTER_TRANSLATED_FILE                          :the GRF file it was designed to translate
STR_NEWGRF_ERROR_TOO_MANY_NEWGRFS_LOADED                        :Too many NewGRFs are loaded.
STR_NEWGRF_ERROR_STATIC_GRF_CAUSES_DESYNC                       :Loading {RAW_STRING} as static NewGRF with {RAW_STRING} could cause desyncs.
STR_NEWGRF_ERROR_UNEXPECTED_SPRITE                              :Unexpected sprite.
STR_NEWGRF_ERROR_UNKNOWN_PROPERTY                               :Unknown Action 0 property.
STR_NEWGRF_ERROR_INVALID_ID                                     :Attempt to use invalid ID.
STR_NEWGRF_ERROR_CORRUPT_SPRITE                                 :{YELLOW}{RAW_STRING} contains a corrupt sprite. All corrupt sprites will be shown as a red question mark (?).
STR_NEWGRF_ERROR_MULTIPLE_ACTION_8                              :Contains multiple Action 8 entries.

# NewGRF related 'general' warnings
STR_NEWGRF_POPUP_CAUTION_CAPTION                                :{WHITE}Caution!
STR_NEWGRF_CONFIRMATION_TEXT                                    :{YELLOW}You are about to make changes to a running game; this can crash OpenTTD.{}Are you absolutely sure about this?

STR_NEWGRF_DUPLICATE_GRFID                                      :{WHITE}Can't add file: duplicate GRF ID
STR_NEWGRF_COMPATIBLE_LOADED                                    :{ORANGE}Matching file not found (compatible GRF loaded)

STR_NEWGRF_COMPATIBLE_LOAD_WARNING                              :{WHITE}Compatible GRF(s) loaded for missing files
STR_NEWGRF_DISABLED_WARNING                                     :{WHITE}Missing GRF file(s) have been disabled
STR_NEWGRF_UNPAUSE_WARNING_TITLE                                :{YELLOW}Missing GRF file(s)
STR_NEWGRF_UNPAUSE_WARNING                                      :{WHITE}Unpausing can crash OpenTTD. Do not file bug reports for subsequent crashes.{}Do you really want to unpause?

# NewGRF 'it's broken' warnings
STR_NEWGRF_BROKEN                                               :{WHITE}Behaviour of NewGRF '{0:RAW_STRING}' is likely to cause desyncs and/or crashes.
STR_NEWGRF_BROKEN_VEHICLE_LENGTH                                :{WHITE}It changes vehicle length for '{1:ENGINE}' when not inside a depot.
STR_BROKEN_VEHICLE_LENGTH                                       :{WHITE}Train '{VEHICLE}' belonging to '{COMPANY}' has invalid length. It is probably caused by problems with NewGRFs. Game may desync or crash.

STR_NEWGRF_BUGGY                                                :{WHITE}NewGRF '{0:RAW_STRING}' provides incorrect information.
STR_NEWGRF_BUGGY_ARTICULATED_CARGO                              :{WHITE}Cargo/refit information for '{1:ENGINE}' differs from purchase list after construction. This might cause autorenew/-replace to fail refitting correctly.
STR_NEWGRF_BUGGY_ENDLESS_PRODUCTION_CALLBACK                    :{WHITE}'{1:STRING}' caused an endless loop in the production callback.

# Sign list window
STR_SIGN_LIST_CAPTION                                           :{WHITE}Sign List - {COMMA} Sign{P "" s}

# Sign window
STR_EDIT_SIGN_CAPTION                                           :{WHITE}Edit sign text
STR_EDIT_SIGN_NEXT_SIGN_TOOLTIP                                 :{BLACK}Go to next sign
STR_EDIT_SIGN_PREVIOUS_SIGN_TOOLTIP                             :{BLACK}Go to previous sign

STR_EDIT_SIGN_SIGN_OSKTITLE                                     :{BLACK}Enter a name for the sign

# Town directory window
STR_TOWN_DIRECTORY_CAPTION                                      :{WHITE}Towns
STR_TOWN_DIRECTORY_NONE                                         :{ORANGE}- None -
STR_TOWN_DIRECTORY_TOWN                                         :{ORANGE}{TOWN}{BLACK} ({COMMA})
STR_TOWN_DIRECTORY_LIST_TOOLTIP                                 :{BLACK}Town names - click on name to centre view on town. Ctrl+Click opens a new viewport on town location
STR_TOWN_POPULATION                                             :{BLACK}World population: {COMMA}

# Town view window
STR_TOWN_VIEW_TOWN_CAPTION                                      :{WHITE}{TOWN}
STR_TOWN_VIEW_CITY_CAPTION                                      :{WHITE}{TOWN} (City)
STR_TOWN_VIEW_POPULATION_HOUSES                                 :{BLACK}Population: {ORANGE}{COMMA}{BLACK}  Houses: {ORANGE}{COMMA}
STR_TOWN_VIEW_PASSENGERS_LAST_MONTH_MAX                         :{BLACK}Passengers last month: {ORANGE}{COMMA}{BLACK}  max: {ORANGE}{COMMA}
STR_TOWN_VIEW_MAIL_LAST_MONTH_MAX                               :{BLACK}Mail last month: {ORANGE}{COMMA}{BLACK}  max: {ORANGE}{COMMA}
STR_TOWN_VIEW_CARGO_FOR_TOWNGROWTH                              :{BLACK}Cargo needed for town growth:
STR_TOWN_VIEW_CARGO_FOR_TOWNGROWTH_REQUIRED                     :{SETX 20}{ORANGE}{STRING}{BLACK} required
STR_TOWN_VIEW_CARGO_FOR_TOWNGROWTH_LAST_MONTH                   :{SETX 20}{ORANGE}{CARGO}{BLACK} delivered last month
STR_TOWN_VIEW_NOISE_IN_TOWN                                     :{BLACK}Noise limit in town: {ORANGE}{COMMA}{BLACK}  max: {ORANGE}{COMMA}
STR_TOWN_VIEW_CENTER_TOOLTIP                                    :{BLACK}Centre the main view on town location. Ctrl+Click opens a new viewport on town location
STR_TOWN_VIEW_LOCAL_AUTHORITY_BUTTON                            :{BLACK}Local authority
STR_TOWN_VIEW_LOCAL_AUTHORITY_TOOLTIP                           :{BLACK}Show information on local authority
STR_TOWN_VIEW_RENAME_TOOLTIP                                    :{BLACK}Change town name

STR_TOWN_VIEW_EXPAND_BUTTON                                     :{BLACK}Expand
STR_TOWN_VIEW_EXPAND_TOOLTIP                                    :{BLACK}Increase size of town
STR_TOWN_VIEW_DELETE_BUTTON                                     :{BLACK}Delete
STR_TOWN_VIEW_DELETE_TOOLTIP                                    :{BLACK}Delete this town completely

STR_TOWN_VIEW_RENAME_TOWN_BUTTON                                :Rename Town

# Town local authority window
STR_LOCAL_AUTHORITY_CAPTION                                     :{WHITE}{TOWN} local authority
STR_LOCAL_AUTHORITY_COMPANY_RATINGS                             :{BLACK}Transport company ratings:
STR_LOCAL_AUTHORITY_COMPANY_RATING                              :{YELLOW}{COMPANY} {COMPANYNUM}: {ORANGE}{STRING}
STR_LOCAL_AUTHORITY_ACTIONS_TITLE                               :{BLACK}Actions available:
STR_LOCAL_AUTHORITY_ACTIONS_TOOLTIP                             :{BLACK}List of things to do at this town - click on item for more details
STR_LOCAL_AUTHORITY_DO_IT_BUTTON                                :{BLACK}Do it
STR_LOCAL_AUTHORITY_DO_IT_TOOLTIP                               :{BLACK}Carry out the highlighted action in the list above

STR_LOCAL_AUTHORITY_ACTION_SMALL_ADVERTISING_CAMPAIGN           :Small advertising campaign
STR_LOCAL_AUTHORITY_ACTION_MEDIUM_ADVERTISING_CAMPAIGN          :Medium advertising campaign
STR_LOCAL_AUTHORITY_ACTION_LARGE_ADVERTISING_CAMPAIGN           :Large advertising campaign
STR_LOCAL_AUTHORITY_ACTION_ROAD_RECONSTRUCTION                  :Fund local road reconstruction
STR_LOCAL_AUTHORITY_ACTION_STATUE_OF_COMPANY                    :Build statue of company owner
STR_LOCAL_AUTHORITY_ACTION_NEW_BUILDINGS                        :Fund new buildings
STR_LOCAL_AUTHORITY_ACTION_EXCLUSIVE_TRANSPORT                  :Buy exclusive transport rights
STR_LOCAL_AUTHORITY_ACTION_BRIBE                                :Bribe the local authority

STR_LOCAL_AUTHORITY_ACTION_TOOLTIP_SMALL_ADVERTISING            :{WHITE}{STRING}{}{YELLOW}Initiate a small local advertising campaign, to attract more passengers and cargo to your transport services.{}Cost: {CURRENCY}
STR_LOCAL_AUTHORITY_ACTION_TOOLTIP_MEDIUM_ADVERTISING           :{WHITE}{STRING}{}{YELLOW}Initiate a medium local advertising campaign, to attract more passengers and cargo to your transport services.{}Cost: {CURRENCY}
STR_LOCAL_AUTHORITY_ACTION_TOOLTIP_LARGE_ADVERTISING            :{WHITE}{STRING}{}{YELLOW}Initiate a large local advertising campaign, to attract more passengers and cargo to your transport services.{}Cost: {CURRENCY}
STR_LOCAL_AUTHORITY_ACTION_TOOLTIP_ROAD_RECONSTRUCTION          :{WHITE}{STRING}{}{YELLOW}Fund the reconstruction of the urban road network. Causes considerable disruption to road traffic for up to 6 months.{}Cost: {CURRENCY}
STR_LOCAL_AUTHORITY_ACTION_TOOLTIP_STATUE_OF_COMPANY            :{WHITE}{STRING}{}{YELLOW}Build a statue in honour of your company.{}Cost: {CURRENCY}
STR_LOCAL_AUTHORITY_ACTION_TOOLTIP_NEW_BUILDINGS                :{WHITE}{STRING}{}{YELLOW}Fund the construction of new commercial buildings in the town.{}Cost: {CURRENCY}
STR_LOCAL_AUTHORITY_ACTION_TOOLTIP_EXCLUSIVE_TRANSPORT          :{WHITE}{STRING}{}{YELLOW}Buy 1 year's exclusive transport rights in town. Town authority will only allow passengers and cargo to use your company's stations.{}Cost: {CURRENCY}
STR_LOCAL_AUTHORITY_ACTION_TOOLTIP_BRIBE                        :{WHITE}{STRING}{}{YELLOW}Bribe the local authority to increase your rating, at the risk of a severe penalty if caught.{}Cost: {CURRENCY}

# Subsidies window
STR_SUBSIDIES_CAPTION                                           :{WHITE}Subsidies
STR_SUBSIDIES_OFFERED_TITLE                                     :{BLACK}Subsidies on offer for services taking:
STR_SUBSIDIES_OFFERED_FROM_TO                                   :{ORANGE}{STRING} from {STRING2} to {STRING2}{YELLOW} (by {DATE_SHORT})
STR_SUBSIDIES_NONE                                              :{ORANGE}- None -
STR_SUBSIDIES_SUBSIDISED_TITLE                                  :{BLACK}Services already subsidised:
STR_SUBSIDIES_SUBSIDISED_FROM_TO                                :{ORANGE}{STRING} from {STRING2} to {STRING2}{YELLOW} ({COMPANY}{YELLOW}, until {DATE_SHORT})
STR_SUBSIDIES_TOOLTIP_CLICK_ON_SERVICE_TO_CENTER                :{BLACK}Click on service to centre view on industry/town. Ctrl+Click opens a new viewport on industry/town location

# Station list window
STR_STATION_LIST_TOOLTIP                                        :{BLACK}Station names - click on name to centre view on station. Ctrl+Click opens a new viewport on station location
STR_STATION_LIST_USE_CTRL_TO_SELECT_MORE                        :{BLACK}Hold down Ctrl to select more than one item
STR_STATION_LIST_CAPTION                                        :{WHITE}{COMPANY} - {COMMA} Station{P "" s}
STR_STATION_LIST_STATION                                        :{YELLOW}{STATION} {STATIONFEATURES}
STR_STATION_LIST_WAYPOINT                                       :{YELLOW}{WAYPOINT}
STR_STATION_LIST_NONE                                           :{YELLOW}- None -
STR_STATION_LIST_SELECT_ALL_FACILITIES                          :{BLACK}Select all facilities
STR_STATION_LIST_SELECT_ALL_TYPES                               :{BLACK}Select all cargo types (including no waiting cargo)
STR_STATION_LIST_NO_WAITING_CARGO                               :{BLACK}No cargo of any type is waiting

# Station view window
STR_STATION_VIEW_CAPTION                                        :{WHITE}{STATION} {STATIONFEATURES}
STR_STATION_VIEW_WAITING_TITLE                                  :{BLACK}Waiting: {WHITE}{STRING}
STR_STATION_VIEW_WAITING_CARGO                                  :{WHITE}{CARGO}
STR_STATION_VIEW_EN_ROUTE_FROM                                  :{YELLOW}({SHORTCARGO} en-route from {STATION})

STR_STATION_VIEW_ACCEPTS_BUTTON                                 :{BLACK}Accepts
STR_STATION_VIEW_ACCEPTS_TOOLTIP                                :{BLACK}Show list of accepted cargo
STR_STATION_VIEW_ACCEPTS_CARGO                                  :{BLACK}Accepts: {WHITE}

STR_STATION_VIEW_RATINGS_BUTTON                                 :{BLACK}Ratings
STR_STATION_VIEW_RATINGS_TOOLTIP                                :{BLACK}Show station ratings
STR_STATION_VIEW_CARGO_RATINGS_TITLE                            :{BLACK}Monthly supply and local rating:
STR_STATION_VIEW_CARGO_RATING                                   :{WHITE}{STRING}: {YELLOW}{STRING} ({COMMA}%)
STR_STATION_VIEW_CARGO_SUPPLY_RATING                            :{WHITE}{STRING}: {YELLOW}{COMMA} / {STRING} ({COMMA}%)

STR_STATION_VIEW_WAITING                                        :Waiting
STR_STATION_VIEW_PLANNED                                        :Planned
STR_STATION_VIEW_SENT                                           :Sent
STR_STATION_VIEW_TOGGLE_CARGO_VIEW                              :{BLACK}Toggle between waiting, planned and sent cargo
STR_STATION_VIEW_FROM                                           :{YELLOW}{SHORTCARGO} from {STATION}
STR_STATION_VIEW_VIA                                            :{YELLOW}{SHORTCARGO} via {STATION}
STR_STATION_VIEW_TO                                             :{YELLOW}{SHORTCARGO} to {STATION}
STR_STATION_VIEW_FROM_ANY                                       :{RED}{SHORTCARGO} from unknown station
STR_STATION_VIEW_TO_ANY                                         :{RED}{SHORTCARGO} to any station
STR_STATION_VIEW_VIA_ANY                                        :{RED}{SHORTCARGO} via any station
STR_STATION_VIEW_FROM_HERE                                      :{GREEN}{SHORTCARGO} from this station
STR_STATION_VIEW_VIA_HERE                                       :{GREEN}{SHORTCARGO} stopping at this station
STR_STATION_VIEW_TO_HERE                                        :{GREEN}{SHORTCARGO} to this station
STR_STATION_VIEW_NONSTOP                                        :{YELLOW}{SHORTCARGO} non-stop

STR_STATION_VIEW_GROUP_S_V_D                                    :Source-Via-Destination
STR_STATION_VIEW_GROUP_S_D_V                                    :Source-Destination-Via
STR_STATION_VIEW_GROUP_V_S_D                                    :Via-Source-Destination
STR_STATION_VIEW_GROUP_V_D_S                                    :Via-Destination-Source
STR_STATION_VIEW_GROUP_D_S_V                                    :Destination-Source-Via
STR_STATION_VIEW_GROUP_D_V_S                                    :Destination-Via-Source

############ range for rating starts
STR_CARGO_RATING_APPALLING                                      :Appalling
STR_CARGO_RATING_VERY_POOR                                      :Very Poor
STR_CARGO_RATING_POOR                                           :Poor
STR_CARGO_RATING_MEDIOCRE                                       :Mediocre
STR_CARGO_RATING_GOOD                                           :Good
STR_CARGO_RATING_VERY_GOOD                                      :Very Good
STR_CARGO_RATING_EXCELLENT                                      :Excellent
STR_CARGO_RATING_OUTSTANDING                                    :Outstanding
############ range for rating ends

STR_STATION_VIEW_CENTER_TOOLTIP                                 :{BLACK}Centre main view on station location. Ctrl+Click opens a new viewport on station location
STR_STATION_VIEW_RENAME_TOOLTIP                                 :{BLACK}Change name of station

STR_STATION_VIEW_SCHEDULED_TRAINS_TOOLTIP                       :{BLACK}Show all trains which have this station on their schedule
STR_STATION_VIEW_SCHEDULED_ROAD_VEHICLES_TOOLTIP                :{BLACK}Show all road vehicles which have this station on their schedule
STR_STATION_VIEW_SCHEDULED_AIRCRAFT_TOOLTIP                     :{BLACK}Show all aircraft which have this station on their schedule
STR_STATION_VIEW_SCHEDULED_SHIPS_TOOLTIP                        :{BLACK}Show all ships which have this station on their schedule

STR_STATION_VIEW_RENAME_STATION_CAPTION                         :Rename station/loading area

# Waypoint/buoy view window
STR_WAYPOINT_VIEW_CENTER_TOOLTIP                                :{BLACK}Centre main view on waypoint location. Ctrl+Click opens a new viewport on waypoint location
STR_WAYPOINT_VIEW_CHANGE_WAYPOINT_NAME                          :{BLACK}Change waypoint name
STR_BUOY_VIEW_CENTER_TOOLTIP                                    :{BLACK}Centre main view on buoy location. Ctrl+Click opens a new viewport on buoy location
STR_BUOY_VIEW_CHANGE_BUOY_NAME                                  :{BLACK}Change buoy name

STR_EDIT_WAYPOINT_NAME                                          :{WHITE}Edit waypoint name

# Finances window
STR_FINANCES_CAPTION                                            :{WHITE}{COMPANY} Finances {BLACK}{COMPANYNUM}
STR_FINANCES_EXPENDITURE_INCOME_TITLE                           :{WHITE}Expenditure/Income
STR_FINANCES_YEAR                                               :{WHITE}{NUM}
STR_FINANCES_SECTION_CONSTRUCTION                               :{GOLD}Construction
STR_FINANCES_SECTION_NEW_VEHICLES                               :{GOLD}New Vehicles
STR_FINANCES_SECTION_TRAIN_RUNNING_COSTS                        :{GOLD}Train Running Costs
STR_FINANCES_SECTION_ROAD_VEHICLE_RUNNING_COSTS                 :{GOLD}Road Veh. Running Costs
STR_FINANCES_SECTION_AIRCRAFT_RUNNING_COSTS                     :{GOLD}Aircraft Running Costs
STR_FINANCES_SECTION_SHIP_RUNNING_COSTS                         :{GOLD}Ship Running Costs
STR_FINANCES_SECTION_PROPERTY_MAINTENANCE                       :{GOLD}Property Maintenance
STR_FINANCES_SECTION_TRAIN_INCOME                               :{GOLD}Train Income
STR_FINANCES_SECTION_ROAD_VEHICLE_INCOME                        :{GOLD}Road Vehicle Income
STR_FINANCES_SECTION_AIRCRAFT_INCOME                            :{GOLD}Aircraft Income
STR_FINANCES_SECTION_SHIP_INCOME                                :{GOLD}Ship Income
STR_FINANCES_SECTION_LOAN_INTEREST                              :{GOLD}Loan Interest
STR_FINANCES_SECTION_OTHER                                      :{GOLD}Other
STR_FINANCES_NEGATIVE_INCOME                                    :{BLACK}-{CURRENCY}
STR_FINANCES_POSITIVE_INCOME                                    :{BLACK}+{CURRENCY}
STR_FINANCES_TOTAL_CAPTION                                      :{WHITE}Total:
STR_FINANCES_BANK_BALANCE_TITLE                                 :{WHITE}Bank Balance
STR_FINANCES_LOAN_TITLE                                         :{WHITE}Loan
STR_FINANCES_MAX_LOAN                                           :{WHITE}Max Loan: {BLACK}{CURRENCY}
STR_FINANCES_TOTAL_CURRENCY                                     :{BLACK}{CURRENCY}
STR_FINANCES_BORROW_BUTTON                                      :{BLACK}Borrow {SKIP}{SKIP}{CURRENCY}
STR_FINANCES_BORROW_TOOLTIP                                     :{BLACK}Increase size of loan. Ctrl+Click borrows as much as possible
STR_FINANCES_REPAY_BUTTON                                       :{BLACK}Repay {SKIP}{SKIP}{CURRENCY}
STR_FINANCES_REPAY_TOOLTIP                                      :{BLACK}Repay part of loan. Ctrl+Click repays as much loan as possible

# Company view
STR_COMPANY_VIEW_CAPTION                                        :{WHITE}{COMPANY} {BLACK}{COMPANYNUM}
STR_COMPANY_VIEW_PRESIDENT_MANAGER_TITLE                        :{WHITE}{PRESIDENTNAME}{}{GOLD}(Manager)

STR_COMPANY_VIEW_INAUGURATED_TITLE                              :{GOLD}Inaugurated: {WHITE}{NUM}
STR_COMPANY_VIEW_COLOUR_SCHEME_TITLE                            :{GOLD}Colour Scheme:
STR_COMPANY_VIEW_VEHICLES_TITLE                                 :{GOLD}Vehicles:
STR_COMPANY_VIEW_TRAINS                                         :{WHITE}{COMMA} train{P "" s}
STR_COMPANY_VIEW_ROAD_VEHICLES                                  :{WHITE}{COMMA} road vehicle{P "" s}
STR_COMPANY_VIEW_AIRCRAFT                                       :{WHITE}{COMMA} aircraft
STR_COMPANY_VIEW_SHIPS                                          :{WHITE}{COMMA} ship{P "" s}
STR_COMPANY_VIEW_VEHICLES_NONE                                  :{WHITE}None
STR_COMPANY_VIEW_COMPANY_VALUE                                  :{GOLD}Company value: {WHITE}{CURRENCY}
STR_COMPANY_VIEW_SHARES_OWNED_BY                                :{WHITE}({COMMA}% owned by {COMPANY})

STR_COMPANY_VIEW_BUILD_HQ_BUTTON                                :{BLACK}Build HQ
STR_COMPANY_VIEW_VIEW_HQ_BUTTON                                 :{BLACK}View HQ
STR_COMPANY_VIEW_BUILD_HQ_TOOLTIP                               :{BLACK}Build company headquarters / view company headquarters
STR_COMPANY_VIEW_RELOCATE_HQ                                    :{BLACK}Relocate HQ
STR_COMPANY_VIEW_RELOCATE_COMPANY_HEADQUARTERS                  :{BLACK}Rebuild company headquarters elsewhere for 1% cost of company value

STR_COMPANY_VIEW_NEW_FACE_BUTTON                                :{BLACK}New Face
STR_COMPANY_VIEW_NEW_FACE_TOOLTIP                               :{BLACK}Select new face for manager
STR_COMPANY_VIEW_COLOUR_SCHEME_BUTTON                           :{BLACK}Colour Scheme
STR_COMPANY_VIEW_COLOUR_SCHEME_TOOLTIP                          :{BLACK}Change the company vehicle livery
STR_COMPANY_VIEW_COMPANY_NAME_BUTTON                            :{BLACK}Company Name
STR_COMPANY_VIEW_COMPANY_NAME_TOOLTIP                           :{BLACK}Change the company name
STR_COMPANY_VIEW_PRESIDENT_NAME_BUTTON                          :{BLACK}Manager Name
STR_COMPANY_VIEW_PRESIDENT_NAME_TOOLTIP                         :{BLACK}Change the manager's name

STR_COMPANY_VIEW_BUY_SHARE_BUTTON                               :{BLACK}Buy 25% share in company
STR_COMPANY_VIEW_SELL_SHARE_BUTTON                              :{BLACK}Sell 25% share in company
STR_COMPANY_VIEW_BUY_SHARE_TOOLTIP                              :{BLACK}Buy 25% share in this company
STR_COMPANY_VIEW_SELL_SHARE_TOOLTIP                             :{BLACK}Sell 25% share in this company

STR_COMPANY_VIEW_COMPANY_NAME_QUERY_CAPTION                     :Company Name
STR_COMPANY_VIEW_PRESIDENT_S_NAME_QUERY_CAPTION                 :Manager's Name

STR_BUY_COMPANY_MESSAGE                                         :{WHITE}We are looking for a transport company to take-over our company.{}{}Do you want to purchase {COMPANY} for {CURRENCY}?

# Industry directory
STR_INDUSTRY_DIRECTORY_CAPTION                                  :{WHITE}Industries
STR_INDUSTRY_DIRECTORY_NONE                                     :{ORANGE}- None -
STR_INDUSTRY_DIRECTORY_ITEM                                     :{ORANGE}{INDUSTRY}{BLACK} ({CARGO}{STRING}){YELLOW} ({COMMA}% transported)
STR_INDUSTRY_DIRECTORY_ITEM_TWO                                 :{ORANGE}{INDUSTRY}{BLACK} ({CARGO}{STRING}/{CARGO}{STRING}){YELLOW} ({COMMA}%/{COMMA}% transported)
STR_INDUSTRY_DIRECTORY_ITEM_NOPROD                              :{ORANGE}{INDUSTRY}
STR_INDUSTRY_DIRECTORY_LIST_CAPTION                             :{BLACK}Industry names - click on name to centre view on industry. Ctrl+Click opens a new viewport on industry location

# Industry view
STR_INDUSTRY_VIEW_CAPTION                                       :{WHITE}{INDUSTRY}
STR_INDUSTRY_VIEW_PRODUCTION_LAST_MONTH_TITLE                   :{BLACK}Production last month:
STR_INDUSTRY_VIEW_TRANSPORTED                                   :{YELLOW}{CARGO}{STRING}{BLACK} ({COMMA}% transported)
STR_INDUSTRY_VIEW_LOCATION_TOOLTIP                              :{BLACK}Centre the main view on industry location. Ctrl+Click opens a new viewport on industry location

############ range for requires starts
STR_INDUSTRY_VIEW_REQUIRES_CARGO                                :{BLACK}Requires: {YELLOW}{STRING}{STRING}
STR_INDUSTRY_VIEW_REQUIRES_CARGO_CARGO                          :{BLACK}Requires: {YELLOW}{STRING}{STRING}, {STRING}{STRING}
STR_INDUSTRY_VIEW_REQUIRES_CARGO_CARGO_CARGO                    :{BLACK}Requires: {YELLOW}{STRING}{STRING}, {STRING}{STRING}, {STRING}{STRING}
############ range for requires ends

############ range for produces starts
STR_INDUSTRY_VIEW_WAITING_FOR_PROCESSING                        :{BLACK}Cargo waiting to be processed:
STR_INDUSTRY_VIEW_WAITING_STOCKPILE_CARGO                       :{YELLOW}{CARGO}{STRING}{BLACK}
STR_INDUSTRY_VIEW_PRODUCES_CARGO                                :{BLACK}Produces: {YELLOW}{STRING}{STRING}
STR_INDUSTRY_VIEW_PRODUCES_CARGO_CARGO                          :{BLACK}Produces: {YELLOW}{STRING}{STRING}, {STRING}{STRING}
############ range for produces ends

STR_CONFIG_GAME_PRODUCTION                                      :{WHITE}Change production (multiple of 8, up to 2040)

# Vehicle lists
STR_VEHICLE_LIST_TRAIN_CAPTION                                  :{WHITE}{STRING1} - {COMMA} Train{P "" s}
STR_VEHICLE_LIST_ROAD_VEHICLE_CAPTION                           :{WHITE}{STRING1} - {COMMA} Road Vehicle{P "" s}
STR_VEHICLE_LIST_SHIP_CAPTION                                   :{WHITE}{STRING1} - {COMMA} Ship{P "" s}
STR_VEHICLE_LIST_AIRCRAFT_CAPTION                               :{WHITE}{STRING1} - {COMMA} Aircraft

STR_VEHICLE_LIST_TRAIN_LIST_TOOLTIP                             :{BLACK}Trains - click on train for information
STR_VEHICLE_LIST_ROAD_VEHICLE_TOOLTIP                           :{BLACK}Road vehicles - click on vehicle for information
STR_VEHICLE_LIST_SHIP_TOOLTIP                                   :{BLACK}Ships - click on ship for information
STR_VEHICLE_LIST_AIRCRAFT_TOOLTIP                               :{BLACK}Aircraft - click on aircraft for information

STR_VEHICLE_LIST_PROFIT_THIS_YEAR_LAST_YEAR                     :{TINYFONT}{BLACK}Profit this year: {CURRENCY} (last year: {CURRENCY})

STR_VEHICLE_LIST_AVAILABLE_TRAINS                               :{BLACK}Available Trains
STR_VEHICLE_LIST_AVAILABLE_ROAD_VEHICLES                        :{BLACK}Available Vehicles
STR_VEHICLE_LIST_AVAILABLE_SHIPS                                :{BLACK}Available Ships
STR_VEHICLE_LIST_AVAILABLE_AIRCRAFT                             :{BLACK}Available Aircraft
STR_VEHICLE_LIST_AVAILABLE_ENGINES_TOOLTIP                      :{BLACK}See a list of available engine designs for this vehicle type.

STR_VEHICLE_LIST_MANAGE_LIST                                    :{BLACK}Manage list
STR_VEHICLE_LIST_MANAGE_LIST_TOOLTIP                            :{BLACK}Send instructions to all vehicles in this list
STR_VEHICLE_LIST_REPLACE_VEHICLES                               :Replace vehicles
STR_VEHICLE_LIST_SEND_FOR_SERVICING                             :Send for Servicing

STR_VEHICLE_LIST_SEND_TRAIN_TO_DEPOT                            :Send to Depot
STR_VEHICLE_LIST_SEND_ROAD_VEHICLE_TO_DEPOT                     :Send to Depot
STR_VEHICLE_LIST_SEND_SHIP_TO_DEPOT                             :Send to Depot
STR_VEHICLE_LIST_SEND_AIRCRAFT_TO_HANGAR                        :Send to Hangar

STR_VEHICLE_LIST_MASS_STOP_LIST_TOOLTIP                         :{BLACK}Click to stop all the vehicles in the list
STR_VEHICLE_LIST_MASS_START_LIST_TOOLTIP                        :{BLACK}Click to start all the vehicles in the list

STR_VEHICLE_LIST_SHARED_ORDERS_LIST_CAPTION                     :{WHITE}Shared orders of {COMMA} Vehicle{P "" s}

# Group window
STR_GROUP_ALL_TRAINS                                            :All trains
STR_GROUP_ALL_ROAD_VEHICLES                                     :All road vehicles
STR_GROUP_ALL_SHIPS                                             :All ships
STR_GROUP_ALL_AIRCRAFTS                                         :All aircraft

STR_GROUP_DEFAULT_TRAINS                                        :Ungrouped trains
STR_GROUP_DEFAULT_ROAD_VEHICLES                                 :Ungrouped road vehicles
STR_GROUP_DEFAULT_SHIPS                                         :Ungrouped ships
STR_GROUP_DEFAULT_AIRCRAFTS                                     :Ungrouped aircraft

STR_GROUPS_CLICK_ON_GROUP_FOR_TOOLTIP                           :{BLACK}Groups - click on a group to list all vehicles of this group
STR_GROUP_CREATE_TOOLTIP                                        :{BLACK}Click to create a group
STR_GROUP_DELETE_TOOLTIP                                        :{BLACK}Delete the selected group
STR_GROUP_RENAME_TOOLTIP                                        :{BLACK}Rename the selected group
STR_GROUP_REPLACE_PROTECTION_TOOLTIP                            :{BLACK}Click to protect this group from global autoreplace

STR_GROUP_ADD_SHARED_VEHICLE                                    :Add shared vehicles
STR_GROUP_REMOVE_ALL_VEHICLES                                   :Remove all vehicles

STR_GROUP_RENAME_CAPTION                                        :{BLACK}Rename a group

# Build vehicle window
STR_BUY_VEHICLE_TRAIN_RAIL_CAPTION                              :{WHITE}New Rail Vehicles
STR_BUY_VEHICLE_TRAIN_ELRAIL_CAPTION                            :{WHITE}New Electric Rail Vehicles
STR_BUY_VEHICLE_TRAIN_MONORAIL_CAPTION                          :{WHITE}New Monorail Vehicles
STR_BUY_VEHICLE_TRAIN_MAGLEV_CAPTION                            :{WHITE}New Maglev Vehicles

STR_BUY_VEHICLE_TRAIN_ALL_CAPTION                               :{WHITE}New Rail Vehicles
STR_BUY_VEHICLE_ROAD_VEHICLE_CAPTION                            :{WHITE}New Road Vehicles
STR_BUY_VEHICLE_SHIP_CAPTION                                    :{WHITE}New Ships
STR_BUY_VEHICLE_AIRCRAFT_CAPTION                                :{WHITE}New Aircraft

STR_PURCHASE_INFO_COST_WEIGHT                                   :{BLACK}Cost: {GOLD}{CURRENCY}{BLACK} Weight: {GOLD}{WEIGHT_S}
STR_PURCHASE_INFO_SPEED_POWER                                   :{BLACK}Speed: {GOLD}{VELOCITY}{BLACK} Power: {GOLD}{POWER}
STR_PURCHASE_INFO_SPEED                                         :{BLACK}Speed: {GOLD}{VELOCITY}
STR_PURCHASE_INFO_RUNNINGCOST                                   :{BLACK}Running Cost: {GOLD}{CURRENCY}/yr
STR_PURCHASE_INFO_CAPACITY                                      :{BLACK}Capacity: {GOLD}{CARGO} {STRING}
STR_PURCHASE_INFO_REFITTABLE                                    :(refittable)
STR_PURCHASE_INFO_DESIGNED_LIFE                                 :{BLACK}Designed: {GOLD}{NUM}{BLACK} Life: {GOLD}{COMMA} years
STR_PURCHASE_INFO_RELIABILITY                                   :{BLACK}Max. Reliability: {GOLD}{COMMA}%
STR_PURCHASE_INFO_COST                                          :{BLACK}Cost: {GOLD}{CURRENCY}
STR_PURCHASE_INFO_WEIGHT_CWEIGHT                                :{BLACK}Weight: {GOLD}{WEIGHT_S} ({WEIGHT_S})
STR_PURCHASE_INFO_COST_SPEED                                    :{BLACK}Cost: {GOLD}{CURRENCY}{BLACK} Speed: {GOLD}{VELOCITY}
STR_PURCHASE_INFO_AIRCRAFT_CAPACITY                             :{BLACK}Capacity: {GOLD}{CARGO}, {CARGO}
STR_PURCHASE_INFO_PWAGPOWER_PWAGWEIGHT                          :{BLACK}Powered Wagons: {GOLD}+{POWER}{BLACK} Weight: {GOLD}+{WEIGHT_S}
STR_PURCHASE_INFO_REFITTABLE_TO                                 :{BLACK}Refittable to: {GOLD}
STR_PURCHASE_INFO_ALL_TYPES                                     :All cargo types
STR_PURCHASE_INFO_ALL_BUT                                       :All but {GOLD}
STR_PURCHASE_INFO_MAX_TE                                        :{BLACK}Max. Tractive Effort: {GOLD}{FORCE}

STR_BUY_VEHICLE_TRAIN_LIST_TOOLTIP                              :{BLACK}Train vehicle selection list - click on vehicle for information
STR_BUY_VEHICLE_ROAD_VEHICLE_LIST_TOOLTIP                       :{BLACK}Road vehicle selection list - click on vehicle for information
STR_BUY_VEHICLE_SHIP_LIST_TOOLTIP                               :{BLACK}Ship selection list - click on ship for information
STR_BUY_VEHICLE_AIRCRAFT_LIST_TOOLTIP                           :{BLACK}Aircraft selection list - click on aircraft for information

STR_BUY_VEHICLE_TRAIN_BUY_VEHICLE_BUTTON                        :{BLACK}Buy Vehicle
STR_BUY_VEHICLE_ROAD_VEHICLE_BUY_VEHICLE_BUTTON                 :{BLACK}Buy Vehicle
STR_BUY_VEHICLE_SHIP_BUY_VEHICLE_BUTTON                         :{BLACK}Buy Ship
STR_BUY_VEHICLE_AIRCRAFT_BUY_VEHICLE_BUTTON                     :{BLACK}Buy Aircraft

STR_BUY_VEHICLE_TRAIN_BUY_VEHICLE_TOOLTIP                       :{BLACK}Buy the highlighted train vehicle
STR_BUY_VEHICLE_ROAD_VEHICLE_BUY_VEHICLE_TOOLTIP                :{BLACK}Buy the highlighted road vehicle
STR_BUY_VEHICLE_SHIP_BUY_VEHICLE_TOOLTIP                        :{BLACK}Buy the highlighted ship
STR_BUY_VEHICLE_AIRCRAFT_BUY_VEHICLE_TOOLTIP                    :{BLACK}Buy the highlighted aircraft

STR_BUY_VEHICLE_TRAIN_RENAME_BUTTON                             :{BLACK}Rename
STR_BUY_VEHICLE_ROAD_VEHICLE_RENAME_BUTTON                      :{BLACK}Rename
STR_BUY_VEHICLE_SHIP_RENAME_BUTTON                              :{BLACK}Rename
STR_BUY_VEHICLE_AIRCRAFT_RENAME_BUTTON                          :{BLACK}Rename

STR_BUY_VEHICLE_TRAIN_RENAME_TOOLTIP                            :{BLACK}Rename train vehicle type
STR_BUY_VEHICLE_ROAD_VEHICLE_RENAME_TOOLTIP                     :{BLACK}Rename road vehicle type
STR_BUY_VEHICLE_SHIP_RENAME_TOOLTIP                             :{BLACK}Rename ship type
STR_BUY_VEHICLE_AIRCRAFT_RENAME_TOOLTIP                         :{BLACK}Rename aircraft type

STR_QUERY_RENAME_TRAIN_TYPE_CAPTION                             :{WHITE}Rename train vehicle type
STR_QUERY_RENAME_ROAD_VEHICLE_TYPE_CAPTION                      :{WHITE}Rename road vehicle type
STR_QUERY_RENAME_SHIP_TYPE_CAPTION                              :{WHITE}Rename ship type
STR_QUERY_RENAME_AIRCRAFT_TYPE_CAPTION                          :{WHITE}Rename aircraft type

# Depot window
STR_DEPOT_TRAIN_CAPTION                                         :{WHITE}{TOWN} Train Depot
STR_DEPOT_ROAD_VEHICLE_CAPTION                                  :{WHITE}{TOWN} Road Vehicle Depot
STR_DEPOT_SHIP_CAPTION                                          :{WHITE}{TOWN} Ship Depot
STR_DEPOT_AIRCRAFT_CAPTION                                      :{WHITE}{STATION} Aircraft Hangar

STR_DEPOT_NO_ENGINE                                             :{BLACK}-
STR_DEPOT_VEHICLE_TOOLTIP                                       :{BLACK}{ENGINE}{RAW_STRING}
STR_DEPOT_VEHICLE_TOOLTIP_CHAIN                                 :{BLACK}{NUM} vehicle{P "" s}{RAW_STRING}
STR_DEPOT_VEHICLE_TOOLTIP_CARGO                                 :{}{CARGO} ({SHORTCARGO})

STR_DEPOT_TRAIN_LIST_TOOLTIP                                    :{BLACK}Trains - click on train for information, drag vehicle to add/remove from train
STR_DEPOT_ROAD_VEHICLE_LIST_TOOLTIP                             :{BLACK}Vehicles - click on vehicle for information
STR_DEPOT_SHIP_LIST_TOOLTIP                                     :{BLACK}Ships - click on ship for information
STR_DEPOT_AIRCRAFT_LIST_TOOLTIP                                 :{BLACK}Aircraft - click on aircraft for information

STR_DEPOT_TRAIN_SELL_TOOLTIP                                    :{BLACK}Drag train vehicle to here to sell it
STR_DEPOT_ROAD_VEHICLE_SELL_TOOLTIP                             :{BLACK}Drag road vehicle to here to sell it
STR_DEPOT_SHIP_SELL_TOOLTIP                                     :{BLACK}Drag ship to here to sell it
STR_DEPOT_AIRCRAFT_SELL_TOOLTIP                                 :{BLACK}Drag aircraft to here to sell it

STR_DEPOT_DRAG_WHOLE_TRAIN_TO_SELL_TOOLTIP                      :{BLACK}Drag train engine here to sell the whole train

STR_DEPOT_SELL_ALL_BUTTON_TRAIN_TOOLTIP                         :{BLACK}Sell all trains in the depot
STR_DEPOT_SELL_ALL_BUTTON_ROAD_VEHICLE_TOOLTIP                  :{BLACK}Sell all road vehicles in the depot
STR_DEPOT_SELL_ALL_BUTTON_SHIP_TOOLTIP                          :{BLACK}Sell all ships in the depot
STR_DEPOT_SELL_ALL_BUTTON_AIRCRAFT_TOOLTIP                      :{BLACK}Sell all aircraft in the hangar

STR_DEPOT_AUTOREPLACE_TRAIN_TOOLTIP                             :{BLACK}Autoreplace all trains in the depot
STR_DEPOT_AUTOREPLACE_ROAD_VEHICLE_TOOLTIP                      :{BLACK}Autoreplace all road vehicles in the depot
STR_DEPOT_AUTOREPLACE_SHIP_TOOLTIP                              :{BLACK}Autoreplace all ships in the depot
STR_DEPOT_AUTOREPLACE_AIRCRAFT_TOOLTIP                          :{BLACK}Autoreplace all aircraft in the hangar

STR_DEPOT_TRAIN_NEW_VEHICLES_BUTTON                             :{BLACK}New Vehicles
STR_DEPOT_ROAD_VEHICLE_NEW_VEHICLES_BUTTON                      :{BLACK}New Vehicles
STR_DEPOT_SHIP_NEW_VEHICLES_BUTTON                              :{BLACK}New Ships
STR_DEPOT_AIRCRAFT_NEW_VEHICLES_BUTTON                          :{BLACK}New Aircraft

STR_DEPOT_TRAIN_NEW_VEHICLES_TOOLTIP                            :{BLACK}Buy new train vehicle
STR_DEPOT_ROAD_VEHICLE_NEW_VEHICLES_TOOLTIP                     :{BLACK}Buy new road vehicle
STR_DEPOT_SHIP_NEW_VEHICLES_TOOLTIP                             :{BLACK}Buy new ship
STR_DEPOT_AIRCRAFT_NEW_VEHICLES_TOOLTIP                         :{BLACK}Buy new aircraft

STR_DEPOT_CLONE_TRAIN                                           :{BLACK}Clone Train
STR_DEPOT_CLONE_ROAD_VEHICLE                                    :{BLACK}Clone Vehicle
STR_DEPOT_CLONE_SHIP                                            :{BLACK}Clone Ship
STR_DEPOT_CLONE_AIRCRAFT                                        :{BLACK}Clone Aircraft

STR_DEPOT_CLONE_TRAIN_DEPOT_INFO                                :{BLACK}This will buy a copy of a train including all cars. Click this button and then on a train inside or outside the depot. Ctrl+Click share the orders
STR_DEPOT_CLONE_ROAD_VEHICLE_DEPOT_INFO                         :{BLACK}This will buy a copy of a road vehicle. Click this button and then on a road vehicle inside or outside the depot. Ctrl+Click will will share the orders
STR_DEPOT_CLONE_SHIP_DEPOT_INFO                                 :{BLACK}This will buy a copy of a ship. Click this button and then on a ship inside or outside the depot. Ctrl+Click will share the orders
STR_DEPOT_CLONE_AIRCRAFT_INFO_HANGAR_WINDOW                     :{BLACK}This will buy a copy of an aircraft. Click this button and then on an aircraft inside or outside the hangar. Ctrl+Click will share the orders

STR_DEPOT_TRAIN_LOCATION_TOOLTIP                                :{BLACK}Centre main view on train depot location. Ctrl+Click opens a new viewport on train depot location
STR_DEPOT_ROAD_VEHICLE_LOCATION_TOOLTIP                         :{BLACK}Centre main view on road vehicle depot location. Ctrl+Click opens a new viewport on road depot location
STR_DEPOT_SHIP_LOCATION_TOOLTIP                                 :{BLACK}Centre main view on ship depot location. Ctrl+Click opens a new viewport on ship depot location
STR_DEPOT_AIRCRAFT_LOCATION_TOOLTIP                             :{BLACK}Centre main view on hangar location. Ctrl+Click opens a new viewport on hangar location

STR_DEPOT_VEHICLE_ORDER_LIST_TRAIN_TOOLTIP                      :{BLACK}Get a list of all trains with the current depot in their orders
STR_DEPOT_VEHICLE_ORDER_LIST_ROAD_VEHICLE_TOOLTIP               :{BLACK}Get a list of all road vehicles with the current depot in their orders
STR_DEPOT_VEHICLE_ORDER_LIST_SHIP_TOOLTIP                       :{BLACK}Get a list of all ships with the current depot in their orders
STR_DEPOT_VEHICLE_ORDER_LIST_AIRCRAFT_TOOLTIP                   :{BLACK}Get a list of all aircraft with any hangar at this airport in their orders

STR_DEPOT_MASS_STOP_DEPOT_TRAIN_TOOLTIP                         :{BLACK}Click to stop all the trains inside the depot
STR_DEPOT_MASS_STOP_DEPOT_ROAD_VEHICLE_TOOLTIP                  :{BLACK}Click to stop all the road vehicles inside the depot
STR_DEPOT_MASS_STOP_DEPOT_SHIP_TOOLTIP                          :{BLACK}Click to stop all the ships inside the depot
STR_DEPOT_MASS_STOP_HANGAR_TOOLTIP                              :{BLACK}Click to stop all the aircraft inside the hangar

STR_DEPOT_MASS_START_DEPOT_TRAIN_TOOLTIP                        :{BLACK}Click to start all the trains inside the depot
STR_DEPOT_MASS_START_DEPOT_ROAD_VEHICLE_TOOLTIP                 :{BLACK}Click to start all the road vehicles inside the depot
STR_DEPOT_MASS_START_DEPOT_SHIP_TOOLTIP                         :{BLACK}Click to start all the ships inside the depot
STR_DEPOT_MASS_START_HANGAR_TOOLTIP                             :{BLACK}Click to start all the aircraft inside the hangar

STR_DEPOT_SELL_CONFIRMATION_TEXT                                :{YELLOW}You are about to sell all the vehicles in the depot. Are you sure?

# Engine preview window
STR_ENGINE_PREVIEW_CAPTION                                      :{WHITE}Message from vehicle manufacturer
STR_ENGINE_PREVIEW_MESSAGE                                      :{GOLD}We have just designed a new {STRING} - would you be interested in a year's exclusive use of this vehicle, so we can see how it performs before making it universally available?
STR_ENGINE_PREVIEW_RAILROAD_LOCOMOTIVE                          :railway locomotive
STR_ENGINE_PREVIEW_ROAD_VEHICLE                                 :road vehicle
STR_ENGINE_PREVIEW_AIRCRAFT                                     :aircraft
STR_ENGINE_PREVIEW_SHIP                                         :ship
STR_ENGINE_PREVIEW_MONORAIL_LOCOMOTIVE                          :monorail locomotive
STR_ENGINE_PREVIEW_MAGLEV_LOCOMOTIVE                            :maglev locomotive

STR_ENGINE_PREVIEW_COST_WEIGHT_SPEED_POWER                      :{BLACK}Cost: {CURRENCY} Weight: {WEIGHT_S}{}Speed: {VELOCITY}  Power: {POWER}{}Running Cost: {CURRENCY}/yr{}Capacity: {CARGO}
STR_ENGINE_PREVIEW_COST_MAX_SPEED_CAPACITY_CAPACITY_RUNCOST     :{BLACK}Cost: {CURRENCY} Max. Speed: {VELOCITY}{}Capacity: {CARGO}, {CARGO}{}Running Cost: {CURRENCY}/yr
STR_ENGINE_PREVIEW_COST_MAX_SPEED_CAPACITY_RUNCOST              :{BLACK}Cost: {CURRENCY} Max. Speed: {VELOCITY}{}Capacity: {CARGO}{}Running Cost: {CURRENCY}/yr

# Autoreplace window
STR_REPLACE_VEHICLES_WHITE                                      :{WHITE}Replace {STRING}
STR_REPLACE_VEHICLE_TRAIN                                       :Train
STR_REPLACE_VEHICLE_ROAD_VEHICLE                                :Road Vehicle
STR_REPLACE_VEHICLE_SHIP                                        :Ship
STR_REPLACE_VEHICLE_AIRCRAFT                                    :Aircraft

STR_REPLACE_HELP_LEFT_ARRAY                                     :{BLACK}Select the engine type to replace
STR_REPLACE_HELP_RIGHT_ARRAY                                    :{BLACK}Select the new engine type you would like to use in place of the left selected engine type

STR_REPLACE_VEHICLES_START                                      :{BLACK}Start Replacing Vehicles
STR_REPLACE_HELP_START_BUTTON                                   :{BLACK}Press to begin replacement of the left selected engine type with the right selected engine type
STR_REPLACE_NOT_REPLACING                                       :{BLACK}Not replacing
STR_REPLACE_NOT_REPLACING_VEHICLE_SELECTED                      :{BLACK}No vehicle selected
STR_REPLACE_VEHICLES_STOP                                       :{BLACK}Stop Replacing Vehicles
STR_REPLACE_HELP_STOP_BUTTON                                    :{BLACK}Press to stop the replacement of the engine type selected on the left

STR_REPLACE_ENGINE_WAGON_SELECT                                 :{BLACK}Replacing: {ORANGE}{SKIP}{SKIP}{STRING}
STR_REPLACE_ENGINE_WAGON_SELECT_HELP                            :{BLACK}Switch between engine and wagon replacement windows
STR_REPLACE_ENGINES                                             :Engines
STR_REPLACE_WAGONS                                              :Wagons

STR_REPLACE_HELP_RAILTYPE                                       :{BLACK}Choose the railtype you want to replace engines for
STR_REPLACE_HELP_REPLACE_INFO_TAB                               :{BLACK}Displays which engine the left selected engine is being replaced with, if any
STR_REPLACE_RAIL_VEHICLES                                       :Rail Vehicles
STR_REPLACE_ELRAIL_VEHICLES                                     :Electrified Rail Vehicles
STR_REPLACE_MONORAIL_VEHICLES                                   :Monorail Vehicles
STR_REPLACE_MAGLEV_VEHICLES                                     :Maglev Vehicles

STR_REPLACE_REMOVE_WAGON                                        :{BLACK}Wagon removal: {ORANGE}{SKIP}{STRING}
STR_REPLACE_REMOVE_WAGON_HELP                                   :{BLACK}Make autoreplace keep the length of a train the same by removing wagons (starting at the front), if replacing the engine would make the train longer.

# Vehicle view
STR_VEHICLE_VIEW_CAPTION                                        :{WHITE}{VEHICLE}

STR_VEHICLE_VIEW_TRAIN_LOCATION_TOOLTIP                         :{BLACK}Centre main view on train's location. Ctrl+Click will follow train in main view
STR_VEHICLE_VIEW_ROAD_VEHICLE_LOCATION_TOOLTIP                  :{BLACK}Centre main view on vehicle's location. Ctrl+Click will follow vehicle in main view
STR_VEHICLE_VIEW_SHIP_LOCATION_TOOLTIP                          :{BLACK}Centre main view on ship's location. Ctrl+Click will follow ship in main view
STR_VEHICLE_VIEW_AIRCRAFT_LOCATION_TOOLTIP                      :{BLACK}Centre main view on aircraft's location. Ctrl+Click will follow aircraft in main view

STR_VEHICLE_VIEW_TRAIN_SEND_TO_DEPOT_TOOLTIP                    :{BLACK}Send train to depot. Ctrl+Click will only service
STR_VEHICLE_VIEW_ROAD_VEHICLE_SEND_TO_DEPOT_TOOLTIP             :{BLACK}Send vehicle to depot. Ctrl+Click will only service
STR_VEHICLE_VIEW_SHIP_SEND_TO_DEPOT_TOOLTIP                     :{BLACK}Send ship to depot. Ctrl+Click will only service
STR_VEHICLE_VIEW_AIRCRAFT_SEND_TO_DEPOT_TOOLTIP                 :{BLACK}Send aircraft to hangar. Ctrl+Click will only service

STR_VEHICLE_VIEW_CLONE_TRAIN_INFO                               :{BLACK}This will buy a copy of the train including all cars. Ctrl+Click will share the orders
STR_VEHICLE_VIEW_CLONE_ROAD_VEHICLE_INFO                        :{BLACK}This will buy a copy of the road vehicle. Ctrl+Click will share the orders
STR_VEHICLE_VIEW_CLONE_SHIP_INFO                                :{BLACK}This will buy a copy of the ship. Ctrl+Click will share the orders
STR_VEHICLE_VIEW_CLONE_AIRCRAFT_INFO                            :{BLACK}This will buy a copy of the aircraft. Ctrl+Click will share the orders

STR_VEHICLE_VIEW_TRAIN_IGNORE_SIGNAL_TOOLTIP                    :{BLACK}Force train to proceed without waiting for signal to clear it

STR_VEHICLE_VIEW_TRAIN_REFIT_TOOLTIP                            :{BLACK}Refit train to carry a different cargo type
STR_VEHICLE_VIEW_ROAD_VEHICLE_REFIT_TOOLTIP                     :{BLACK}Refit road vehicle to carry a different cargo type
STR_VEHICLE_VIEW_SHIP_REFIT_TOOLTIP                             :{BLACK}Refit ship to carry a different cargo type
STR_VEHICLE_VIEW_AIRCRAFT_REFIT_TOOLTIP                         :{BLACK}Refit aircraft to carry a different cargo type

STR_VEHICLE_VIEW_TRAIN_REVERSE_TOOLTIP                          :{BLACK}Reverse direction of train
STR_VEHICLE_VIEW_ROAD_VEHICLE_REVERSE_TOOLTIP                   :{BLACK}Force vehicle to turn around

STR_VEHICLE_VIEW_TRAIN_ORDERS_TOOLTIP                           :{BLACK}Show train's orders. Ctrl+Click to show train's timetable
STR_VEHICLE_VIEW_ROAD_VEHICLE_ORDERS_TOOLTIP                    :{BLACK}Show vehicle's orders. Ctrl+Click to show vehicle's timetable
STR_VEHICLE_VIEW_SHIP_ORDERS_TOOLTIP                            :{BLACK}Show ship's orders. Ctrl+Click to show ship's timetable
STR_VEHICLE_VIEW_AIRCRAFT_ORDERS_TOOLTIP                        :{BLACK}Show aircraft's orders. Ctrl+Click to show aircraft's timetable

STR_VEHICLE_VIEW_TRAIN_SHOW_DETAILS_TOOLTIP                     :{BLACK}Show train details
STR_VEHICLE_VIEW_ROAD_VEHICLE_SHOW_DETAILS_TOOLTIP              :{BLACK}Show road vehicle details
STR_VEHICLE_VIEW_SHIP_SHOW_DETAILS_TOOLTIP                      :{BLACK}Show ship details
STR_VEHICLE_VIEW_AIRCRAFT_SHOW_DETAILS_TOOLTIP                  :{BLACK}Show aircraft details

STR_VEHICLE_VIEW_TRAIN_STATE_START_STOP_TOOLTIP                 :{BLACK}Current train action - click here to stop/start train
STR_VEHICLE_VIEW_ROAD_VEHICLE_STATE_START_STOP_TOOLTIP          :{BLACK}Current vehicle action - click here to stop/start vehicle
STR_VEHICLE_VIEW_SHIP_STATE_START_STOP_TOOLTIP                  :{BLACK}Current ship action - click here to stop/start ship
STR_VEHICLE_VIEW_AIRCRAFT_STATE_START_STOP_TOOLTIP              :{BLACK}Current aircraft action - click here to stop/start aircraft

# Messages in the start stop button in the vehicle view
STR_VEHICLE_STATUS_LOADING_UNLOADING                            :{LTBLUE}Loading / Unloading
STR_VEHICLE_STATUS_LEAVING                                      :{LTBLUE}Leaving
STR_VEHICLE_STATUS_CRASHED                                      :{RED}Crashed!
STR_VEHICLE_STATUS_BROKEN_DOWN                                  :{RED}Broken down
STR_VEHICLE_STATUS_STOPPED                                      :{RED}Stopped
STR_VEHICLE_STATUS_TRAIN_STOPPING                               :{RED}Stopping
STR_VEHICLE_STATUS_TRAIN_STOPPING_VEL                           :{RED}Stopping, {VELOCITY}
STR_VEHICLE_STATUS_TRAIN_NO_POWER                               :{RED}No power
STR_VEHICLE_STATUS_TRAIN_STUCK                                  :{ORANGE}Waiting for free path

STR_VEHICLE_STATUS_HEADING_FOR_STATION                          :{LTBLUE}Heading for {STATION}
STR_VEHICLE_STATUS_HEADING_FOR_STATION_VEL                      :{LTBLUE}Heading for {STATION}, {VELOCITY}
STR_VEHICLE_STATUS_NO_ORDERS                                    :{LTBLUE}No orders
STR_VEHICLE_STATUS_NO_ORDERS_VEL                                :{LTBLUE}No orders, {VELOCITY}

STR_VEHICLE_STATUS_HEADING_FOR_WAYPOINT                         :{LTBLUE}Heading for {WAYPOINT}
STR_VEHICLE_STATUS_HEADING_FOR_WAYPOINT_VEL                     :{LTBLUE}Heading for {WAYPOINT}, {VELOCITY}

STR_VEHICLE_STATUS_HEADING_FOR_TRAIN_DEPOT                      :{ORANGE}Heading for {TOWN} Train Depot
STR_VEHICLE_STATUS_HEADING_FOR_TRAIN_DEPOT_VEL                  :{ORANGE}Heading for {TOWN} Train Depot, {VELOCITY}
STR_VEHICLE_STATUS_HEADING_FOR_ROAD_VEHICLE_DEPOT               :{ORANGE}Heading for {TOWN} Road Depot
STR_VEHICLE_STATUS_HEADING_FOR_ROAD_VEHICLE_DEPOT_VEL           :{ORANGE}Heading for {TOWN} Road Depot, {VELOCITY}
STR_VEHICLE_STATUS_HEADING_FOR_SHIP_DEPOT                       :{ORANGE}Heading for {TOWN} Ship Depot
STR_VEHICLE_STATUS_HEADING_FOR_SHIP_DEPOT_VEL                   :{ORANGE}Heading for {TOWN} Ship Depot, {VELOCITY}
STR_VEHICLE_STATUS_HEADING_FOR_HANGAR                           :{ORANGE}Heading for {STATION} Hangar
STR_VEHICLE_STATUS_HEADING_FOR_HANGAR_VEL                       :{ORANGE}Heading for {STATION} Hangar, {VELOCITY}

STR_VEHICLE_STATUS_HEADING_FOR_TRAIN_DEPOT_SERVICE              :{LTBLUE}Service at {TOWN} Train Depot
STR_VEHICLE_STATUS_HEADING_FOR_TRAIN_DEPOT_SERVICE_VEL          :{LTBLUE}Service at {TOWN} Train Depot, {VELOCITY}
STR_VEHICLE_STATUS_HEADING_FOR_ROAD_VEHICLE_DEPOT_SERVICE       :{LTBLUE}Service at {TOWN} Road Depot
STR_VEHICLE_STATUS_HEADING_FOR_ROAD_VEHICLE_DEPOT_SERVICE_VEL   :{LTBLUE}Service at {TOWN} Road Depot, {VELOCITY}
STR_VEHICLE_STATUS_HEADING_FOR_SHIP_DEPOT_SERVICE               :{LTBLUE}Service at {TOWN} Ship Depot
STR_VEHICLE_STATUS_HEADING_FOR_SHIP_DEPOT_SERVICE_VEL           :{LTBLUE}Service at {TOWN} Ship Depot, {VELOCITY}
STR_VEHICLE_STATUS_HEADING_FOR_HANGAR_SERVICE                   :{LTBLUE}Service at {STATION} Hangar
STR_VEHICLE_STATUS_HEADING_FOR_HANGAR_SERVICE_VEL               :{LTBLUE}Service at {STATION} Hangar, {VELOCITY}

# Vehicle details
STR_VEHICLE_DETAILS_CAPTION                                     :{WHITE}{VEHICLE} (Details)
STR_VEHICLE_NAME_BUTTON                                         :{BLACK}Name

STR_VEHICLE_DETAILS_TRAIN_RENAME                                :{BLACK}Name train
STR_VEHICLE_DETAILS_ROAD_VEHICLE_RENAME                         :{BLACK}Name road vehicle
STR_VEHICLE_DETAILS_SHIP_RENAME                                 :{BLACK}Name ship
STR_VEHICLE_DETAILS_AIRCRAFT_RENAME                             :{BLACK}Name aircraft

STR_VEHICLE_INFO_AGE_RUNNING_COST_YR                            :{BLACK}Age: {LTBLUE}{STRING2}{BLACK}   Running Cost: {LTBLUE}{CURRENCY}/yr
# The next two need to stay in this order
STR_VEHICLE_INFO_AGE                                            :{COMMA} year{P "" s} ({COMMA})
STR_VEHICLE_INFO_AGE_RED                                        :{RED}{COMMA} year{P "" s} ({COMMA})

STR_VEHICLE_INFO_MAX_SPEED                                      :{BLACK}Max. speed: {LTBLUE}{VELOCITY}
STR_VEHICLE_INFO_WEIGHT_POWER_MAX_SPEED                         :{BLACK}Weight: {LTBLUE}{WEIGHT_S} {BLACK}Power: {LTBLUE}{POWER}{BLACK} Max. speed: {LTBLUE}{VELOCITY}
STR_VEHICLE_INFO_WEIGHT_POWER_MAX_SPEED_MAX_TE                  :{BLACK}Weight: {LTBLUE}{WEIGHT_S} {BLACK}Power: {LTBLUE}{POWER}{BLACK} Max. speed: {LTBLUE}{VELOCITY} {BLACK}Max. T.E.: {LTBLUE}{FORCE}

STR_VEHICLE_INFO_PROFIT_THIS_YEAR_LAST_YEAR                     :{BLACK}Profit this year: {LTBLUE}{CURRENCY} (last year: {CURRENCY})
STR_VEHICLE_INFO_RELIABILITY_BREAKDOWNS                         :{BLACK}Reliability: {LTBLUE}{COMMA}%  {BLACK}Breakdowns since last service: {LTBLUE}{COMMA}

STR_VEHICLE_INFO_BUILT_VALUE                                    :{LTBLUE}{ENGINE} {BLACK}Built: {LTBLUE}{NUM}{BLACK} Value: {LTBLUE}{CURRENCY}
STR_VEHICLE_INFO_CAPACITY                                       :{BLACK}Capacity: {LTBLUE}{CARGO}{SKIP}{SKIP}{STRING}
STR_VEHICLE_INFO_CAPACITY_MULT                                  :{BLACK}Capacity: {LTBLUE}{CARGO}{SKIP}{SKIP}{STRING} (x{NUM})
STR_VEHICLE_INFO_CAPACITY_CAPACITY                              :{BLACK}Capacity: {LTBLUE}{CARGO}, {CARGO}{STRING}

STR_VEHICLE_INFO_FEEDER_CARGO_VALUE                             :{BLACK}Transfer Credits: {LTBLUE}{CURRENCY}

STR_VEHICLE_DETAILS_SERVICING_INTERVAL_DAYS                     :{BLACK}Servicing interval: {LTBLUE}{COMMA}days{BLACK}   Last service: {LTBLUE}{DATE_LONG}
STR_VEHICLE_DETAILS_SERVICING_INTERVAL_PERCENT                  :{BLACK}Servicing interval: {LTBLUE}{COMMA}%{BLACK}   Last service: {LTBLUE}{DATE_LONG}
STR_VEHICLE_DETAILS_INCREASE_SERVICING_INTERVAL_TOOLTIP         :{BLACK}Increase servicing interval with 10. Ctrl+Click increases servicing interval with 5
STR_VEHICLE_DETAILS_DECREASE_SERVICING_INTERVAL_TOOLTIP         :{BLACK}Decrease servicing interval with 10. Ctrl+Click decreases servicing interval with 5

STR_QUERY_RENAME_TRAIN_CAPTION                                  :{WHITE}Name train
STR_QUERY_RENAME_ROAD_VEHICLE_CAPTION                           :{WHITE}Name road vehicle
STR_QUERY_RENAME_SHIP_CAPTION                                   :{WHITE}Name ship
STR_QUERY_RENAME_AIRCRAFT_CAPTION                               :{WHITE}Name aircraft

# Extra buttons for train details windows
STR_VEHICLE_DETAILS_TRAIN_ENGINE_BUILT_AND_VALUE                :{LTBLUE}{ENGINE}{BLACK}   Built: {LTBLUE}{NUM}{BLACK} Value: {LTBLUE}{CURRENCY}
STR_VEHICLE_DETAILS_TRAIN_WAGON_VALUE                           :{LTBLUE}{ENGINE}{BLACK}   Value: {LTBLUE}{CURRENCY}

STR_VEHICLE_DETAILS_TRAIN_TOTAL_CAPACITY_TEXT                   :{BLACK}Total cargo capacity of this train:
STR_VEHICLE_DETAILS_TRAIN_TOTAL_CAPACITY                        :{LTBLUE}- {CARGO} ({SHORTCARGO})
STR_VEHICLE_DETAILS_TRAIN_TOTAL_CAPACITY_MULT                   :{LTBLUE}- {CARGO} ({SHORTCARGO}) (x{NUM})

STR_VEHICLE_DETAILS_CARGO_EMPTY                                 :{LTBLUE}Empty
STR_VEHICLE_DETAILS_CARGO_FROM                                  :{LTBLUE}{CARGO} from {STATION}
STR_VEHICLE_DETAILS_CARGO_FROM_MULT                             :{LTBLUE}{CARGO} from {STATION} (x{NUM})

STR_VEHICLE_DETAIL_TAB_CARGO                                    :{BLACK}Cargo
STR_VEHICLE_DETAILS_TRAIN_CARGO_TOOLTIP                         :{BLACK}Show details of cargo carried
STR_VEHICLE_DETAIL_TAB_INFORMATION                              :{BLACK}Information
STR_VEHICLE_DETAILS_TRAIN_INFORMATION_TOOLTIP                   :{BLACK}Show details of train vehicles
STR_VEHICLE_DETAIL_TAB_CAPACITIES                               :{BLACK}Capacities
STR_VEHICLE_DETAILS_TRAIN_CAPACITIES_TOOLTIP                    :{BLACK}Show capacities of each vehicle
STR_VEHICLE_DETAIL_TAB_TOTAL_CARGO                              :{BLACK}Total Cargo
STR_VEHICLE_DETAILS_TRAIN_TOTAL_CARGO_TOOLTIP                   :{BLACK}Show total capacity of train, split by cargo type

STR_VEHICLE_DETAILS_TRAIN_ARTICULATED_RV_CAPACITY               :{BLACK}Capacity: {LTBLUE}

# Vehicle refit
STR_REFIT_CAPTION                                               :{WHITE}{VEHICLE} (Refit)
STR_REFIT_TITLE                                                 :{GOLD}Select cargo type to carry:
STR_REFIT_NEW_CAPACITY_COST_OF_REFIT                            :{BLACK}New capacity: {GOLD}{CARGO}{}{BLACK}Cost of refit: {GOLD}{CURRENCY}

STR_REFIT_TRAIN_LIST_TOOLTIP                                    :{BLACK}Select type of cargo for train to carry
STR_REFIT_ROAD_VEHICLE_LIST_TOOLTIP                             :{BLACK}Select type of cargo for road vehicle to carry
STR_REFIT_SHIP_LIST_TOOLTIP                                     :{BLACK}Select type of cargo for ship to carry
STR_REFIT_AIRCRAFT_LIST_TOOLTIP                                 :{BLACK}Select type of cargo for aircraft to carry

STR_REFIT_TRAIN_REFIT_BUTTON                                    :{BLACK}Refit train
STR_REFIT_ROAD_VEHICLE_REFIT_BUTTON                             :{BLACK}Refit road vehicle
STR_REFIT_SHIP_REFIT_BUTTON                                     :{BLACK}Refit ship
STR_REFIT_AIRCRAFT_REFIT_BUTTON                                 :{BLACK}Refit aircraft

STR_REFIT_TRAIN_REFIT_TOOLTIP                                   :{BLACK}Refit train to carry highlighted cargo type
STR_REFIT_ROAD_VEHICLE_REFIT_TOOLTIP                            :{BLACK}Refit road vehicle to carry highlighted cargo type
STR_REFIT_SHIP_REFIT_TOOLTIP                                    :{BLACK}Refit ship to carry highlighted cargo type
STR_REFIT_AIRCRAFT_REFIT_TOOLTIP                                :{BLACK}Refit aircraft to carry highlighted cargo type

# Order view
STR_ORDERS_CAPTION                                              :{WHITE}{VEHICLE} (Orders)
STR_ORDERS_TIMETABLE_VIEW                                       :{BLACK}Timetable
STR_ORDERS_TIMETABLE_VIEW_TOOLTIP                               :{BLACK}Switch to the timetable view

STR_ORDERS_LIST_TOOLTIP                                         :{BLACK}Orders list - click on an order to highlight it. Ctrl+Click scrolls to the station
STR_ORDER                                                       :{SETX 10}{COMMA}: {SETX 30}{STRING4} {STRING2}
STR_ORDER_SELECTED                                              :{RIGHTARROW}{SETX 10}{COMMA}: {SETX 30}{STRING4} {STRING2}

STR_ORDERS_END_OF_ORDERS                                        :{SETX 10}- - End of Orders - -
STR_ORDERS_END_OF_SHARED_ORDERS                                 :{SETX 10}- - End of Shared Orders - -

# Order bottom buttons
STR_ORDER_NON_STOP                                              :{BLACK}Non-stop
STR_ORDER_GO_TO                                                 :Go to
STR_ORDER_GO_NON_STOP_TO                                        :Go non-stop to
STR_ORDER_GO_VIA                                                :Go via
STR_ORDER_GO_NON_STOP_VIA                                       :Go non-stop via
STR_ORDER_TOOLTIP_NON_STOP                                      :{BLACK}Change the stopping behaviour of the highlighted order

STR_ORDER_TOGGLE_FULL_LOAD                                      :{BLACK}Full load any cargo
STR_ORDER_DROP_LOAD_IF_POSSIBLE                                 :Load if available
STR_ORDER_DROP_FULL_LOAD_ALL                                    :Full load all cargo
STR_ORDER_DROP_FULL_LOAD_ANY                                    :Full load any cargo
STR_ORDER_DROP_NO_LOADING                                       :No loading
STR_ORDER_TOOLTIP_FULL_LOAD                                     :{BLACK}Change the loading behaviour of the highlighted order

STR_ORDER_TOGGLE_UNLOAD                                         :{BLACK}Unload all
STR_ORDER_DROP_UNLOAD_IF_ACCEPTED                               :Unload if accepted
STR_ORDER_DROP_UNLOAD                                           :Unload all
STR_ORDER_DROP_TRANSFER                                         :Transfer
STR_ORDER_DROP_NO_UNLOADING                                     :No unloading
STR_ORDER_TOOLTIP_UNLOAD                                        :{BLACK}Change the unloading behaviour of the highlighted order

STR_ORDER_REFIT                                                 :{BLACK}Refit
STR_ORDER_REFIT_TOOLTIP                                         :{BLACK}Select what cargo type to refit to in this order. Ctrl+Click to remove refit instruction

STR_ORDER_SERVICE                                               :{BLACK}Service
STR_ORDER_DROP_GO_ALWAYS_DEPOT                                  :Always go
STR_ORDER_DROP_SERVICE_DEPOT                                    :Service if needed
STR_ORDER_DROP_HALT_DEPOT                                       :Stop
STR_ORDER_SERVICE_TOOLTIP                                       :{BLACK}Skip this order unless a service is needed

STR_ORDER_CONDITIONAL_VARIABLE_TOOLTIP                          :{BLACK}Vehicle data to base jumping on
STR_ORDER_CONDITIONAL_LOAD_PERCENTAGE                           :Load percentage
STR_ORDER_CONDITIONAL_RELIABILITY                               :Reliability
STR_ORDER_CONDITIONAL_MAX_SPEED                                 :Maximum speed
STR_ORDER_CONDITIONAL_AGE                                       :Vehicle age (years)
STR_ORDER_CONDITIONAL_REQUIRES_SERVICE                          :Requires service
STR_ORDER_CONDITIONAL_UNCONDITIONALLY                           :Always

STR_ORDER_CONDITIONAL_COMPARATOR_TOOLTIP                        :{BLACK}How to compare the vehicle data to the given value
STR_ORDER_CONDITIONAL_COMPARATOR_EQUALS                         :is equal to
STR_ORDER_CONDITIONAL_COMPARATOR_NOT_EQUALS                     :is not equal to
STR_ORDER_CONDITIONAL_COMPARATOR_LESS_THAN                      :is less than
STR_ORDER_CONDITIONAL_COMPARATOR_LESS_EQUALS                    :is less or equal to
STR_ORDER_CONDITIONAL_COMPARATOR_MORE_THAN                      :is more than
STR_ORDER_CONDITIONAL_COMPARATOR_MORE_EQUALS                    :is more or equal to
STR_ORDER_CONDITIONAL_COMPARATOR_IS_TRUE                        :is true
STR_ORDER_CONDITIONAL_COMPARATOR_IS_FALSE                       :is false

STR_ORDER_CONDITIONAL_VALUE_TOOLTIP                             :{BLACK}The value to compare the vehicle data against
STR_ORDER_CONDITIONAL_VALUE                                     :{SKIP}{BLACK}{COMMA}
STR_ORDER_CONDITIONAL_VALUE_CAPT                                :{WHITE}Enter value to compare against

STR_ORDERS_SKIP_BUTTON                                          :{BLACK}Skip
STR_ORDERS_SKIP_TOOLTIP                                         :{BLACK}Skip the current order, and start the next. Ctrl+Click skips to the selected order

STR_ORDERS_DELETE_BUTTON                                        :{BLACK}Delete
STR_ORDERS_DELETE_TOOLTIP                                       :{BLACK}Delete the highlighted order

STR_ORDERS_GO_TO_BUTTON                                         :{BLACK}Go To
STR_ORDER_GO_TO_NEAREST_DEPOT                                   :Go to nearest depot
STR_ORDER_GO_TO_NEAREST_HANGAR                                  :Go to nearest hangar
STR_ORDER_CONDITIONAL                                           :Conditional order jump
STR_ORDERS_GO_TO_TOOLTIP                                        :{BLACK}Insert a new order before the highlighted order, or add to end of list. Ctrl makes station orders 'full load any cargo', waypoint orders 'non-stop' and depot orders 'service'
STR_ORDERS_GO_TO_DROPDOWN_TOOLTIP                               :{BLACK}Insert an advanced order

STR_ORDERS_VEH_WITH_SHARED_ORDERS_LIST_TOOLTIP                  :{BLACK}Show all vehicles that share this schedule

# String parts to build the order string
STR_ORDER_GO_TO_WAYPOINT                                        :Go via {WAYPOINT}
STR_ORDER_GO_NON_STOP_TO_WAYPOINT                               :Go non-stop via {WAYPOINT}

STR_ORDER_SERVICE_AT                                            :Service at
STR_ORDER_SERVICE_NON_STOP_AT                                   :Service non-stop at

STR_ORDER_NEAREST_DEPOT                                         :the nearest
STR_ORDER_NEAREST_HANGAR                                        :the nearest Hangar
STR_ORDER_TRAIN_DEPOT                                           :Train Depot
STR_ORDER_ROAD_VEHICLE_DEPOT                                    :Road Vehicle Depot
STR_ORDER_SHIP_DEPOT                                            :Ship Depot
STR_ORDER_GO_TO_DEPOT_FORMAT                                    :{STRING} {TOWN} {STRING}
STR_ORDER_GO_TO_NEAREST_DEPOT_FORMAT                            :{STRING} {STRING} {STRING}
STR_ORDER_GO_TO_HANGAR_FORMAT                                   :{STRING} {STATION} Hangar

STR_ORDER_REFIT_ORDER                                           :(Refit to {STRING})
STR_ORDER_REFIT_STOP_ORDER                                      :(Refit to {STRING} and stop)
STR_ORDER_STOP_ORDER                                            :(Stop)

STR_ORDER_GO_TO_STATION                                         :{STRING} {STATION} {STRING}

STR_ORDER_FULL_LOAD                                             :(Full load)
STR_ORDER_FULL_LOAD_ANY                                         :(Full load any cargo)
STR_ORDER_NO_LOAD                                               :(No loading)
STR_ORDER_UNLOAD                                                :(Unload and take cargo)
STR_ORDER_UNLOAD_FULL_LOAD                                      :(Unload and wait for full load)
STR_ORDER_UNLOAD_FULL_LOAD_ANY                                  :(Unload and wait for any full load)
STR_ORDER_UNLOAD_NO_LOAD                                        :(Unload and leave empty)
STR_ORDER_TRANSFER                                              :(Transfer and take cargo)
STR_ORDER_TRANSFER_FULL_LOAD                                    :(Transfer and wait for full load)
STR_ORDER_TRANSFER_FULL_LOAD_ANY                                :(Transfer and wait for any full load)
STR_ORDER_TRANSFER_NO_LOAD                                      :(Transfer and leave empty)
STR_ORDER_NO_UNLOAD                                             :(No unload and take cargo)
STR_ORDER_NO_UNLOAD_FULL_LOAD                                   :(No unload and wait for full load)
STR_ORDER_NO_UNLOAD_FULL_LOAD_ANY                               :(No unload and wait for any full load)

STR_ORDER_STOP_LOCATION_NEAR_END                                :[near end]
STR_ORDER_STOP_LOCATION_MIDDLE                                  :[middle]
STR_ORDER_STOP_LOCATION_FAR_END                                 :[far end]

STR_ORDER_CONDITIONAL_UNCONDITIONAL                             :Jump to order {COMMA}
STR_ORDER_CONDITIONAL_NUM                                       :Jump to order {COMMA} when {STRING} {STRING} {COMMA}
STR_ORDER_CONDITIONAL_TRUE_FALSE                                :Jump to order {COMMA} when {STRING} {STRING}

STR_INVALID_ORDER                                               :{RED} (Invalid Order)

# Time table window
STR_TIMETABLE_TITLE                                             :{WHITE}{VEHICLE} (Timetable)
STR_TIMETABLE_ORDER_VIEW                                        :{BLACK}Orders
STR_TIMETABLE_ORDER_VIEW_TOOLTIP                                :{BLACK}Switch to the order view

STR_TIMETABLE_TOOLTIP                                           :{BLACK}Timetable - click on an order to highlight it.

STR_TIMETABLE_NO_TRAVEL                                         :{SETX 30}No travel
STR_TIMETABLE_TRAVEL_NOT_TIMETABLED                             :{SETX 30}Travel (not timetabled)
STR_TIMETABLE_TRAVEL_FOR                                        :{SETX 30}Travel for {STRING1}
STR_TIMETABLE_STAY_FOR                                          :and stay for {STRING1}
STR_TIMETABLE_AND_TRAVEL_FOR                                    :and travel for {STRING1}
STR_TIMETABLE_DAYS                                              :{COMMA} day{P "" s}
STR_TIMETABLE_TICKS                                             :{COMMA} tick{P "" s}

STR_TIMETABLE_TOTAL_TIME                                        :{BLACK}This timetable will take {STRING1} to complete
STR_TIMETABLE_TOTAL_TIME_INCOMPLETE                             :{BLACK}This timetable will take at least {STRING1} to complete (not all timetabled)

STR_TIMETABLE_STATUS_ON_TIME                                    :{BLACK}This vehicle is currently running on time
STR_TIMETABLE_STATUS_LATE                                       :{BLACK}This vehicle is currently running {STRING1} late
STR_TIMETABLE_STATUS_EARLY                                      :{BLACK}This vehicle is currently running {STRING1} early

STR_TIMETABLE_CHANGE_TIME                                       :{BLACK}Change Time
STR_TIMETABLE_WAIT_TIME_TOOLTIP                                 :{BLACK}Change the amount of time that the highlighted order should take

STR_TIMETABLE_CLEAR_TIME                                        :{BLACK}Clear Time
STR_TIMETABLE_CLEAR_TIME_TOOLTIP                                :{BLACK}Clear the amount of time for the highlighted order

STR_TIMETABLE_RESET_LATENESS                                    :{BLACK}Reset Late Counter
STR_TIMETABLE_RESET_LATENESS_TOOLTIP                            :{BLACK}Reset the lateness counter, so the vehicle will be on time

STR_TIMETABLE_AUTOFILL                                          :{BLACK}Autofill
STR_TIMETABLE_AUTOFILL_TOOLTIP                                  :{BLACK}Fill the timetable automatically with the values from the next journey (Ctrl+Click to try to keep waiting times)

# AI debug window
STR_AI_DEBUG                                                    :{WHITE}AI Debug
STR_AI_DEBUG_NAME_TOOLTIP                                       :{BLACK}Name of the AI
STR_AI_DEBUG_RELOAD                                             :{BLACK}Reload AI
STR_AI_DEBUG_RELOAD_TOOLTIP                                     :{BLACK}Kill the AI, reload the script, and restart the AI

STR_ERROR_AI_NO_AI_FOUND                                        :No suitable AI found to load.{}This AI is a dummy AI and won't do anything.{}You can download several AIs via the 'Online Content' system.
STR_ERROR_AI_PLEASE_REPORT_CRASH                                :{WHITE}One of the running AIs crashed. Please report this to the AI author with a screenshot of the AI Debug Window.
STR_ERROR_AI_DEBUG_SERVER_ONLY                                  :{YELLOW}AI Debug window is only available for the server

# AI configuration window
STR_AI_CONFIG_CAPTION                                           :{WHITE}AI Configuration
STR_AI_CONFIG_LIST_TOOLTIP                                      :{BLACK}All AIs that will be loaded in the next game
STR_AI_CONFIG_HUMAN_PLAYER                                      :Human player
STR_AI_CONFIG_RANDOM_AI                                         :Random AI

STR_AI_CONFIG_CHANGE                                            :{BLACK}Select AI
STR_AI_CONFIG_CHANGE_TOOLTIP                                    :{BLACK}Load another AI
STR_AI_CONFIG_CONFIGURE                                         :{BLACK}Configure
STR_AI_CONFIG_CONFIGURE_TOOLTIP                                 :{BLACK}Configure the parameters of the AI

# Available AIs window
STR_AI_LIST_CAPTION                                             :{WHITE}Available AIs
STR_AI_LIST_TOOLTIP                                             :{BLACK}Click to select an AI

STR_AI_LIST_AUTHOR                                              :{BLACK}Author: {RAW_STRING}
STR_AI_LIST_VERSION                                             :{BLACK}Version: {NUM}
STR_AI_LIST_URL                                                 :{BLACK}URL: {RAW_STRING}

STR_AI_LIST_ACCEPT                                              :{BLACK}Accept
STR_AI_LIST_ACCEPT_TOOLTIP                                      :{BLACK}Select highlighted AI
STR_AI_LIST_CANCEL                                              :{BLACK}Cancel
STR_AI_LIST_CANCEL_TOOLTIP                                      :{BLACK}Don't change AI

# AI Parameters
STR_AI_SETTINGS_CAPTION                                         :{WHITE}AI Parameters
STR_AI_SETTINGS_CLOSE                                           :{BLACK}Close
STR_AI_SETTINGS_RESET                                           :{BLACK}Reset

# Vehicle loading indicators
STR_PERCENT_UP_SMALL                                            :{TINYFONT}{WHITE}{NUM}%{UPARROW}
STR_PERCENT_UP                                                  :{WHITE}{NUM}%{UPARROW}
STR_PERCENT_DOWN_SMALL                                          :{TINYFONT}{WHITE}{NUM}%{DOWNARROW}
STR_PERCENT_DOWN                                                :{WHITE}{NUM}%{DOWNARROW}
STR_PERCENT_UP_DOWN_SMALL                                       :{TINYFONT}{WHITE}{NUM}%{UPARROW}{DOWNARROW}
STR_PERCENT_UP_DOWN                                             :{WHITE}{NUM}%{UPARROW}{DOWNARROW}

# Income 'floats'
STR_INCOME_FLOAT_COST_SMALL                                     :{TINYFONT}{RED}Cost: {CURRENCY}
STR_INCOME_FLOAT_COST                                           :{RED}Cost: {CURRENCY}
STR_INCOME_FLOAT_INCOME_SMALL                                   :{TINYFONT}{GREEN}Income: {CURRENCY}
STR_INCOME_FLOAT_INCOME                                         :{GREEN}Income: {CURRENCY}
STR_FEEDER_TINY                                                 :{TINYFONT}{YELLOW}Transfer: {CURRENCY}
STR_FEEDER                                                      :{YELLOW}Transfer: {CURRENCY}
STR_MESSAGE_ESTIMATED_COST                                      :{WHITE}Estimated Cost: {CURRENCY}
STR_MESSAGE_ESTIMATED_INCOME                                    :{WHITE}Estimated Income: {CURRENCY}

# Saveload messages
STR_ERROR_SAVE_STILL_IN_PROGRESS                                :{WHITE}Saving still in progress,{}please wait until it is finished!
STR_ERROR_AUTOSAVE_FAILED                                       :{WHITE}Autosave failed
STR_ERROR_UNABLE_TO_READ_DRIVE                                  :{BLACK}Unable to read drive
STR_ERROR_GAME_SAVE_FAILED                                      :{WHITE}Game Save Failed{}{STRING}
STR_ERROR_UNABLE_TO_DELETE_FILE                                 :{WHITE}Unable to delete file
STR_ERROR_GAME_LOAD_FAILED                                      :{WHITE}Game Load Failed{}{STRING}
STR_GAME_SAVELOAD_ERROR_BROKEN_INTERNAL_ERROR                   :Internal error: {RAW_STRING}
STR_GAME_SAVELOAD_ERROR_BROKEN_SAVEGAME                         :Broken savegame - {RAW_STRING}
STR_GAME_SAVELOAD_ERROR_TOO_NEW_SAVEGAME                        :Savegame is made with newer version
STR_GAME_SAVELOAD_ERROR_FILE_NOT_READABLE                       :File not readable
STR_GAME_SAVELOAD_ERROR_FILE_NOT_WRITEABLE                      :File not writeable
STR_GAME_SAVELOAD_ERROR_DATA_INTEGRITY_CHECK_FAILED             :Data integrity check failed
STR_WARNING_LOADGAME_REMOVED_TRAMS                              :{WHITE}Game was saved in version without tram support. All trams have been removed.

# Map generation messages
STR_ERROR_COULD_NOT_CREATE_TOWN                                 :{WHITE}Map generation aborted...{}... no suitable town locations
STR_ERROR_NO_TOWN_IN_SCENARIO                                   :{WHITE}... there is no town in this scenario

STR_ERROR_PNGMAP                                                :{WHITE}Can't load landscape from PNG...
STR_ERROR_PNGMAP_FILE_NOT_FOUND                                 :{WHITE}... file not found.
STR_ERROR_PNGMAP_IMAGE_TYPE                                     :{WHITE}... could not convert image type. 8 or 24-bit PNG image needed.
STR_ERROR_PNGMAP_MISC                                           :{WHITE}... something just went wrong. Sorry. (probably corrupted file)

STR_ERROR_BMPMAP                                                :{WHITE}Can't load landscape from BMP...
STR_ERROR_BMPMAP_IMAGE_TYPE                                     :{WHITE}... could not convert image type.

STR_WARNING_HEIGHTMAP_SCALE_CAPTION                             :{WHITE}Scale warning
STR_WARNING_HEIGHTMAP_SCALE_MESSAGE                             :{YELLOW}Resizing source map too much is not recommended. Continue with the generation?

# Screenshot related messages
STR_MESSAGE_SCREENSHOT_SUCCESSFULLY                             :{WHITE}Screenshot successfully saved as '{RAW_STRING}'
STR_ERROR_SCREENSHOT_FAILED                                     :{WHITE}Screenshot failed!

# Error message titles
STR_ERROR_MESSAGE_CAPTION                                       :{YELLOW}Message
STR_ERROR_MESSAGE_CAPTION_OTHER_COMPANY                         :{YELLOW}Message from {STRING1}

# Generic construction errors
STR_ERROR_OFF_EDGE_OF_MAP                                       :{WHITE}Off edge of map
STR_ERROR_TOO_CLOSE_TO_EDGE_OF_MAP                              :{WHITE}Too close to edge of map
STR_ERROR_NOT_ENOUGH_CASH_REQUIRES_CURRENCY                     :{WHITE}Not enough cash - requires {CURRENCY}
STR_ERROR_FLAT_LAND_REQUIRED                                    :{WHITE}Flat land required
STR_ERROR_LAND_SLOPED_IN_WRONG_DIRECTION                        :{WHITE}Land sloped in wrong direction
STR_ERROR_CAN_T_DO_THIS                                         :{WHITE}Can't do this...
STR_ERROR_BUILDING_MUST_BE_DEMOLISHED                           :{WHITE}Building must be demolished first
STR_ERROR_CAN_T_CLEAR_THIS_AREA                                 :{WHITE}Can't clear this area...
STR_ERROR_SITE_UNSUITABLE                                       :{WHITE}... site unsuitable
STR_ERROR_ALREADY_BUILT                                         :{WHITE}... already built
STR_ERROR_OWNED_BY                                              :{WHITE}... owned by {STRING2}
STR_ERROR_AREA_IS_OWNED_BY_ANOTHER                              :{WHITE}... area is owned by another company
STR_ERROR_NAME_MUST_BE_UNIQUE                                   :{WHITE}Name must be unique
STR_ERROR_UNMOVABLE_OBJECT_IN_THE_WAY                           :{WHITE}{STRING} in the way

# Local authority errors
STR_ERROR_LOCAL_AUTHORITY_REFUSES_TO_ALLOW_THIS                 :{WHITE}{TOWN} local authority refuses to allow this
STR_ERROR_LOCAL_AUTHORITY_REFUSES_AIRPORT                       :{WHITE}{TOWN} local authority refuses to allow another airport to be built in this town
STR_ERROR_LOCAL_AUTHORITY_REFUSES_NOISE                         :{WHITE}{TOWN} local authority refuses permission for airport due to noise concerns
STR_ERROR_BRIBE_FAILED                                          :{WHITE}Your attempted bribe has been
STR_ERROR_BRIBE_FAILED_2                                        :{WHITE}discovered by a regional investigator

# Leveling errors
STR_ERROR_CAN_T_RAISE_LAND_HERE                                 :{WHITE}Can't raise land here...
STR_ERROR_CAN_T_LOWER_LAND_HERE                                 :{WHITE}Can't lower land here...
STR_ERROR_CAN_T_LEVEL_LAND_HERE                                 :{WHITE}Can't level land here...
STR_ERROR_EXCAVATION_WOULD_DAMAGE                               :{WHITE}Excavation would damage tunnel
STR_ERROR_ALREADY_AT_SEA_LEVEL                                  :{WHITE}... already at sea level
STR_ERROR_TOO_HIGH                                              :{WHITE}... too high
STR_ERROR_ALREADY_LEVELLED                                      :{WHITE}... already flat

# Company related errors
STR_ERROR_CAN_T_CHANGE_COMPANY_NAME                             :{WHITE}Can't change company name...
STR_ERROR_CAN_T_CHANGE_PRESIDENT                                :{WHITE}Can't change manager's name...

STR_ERROR_MAXIMUM_PERMITTED_LOAN                                :{WHITE}... maximum permitted loan size is {CURRENCY}
STR_ERROR_CAN_T_BORROW_ANY_MORE_MONEY                           :{WHITE}Can't borrow any more money...
STR_ERROR_LOAN_ALREADY_REPAYED                                  :{WHITE}... no loan to repay
STR_ERROR_CURRENCY_REQUIRED                                     :{WHITE}... {CURRENCY} required
STR_ERROR_CAN_T_REPAY_LOAN                                      :{WHITE}Can't repay loan...
STR_ERROR_INSUFFICIENT_FUNDS                                    :{WHITE}Can't give away money that is loaned from the bank...
STR_ERROR_CAN_T_BUY_COMPANY                                     :{WHITE}Can't buy company...
STR_ERROR_CAN_T_BUILD_COMPANY_HEADQUARTERS                      :{WHITE}Can't build company headquarters...
STR_ERROR_CAN_T_BUY_25_SHARE_IN_THIS                            :{WHITE}Can't buy 25% share in this company...
STR_ERROR_CAN_T_SELL_25_SHARE_IN                                :{WHITE}Can't sell 25% share in this company...
STR_ERROR_PROTECTED                                             :{WHITE}This company is not old enough to trade shares yet...

# Town related errors
STR_ERROR_CAN_T_GENERATE_TOWN                                   :{WHITE}Can't build any towns
STR_ERROR_CAN_T_RENAME_TOWN                                     :{WHITE}Can't rename town...
STR_ERROR_CAN_T_BUILD_TOWN_HERE                                 :{WHITE}Can't build town here...
STR_ERROR_TOO_CLOSE_TO_EDGE_OF_MAP_SUB                          :{WHITE}... too close to edge of map
STR_ERROR_TOO_CLOSE_TO_ANOTHER_TOWN                             :{WHITE}... too close to another town
STR_ERROR_TOO_MANY_TOWNS                                        :{WHITE}... too many towns
STR_ERROR_NO_SPACE_FOR_TOWN                                     :{WHITE}... there is no more space on the map
STR_ERROR_TOWN_EXPAND_WARN_NO_ROADS                             :{WHITE}The town will not build roads. You can enable building of roads via Advanced Settings->Economy->Towns.
STR_ERROR_ROAD_WORKS_IN_PROGRESS                                :{WHITE}Road works in progress

# Industry related errors
STR_ERROR_CAN_T_GENERATE_INDUSTRIES                             :{WHITE}Can't generate industries...
STR_ERROR_CAN_T_BUILD_HERE                                      :{WHITE}Can't build {STRING} here...
STR_ERROR_CAN_T_CONSTRUCT_THIS_INDUSTRY                         :{WHITE}Can't construct this industry type here...
STR_ERROR_INDUSTRY_TOO_CLOSE                                    :{WHITE}... too close to another industry
STR_ERROR_MUST_BUILD_TOWN_FIRST                                 :{WHITE}... must build town first
STR_ERROR_ONLY_ONE_ALLOWED_PER_TOWN                             :{WHITE}... only one allowed per town
STR_ERROR_CAN_ONLY_BE_BUILT_IN_TOWNS_WITH_POPULATION_OF_1200    :{WHITE}... can only be built in towns with a population of at least 1200
STR_ERROR_CAN_ONLY_BE_BUILT_IN_RAINFOREST                       :{WHITE}... can only be built in rainforest areas
STR_ERROR_CAN_ONLY_BE_BUILT_IN_DESERT                           :{WHITE}... can only be built in desert areas
STR_ERROR_CAN_ONLY_BE_BUILT_IN_TOWNS                            :{WHITE}... can only be built in towns
STR_ERROR_CAN_ONLY_BE_POSITIONED                                :{WHITE}... can only be positioned near edges of map
STR_ERROR_FOREST_CAN_ONLY_BE_PLANTED                            :{WHITE}... forest can only be planted above snow-line

# Station construction related errors
STR_ERROR_CAN_T_BUILD_RAILROAD_STATION                          :{WHITE}Can't build railway station here...
STR_ERROR_CAN_T_BUILD_BUS_STATION                               :{WHITE}Can't build bus station...
STR_ERROR_CAN_T_BUILD_TRUCK_STATION                             :{WHITE}Can't build lorry station...
STR_ERROR_CAN_T_BUILD_PASSENGER_TRAM_STATION                    :{WHITE}Can't build passenger tram station...
STR_ERROR_CAN_T_BUILD_CARGO_TRAM_STATION                        :{WHITE}Can't build freight tram station...
STR_ERROR_CAN_T_BUILD_DOCK_HERE                                 :{WHITE}Can't build dock here...
STR_ERROR_CAN_T_BUILD_AIRPORT_HERE                              :{WHITE}Can't build airport here...

STR_ERROR_ADJOINS_MORE_THAN_ONE_EXISTING                        :{WHITE}Adjoins more than one existing station/loading area
STR_ERROR_STATION_TOO_SPREAD_OUT                                :{WHITE}... station too spread out
STR_ERROR_NONUNIFORM_STATIONS_DISALLOWED                        :{WHITE}... nonuniform stations disabled
STR_ERROR_TOO_MANY_STATIONS_LOADING                             :{WHITE}Too many stations/loading areas
STR_ERROR_TOO_MANY_STATION_SPECS                                :{WHITE}Too many railway station parts
STR_ERROR_TOO_MANY_BUS_STOPS                                    :{WHITE}Too many bus stops
STR_ERROR_TOO_MANY_TRUCK_STOPS                                  :{WHITE}Too many lorry stations
STR_ERROR_TOO_CLOSE_TO_ANOTHER_RAILROAD                         :{WHITE}Too close to another railway station
STR_ERROR_TOO_CLOSE_TO_ANOTHER_STATION                          :{WHITE}Too close to another station/loading area
STR_ERROR_TOO_CLOSE_TO_ANOTHER_DOCK                             :{WHITE}Too close to another dock
STR_ERROR_TOO_CLOSE_TO_ANOTHER_AIRPORT                          :{WHITE}Too close to another airport
STR_ERROR_CAN_T_RENAME_STATION                                  :{WHITE}Can't rename station...
STR_ERROR_DRIVE_THROUGH_ON_TOWN_ROAD                            :{WHITE}... this is a town owned road
STR_ERROR_DRIVE_THROUGH_DIRECTION                               :{WHITE}... road facing in the wrong direction

# Station destruction related errors
STR_ERROR_CAN_T_REMOVE_PART_OF_STATION                          :{WHITE}Can't remove part of station...
STR_ERROR_MUST_REMOVE_RAILWAY_STATION_FIRST                     :{WHITE}Must remove railway station first
STR_ERROR_CAN_T_REMOVE_BUS_STATION                              :{WHITE}Can't remove bus station...
STR_ERROR_CAN_T_REMOVE_TRUCK_STATION                            :{WHITE}Can't remove lorry station...
STR_ERROR_CAN_T_REMOVE_PASSENGER_TRAM_STATION                   :{WHITE}Can't remove passenger tram station...
STR_ERROR_CAN_T_REMOVE_CARGO_TRAM_STATION                       :{WHITE}Can't remove freight tram station...

STR_ERROR_MUST_DEMOLISH_RAILROAD                                :{WHITE}Must demolish railway station first
STR_ERROR_MUST_DEMOLISH_BUS_STATION_FIRST                       :{WHITE}Must demolish bus station first
STR_ERROR_MUST_DEMOLISH_TRUCK_STATION_FIRST                     :{WHITE}Must demolish lorry station first
STR_ERROR_MUST_DEMOLISH_PASSENGER_TRAM_STATION_FIRST            :{WHITE}Must demolish passenger tram station first
STR_ERROR_MUST_DEMOLISH_CARGO_TRAM_STATION_FIRST                :{WHITE}Must demolish freight tram station first
STR_ERROR_MUST_DEMOLISH_DOCK_FIRST                              :{WHITE}Must demolish dock first
STR_ERROR_MUST_DEMOLISH_AIRPORT_FIRST                           :{WHITE}Must demolish airport first

# Waypoint related errors
STR_ERROR_WAYPOINT_ADJOINS_MORE_THAN_ONE_EXISTING               :{WHITE}Adjoins more than one existing waypoint
STR_ERROR_TOO_CLOSE_TO_ANOTHER_WAYPOINT                         :{WHITE}Too close to another waypoint

STR_ERROR_CAN_T_BUILD_TRAIN_WAYPOINT                            :{WHITE}Can't build train waypoint here...
STR_ERROR_CAN_T_POSITION_BUOY_HERE                              :{WHITE}Can't place buoy here...
STR_ERROR_CAN_T_CHANGE_WAYPOINT_NAME                            :{WHITE}Can't change waypoint name...

STR_ERROR_CAN_T_REMOVE_TRAIN_WAYPOINT                           :{WHITE}Can't remove train waypoint here...
STR_ERROR_MUST_REMOVE_RAILWAYPOINT_FIRST                        :{WHITE}Must remove rail waypoint first
STR_ERROR_BUOY_IN_THE_WAY                                       :{WHITE}... buoy in the way
STR_ERROR_BUOY_IS_IN_USE                                        :{WHITE}... buoy is in use!

# Depot related errors
STR_ERROR_CAN_T_BUILD_TRAIN_DEPOT                               :{WHITE}Can't build train depot here...
STR_ERROR_CAN_T_BUILD_ROAD_DEPOT                                :{WHITE}Can't build road vehicle depot here...
STR_ERROR_CAN_T_BUILD_TRAM_DEPOT                                :{WHITE}Can't build tram vehicle depot here...
STR_ERROR_CAN_T_BUILD_SHIP_DEPOT                                :{WHITE}Can't build ship depot here...

STR_TRAIN_MUST_BE_STOPPED                                       :{WHITE}Train must be stopped inside a depot
STR_ERROR_ROAD_VEHICLE_MUST_BE_STOPPED_INSIDE_DEPOT             :{WHITE}... must be stopped inside a road vehicle depot
STR_ERROR_SHIP_MUST_BE_STOPPED_IN_DEPOT                         :{WHITE}Ship must be stopped in depot
STR_ERROR_AIRCRAFT_MUST_BE_STOPPED                              :{WHITE}Aircraft must be stopped in hangar

STR_ERROR_TRAINS_CAN_ONLY_BE_ALTERED_INSIDE_A_DEPOT             :{WHITE}Trains can only be altered when stopped inside a depot
STR_ERROR_TRAIN_TOO_LONG                                        :{WHITE}Train too long
STR_ERROR_CAN_T_REVERSE_DIRECTION_RAIL_VEHICLE                  :{WHITE}Can't reverse direction of vehicle...
STR_ERROR_CAN_T_REVERSE_DIRECTION_RAIL_VEHICLE_MULTIPLE_UNITS   :{WHITE}Can't reverse direction of vehicles consisting of multiple units...
STR_ERROR_INCOMPATIBLE_RAIL_TYPES                               :Incompatible rail types

STR_ERROR_CAN_T_MOVE_VEHICLE                                    :{WHITE}Can't move vehicle...
STR_ERROR_REAR_ENGINE_FOLLOW_FRONT                              :{WHITE}The rear engine will always follow its front counterpart
STR_ERROR_UNABLE_TO_FIND_ROUTE_TO                               :{WHITE}Unable to find route to local depot
STR_ERROR_UNABLE_TO_FIND_LOCAL_DEPOT                            :{WHITE}Unable to find local depot

STR_ERROR_DEPOT_WRONG_DEPOT_TYPE                                :Wrong depot type

# Autoreplace related errors
STR_ERROR_TRAIN_TOO_LONG_AFTER_REPLACEMENT                      :{WHITE}{VEHICLE} is too long after replacement
STR_ERROR_AUTOREPLACE_NOTHING_TO_DO                             :{WHITE}No autoreplace/renew rules applied.
STR_ERROR_AUTOREPLACE_MONEY_LIMIT                               :(money limit)

# Rail construction errors
STR_ERROR_IMPOSSIBLE_TRACK_COMBINATION                          :{WHITE}Impossible track combination
STR_ERROR_NO_SUITABLE_RAILROAD_TRACK                            :{WHITE}No suitable railway track
STR_ERROR_MUST_REMOVE_RAILROAD_TRACK                            :{WHITE}Must remove railway track first
STR_ERROR_CROSSING_ON_ONEWAY_ROAD                               :{WHITE}Road is one way or blocked
STR_ERROR_CAN_T_BUILD_SIGNALS_HERE                              :{WHITE}Can't build signals here...
STR_ERROR_CAN_T_BUILD_RAILROAD_TRACK                            :{WHITE}Can't build railway track here...
STR_ERROR_CAN_T_REMOVE_RAILROAD_TRACK                           :{WHITE}Can't remove railway track from here...
STR_ERROR_CAN_T_REMOVE_SIGNALS_FROM                             :{WHITE}Can't remove signals from here...
STR_ERROR_SIGNAL_CAN_T_CONVERT_SIGNALS_HERE                     :{WHITE}Can't convert signals here...

STR_ERROR_CAN_T_CONVERT_RAIL                                    :{WHITE}Can't convert railtype here...

# Road construction errors
STR_ERROR_MUST_REMOVE_ROAD_FIRST                                :{WHITE}Must remove road first
STR_ERROR_ONEWAY_ROADS_CAN_T_HAVE_JUNCTION                      :{WHITE}... one way roads can't have junctions
STR_ERROR_CAN_T_BUILD_ROAD_HERE                                 :{WHITE}Can't build road here...
STR_ERROR_CAN_T_BUILD_TRAMWAY_HERE                              :{WHITE}Can't build tramway here...
STR_ERROR_CAN_T_REMOVE_ROAD_FROM                                :{WHITE}Can't remove road from here...
STR_ERROR_CAN_T_REMOVE_TRAMWAY_FROM                             :{WHITE}Can't remove tramway from here...

# Waterway construction errors
STR_ERROR_CAN_T_BUILD_CANALS                                    :{WHITE}Can't build canals here...
STR_ERROR_CAN_T_BUILD_LOCKS                                     :{WHITE}Can't build locks here...
STR_ERROR_CAN_T_PLACE_RIVERS                                    :{WHITE}Can't place rivers here...
STR_ERROR_MUST_BE_BUILT_ON_WATER                                :{WHITE}... must be built on water
STR_ERROR_CAN_T_BUILD_ON_WATER                                  :{WHITE}... can't build on water
STR_ERROR_MUST_DEMOLISH_CANAL_FIRST                             :{WHITE}Must demolish canal first
STR_ERROR_CAN_T_BUILD_AQUEDUCT_HERE                             :{WHITE}Can't build aqueduct here...

# Tree related errors
STR_ERROR_TREE_ALREADY_HERE                                     :{WHITE}... tree already here
STR_ERROR_CAN_T_PLANT_TREE_HERE                                 :{WHITE}Can't plant tree here...

# Bridge related errors
STR_ERROR_CAN_T_BUILD_BRIDGE_HERE                               :{WHITE}Can't build bridge here...
STR_ERROR_MUST_DEMOLISH_BRIDGE_FIRST                            :{WHITE}Must demolish bridge first
STR_ERROR_CAN_T_START_AND_END_ON                                :{WHITE}Can't start and end in the same spot
STR_ERROR_BRIDGEHEADS_NOT_SAME_HEIGHT                           :{WHITE}Bridge heads not at the same level
STR_ERROR_BRIDGE_TOO_LOW_FOR_TERRAIN                            :{WHITE}Bridge is too low for the terrain
STR_ERROR_START_AND_END_MUST_BE_IN                              :{WHITE}Start and end must be in line
STR_ERROR_ENDS_OF_BRIDGE_MUST_BOTH                              :{WHITE}... ends of bridge must both be on land

# Tunnel related errors
STR_ERROR_CAN_T_BUILD_TUNNEL_HERE                               :{WHITE}Can't build tunnel here...
STR_ERROR_SITE_UNSUITABLE_FOR_TUNNEL                            :{WHITE}Site unsuitable for tunnel entrance
STR_ERROR_MUST_DEMOLISH_TUNNEL_FIRST                            :{WHITE}Must demolish tunnel first
STR_ERROR_ANOTHER_TUNNEL_IN_THE_WAY                             :{WHITE}Another tunnel in the way
STR_ERROR_TUNNEL_THROUGH_MAP_BORDER                             :{WHITE}Tunnel would end out of the map
STR_ERROR_UNABLE_TO_EXCAVATE_LAND                               :{WHITE}Unable to excavate land for other end of tunnel

# Unmovable related errors
STR_ERROR_OBJECT_IN_THE_WAY                                     :{WHITE}Object in the way
STR_ERROR_COMPANY_HEADQUARTERS_IN                               :{WHITE}... company headquarters in the way
STR_ERROR_CAN_T_PURCHASE_THIS_LAND                              :{WHITE}Can't purchase this land area...
STR_ERROR_YOU_ALREADY_OWN_IT                                    :{WHITE}... you already own it!

# Group related errors
STR_ERROR_GROUP_CAN_T_CREATE                                    :{WHITE}Can't create group...
STR_ERROR_GROUP_CAN_T_DELETE                                    :{WHITE}Can't delete this group...
STR_ERROR_GROUP_CAN_T_RENAME                                    :{WHITE}Can't rename group...
STR_ERROR_GROUP_CAN_T_REMOVE_ALL_VEHICLES                       :{WHITE}Can't remove all vehicles from this group...
STR_ERROR_GROUP_CAN_T_ADD_VEHICLE                               :{WHITE}Can't add the vehicle to this group...
STR_ERROR_GROUP_CAN_T_ADD_SHARED_VEHICLE                        :{WHITE}Can't add shared vehicles to group...

# Generic vehicle errors
STR_ERROR_TRAIN_IN_THE_WAY                                      :{WHITE}Train in the way
STR_ERROR_ROAD_VEHICLE_IN_THE_WAY                               :{WHITE}Road vehicle in the way
STR_ERROR_SHIP_IN_THE_WAY                                       :{WHITE}Ship in the way
STR_ERROR_AIRCRAFT_IN_THE_WAY                                   :{WHITE}Aircraft in the way

STR_ERROR_CAN_T_REFIT_TRAIN                                     :{WHITE}Can't refit train...
STR_ERROR_CAN_T_REFIT_ROAD_VEHICLE                              :{WHITE}Can't refit road vehicle...
STR_ERROR_CAN_T_REFIT_SHIP                                      :{WHITE}Can't refit ship...
STR_ERROR_CAN_T_REFIT_AIRCRAFT                                  :{WHITE}Can't refit aircraft...

STR_ERROR_CAN_T_RENAME_TRAIN                                    :{WHITE}Can't name train...
STR_ERROR_CAN_T_RENAME_ROAD_VEHICLE                             :{WHITE}Can't name road vehicle...
STR_ERROR_CAN_T_RENAME_SHIP                                     :{WHITE}Can't name ship...
STR_ERROR_CAN_T_RENAME_AIRCRAFT                                 :{WHITE}Can't name aircraft...

STR_ERROR_CAN_T_STOP_START_TRAIN                                :{WHITE}Can't stop/start train...
STR_ERROR_CAN_T_STOP_START_ROAD_VEHICLE                         :{WHITE}Can't stop/start road vehicle...
STR_ERROR_CAN_T_STOP_START_SHIP                                 :{WHITE}Can't stop/start ship...
STR_ERROR_CAN_T_STOP_START_AIRCRAFT                             :{WHITE}Can't stop/start aircraft...

STR_ERROR_CAN_T_SEND_TRAIN_TO_DEPOT                             :{WHITE}Can't send train to depot...
STR_ERROR_CAN_T_SEND_ROAD_VEHICLE_TO_DEPOT                      :{WHITE}Can't send road vehicle to depot...
STR_ERROR_CAN_T_SEND_SHIP_TO_DEPOT                              :{WHITE}Can't send ship to depot...
STR_ERROR_CAN_T_SEND_AIRCRAFT_TO_HANGAR                         :{WHITE}Can't send aircraft to hangar...

STR_ERROR_CAN_T_BUY_TRAIN                                       :{WHITE}Can't buy railway vehicle...
STR_ERROR_CAN_T_BUY_ROAD_VEHICLE                                :{WHITE}Can't buy road vehicle...
STR_ERROR_CAN_T_BUY_SHIP                                        :{WHITE}Can't buy ship...
STR_ERROR_CAN_T_BUY_AIRCRAFT                                    :{WHITE}Can't buy aircraft...

STR_ERROR_CAN_T_RENAME_TRAIN_TYPE                               :{WHITE}Can't rename train vehicle type...
STR_ERROR_CAN_T_RENAME_ROAD_VEHICLE_TYPE                        :{WHITE}Can't rename road vehicle type...
STR_ERROR_CAN_T_RENAME_SHIP_TYPE                                :{WHITE}Can't rename ship type...
STR_ERROR_CAN_T_RENAME_AIRCRAFT_TYPE                            :{WHITE}Can't rename aircraft type...

STR_ERROR_CAN_T_SELL_TRAIN                                      :{WHITE}Can't sell railway vehicle...
STR_ERROR_CAN_T_SELL_ROAD_VEHICLE                               :{WHITE}Can't sell road vehicle...
STR_ERROR_CAN_T_SELL_SHIP                                       :{WHITE}Can't sell ship...
STR_ERROR_CAN_T_SELL_AIRCRAFT                                   :{WHITE}Can't sell aircraft...

STR_ERROR_RAIL_VEHICLE_NOT_AVAILABLE                            :{WHITE}Vehicle is not available
STR_ERROR_ROAD_VEHICLE_NOT_AVAILABLE                            :{WHITE}Vehicle is not available
STR_ERROR_SHIP_NOT_AVAILABLE                                    :{WHITE}Ship is not available
STR_ERROR_AIRCRAFT_NOT_AVAILABLE                                :{WHITE}Aircraft is not available

STR_ERROR_TOO_MANY_VEHICLES_IN_GAME                             :{WHITE}Too many vehicles in game
STR_ERROR_CAN_T_CHANGE_SERVICING                                :{WHITE}Can't change servicing interval...

STR_ERROR_CAN_T_SELL_DESTROYED_VEHICLE                          :{WHITE}Can't sell destroyed vehicle...
STR_ERROR_CAN_T_REFIT_DESTROYED_VEHICLE                         :{WHITE}Can't refit destroyed vehicle...

# Specific vehicle errors
STR_ERROR_CAN_T_MAKE_TRAIN_PASS_SIGNAL                          :{WHITE}Can't make train pass signal at danger...
STR_ERROR_CAN_T_REVERSE_DIRECTION_TRAIN                         :{WHITE}Can't reverse direction of train...
STR_ERROR_TRAIN_START_NO_CATENARY                               :This track lacks catenary, so the train can't start

STR_ERROR_CAN_T_MAKE_ROAD_VEHICLE_TURN                          :{WHITE}Can't make road vehicle turn around...

STR_ERROR_AIRCRAFT_IS_IN_FLIGHT                                 :{WHITE}Aircraft is in flight

# Order related errors
STR_ERROR_NO_MORE_SPACE_FOR_ORDERS                              :{WHITE}No more space for orders
STR_ERROR_TOO_MANY_ORDERS                                       :{WHITE}Too many orders
STR_ERROR_CAN_T_INSERT_NEW_ORDER                                :{WHITE}Can't insert new order...
STR_ERROR_CAN_T_DELETE_THIS_ORDER                               :{WHITE}Can't delete this order...
STR_ERROR_CAN_T_MODIFY_THIS_ORDER                               :{WHITE}Can't modify this order...
STR_ERROR_CAN_T_MOVE_THIS_ORDER                                 :{WHITE}Can't move this order...
STR_ERROR_CAN_T_SKIP_ORDER                                      :{WHITE}Can't skip current order...
STR_ERROR_CAN_T_SKIP_TO_ORDER                                   :{WHITE}Can't skip to selected order...
STR_ERROR_CAN_T_COPY_SHARE_ORDER                                :{WHITE}... vehicle can't go to all stations
STR_ERROR_CAN_T_ADD_ORDER                                       :{WHITE}... vehicle can't go to that station
STR_ERROR_CAN_T_ADD_ORDER_SHARED                                :{WHITE}... a vehicle sharing this order can't go to that station

STR_ERROR_CAN_T_SHARE_ORDER_LIST                                :{WHITE}Can't share order list...
STR_ERROR_CAN_T_COPY_ORDER_LIST                                 :{WHITE}Can't copy order list...
STR_ERROR_TOO_FAR_FROM_PREVIOUS_DESTINATION                     :{WHITE}... too far from previous destination

# Timetable related errors
STR_ERROR_CAN_T_TIMETABLE_VEHICLE                               :{WHITE}Can't timetable vehicle...
STR_ERROR_TIMETABLE_ONLY_WAIT_AT_STATIONS                       :{WHITE}Vehicles can only wait at stations.
STR_ERROR_TIMETABLE_NOT_STOPPING_HERE                           :{WHITE}This vehicle is not stopping at this station.

# Sign related errors
STR_ERROR_TOO_MANY_SIGNS                                        :{WHITE}... too many signs
STR_ERROR_CAN_T_PLACE_SIGN_HERE                                 :{WHITE}Can't place sign here...
STR_ERROR_CAN_T_CHANGE_SIGN_NAME                                :{WHITE}Can't change sign name...
STR_ERROR_CAN_T_DELETE_SIGN                                     :{WHITE}Can't delete sign...

##id 0x2000
# Town building names
STR_TOWN_BUILDING_NAME_TALL_OFFICE_BLOCK_1                      :Tall office block
STR_TOWN_BUILDING_NAME_OFFICE_BLOCK_1                           :Office block
STR_TOWN_BUILDING_NAME_SMALL_BLOCK_OF_FLATS_1                   :Small block of flats
STR_TOWN_BUILDING_NAME_CHURCH_1                                 :Church
STR_TOWN_BUILDING_NAME_LARGE_OFFICE_BLOCK_1                     :Large office block
STR_TOWN_BUILDING_NAME_TOWN_HOUSES_1                            :Town houses
STR_TOWN_BUILDING_NAME_HOTEL_1                                  :Hotel
STR_TOWN_BUILDING_NAME_STATUE_1                                 :Statue
STR_TOWN_BUILDING_NAME_FOUNTAIN_1                               :Fountain
STR_TOWN_BUILDING_NAME_PARK_1                                   :Park
STR_TOWN_BUILDING_NAME_OFFICE_BLOCK_2                           :Office block
STR_TOWN_BUILDING_NAME_SHOPS_AND_OFFICES_1                      :Shops and offices
STR_TOWN_BUILDING_NAME_MODERN_OFFICE_BUILDING_1                 :Modern office building
STR_TOWN_BUILDING_NAME_WAREHOUSE_1                              :Warehouse
STR_TOWN_BUILDING_NAME_OFFICE_BLOCK_3                           :Office block
STR_TOWN_BUILDING_NAME_STADIUM_1                                :Stadium
STR_TOWN_BUILDING_NAME_OLD_HOUSES_1                             :Old houses
STR_TOWN_BUILDING_NAME_COTTAGES_1                               :Cottages
STR_TOWN_BUILDING_NAME_HOUSES_1                                 :Houses
STR_TOWN_BUILDING_NAME_FLATS_1                                  :Flats
STR_TOWN_BUILDING_NAME_TALL_OFFICE_BLOCK_2                      :Tall office block
STR_TOWN_BUILDING_NAME_SHOPS_AND_OFFICES_2                      :Shops and offices
STR_TOWN_BUILDING_NAME_SHOPS_AND_OFFICES_3                      :Shops and offices
STR_TOWN_BUILDING_NAME_THEATER_1                                :Theatre
STR_TOWN_BUILDING_NAME_STADIUM_2                                :Stadium
STR_TOWN_BUILDING_NAME_OFFICES_1                                :Offices
STR_TOWN_BUILDING_NAME_HOUSES_2                                 :Houses
STR_TOWN_BUILDING_NAME_CINEMA_1                                 :Cinema
STR_TOWN_BUILDING_NAME_SHOPPING_MALL_1                          :Shopping mall
STR_TOWN_BUILDING_NAME_IGLOO_1                                  :Igloo
STR_TOWN_BUILDING_NAME_TEPEES_1                                 :Tepees
STR_TOWN_BUILDING_NAME_TEAPOT_HOUSE_1                           :Teapot-House
STR_TOWN_BUILDING_NAME_PIGGY_BANK_1                             :Piggy-Bank

##id 0x4800
# industry names
STR_INDUSTRY_NAME_COAL_MINE                                     :Coal Mine
STR_INDUSTRY_NAME_POWER_STATION                                 :Power Station
STR_INDUSTRY_NAME_SAWMILL                                       :Sawmill
STR_INDUSTRY_NAME_FOREST                                        :Forest
STR_INDUSTRY_NAME_OIL_REFINERY                                  :Oil Refinery
STR_INDUSTRY_NAME_OIL_RIG                                       :Oil Rig
STR_INDUSTRY_NAME_FACTORY                                       :Factory
STR_INDUSTRY_NAME_PRINTING_WORKS                                :Printing Works
STR_INDUSTRY_NAME_STEEL_MILL                                    :Steel Mill
STR_INDUSTRY_NAME_FARM                                          :Farm
STR_INDUSTRY_NAME_COPPER_ORE_MINE                               :Copper Ore Mine
STR_INDUSTRY_NAME_OIL_WELLS                                     :Oil Wells
STR_INDUSTRY_NAME_BANK                                          :Bank
STR_INDUSTRY_NAME_FOOD_PROCESSING_PLANT                         :Food Processing Plant
STR_INDUSTRY_NAME_PAPER_MILL                                    :Paper Mill
STR_INDUSTRY_NAME_GOLD_MINE                                     :Gold Mine
STR_INDUSTRY_NAME_BANK_TROPIC_ARCTIC                            :Bank
STR_INDUSTRY_NAME_DIAMOND_MINE                                  :Diamond Mine
STR_INDUSTRY_NAME_IRON_ORE_MINE                                 :Iron Ore Mine
STR_INDUSTRY_NAME_FRUIT_PLANTATION                              :Fruit Plantation
STR_INDUSTRY_NAME_RUBBER_PLANTATION                             :Rubber Plantation
STR_INDUSTRY_NAME_WATER_SUPPLY                                  :Water Supply
STR_INDUSTRY_NAME_WATER_TOWER                                   :Water Tower
STR_INDUSTRY_NAME_FACTORY_2                                     :Factory
STR_INDUSTRY_NAME_FARM_2                                        :Farm
STR_INDUSTRY_NAME_LUMBER_MILL                                   :Lumber Mill
STR_INDUSTRY_NAME_COTTON_CANDY_FOREST                           :Candyfloss Forest
STR_INDUSTRY_NAME_CANDY_FACTORY                                 :Sweet Factory
STR_INDUSTRY_NAME_BATTERY_FARM                                  :Battery Farm
STR_INDUSTRY_NAME_COLA_WELLS                                    :Cola Wells
STR_INDUSTRY_NAME_TOY_SHOP                                      :Toy Shop
STR_INDUSTRY_NAME_TOY_FACTORY                                   :Toy Factory
STR_INDUSTRY_NAME_PLASTIC_FOUNTAINS                             :Plastic Fountains
STR_INDUSTRY_NAME_FIZZY_DRINK_FACTORY                           :Fizzy Drink Factory
STR_INDUSTRY_NAME_BUBBLE_GENERATOR                              :Bubble Generator
STR_INDUSTRY_NAME_TOFFEE_QUARRY                                 :Toffee Quarry
STR_INDUSTRY_NAME_SUGAR_MINE                                    :Sugar Mine

############ WARNING, using range 0x6000 for strings that are stored in the savegame
############ These strings may never get a new id, or savegames will break!
##id 0x6000
STR_SV_EMPTY                                                    :
STR_SV_UNNAMED                                                  :Unnamed
STR_SV_TRAIN_NAME                                               :Train {COMMA}
STR_SV_ROAD_VEHICLE_NAME                                        :Road Vehicle {COMMA}
STR_SV_SHIP_NAME                                                :Ship {COMMA}
STR_SV_AIRCRAFT_NAME                                            :Aircraft {COMMA}

STR_SV_STNAME                                                   :{STRING1}
STR_SV_STNAME_NORTH                                             :{STRING1} North
STR_SV_STNAME_SOUTH                                             :{STRING1} South
STR_SV_STNAME_EAST                                              :{STRING1} East
STR_SV_STNAME_WEST                                              :{STRING1} West
STR_SV_STNAME_CENTRAL                                           :{STRING1} Central
STR_SV_STNAME_TRANSFER                                          :{STRING1} Transfer
STR_SV_STNAME_HALT                                              :{STRING1} Halt
STR_SV_STNAME_VALLEY                                            :{STRING1} Valley
STR_SV_STNAME_HEIGHTS                                           :{STRING1} Heights
STR_SV_STNAME_WOODS                                             :{STRING1} Woods
STR_SV_STNAME_LAKESIDE                                          :{STRING1} Lakeside
STR_SV_STNAME_EXCHANGE                                          :{STRING1} Exchange
STR_SV_STNAME_AIRPORT                                           :{STRING1} Airport
STR_SV_STNAME_OILFIELD                                          :{STRING1} Oilfield
STR_SV_STNAME_MINES                                             :{STRING1} Mines
STR_SV_STNAME_DOCKS                                             :{STRING1} Docks
STR_SV_STNAME_BUOY                                              :{STRING2}
STR_SV_STNAME_WAYPOINT                                          :{STRING2}
##id 0x6020
STR_SV_STNAME_ANNEXE                                            :{STRING1} Annexe
STR_SV_STNAME_SIDINGS                                           :{STRING1} Sidings
STR_SV_STNAME_BRANCH                                            :{STRING1} Branch
STR_SV_STNAME_UPPER                                             :Upper {STRING1}
STR_SV_STNAME_LOWER                                             :Lower {STRING1}
STR_SV_STNAME_HELIPORT                                          :{STRING1} Heliport
STR_SV_STNAME_FOREST                                            :{STRING1} Forest
STR_SV_STNAME_FALLBACK                                          :{STRING1} Station #{NUM}
############ end of savegame specific region!

##id 0x8000
# Vehicle names
STR_VEHICLE_NAME_TRAIN_ENGINE_RAIL_KIRBY_PAUL_TANK_STEAM        :Kirby Paul Tank (Steam)
STR_VEHICLE_NAME_TRAIN_ENGINE_RAIL_MJS_250_DIESEL               :MJS 250 (Diesel)
STR_VEHICLE_NAME_TRAIN_ENGINE_RAIL_PLODDYPHUT_CHOO_CHOO         :Ploddyphut Choo-Choo
STR_VEHICLE_NAME_TRAIN_ENGINE_RAIL_POWERNAUT_CHOO_CHOO          :Powernaut Choo-Choo
STR_VEHICLE_NAME_TRAIN_ENGINE_RAIL_MIGHTYMOVER_CHOO_CHOO        :Mightymover Choo-Choo
STR_VEHICLE_NAME_TRAIN_ENGINE_RAIL_PLODDYPHUT_DIESEL            :Ploddyphut Diesel
STR_VEHICLE_NAME_TRAIN_ENGINE_RAIL_POWERNAUT_DIESEL             :Powernaut Diesel
STR_VEHICLE_NAME_TRAIN_ENGINE_RAIL_WILLS_2_8_0_STEAM            :Wills 2-8-0 (Steam)
STR_VEHICLE_NAME_TRAIN_ENGINE_RAIL_CHANEY_JUBILEE_STEAM         :Chaney 'Jubilee' (Steam)
STR_VEHICLE_NAME_TRAIN_ENGINE_RAIL_GINZU_A4_STEAM               :Ginzu 'A4' (Steam)
STR_VEHICLE_NAME_TRAIN_ENGINE_RAIL_SH_8P_STEAM                  :SH '8P' (Steam)
STR_VEHICLE_NAME_TRAIN_ENGINE_RAIL_MANLEY_MOREL_DMU_DIESEL      :Manley-Morel DMU (Diesel)
STR_VEHICLE_NAME_TRAIN_ENGINE_RAIL_DASH_DIESEL                  :'Dash' (Diesel)
STR_VEHICLE_NAME_TRAIN_ENGINE_RAIL_SH_HENDRY_25_DIESEL          :SH/Hendry '25' (Diesel)
STR_VEHICLE_NAME_TRAIN_ENGINE_RAIL_UU_37_DIESEL                 :UU '37' (Diesel)
STR_VEHICLE_NAME_TRAIN_ENGINE_RAIL_FLOSS_47_DIESEL              :Floss '47' (Diesel)
STR_VEHICLE_NAME_TRAIN_ENGINE_RAIL_CS_4000_DIESEL               :CS 4000 (Diesel)
STR_VEHICLE_NAME_TRAIN_ENGINE_RAIL_CS_2400_DIESEL               :CS 2400 (Diesel)
STR_VEHICLE_NAME_TRAIN_ENGINE_RAIL_CENTENNIAL_DIESEL            :Centennial (Diesel)
STR_VEHICLE_NAME_TRAIN_ENGINE_RAIL_KELLING_3100_DIESEL          :Kelling 3100 (Diesel)
STR_VEHICLE_NAME_TRAIN_ENGINE_RAIL_TURNER_TURBO_DIESEL          :Turner Turbo (Diesel)
STR_VEHICLE_NAME_TRAIN_ENGINE_RAIL_MJS_1000_DIESEL              :MJS 1000 (Diesel)
STR_VEHICLE_NAME_TRAIN_ENGINE_RAIL_SH_125_DIESEL                :SH '125' (Diesel)
STR_VEHICLE_NAME_TRAIN_ENGINE_RAIL_SH_30_ELECTRIC               :SH '30' (Electric)
STR_VEHICLE_NAME_TRAIN_ENGINE_RAIL_SH_40_ELECTRIC               :SH '40' (Electric)
STR_VEHICLE_NAME_TRAIN_ENGINE_RAIL_T_I_M_ELECTRIC               :'T.I.M.' (Electric)
STR_VEHICLE_NAME_TRAIN_ENGINE_RAIL_ASIASTAR_ELECTRIC            :'AsiaStar' (Electric)
STR_VEHICLE_NAME_TRAIN_WAGON_RAIL_PASSENGER_CAR                 :Passenger Carriage
STR_VEHICLE_NAME_TRAIN_WAGON_RAIL_MAIL_VAN                      :Mail Van
STR_VEHICLE_NAME_TRAIN_WAGON_RAIL_COAL_CAR                      :Coal Truck
STR_VEHICLE_NAME_TRAIN_WAGON_RAIL_OIL_TANKER                    :Oil Tanker
STR_VEHICLE_NAME_TRAIN_WAGON_RAIL_LIVESTOCK_VAN                 :Livestock Van
STR_VEHICLE_NAME_TRAIN_WAGON_RAIL_GOODS_VAN                     :Goods Van
STR_VEHICLE_NAME_TRAIN_WAGON_RAIL_GRAIN_HOPPER                  :Grain Hopper
STR_VEHICLE_NAME_TRAIN_WAGON_RAIL_WOOD_TRUCK                    :Wood Truck
STR_VEHICLE_NAME_TRAIN_WAGON_RAIL_IRON_ORE_HOPPER               :Iron Ore Hopper
STR_VEHICLE_NAME_TRAIN_WAGON_RAIL_STEEL_TRUCK                   :Steel Truck
STR_VEHICLE_NAME_TRAIN_WAGON_RAIL_ARMORED_VAN                   :Armoured Van
STR_VEHICLE_NAME_TRAIN_WAGON_RAIL_FOOD_VAN                      :Food Van
STR_VEHICLE_NAME_TRAIN_WAGON_RAIL_PAPER_TRUCK                   :Paper Truck
STR_VEHICLE_NAME_TRAIN_WAGON_RAIL_COPPER_ORE_HOPPER             :Copper Ore Hopper
STR_VEHICLE_NAME_TRAIN_WAGON_RAIL_WATER_TANKER                  :Water Tanker
STR_VEHICLE_NAME_TRAIN_WAGON_RAIL_FRUIT_TRUCK                   :Fruit Truck
STR_VEHICLE_NAME_TRAIN_WAGON_RAIL_RUBBER_TRUCK                  :Rubber Truck
STR_VEHICLE_NAME_TRAIN_WAGON_RAIL_SUGAR_TRUCK                   :Sugar Truck
STR_VEHICLE_NAME_TRAIN_WAGON_RAIL_COTTON_CANDY_HOPPER           :Candyfloss Hopper
STR_VEHICLE_NAME_TRAIN_WAGON_RAIL_TOFFEE_HOPPER                 :Toffee Hopper
STR_VEHICLE_NAME_TRAIN_WAGON_RAIL_BUBBLE_VAN                    :Bubble Van
STR_VEHICLE_NAME_TRAIN_WAGON_RAIL_COLA_TANKER                   :Cola Tanker
STR_VEHICLE_NAME_TRAIN_WAGON_RAIL_CANDY_VAN                     :Sweet Van
STR_VEHICLE_NAME_TRAIN_WAGON_RAIL_TOY_VAN                       :Toy Van
STR_VEHICLE_NAME_TRAIN_WAGON_RAIL_BATTERY_TRUCK                 :Battery Truck
STR_VEHICLE_NAME_TRAIN_WAGON_RAIL_FIZZY_DRINK_TRUCK             :Fizzy Drink Truck
STR_VEHICLE_NAME_TRAIN_WAGON_RAIL_PLASTIC_TRUCK                 :Plastic Truck
STR_VEHICLE_NAME_TRAIN_ENGINE_MONORAIL_X2001_ELECTRIC           :'X2001' (Electric)
STR_VEHICLE_NAME_TRAIN_ENGINE_MONORAIL_MILLENNIUM_Z1_ELECTRIC   :'Millennium Z1' (Electric)
STR_VEHICLE_NAME_TRAIN_ENGINE_MONORAIL_WIZZOWOW_Z99             :Wizzowow Z99
STR_VEHICLE_NAME_TRAIN_WAGON_MONORAIL_PASSENGER_CAR             :Passenger Carriage
STR_VEHICLE_NAME_TRAIN_WAGON_MONORAIL_MAIL_VAN                  :Mail Van
STR_VEHICLE_NAME_TRAIN_WAGON_MONORAIL_COAL_CAR                  :Coal Truck
STR_VEHICLE_NAME_TRAIN_WAGON_MONORAIL_OIL_TANKER                :Oil Tanker
STR_VEHICLE_NAME_TRAIN_WAGON_MONORAIL_LIVESTOCK_VAN             :Livestock Van
STR_VEHICLE_NAME_TRAIN_WAGON_MONORAIL_GOODS_VAN                 :Goods Van
STR_VEHICLE_NAME_TRAIN_WAGON_MONORAIL_GRAIN_HOPPER              :Grain Hopper
STR_VEHICLE_NAME_TRAIN_WAGON_MONORAIL_WOOD_TRUCK                :Wood Truck
STR_VEHICLE_NAME_TRAIN_WAGON_MONORAIL_IRON_ORE_HOPPER           :Iron Ore Hopper
STR_VEHICLE_NAME_TRAIN_WAGON_MONORAIL_STEEL_TRUCK               :Steel Truck
STR_VEHICLE_NAME_TRAIN_WAGON_MONORAIL_ARMORED_VAN               :Armoured Van
STR_VEHICLE_NAME_TRAIN_WAGON_MONORAIL_FOOD_VAN                  :Food Van
STR_VEHICLE_NAME_TRAIN_WAGON_MONORAIL_PAPER_TRUCK               :Paper Truck
STR_VEHICLE_NAME_TRAIN_WAGON_MONORAIL_COPPER_ORE_HOPPER         :Copper Ore Hopper
STR_VEHICLE_NAME_TRAIN_WAGON_MONORAIL_WATER_TANKER              :Water Tanker
STR_VEHICLE_NAME_TRAIN_WAGON_MONORAIL_FRUIT_TRUCK               :Fruit Truck
STR_VEHICLE_NAME_TRAIN_WAGON_MONORAIL_RUBBER_TRUCK              :Rubber Truck
STR_VEHICLE_NAME_TRAIN_WAGON_MONORAIL_SUGAR_TRUCK               :Sugar Truck
STR_VEHICLE_NAME_TRAIN_WAGON_MONORAIL_COTTON_CANDY_HOPPER       :Candyfloss Hopper
STR_VEHICLE_NAME_TRAIN_WAGON_MONORAIL_TOFFEE_HOPPER             :Toffee Hopper
STR_VEHICLE_NAME_TRAIN_WAGON_MONORAIL_BUBBLE_VAN                :Bubble Van
STR_VEHICLE_NAME_TRAIN_WAGON_MONORAIL_COLA_TANKER               :Cola Tanker
STR_VEHICLE_NAME_TRAIN_WAGON_MONORAIL_CANDY_VAN                 :Sweet Van
STR_VEHICLE_NAME_TRAIN_WAGON_MONORAIL_TOY_VAN                   :Toy Van
STR_VEHICLE_NAME_TRAIN_WAGON_MONORAIL_BATTERY_TRUCK             :Battery Truck
STR_VEHICLE_NAME_TRAIN_WAGON_MONORAIL_FIZZY_DRINK_TRUCK         :Fizzy Drink Truck
STR_VEHICLE_NAME_TRAIN_WAGON_MONORAIL_PLASTIC_TRUCK             :Plastic Truck
STR_VEHICLE_NAME_TRAIN_ENGINE_MAGLEV_LEV1_LEVIATHAN_ELECTRIC    :Lev1 'Leviathan' (Electric)
STR_VEHICLE_NAME_TRAIN_ENGINE_MAGLEV_LEV2_CYCLOPS_ELECTRIC      :Lev2 'Cyclops' (Electric)
STR_VEHICLE_NAME_TRAIN_ENGINE_MAGLEV_LEV3_PEGASUS_ELECTRIC      :Lev3 'Pegasus' (Electric)
STR_VEHICLE_NAME_TRAIN_ENGINE_MAGLEV_LEV4_CHIMAERA_ELECTRIC     :Lev4 'Chimaera' (Electric)
STR_VEHICLE_NAME_TRAIN_ENGINE_MAGLEV_WIZZOWOW_ROCKETEER         :Wizzowow Rocketeer
STR_VEHICLE_NAME_TRAIN_WAGON_MAGLEV_PASSENGER_CAR               :Passenger Carriage
STR_VEHICLE_NAME_TRAIN_WAGON_MAGLEV_MAIL_VAN                    :Mail Van
STR_VEHICLE_NAME_TRAIN_WAGON_MAGLEV_COAL_CAR                    :Coal Truck
STR_VEHICLE_NAME_TRAIN_WAGON_MAGLEV_OIL_TANKER                  :Oil Tanker
STR_VEHICLE_NAME_TRAIN_WAGON_MAGLEV_LIVESTOCK_VAN               :Livestock Van
STR_VEHICLE_NAME_TRAIN_WAGON_MAGLEV_GOODS_VAN                   :Goods Van
STR_VEHICLE_NAME_TRAIN_WAGON_MAGLEV_GRAIN_HOPPER                :Grain Hopper
STR_VEHICLE_NAME_TRAIN_WAGON_MAGLEV_WOOD_TRUCK                  :Wood Truck
STR_VEHICLE_NAME_TRAIN_WAGON_MAGLEV_IRON_ORE_HOPPER             :Iron Ore Hopper
STR_VEHICLE_NAME_TRAIN_WAGON_MAGLEV_STEEL_TRUCK                 :Steel Truck
STR_VEHICLE_NAME_TRAIN_WAGON_MAGLEV_ARMORED_VAN                 :Armoured Van
STR_VEHICLE_NAME_TRAIN_WAGON_MAGLEV_FOOD_VAN                    :Food Van
STR_VEHICLE_NAME_TRAIN_WAGON_MAGLEV_PAPER_TRUCK                 :Paper Truck
STR_VEHICLE_NAME_TRAIN_WAGON_MAGLEV_COPPER_ORE_HOPPER           :Copper Ore Hopper
STR_VEHICLE_NAME_TRAIN_WAGON_MAGLEV_WATER_TANKER                :Water Tanker
STR_VEHICLE_NAME_TRAIN_WAGON_MAGLEV_FRUIT_TRUCK                 :Fruit Truck
STR_VEHICLE_NAME_TRAIN_WAGON_MAGLEV_RUBBER_TRUCK                :Rubber Truck
STR_VEHICLE_NAME_TRAIN_WAGON_MAGLEV_SUGAR_TRUCK                 :Sugar Truck
STR_VEHICLE_NAME_TRAIN_WAGON_MAGLEV_COTTON_CANDY_HOPPER         :Candyfloss Hopper
STR_VEHICLE_NAME_TRAIN_WAGON_MAGLEV_TOFFEE_HOPPER               :Toffee Hopper
STR_VEHICLE_NAME_TRAIN_WAGON_MAGLEV_BUBBLE_VAN                  :Bubble Van
STR_VEHICLE_NAME_TRAIN_WAGON_MAGLEV_COLA_TANKER                 :Cola Tanker
STR_VEHICLE_NAME_TRAIN_WAGON_MAGLEV_CANDY_VAN                   :Sweet Van
STR_VEHICLE_NAME_TRAIN_WAGON_MAGLEV_TOY_VAN                     :Toy Van
STR_VEHICLE_NAME_TRAIN_WAGON_MAGLEV_BATTERY_TRUCK               :Battery Truck
STR_VEHICLE_NAME_TRAIN_WAGON_MAGLEV_FIZZY_DRINK_TRUCK           :Fizzy Drink Truck
STR_VEHICLE_NAME_TRAIN_WAGON_MAGLEV_PLASTIC_TRUCK               :Plastic Truck
STR_VEHICLE_NAME_ROAD_VEHICLE_MPS_REGAL_BUS                     :MPS Regal Bus
STR_VEHICLE_NAME_ROAD_VEHICLE_HEREFORD_LEOPARD_BUS              :Hereford Leopard Bus
STR_VEHICLE_NAME_ROAD_VEHICLE_FOSTER_BUS                        :Foster Bus
STR_VEHICLE_NAME_ROAD_VEHICLE_FOSTER_MKII_SUPERBUS              :Foster MkII Superbus
STR_VEHICLE_NAME_ROAD_VEHICLE_PLODDYPHUT_MKI_BUS                :Ploddyphut MkI Bus
STR_VEHICLE_NAME_ROAD_VEHICLE_PLODDYPHUT_MKII_BUS               :Ploddyphut MkII Bus
STR_VEHICLE_NAME_ROAD_VEHICLE_PLODDYPHUT_MKIII_BUS              :Ploddyphut MkIII Bus
STR_VEHICLE_NAME_ROAD_VEHICLE_BALOGH_COAL_TRUCK                 :Balogh Coal Truck
STR_VEHICLE_NAME_ROAD_VEHICLE_UHL_COAL_TRUCK                    :Uhl Coal Truck
STR_VEHICLE_NAME_ROAD_VEHICLE_DW_COAL_TRUCK                     :DW Coal Truck
STR_VEHICLE_NAME_ROAD_VEHICLE_MPS_MAIL_TRUCK                    :MPS Mail Truck
STR_VEHICLE_NAME_ROAD_VEHICLE_REYNARD_MAIL_TRUCK                :Reynard Mail Truck
STR_VEHICLE_NAME_ROAD_VEHICLE_PERRY_MAIL_TRUCK                  :Perry Mail Truck
STR_VEHICLE_NAME_ROAD_VEHICLE_MIGHTYMOVER_MAIL_TRUCK            :MightyMover Mail Truck
STR_VEHICLE_NAME_ROAD_VEHICLE_POWERNAUGHT_MAIL_TRUCK            :Powernaught Mail Truck
STR_VEHICLE_NAME_ROAD_VEHICLE_WIZZOWOW_MAIL_TRUCK               :Wizzowow Mail Truck
STR_VEHICLE_NAME_ROAD_VEHICLE_WITCOMBE_OIL_TANKER               :Witcombe Oil Tanker
STR_VEHICLE_NAME_ROAD_VEHICLE_FOSTER_OIL_TANKER                 :Foster Oil Tanker
STR_VEHICLE_NAME_ROAD_VEHICLE_PERRY_OIL_TANKER                  :Perry Oil Tanker
STR_VEHICLE_NAME_ROAD_VEHICLE_TALBOTT_LIVESTOCK_VAN             :Talbott Livestock Van
STR_VEHICLE_NAME_ROAD_VEHICLE_UHL_LIVESTOCK_VAN                 :Uhl Livestock Van
STR_VEHICLE_NAME_ROAD_VEHICLE_FOSTER_LIVESTOCK_VAN              :Foster Livestock Van
STR_VEHICLE_NAME_ROAD_VEHICLE_BALOGH_GOODS_TRUCK                :Balogh Goods Truck
STR_VEHICLE_NAME_ROAD_VEHICLE_CRAIGHEAD_GOODS_TRUCK             :Craighead Goods Truck
STR_VEHICLE_NAME_ROAD_VEHICLE_GOSS_GOODS_TRUCK                  :Goss Goods Truck
STR_VEHICLE_NAME_ROAD_VEHICLE_HEREFORD_GRAIN_TRUCK              :Hereford Grain Truck
STR_VEHICLE_NAME_ROAD_VEHICLE_THOMAS_GRAIN_TRUCK                :Thomas Grain Truck
STR_VEHICLE_NAME_ROAD_VEHICLE_GOSS_GRAIN_TRUCK                  :Goss Grain Truck
STR_VEHICLE_NAME_ROAD_VEHICLE_WITCOMBE_WOOD_TRUCK               :Witcombe Wood Truck
STR_VEHICLE_NAME_ROAD_VEHICLE_FOSTER_WOOD_TRUCK                 :Foster Wood Truck
STR_VEHICLE_NAME_ROAD_VEHICLE_MORELAND_WOOD_TRUCK               :Moreland Wood Truck
STR_VEHICLE_NAME_ROAD_VEHICLE_MPS_IRON_ORE_TRUCK                :MPS Iron Ore Truck
STR_VEHICLE_NAME_ROAD_VEHICLE_UHL_IRON_ORE_TRUCK                :Uhl Iron Ore Truck
STR_VEHICLE_NAME_ROAD_VEHICLE_CHIPPY_IRON_ORE_TRUCK             :Chippy Iron Ore Truck
STR_VEHICLE_NAME_ROAD_VEHICLE_BALOGH_STEEL_TRUCK                :Balogh Steel Truck
STR_VEHICLE_NAME_ROAD_VEHICLE_UHL_STEEL_TRUCK                   :Uhl Steel Truck
STR_VEHICLE_NAME_ROAD_VEHICLE_KELLING_STEEL_TRUCK               :Kelling Steel Truck
STR_VEHICLE_NAME_ROAD_VEHICLE_BALOGH_ARMORED_TRUCK              :Balogh Armoured Truck
STR_VEHICLE_NAME_ROAD_VEHICLE_UHL_ARMORED_TRUCK                 :Uhl Armoured Truck
STR_VEHICLE_NAME_ROAD_VEHICLE_FOSTER_ARMORED_TRUCK              :Foster Armoured Truck
STR_VEHICLE_NAME_ROAD_VEHICLE_FOSTER_FOOD_VAN                   :Foster Food Van
STR_VEHICLE_NAME_ROAD_VEHICLE_PERRY_FOOD_VAN                    :Perry Food Van
STR_VEHICLE_NAME_ROAD_VEHICLE_CHIPPY_FOOD_VAN                   :Chippy Food Van
STR_VEHICLE_NAME_ROAD_VEHICLE_UHL_PAPER_TRUCK                   :Uhl Paper Truck
STR_VEHICLE_NAME_ROAD_VEHICLE_BALOGH_PAPER_TRUCK                :Balogh Paper Truck
STR_VEHICLE_NAME_ROAD_VEHICLE_MPS_PAPER_TRUCK                   :MPS Paper Truck
STR_VEHICLE_NAME_ROAD_VEHICLE_MPS_COPPER_ORE_TRUCK              :MPS Copper Ore Truck
STR_VEHICLE_NAME_ROAD_VEHICLE_UHL_COPPER_ORE_TRUCK              :Uhl Copper Ore Truck
STR_VEHICLE_NAME_ROAD_VEHICLE_GOSS_COPPER_ORE_TRUCK             :Goss Copper Ore Truck
STR_VEHICLE_NAME_ROAD_VEHICLE_UHL_WATER_TANKER                  :Uhl Water Tanker
STR_VEHICLE_NAME_ROAD_VEHICLE_BALOGH_WATER_TANKER               :Balogh Water Tanker
STR_VEHICLE_NAME_ROAD_VEHICLE_MPS_WATER_TANKER                  :MPS Water Tanker
STR_VEHICLE_NAME_ROAD_VEHICLE_BALOGH_FRUIT_TRUCK                :Balogh Fruit Truck
STR_VEHICLE_NAME_ROAD_VEHICLE_UHL_FRUIT_TRUCK                   :Uhl Fruit Truck
STR_VEHICLE_NAME_ROAD_VEHICLE_KELLING_FRUIT_TRUCK               :Kelling Fruit Truck
STR_VEHICLE_NAME_ROAD_VEHICLE_BALOGH_RUBBER_TRUCK               :Balogh Rubber Truck
STR_VEHICLE_NAME_ROAD_VEHICLE_UHL_RUBBER_TRUCK                  :Uhl Rubber Truck
STR_VEHICLE_NAME_ROAD_VEHICLE_RMT_RUBBER_TRUCK                  :RMT Rubber Truck
STR_VEHICLE_NAME_ROAD_VEHICLE_MIGHTYMOVER_SUGAR_TRUCK           :MightyMover Sugar Truck
STR_VEHICLE_NAME_ROAD_VEHICLE_POWERNAUGHT_SUGAR_TRUCK           :Powernaught Sugar Truck
STR_VEHICLE_NAME_ROAD_VEHICLE_WIZZOWOW_SUGAR_TRUCK              :Wizzowow Sugar Truck
STR_VEHICLE_NAME_ROAD_VEHICLE_MIGHTYMOVER_COLA_TRUCK            :MightyMover Cola Truck
STR_VEHICLE_NAME_ROAD_VEHICLE_POWERNAUGHT_COLA_TRUCK            :Powernaught Cola Truck
STR_VEHICLE_NAME_ROAD_VEHICLE_WIZZOWOW_COLA_TRUCK               :Wizzowow Cola Truck
STR_VEHICLE_NAME_ROAD_VEHICLE_MIGHTYMOVER_COTTON_CANDY          :MightyMover Candyfloss Truck
STR_VEHICLE_NAME_ROAD_VEHICLE_POWERNAUGHT_COTTON_CANDY          :Powernaught Candyfloss Truck
STR_VEHICLE_NAME_ROAD_VEHICLE_WIZZOWOW_COTTON_CANDY_TRUCK       :Wizzowow Candyfloss Truck
STR_VEHICLE_NAME_ROAD_VEHICLE_MIGHTYMOVER_TOFFEE_TRUCK          :MightyMover Toffee Truck
STR_VEHICLE_NAME_ROAD_VEHICLE_POWERNAUGHT_TOFFEE_TRUCK          :Powernaught Toffee Truck
STR_VEHICLE_NAME_ROAD_VEHICLE_WIZZOWOW_TOFFEE_TRUCK             :Wizzowow Toffee Truck
STR_VEHICLE_NAME_ROAD_VEHICLE_MIGHTYMOVER_TOY_VAN               :MightyMover Toy Van
STR_VEHICLE_NAME_ROAD_VEHICLE_POWERNAUGHT_TOY_VAN               :Powernaught Toy Van
STR_VEHICLE_NAME_ROAD_VEHICLE_WIZZOWOW_TOY_VAN                  :Wizzowow Toy Van
STR_VEHICLE_NAME_ROAD_VEHICLE_MIGHTYMOVER_CANDY_TRUCK           :MightyMover Sweet Truck
STR_VEHICLE_NAME_ROAD_VEHICLE_POWERNAUGHT_CANDY_TRUCK           :Powernaught Sweet Truck
STR_VEHICLE_NAME_ROAD_VEHICLE_WIZZOWOW_CANDY_TRUCK              :Wizzowow Sweet Truck
STR_VEHICLE_NAME_ROAD_VEHICLE_MIGHTYMOVER_BATTERY_TRUCK         :MightyMover Battery Truck
STR_VEHICLE_NAME_ROAD_VEHICLE_POWERNAUGHT_BATTERY_TRUCK         :Powernaught Battery Truck
STR_VEHICLE_NAME_ROAD_VEHICLE_WIZZOWOW_BATTERY_TRUCK            :Wizzowow Battery Truck
STR_VEHICLE_NAME_ROAD_VEHICLE_MIGHTYMOVER_FIZZY_DRINK           :MightyMover Fizzy Drink Truck
STR_VEHICLE_NAME_ROAD_VEHICLE_POWERNAUGHT_FIZZY_DRINK           :Powernaught Fizzy Drink Truck
STR_VEHICLE_NAME_ROAD_VEHICLE_WIZZOWOW_FIZZY_DRINK_TRUCK        :Wizzowow Fizzy Drink Truck
STR_VEHICLE_NAME_ROAD_VEHICLE_MIGHTYMOVER_PLASTIC_TRUCK         :MightyMover Plastic Truck
STR_VEHICLE_NAME_ROAD_VEHICLE_POWERNAUGHT_PLASTIC_TRUCK         :Powernaught Plastic Truck
STR_VEHICLE_NAME_ROAD_VEHICLE_WIZZOWOW_PLASTIC_TRUCK            :Wizzowow Plastic Truck
STR_VEHICLE_NAME_ROAD_VEHICLE_MIGHTYMOVER_BUBBLE_TRUCK          :MightyMover Bubble Truck
STR_VEHICLE_NAME_ROAD_VEHICLE_POWERNAUGHT_BUBBLE_TRUCK          :Powernaught Bubble Truck
STR_VEHICLE_NAME_ROAD_VEHICLE_WIZZOWOW_BUBBLE_TRUCK             :Wizzowow Bubble Truck
STR_VEHICLE_NAME_SHIP_MPS_OIL_TANKER                            :MPS Oil Tanker
STR_VEHICLE_NAME_SHIP_CS_INC_OIL_TANKER                         :CS-Inc. Oil Tanker
STR_VEHICLE_NAME_SHIP_MPS_PASSENGER_FERRY                       :MPS Passenger Ferry
STR_VEHICLE_NAME_SHIP_FFP_PASSENGER_FERRY                       :FFP Passenger Ferry
STR_VEHICLE_NAME_SHIP_BAKEWELL_300_HOVERCRAFT                   :Bakewell 300 Hovercraft
STR_VEHICLE_NAME_SHIP_CHUGGER_CHUG_PASSENGER                    :Chugger-Chug Passenger Ferry
STR_VEHICLE_NAME_SHIP_SHIVERSHAKE_PASSENGER_FERRY               :Shivershake Passenger Ferry
STR_VEHICLE_NAME_SHIP_YATE_CARGO_SHIP                           :Yate Cargo ship
STR_VEHICLE_NAME_SHIP_BAKEWELL_CARGO_SHIP                       :Bakewell Cargo ship
STR_VEHICLE_NAME_SHIP_MIGHTYMOVER_CARGO_SHIP                    :Mightymover Cargo ship
STR_VEHICLE_NAME_SHIP_POWERNAUT_CARGO_SHIP                      :Powernaut Cargo ship
STR_VEHICLE_NAME_AIRCRAFT_SAMPSON_U52                           :Sampson U52
STR_VEHICLE_NAME_AIRCRAFT_COLEMAN_COUNT                         :Coleman Count
STR_VEHICLE_NAME_AIRCRAFT_FFP_DART                              :FFP Dart
STR_VEHICLE_NAME_AIRCRAFT_YATE_HAUGAN                           :Yate Haugan
STR_VEHICLE_NAME_AIRCRAFT_BAKEWELL_COTSWALD_LB_3                :Bakewell Cotswald LB-3
STR_VEHICLE_NAME_AIRCRAFT_BAKEWELL_LUCKETT_LB_8                 :Bakewell Luckett LB-8
STR_VEHICLE_NAME_AIRCRAFT_BAKEWELL_LUCKETT_LB_9                 :Bakewell Luckett LB-9
STR_VEHICLE_NAME_AIRCRAFT_BAKEWELL_LUCKETT_LB80                 :Bakewell Luckett LB80
STR_VEHICLE_NAME_AIRCRAFT_BAKEWELL_LUCKETT_LB_10                :Bakewell Luckett LB-10
STR_VEHICLE_NAME_AIRCRAFT_BAKEWELL_LUCKETT_LB_11                :Bakewell Luckett LB-11
STR_VEHICLE_NAME_AIRCRAFT_YATE_AEROSPACE_YAC_1_11               :Yate Aerospace YAC 1-11
STR_VEHICLE_NAME_AIRCRAFT_DARWIN_100                            :Darwin 100
STR_VEHICLE_NAME_AIRCRAFT_DARWIN_200                            :Darwin 200
STR_VEHICLE_NAME_AIRCRAFT_DARWIN_300                            :Darwin 300
STR_VEHICLE_NAME_AIRCRAFT_DARWIN_400                            :Darwin 400
STR_VEHICLE_NAME_AIRCRAFT_DARWIN_500                            :Darwin 500
STR_VEHICLE_NAME_AIRCRAFT_DARWIN_600                            :Darwin 600
STR_VEHICLE_NAME_AIRCRAFT_GURU_GALAXY                           :Guru Galaxy
STR_VEHICLE_NAME_AIRCRAFT_AIRTAXI_A21                           :Airtaxi A21
STR_VEHICLE_NAME_AIRCRAFT_AIRTAXI_A31                           :Airtaxi A31
STR_VEHICLE_NAME_AIRCRAFT_AIRTAXI_A32                           :Airtaxi A32
STR_VEHICLE_NAME_AIRCRAFT_AIRTAXI_A33                           :Airtaxi A33
STR_VEHICLE_NAME_AIRCRAFT_YATE_AEROSPACE_YAE46                  :Yate Aerospace YAe46
STR_VEHICLE_NAME_AIRCRAFT_DINGER_100                            :Dinger 100
STR_VEHICLE_NAME_AIRCRAFT_AIRTAXI_A34_1000                      :AirTaxi A34-1000
STR_VEHICLE_NAME_AIRCRAFT_YATE_Z_SHUTTLE                        :Yate Z-Shuttle
STR_VEHICLE_NAME_AIRCRAFT_KELLING_K1                            :Kelling K1
STR_VEHICLE_NAME_AIRCRAFT_KELLING_K6                            :Kelling K6
STR_VEHICLE_NAME_AIRCRAFT_KELLING_K7                            :Kelling K7
STR_VEHICLE_NAME_AIRCRAFT_DARWIN_700                            :Darwin 700
STR_VEHICLE_NAME_AIRCRAFT_FFP_HYPERDART_2                       :FFP Hyperdart 2
STR_VEHICLE_NAME_AIRCRAFT_DINGER_200                            :Dinger 200
STR_VEHICLE_NAME_AIRCRAFT_DINGER_1000                           :Dinger 1000
STR_VEHICLE_NAME_AIRCRAFT_PLODDYPHUT_100                        :Ploddyphut 100
STR_VEHICLE_NAME_AIRCRAFT_PLODDYPHUT_500                        :Ploddyphut 500
STR_VEHICLE_NAME_AIRCRAFT_FLASHBANG_X1                          :Flashbang X1
STR_VEHICLE_NAME_AIRCRAFT_JUGGERPLANE_M1                        :Juggerplane M1
STR_VEHICLE_NAME_AIRCRAFT_FLASHBANG_WIZZER                      :Flashbang Wizzer
STR_VEHICLE_NAME_AIRCRAFT_TRICARIO_HELICOPTER                   :Tricario Helicopter
STR_VEHICLE_NAME_AIRCRAFT_GURU_X2_HELICOPTER                    :Guru X2 Helicopter
STR_VEHICLE_NAME_AIRCRAFT_POWERNAUT_HELICOPTER                  :Powernaut Helicopter

##id 0x8800
# Formatting of some strings
STR_FORMAT_DATE_TINY                                            :{RAW_STRING}-{RAW_STRING}-{NUM}
STR_FORMAT_DATE_SHORT                                           :{STRING} {NUM}
STR_FORMAT_DATE_LONG                                            :{STRING} {STRING} {NUM}
STR_FORMAT_DATE_ISO                                             :{2:NUM}-{1:RAW_STRING}-{0:RAW_STRING}

STR_FORMAT_BUOY_NAME                                            :{TOWN} Buoy
STR_FORMAT_BUOY_NAME_SERIAL                                     :{TOWN} Buoy #{COMMA}
STR_FORMAT_COMPANY_NUM                                          :(Company {COMMA})
STR_FORMAT_GROUP_NAME                                           :Group {COMMA}
STR_FORMAT_INDUSTRY_NAME                                        :{TOWN} {STRING}
STR_FORMAT_WAYPOINT_NAME                                        :{TOWN} Waypoint
STR_FORMAT_WAYPOINT_NAME_SERIAL                                 :{TOWN} Waypoint #{COMMA}

STR_UNKNOWN_STATION                                             :unknown station
STR_DEFAULT_SIGN_NAME                                           :Sign
STR_COMPANY_SOMEONE                                             :someone{SKIP}{SKIP}

STR_SAVEGAME_NAME_DEFAULT                                       :{COMPANY}, {STRING1}
STR_SAVEGAME_NAME_SPECTATOR                                     :Spectator, {SKIP}{STRING1}

# Viewport strings
STR_VIEWPORT_TOWN_POP                                           :{WHITE}{TOWN} ({COMMA})
STR_VIEWPORT_TOWN                                               :{WHITE}{TOWN}
STR_VIEWPORT_TOWN_TINY_BLACK                                    :{TINYFONT}{BLACK}{TOWN}
STR_VIEWPORT_TOWN_TINY_WHITE                                    :{TINYFONT}{WHITE}{TOWN}

STR_VIEWPORT_SIGN_SMALL_BLACK                                   :{TINYFONT}{BLACK}{SIGN}
STR_VIEWPORT_SIGN_SMALL_WHITE                                   :{TINYFONT}{WHITE}{SIGN}

STR_VIEWPORT_STATION                                            :{STATION} {STATIONFEATURES}
STR_VIEWPORT_STATION_TINY                                       :{TINYFONT}{STATION}

STR_VIEWPORT_WAYPOINT                                           :{WAYPOINT}
STR_VIEWPORT_WAYPOINT_TINY                                      :{TINYFONT}{WAYPOINT}

# Simple strings to get specific types of data
STR_COMPANY_NAME                                                :{COMPANY}
STR_COMPANY_NAME_COMPANY_NUM                                    :{COMPANY} {COMPANYNUM}
STR_ENGINE_NAME                                                 :{ENGINE}
STR_GROUP_NAME                                                  :{GROUP}
STR_INDUSTRY_NAME                                               :{INDUSTRY}
STR_PRESIDENT_NAME                                              :{PRESIDENTNAME}
STR_SIGN_NAME                                                   :{SIGN}
STR_STATION_NAME                                                :{STATION}
STR_TOWN_NAME                                                   :{TOWN}
STR_VEHICLE_NAME                                                :{VEHICLE}
STR_WAYPOINT_NAME                                               :{WAYPOINT}

STR_JUST_CARGO                                                  :{CARGO}
STR_JUST_CHECKMARK                                              :{CHECKMARK}
STR_JUST_COMMA                                                  :{COMMA}
STR_JUST_CURRCOMPACT                                            :{CURRCOMPACT}
STR_JUST_CURRENCY                                               :{CURRENCY}
STR_JUST_INT                                                    :{NUM}
STR_JUST_DATE_TINY                                              :{DATE_TINY}
STR_JUST_DATE_SHORT                                             :{DATE_SHORT}
STR_JUST_DATE_LONG                                              :{DATE_LONG}
STR_JUST_DATE_ISO                                               :{DATE_ISO}
STR_JUST_STRING                                                 :{STRING}
STR_JUST_RAW_STRING                                             :{RAW_STRING}

# Slightly 'raw' stringcodes with colour or size
STR_BLACK_ARROW_DOWN                                            :{BLACK}{DOWNARROW}
STR_BLACK_ARROW_UP                                              :{BLACK}{UPARROW}
STR_BLACK_COMMA                                                 :{BLACK}{COMMA}
STR_TINY_BLACK_COMA                                             :{TINYFONT}{BLACK}{COMMA}
STR_TINY_COMMA                                                  :{TINYFONT}{COMMA}
STR_BLUE_COMMA                                                  :{BLUE}{COMMA}
STR_RED_COMMA                                                   :{RED}{COMMA}
STR_COMPANY_MONEY                                               :{WHITE}{CURRENCY}
STR_BLACK_DATE_LONG                                             :{BLACK}{DATE_LONG}
STR_BLACK_CROSS                                                 :{BLACK}{CROSS}
STR_SILVER_CROSS                                                :{SILVER}{CROSS}
STR_WHITE_DATE_SHORT                                            :{WHITE}{DATE_SHORT}
STR_WHITE_DATE_LONG                                             :{WHITE}{DATE_LONG}
STR_SHORT_DATE                                                  :{WHITE}{DATE_TINY}
STR_DATE_LONG_SMALL                                             :{TINYFONT}{BLACK}{DATE_LONG}
STR_TINT_GROUP                                                  :{TINYFONT}{GROUP}
STR_WHITE_SIGN                                                  :{WHITE}{SIGN}
STR_TINY_BLACK_STATIONL                                         :{TINYFONT}{BLACK}{STATION}
STR_BLACK_STRING                                                :{BLACK}{STRING}
STR_BLACK_RAW_STRING                                            :{BLACK}{RAW_STRING}
STR_WHITE_STRING                                                :{WHITE}{STRING}
STR_TINY_BLACK_VEHICLE                                          :{TINYFONT}{BLACK}{VEHICLE}

STR_BLACK_SMALL_ARROW_UP                                        :{BLACK}{SMALLUPARROW}
STR_BLACK_SMALL_ARROW_DOWN                                      :{BLACK}{SMALLDOWNARROW}
STR_TINY_RIGHT_ARROW                                            :{TINYFONT}{RIGHTARROW}
STR_BLACK_SMALL_ARROW_LEFT                                      :{BLACK}{SMALLLEFTARROW}
STR_BLACK_SMALL_ARROW_RIGHT                                     :{BLACK}{SMALLRIGHTARROW}

STR_BLACK_1                                                     :{BLACK}1
STR_BLACK_2                                                     :{BLACK}2
STR_BLACK_3                                                     :{BLACK}3
STR_BLACK_4                                                     :{BLACK}4
STR_BLACK_5                                                     :{BLACK}5
STR_BLACK_6                                                     :{BLACK}6
STR_BLACK_7                                                     :{BLACK}7

STR_TRAIN                                                       :{BLACK}{TRAIN}
STR_BUS                                                         :{BLACK}{BUS}
STR_LORRY                                                       :{BLACK}{LORRY}
STR_PLANE                                                       :{BLACK}{PLANE}
STR_SHIP                                                        :{BLACK}{SHIP}

STR_NUM_1                                                       :{BLACK}{SKIP}{NUM}
STR_NUM_2                                                       :{BLACK}{SKIP}{SKIP}{NUM}
STR_NUM_3                                                       :{BLACK}{SKIP}{SKIP}{SKIP}{NUM}<|MERGE_RESOLUTION|>--- conflicted
+++ resolved
@@ -216,14 +216,11 @@
 STR_UNITS_FORCE_SI                                              :{COMMA} kN
 
 # Common window strings
-<<<<<<< HEAD
-STR_TOOLTIP_GROUP_ORDER                                         :{BLACK}Select grouping order
-=======
 STR_LIST_FILTER_OSKTITLE                                        :{BLACK}Enter filter string
 STR_LIST_FILTER_TOOLTIP                                         :{BLACK}Enter a keyword to filter the list for
 STR_LIST_FILTER_TITLE                                           :{BLACK}Filter string:
 
->>>>>>> 1733177f
+STR_TOOLTIP_GROUP_ORDER                                         :{BLACK}Select grouping order
 STR_TOOLTIP_SORT_ORDER                                          :{BLACK}Select sorting order (descending/ascending)
 STR_TOOLTIP_SORT_CRITERIAP                                      :{BLACK}Select sorting criteria
 STR_TOOLTIP_FILTER_CRITERIA                                     :{BLACK}Select filtering criteria
