--- conflicted
+++ resolved
@@ -23,7 +23,6 @@
 STR_EMPTY                                                       :
 STR_UNDEFINED                                                   :(undefined string)
 STR_JUST_NOTHING                                                :Nothing
-STR_TINY_NOTHING                                                :{TINYFONT}Nothing
 
 # Cargo related strings
 # Plural cargo name
@@ -697,30 +696,11 @@
 STR_SMALLMAP_LEGENDA_INDUSTRIES                                 :{TINYFONT}{BLACK}Industries
 STR_SMALLMAP_LEGENDA_DESERT                                     :{TINYFONT}{BLACK}Desert
 STR_SMALLMAP_LEGENDA_SNOW                                       :{TINYFONT}{BLACK}Snow
-STR_SMALLMAP_LEGENDA_CAPACITY                                   :{TINYFONT}{BLACK}Capacity
-STR_SMALLMAP_LEGENDA_USAGE                                      :{TINYFONT}{BLACK}Usage
-STR_SMALLMAP_LEGENDA_PLANNED                                    :{TINYFONT}{BLACK}Planned Flow
-STR_SMALLMAP_LEGENDA_SENT                                       :{TINYFONT}{BLACK}Sent Cargo
-STR_SMALLMAP_LEGENDA_SHOW_TEXT                                  :{TINYFONT}{BLACK}As Text
-STR_SMALLMAP_LEGENDA_SHOW_GRAPH                                 :{TINYFONT}{BLACK}As Graphs
-
-STR_SMALLMAP_SUPPLY_CAPTION                                     :{BLACK}Monthly supply at {STATION}
-STR_SMALLMAP_SUPPLY                                             :{TINYFONT}{CARGO}
-STR_SMALLMAP_LINK_CAPTION                                       :{BLACK}Monthly traffic from {STATION} to {STATION}
-STR_SMALLMAP_LINK                                               :{TINYFONT}{STRING} -
-STR_SMALLMAP_LINK_CAPACITY                                      :{TINYFONT}  cap: {NUM}
-STR_SMALLMAP_LINK_USAGE                                         :{TINYFONT}  usg: {NUM}
-STR_SMALLMAP_LINK_PLANNED                                       :{TINYFONT}  pln: {NUM}
-STR_SMALLMAP_LINK_SENT                                          :{TINYFONT}  snt: {NUM}
 
 STR_SMALLMAP_TOOLTIP_TOGGLE_TOWN_NAMES_ON_OFF                   :{BLACK}Toggle town names on/off on map
 STR_SMALLMAP_CENTER                                             :{BLACK}Centre the smallmap on the current position
 STR_SMALLMAP_INDUSTRY                                           :{TINYFONT}{STRING} ({NUM})
-<<<<<<< HEAD
-STR_SMALLMAP_LINKSTATS_LEGEND                                   :{TINYFONT}{STRING}
-=======
 STR_SMALLMAP_LINKSTATS                                          :{TINYFONT}{STRING}
->>>>>>> afdaf869
 STR_SMALLMAP_TOWN                                               :{TINYFONT}{WHITE}{TOWN}
 STR_SMALLMAP_DISABLE_ALL                                        :{BLACK}Disable all
 STR_SMALLMAP_ENABLE_ALL                                         :{BLACK}Enable all
@@ -4358,8 +4338,4 @@
 STR_PLANE                                                       :{BLACK}{PLANE}
 STR_SHIP                                                        :{BLACK}{SHIP}
 
-STR_NUM                                                         :{NUM}
-STR_NUM_RELATION_2                                              :{NUM}/{NUM}
-STR_NUM_RELATION_3                                              :{NUM}/{NUM}/{NUM}
-STR_NUM_RELATION_4                                              :{NUM}/{NUM}/{NUM}/{NUM}
 STR_TOOLBAR_RAILTYPE_VELOCITY                                   :{STRING} ({VELOCITY})