/* $Id$ */

/*
 * This file is part of OpenTTD.
 * OpenTTD is free software; you can redistribute it and/or modify it under the terms of the GNU General Public License as published by the Free Software Foundation, version 2.
 * OpenTTD is distributed in the hope that it will be useful, but WITHOUT ANY WARRANTY; without even the implied warranty of MERCHANTABILITY or FITNESS FOR A PARTICULAR PURPOSE.
 * See the GNU General Public License for more details. You should have received a copy of the GNU General Public License along with OpenTTD. If not, see <http://www.gnu.org/licenses/>.
 */

/** @file station_base.h Base classes/functions for stations. */

#ifndef STATION_BASE_H
#define STATION_BASE_H

#include "base_station_base.h"
#include "airport.h"
#include "newgrf_airport.h"
#include "cargopacket.h"
#include "industry_type.h"
#include "linkgraph/linkgraph_type.h"
#include "moving_average.h"
#include <list>
#include <map>
#include <set>

typedef Pool<BaseStation, StationID, 32, 64000> StationPool;
extern StationPool _station_pool;

static const byte INITIAL_STATION_RATING = 175;

class LinkStat : private MovingAverage<uint> {
private:
	/**
	 * capacity of the link.
	 * This is a moving average use MovingAverage::Monthly() to get a meaningful value 
	 */
	uint capacity;
	
	/**
	 * capacity of currently loading vehicles
	 */
	uint frozen;
	
	/**
	 * usage of the link.
	 * This is a moving average use MovingAverage::Monthly() to get a meaningful value 
	 */
	uint usage;

public:
	friend const SaveLoad *GetLinkStatDesc();

	FORCEINLINE LinkStat(uint distance = 1, uint capacity = 0, uint frozen = 0, uint usage = 0) :
		MovingAverage<uint>(distance), capacity(capacity), frozen(frozen), usage(usage) {}

	FORCEINLINE void Clear()
	{
		this->capacity = 0;
		this->usage = 0;
		this->frozen = 0;
	}

	FORCEINLINE void Decrease()
	{
		this->MovingAverage<uint>::Decrease(this->usage);
		this->capacity = max(this->MovingAverage<uint>::Decrease(this->capacity), this->frozen);
	}

	FORCEINLINE uint Capacity() const
	{
		return this->MovingAverage<uint>::Monthly(this->capacity);
	}

	FORCEINLINE uint Usage() const
	{
		return this->MovingAverage<uint>::Monthly(this->usage);
	}

	FORCEINLINE uint Frozen() const
	{
		return this->frozen;
	}

	FORCEINLINE void Increase(uint capacity, uint usage)
	{
		this->capacity += capacity;
		this->usage += usage;
	}

	FORCEINLINE void Freeze(uint capacity)
	{
		this->frozen += capacity;
		this->capacity = max(this->frozen, this->capacity);
	}

	FORCEINLINE void Unfreeze(uint capacity)
	{
		this->frozen -= capacity;
	}

	FORCEINLINE void Unfreeze()
	{
		this->frozen = 0;
	}

	FORCEINLINE bool IsNull() const
	{
		return this->capacity == 0;
	}
};

class FlowStat : private MovingAverage<uint> {
private:
	uint planned;
	uint sent;
	StationID via;

public:
	friend const SaveLoad *GetFlowStatDesc();

	FORCEINLINE FlowStat(uint distance = 1, StationID st = INVALID_STATION, uint p = 0, uint s = 0) :
		MovingAverage<uint>(distance), planned(p), sent(s), via(st) {}

	FORCEINLINE FlowStat(const FlowStat &prev, uint new_plan) :
		MovingAverage<uint>(prev.length), planned(new_plan), sent(prev.sent), via(prev.via) {}

	/**
	 * prevents one copy operation when moving a flowstat from one set to another and decreasing it at the same time
	 */
	FORCEINLINE FlowStat GetDecreasedCopy() const
	{
		FlowStat ret(this->length, this->via, this->planned, this->sent);
		this->MovingAverage<uint>::Decrease(ret.sent);
		return ret;
	}

	FORCEINLINE void Increase(int sent)
	{
		this->sent += sent;
	}

	FORCEINLINE uint Sent() const
	{
		return this->MovingAverage<uint>::Monthly(sent);
	}

	FORCEINLINE uint Planned() const
	{
		return this->planned;
	}

	FORCEINLINE StationID Via() const
	{
		return this->via;
	}

	struct comp {
		bool operator()(const FlowStat & x, const FlowStat & y) const {
			int diff_x = (int)x.Planned() - (int)x.Sent();
			int diff_y = (int)y.Planned() - (int)y.Sent();
			if (diff_x != diff_y) {
				return diff_x > diff_y;
			} else {
				return x.Via() > y.Via();
			}
		}
	};

<<<<<<< HEAD
	FORCEINLINE FlowStat & operator+=(const FlowStat & other)
	{
		assert(this->via == INVALID_STATION || other.via == INVALID_STATION || this->via == other.via);
		this->via = other.via;
=======
	FORCEINLINE FlowStat &operator+=(const FlowStat &other)
	{
		assert(this->via == INVALID_STATION || other.via == INVALID_STATION || this->via == other.via);
		if (other.via != INVALID_STATION) this->via = other.via;
>>>>>>> 55b9830b
		this->planned += other.planned;
		uint sent = this->sent + other.sent;
		if (sent > 0) {
			this->length = (this->length * this->sent + other.length * other.sent) / sent;
<<<<<<< HEAD
=======
			assert(this->length > 0);
>>>>>>> 55b9830b
		}
		this->sent = sent;
		return *this;
	}

	FORCEINLINE void Clear()
	{
		this->planned = 0;
		this->sent = 0;
		this->via = INVALID_STATION;
	}
};

typedef std::set<FlowStat, FlowStat::comp> FlowStatSet; ///< percentage of flow to be sent via specified station (or consumed locally)

typedef std::map<StationID, LinkStat> LinkStatMap;
typedef std::map<StationID, FlowStatSet> FlowStatMap; ///< flow descriptions by origin stations

uint GetMovingAverageLength(const Station *from, const Station *to);

class SupplyMovingAverage {
private:
	uint supply;

public:
	friend const SaveLoad *GetGoodsDesc();

	FORCEINLINE SupplyMovingAverage(uint supply = 0) : supply(supply) {}

	FORCEINLINE void Increase(uint value) {this->supply += value;}

	FORCEINLINE void Decrease() {MovingAverage<SupplyMovingAverage>().Decrease(*this);}

	FORCEINLINE uint Value() const {return MovingAverage<uint>().Monthly(this->supply);}

	FORCEINLINE SupplyMovingAverage &operator/=(uint divident)
		{this->supply = DivideApprox(this->supply, divident); return *this;}

	FORCEINLINE SupplyMovingAverage &operator*=(uint factor)
		{this->supply *= factor; return *this;}

	FORCEINLINE SupplyMovingAverage operator/(uint divident) const
		{return SupplyMovingAverage(DivideApprox(this->supply, divident));}

	FORCEINLINE SupplyMovingAverage operator*(uint factor) const
		{return SupplyMovingAverage(this->supply * factor);}

	FORCEINLINE bool IsNull() const
		{return this->supply == 0;}
};


struct GoodsEntry {
	enum AcceptancePickup {
		ACCEPTANCE,
		PICKUP
	};

	GoodsEntry() :
		acceptance_pickup(0),
		days_since_pickup(255),
		rating(INITIAL_STATION_RATING),
		last_speed(0),
		last_age(255),
		last_component(0)
	{}

	byte acceptance_pickup;
	byte days_since_pickup;
	byte rating;
	byte last_speed;
	byte last_age;
	StationCargoList cargo; ///< The cargo packets of cargo waiting in this station
	SupplyMovingAverage supply;
	FlowStatMap flows;      ///< The planned flows through this station
	LinkStatMap link_stats; ///< capacities and usage statistics for outgoing links
	LinkGraphComponentID last_component; ///< the component this station was last part of in this cargo's link graph
	
	FlowStat GetSumFlowVia(StationID via) const;

	/**
	 * update the flow stats for count cargo from source sent to next
	 */
<<<<<<< HEAD
	void UpdateFlowStats(StationID source, int count, StationID next);
	void UpdateFlowStats(FlowStatSet &flow_stats, int count, StationID next);
	void UpdateFlowStats(FlowStatSet &flow_stats, FlowStatSet::iterator flow_it, int count);
=======
	void UpdateFlowStats(StationID source, uint count, StationID next);
	void UpdateFlowStats(FlowStatSet &flow_stats, uint count, StationID next);
	void UpdateFlowStats(FlowStatSet &flow_stats, FlowStatSet::iterator flow_it, uint count);
>>>>>>> 55b9830b

	/**
	 * update the flow stats for count cargo that cannot be delivered here
	 * return the direction where it is sent
	 */
<<<<<<< HEAD
	StationID UpdateFlowStatsTransfer(StationID source, int count, StationID curr);
=======
	StationID UpdateFlowStatsTransfer(StationID source, uint count, StationID curr);
>>>>>>> 55b9830b
};


typedef SmallVector<Industry *, 2> IndustryVector;

/** Station data structure */
struct Station : SpecializedStation<Station, false> {
public:
	RoadStop *GetPrimaryRoadStop(RoadStopType type) const
	{
		return type == ROADSTOP_BUS ? bus_stops : truck_stops;
	}

	RoadStop *GetPrimaryRoadStop(const struct RoadVehicle *v) const;

	const AirportFTAClass *Airport() const
	{
		if (airport.tile == INVALID_TILE) return GetAirport(AT_DUMMY);
		return GetAirport(airport_type);
	}

	const AirportSpec *GetAirportSpec() const
	{
		if (airport.tile == INVALID_TILE) return &AirportSpec::dummy;
		return AirportSpec::Get(this->airport_type);
	}

	RoadStop *bus_stops;    ///< All the road stops
	TileArea bus_station;   ///< Tile area the bus 'station' part covers
	RoadStop *truck_stops;  ///< All the truck stops
	TileArea truck_station; ///< Tile area the truck 'station' part covers

	TileArea airport;       ///< Tile area the airport covers
	TileIndex dock_tile;    ///< The location of the dock

	IndustryType indtype;   ///< Industry type to get the name from

	StationHadVehicleOfTypeByte had_vehicle_of_type;

	byte time_since_load;
	byte time_since_unload;
	byte airport_type;

	uint64 airport_flags;   ///< stores which blocks on the airport are taken. was 16 bit earlier on, then 32

	byte last_vehicle_type;
	std::list<Vehicle *> loading_vehicles;
	GoodsEntry goods[NUM_CARGO];  ///< Goods at this station
	uint32 always_accepted;       ///< Bitmask of always accepted cargo types (by houses, HQs, industry tiles when industry doesn't accept cargo)

	IndustryVector industries_near; ///< Cached list of industries near the station that can accept cargo, @see DeliverGoodsToIndustry()

	Station(TileIndex tile = INVALID_TILE);
	~Station();

	void AddFacility(StationFacility new_facility_bit, TileIndex facil_xy);

	/**
	 * Marks the tiles of the station as dirty.
	 *
	 * @ingroup dirty
	 */
	void MarkTilesDirty(bool cargo_change) const;

	void UpdateVirtCoord();

	/* virtual */ uint GetPlatformLength(TileIndex tile, DiagDirection dir) const;
	/* virtual */ uint GetPlatformLength(TileIndex tile) const;
	void RecomputeIndustriesNear();
	static void RecomputeIndustriesNearForAll();

	uint GetCatchmentRadius() const;
	Rect GetCatchmentRect() const;

	/* virtual */ FORCEINLINE bool TileBelongsToRailStation(TileIndex tile) const
	{
		return IsRailStationTile(tile) && GetStationIndex(tile) == this->index;
	}

	FORCEINLINE bool TileBelongsToAirport(TileIndex tile) const
	{
		return IsAirportTile(tile) && GetStationIndex(tile) == this->index;
	}

	FORCEINLINE TileIndex GetHangarTile(uint hangar_num) const
	{
		assert(this->airport.tile != INVALID_TILE);
		assert(hangar_num < this->GetAirportSpec()->nof_depots);
		return this->airport.tile + ToTileIndexDiff(this->GetAirportSpec()->depot_table[hangar_num]);
	}

	/* virtual */ uint32 GetNewGRFVariable(const ResolverObject *object, byte variable, byte parameter, bool *available) const;

	/* virtual */ void GetTileArea(TileArea *ta, StationType type) const;

	void RunAverages();
};

#define FOR_ALL_STATIONS(var) FOR_ALL_BASE_STATIONS_OF_TYPE(Station, var)

#endif /* STATION_BASE_H */<|MERGE_RESOLUTION|>--- conflicted
+++ resolved
@@ -166,25 +166,15 @@
 		}
 	};
 
-<<<<<<< HEAD
-	FORCEINLINE FlowStat & operator+=(const FlowStat & other)
-	{
-		assert(this->via == INVALID_STATION || other.via == INVALID_STATION || this->via == other.via);
-		this->via = other.via;
-=======
 	FORCEINLINE FlowStat &operator+=(const FlowStat &other)
 	{
 		assert(this->via == INVALID_STATION || other.via == INVALID_STATION || this->via == other.via);
 		if (other.via != INVALID_STATION) this->via = other.via;
->>>>>>> 55b9830b
 		this->planned += other.planned;
 		uint sent = this->sent + other.sent;
 		if (sent > 0) {
 			this->length = (this->length * this->sent + other.length * other.sent) / sent;
-<<<<<<< HEAD
-=======
 			assert(this->length > 0);
->>>>>>> 55b9830b
 		}
 		this->sent = sent;
 		return *this;
@@ -268,25 +258,15 @@
 	/**
 	 * update the flow stats for count cargo from source sent to next
 	 */
-<<<<<<< HEAD
-	void UpdateFlowStats(StationID source, int count, StationID next);
-	void UpdateFlowStats(FlowStatSet &flow_stats, int count, StationID next);
-	void UpdateFlowStats(FlowStatSet &flow_stats, FlowStatSet::iterator flow_it, int count);
-=======
 	void UpdateFlowStats(StationID source, uint count, StationID next);
 	void UpdateFlowStats(FlowStatSet &flow_stats, uint count, StationID next);
 	void UpdateFlowStats(FlowStatSet &flow_stats, FlowStatSet::iterator flow_it, uint count);
->>>>>>> 55b9830b
 
 	/**
 	 * update the flow stats for count cargo that cannot be delivered here
 	 * return the direction where it is sent
 	 */
-<<<<<<< HEAD
-	StationID UpdateFlowStatsTransfer(StationID source, int count, StationID curr);
-=======
 	StationID UpdateFlowStatsTransfer(StationID source, uint count, StationID curr);
->>>>>>> 55b9830b
 };
 
 
