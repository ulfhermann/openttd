/* $Id$ */

/*
 * This file is part of OpenTTD.
 * OpenTTD is free software; you can redistribute it and/or modify it under the terms of the GNU General Public License as published by the Free Software Foundation, version 2.
 * OpenTTD is distributed in the hope that it will be useful, but WITHOUT ANY WARRANTY; without even the implied warranty of MERCHANTABILITY or FITNESS FOR A PARTICULAR PURPOSE.
 * See the GNU General Public License for more details. You should have received a copy of the GNU General Public License along with OpenTTD. If not, see <http://www.gnu.org/licenses/>.
 */

/** @file station_base.h Base classes/functions for stations. */

#ifndef STATION_BASE_H
#define STATION_BASE_H

#include "base_station_base.h"
#include "airport.h"
#include "cargopacket.h"
#include "industry_type.h"
#include "linkgraph/linkgraph_type.h"
#include "moving_average.h"
#include <list>
#include <map>
#include <set>

typedef Pool<BaseStation, StationID, 32, 64000> StationPool;
extern StationPool _station_pool;

static const byte INITIAL_STATION_RATING = 175;

class LinkStat : private MovingAverage<uint> {
private:
	/**
	 * capacity of the link.
	 * This is a moving average use MovingAverage::Monthly() to get a meaningful value 
	 */
	uint capacity;
	
	/**
	 * capacity of currently loading vehicles
	 */
	uint frozen;
	
	/**
	 * usage of the link.
	 * This is a moving average use MovingAverage::Monthly() to get a meaningful value 
	 */
	uint usage;

public:
	friend const SaveLoad *GetLinkStatDesc();

<<<<<<< HEAD
	FORCEINLINE LinkStat(uint distance = 0, uint capacity = 0, uint frozen = 0, uint usage = 0) : 
=======
	FORCEINLINE LinkStat(uint distance = 1, uint capacity = 0, uint frozen = 0, uint usage = 0) :
>>>>>>> 70e90ffd
		MovingAverage<uint>(distance), capacity(capacity), frozen(frozen), usage(usage) {}

	FORCEINLINE void Clear()
	{
		this->capacity = 0;
		this->usage = 0;
		this->frozen = 0;
	}

	FORCEINLINE void Decrease()
	{
		this->MovingAverage<uint>::Decrease(this->usage);
		this->capacity = max(this->MovingAverage<uint>::Decrease(this->capacity), this->frozen);
	}

	FORCEINLINE uint Capacity() const
	{
		return this->MovingAverage<uint>::Monthly(this->capacity);
	}

	FORCEINLINE uint Usage() const
	{
		return this->MovingAverage<uint>::Monthly(this->usage);
	}

	FORCEINLINE uint Frozen() const
	{
		return this->frozen;
	}

	FORCEINLINE void Increase(uint capacity, uint usage)
	{
		this->capacity += capacity;
		this->usage += usage;
	}

	FORCEINLINE void Freeze(uint capacity)
	{
		this->frozen += capacity;
		this->capacity = max(this->frozen, this->capacity);
	}

	FORCEINLINE void Unfreeze(uint capacity)
	{
		this->frozen -= capacity;
	}

	FORCEINLINE void Unfreeze()
	{
		this->frozen = 0;
	}

	FORCEINLINE bool IsNull() const
	{
		return this->capacity == 0;
	}
};

class FlowStat : private MovingAverage<uint> {
private:
	uint planned;
	uint sent;
	StationID via;

public:
	friend const SaveLoad *GetFlowStatDesc();

<<<<<<< HEAD
	FORCEINLINE FlowStat(uint distance = 0, StationID st = INVALID_STATION, uint p = 0, uint s = 0) :
=======
	FORCEINLINE FlowStat(uint distance = 1, StationID st = INVALID_STATION, uint p = 0, uint s = 0) :
>>>>>>> 70e90ffd
		MovingAverage<uint>(distance), planned(p), sent(s), via(st) {}

	FORCEINLINE FlowStat(const FlowStat &prev, uint new_plan) :
		MovingAverage<uint>(prev.length), planned(new_plan), sent(prev.sent), via(prev.via) {}

	/**
	 * prevents one copy operation when moving a flowstat from one set to another and decreasing it at the same time
	 */
	FORCEINLINE FlowStat GetDecreasedCopy() const
	{
		FlowStat ret(this->length, this->via, this->planned, this->sent);
		this->MovingAverage<uint>::Decrease(ret.sent);
		return ret;
	}

	FORCEINLINE void Increase(uint sent)
	{
		this->sent += sent;
	}

	FORCEINLINE uint Sent() const
	{
		return this->MovingAverage<uint>::Monthly(sent);
	}

	FORCEINLINE uint Planned() const
	{
		return this->planned;
	}

	FORCEINLINE StationID Via() const
	{
		return this->via;
	}

	struct comp {
		bool operator()(const FlowStat & x, const FlowStat & y) const {
			int diff_x = (int)x.Planned() - (int)x.Sent();
			int diff_y = (int)y.Planned() - (int)y.Sent();
			if (diff_x != diff_y) {
				return diff_x > diff_y;
			} else {
				return x.Via() > y.Via();
			}
		}
	};

	FORCEINLINE FlowStat & operator+=(const FlowStat & other)
	{
		assert(this->via == INVALID_STATION || other.via == INVALID_STATION || this->via == other.via);
		this->via = other.via;
		this->planned += other.planned;
		uint sent = this->sent + other.sent;
		if (sent > 0) {
			this->length = (this->length * this->sent + other.length * other.sent) / sent;
		}
		this->sent = sent;
		return *this;
	}

	FORCEINLINE void Clear()
	{
		this->planned = 0;
		this->sent = 0;
		this->via = INVALID_STATION;
	}
};

typedef std::set<FlowStat, FlowStat::comp> FlowStatSet; ///< percentage of flow to be sent via specified station (or consumed locally)

typedef std::map<StationID, LinkStat> LinkStatMap;
typedef std::map<StationID, FlowStatSet> FlowStatMap; ///< flow descriptions by origin stations

uint GetMovingAverageLength(const Station *from, const Station *to);

class SupplyMovingAverage {
private:
	uint supply;

public:
	friend const SaveLoad *GetGoodsDesc();

	FORCEINLINE SupplyMovingAverage(uint supply = 0) : supply(supply) {}

	FORCEINLINE void Increase(uint value) {this->supply += value;}

	FORCEINLINE void Decrease() {MovingAverage<SupplyMovingAverage>().Decrease(*this);}

	FORCEINLINE uint Value() const {return MovingAverage<uint>().Monthly(this->supply);}

	FORCEINLINE SupplyMovingAverage &operator/=(uint divident)
		{this->supply = DivideApprox(this->supply, divident); return *this;}

	FORCEINLINE SupplyMovingAverage &operator*=(uint factor)
		{this->supply *= factor; return *this;}

	FORCEINLINE SupplyMovingAverage operator/(uint divident) const
		{return SupplyMovingAverage(DivideApprox(this->supply, divident));}

	FORCEINLINE SupplyMovingAverage operator*(uint factor) const
		{return SupplyMovingAverage(this->supply * factor);}
};


struct GoodsEntry {
	enum AcceptancePickup {
		ACCEPTANCE,
		PICKUP
	};

	GoodsEntry() :
		acceptance_pickup(0),
		days_since_pickup(255),
		rating(INITIAL_STATION_RATING),
		last_speed(0),
		last_age(255),
		last_component(0)
	{}

	byte acceptance_pickup;
	byte days_since_pickup;
	byte rating;
	byte last_speed;
	byte last_age;
	StationCargoList cargo; ///< The cargo packets of cargo waiting in this station
	SupplyMovingAverage supply;
	FlowStatMap flows;      ///< The planned flows through this station
	LinkStatMap link_stats; ///< capacities and usage statistics for outgoing links
	LinkGraphComponentID last_component; ///< the component this station was last part of in this cargo's link graph
	
	FlowStat GetSumFlowVia(StationID via) const;

	/**
	 * update the flow stats for count cargo from source sent to next
	 */
	void UpdateFlowStats(StationID source, uint count, StationID next);
	void UpdateFlowStats(FlowStatSet &flow_stats, uint count, StationID next);
	void UpdateFlowStats(FlowStatSet &flow_stats, FlowStatSet::iterator flow_it, uint count);

	/**
	 * update the flow stats for count cargo that cannot be delivered here
	 * return the direction where it is sent
	 */
	StationID UpdateFlowStatsTransfer(StationID source, uint count, StationID curr);
};


typedef SmallVector<Industry *, 2> IndustryVector;

/** Station data structure */
struct Station : SpecializedStation<Station, false> {
public:
	RoadStop *GetPrimaryRoadStop(RoadStopType type) const
	{
		return type == ROADSTOP_BUS ? bus_stops : truck_stops;
	}

	RoadStop *GetPrimaryRoadStop(const struct RoadVehicle *v) const;

	const AirportFTAClass *Airport() const
	{
		if (airport_tile == INVALID_TILE) return GetAirport(AT_DUMMY);
		return GetAirport(airport_type);
	}

	const AirportSpec *GetAirportSpec() const
	{
		if (airport_tile == INVALID_TILE) return &AirportSpec::dummy;
		return AirportSpec::Get(this->airport_type);
	}

	RoadStop *bus_stops;    ///< All the road stops
	TileArea bus_station;   ///< Tile area the bus 'station' part covers
	RoadStop *truck_stops;  ///< All the truck stops
	TileArea truck_station; ///< Tile area the truck 'station' part covers

	TileIndex airport_tile; ///< The location of the airport
	TileIndex dock_tile;    ///< The location of the dock

	IndustryType indtype;   ///< Industry type to get the name from

	StationHadVehicleOfTypeByte had_vehicle_of_type;

	byte time_since_load;
	byte time_since_unload;
	byte airport_type;

	uint64 airport_flags;   ///< stores which blocks on the airport are taken. was 16 bit earlier on, then 32

	byte last_vehicle_type;
	std::list<Vehicle *> loading_vehicles;
	GoodsEntry goods[NUM_CARGO];  ///< Goods at this station
	uint32 always_accepted;       ///< Bitmask of always accepted cargo types (by houses, HQs, industry tiles when industry doesn't accept cargo)

	IndustryVector industries_near; ///< Cached list of industries near the station that can accept cargo, @see DeliverGoodsToIndustry()

	Station(TileIndex tile = INVALID_TILE);
	~Station();

	void AddFacility(StationFacility new_facility_bit, TileIndex facil_xy);

	/**
	 * Marks the tiles of the station as dirty.
	 *
	 * @ingroup dirty
	 */
	void MarkTilesDirty(bool cargo_change) const;

	void UpdateVirtCoord();

	/* virtual */ uint GetPlatformLength(TileIndex tile, DiagDirection dir) const;
	/* virtual */ uint GetPlatformLength(TileIndex tile) const;
	void RecomputeIndustriesNear();
	static void RecomputeIndustriesNearForAll();

	uint GetCatchmentRadius() const;
	Rect GetCatchmentRect() const;

	/* virtual */ FORCEINLINE bool TileBelongsToRailStation(TileIndex tile) const
	{
		return IsRailStationTile(tile) && GetStationIndex(tile) == this->index;
	}

	FORCEINLINE bool TileBelongsToAirport(TileIndex tile) const
	{
		return IsAirportTile(tile) && GetStationIndex(tile) == this->index;
	}

	FORCEINLINE TileIndex GetHangarTile(uint hangar_num) const
	{
		assert(this->airport_tile != INVALID_TILE);
		assert(hangar_num < this->GetAirportSpec()->nof_depots);
		return this->airport_tile + ToTileIndexDiff(this->GetAirportSpec()->depot_table[hangar_num]);
	}

	/* virtual */ uint32 GetNewGRFVariable(const ResolverObject *object, byte variable, byte parameter, bool *available) const;

	/* virtual */ void GetTileArea(TileArea *ta, StationType type) const;

	void RunAverages();
};

#define FOR_ALL_STATIONS(var) FOR_ALL_BASE_STATIONS_OF_TYPE(Station, var)

#endif /* STATION_BASE_H */<|MERGE_RESOLUTION|>--- conflicted
+++ resolved
@@ -49,11 +49,7 @@
 public:
 	friend const SaveLoad *GetLinkStatDesc();
 
-<<<<<<< HEAD
-	FORCEINLINE LinkStat(uint distance = 0, uint capacity = 0, uint frozen = 0, uint usage = 0) : 
-=======
 	FORCEINLINE LinkStat(uint distance = 1, uint capacity = 0, uint frozen = 0, uint usage = 0) :
->>>>>>> 70e90ffd
 		MovingAverage<uint>(distance), capacity(capacity), frozen(frozen), usage(usage) {}
 
 	FORCEINLINE void Clear()
@@ -121,11 +117,7 @@
 public:
 	friend const SaveLoad *GetFlowStatDesc();
 
-<<<<<<< HEAD
-	FORCEINLINE FlowStat(uint distance = 0, StationID st = INVALID_STATION, uint p = 0, uint s = 0) :
-=======
 	FORCEINLINE FlowStat(uint distance = 1, StationID st = INVALID_STATION, uint p = 0, uint s = 0) :
->>>>>>> 70e90ffd
 		MovingAverage<uint>(distance), planned(p), sent(s), via(st) {}
 
 	FORCEINLINE FlowStat(const FlowStat &prev, uint new_plan) :
