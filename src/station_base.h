/* $Id$ */

/** @file station_base.h Base classes/functions for stations. */

#ifndef STATION_BASE_H
#define STATION_BASE_H

#include "station_type.h"
#include "airport.h"
#include "core/pool_type.hpp"
#include "cargopacket.h"
#include "cargo_type.h"
#include "town_type.h"
#include "strings_type.h"
#include "date_type.h"
#include "vehicle_type.h"
#include "company_type.h"
#include "industry_type.h"
#include "core/geometry_type.hpp"
#include "viewport_type.h"
#include "linkgraph/linkgraph_types.h"
#include <list>
#include <map>
#include <set>

typedef Pool<Station, StationID, 32, 64000> StationPool;
typedef Pool<RoadStop, RoadStopID, 32, 64000> RoadStopPool;
extern StationPool _station_pool;
extern RoadStopPool _roadstop_pool;

static const byte INITIAL_STATION_RATING = 175;

class LinkStat {
public:
	uint capacity;
	uint frozen;
	uint usage;
	LinkStat() : capacity(0), frozen(0), usage(0) {}

	inline LinkStat & operator*=(uint factor) {
		capacity *= factor;
		usage *= factor;
		return *this;
	}

	inline LinkStat & operator/=(uint divident) {
		capacity /= divident;
		if (capacity < frozen) {
			capacity = frozen;
		}
		usage /= divident;
		return *this;
	}
};

class FlowStat {
public:
	FlowStat(StationID st = INVALID_STATION, uint p = 0, uint s = 0) :
		planned(p), sent(s), via(st) {}
	uint planned;
	uint sent;
	StationID via;
	struct comp {
		bool operator()(const FlowStat & x, const FlowStat & y) const {
			int diff_x = (int)x.planned - (int)x.sent;
			int diff_y = (int)y.planned - (int)y.sent;
			if (diff_x != diff_y) {
				return diff_x > diff_y;
			} else {
				return x.via > y.via;
			}
		}
	};

	inline FlowStat & operator*=(uint factor) {
		planned *= factor;
		sent *= factor;
		return *this;
	}

	inline FlowStat & operator/=(uint divident) {
		planned /= divident;
		sent /= divident;
		return *this;
	}
};

typedef std::set<FlowStat, FlowStat::comp> FlowStatSet; ///< percentage of flow to be sent via specified station (or consumed locally)
typedef std::map<StationID, LinkStat> LinkStatMap;
typedef std::map<StationID, FlowStatSet> FlowStatMap; ///< flow descriptions by origin stations

struct GoodsEntry {
	enum AcceptancePickup {
		ACCEPTANCE,
		PICKUP
	};

	GoodsEntry() :
		acceptance_pickup(0),
		days_since_pickup(255),
		rating(INITIAL_STATION_RATING),
		last_speed(0),
		last_age(255),
		last_component(0)
	{}

	byte acceptance_pickup;
	byte days_since_pickup;
	byte rating;
	byte last_speed;
	byte last_age;
	CargoList cargo;        ///< The cargo packets of cargo waiting in this station
	uint supply;
	FlowStatMap flows;      ///< The planned flows through this station
	LinkStatMap link_stats; ///< capacities and usage statistics for outgoing links
	LinkGraphComponentID last_component; ///< the component this station was last part of in this cargo's link graph
<<<<<<< HEAD

	/**
	 * update the flow stats for count cargo from source sent to next
	 */
	void UpdateFlowStats(StationID source, uint count, StationID next);

	/**
	 * update the flow stats for count cargo that cannot be delivered here
	 * return the direction where it is sent
	 */
	StationID UpdateFlowStatsTransfer(StationID source, uint count, StationID curr);
private:
	void UpdateFlowStats(FlowStatSet & flow_stats, FlowStatSet::iterator flow_it, uint count);
=======
	FlowStat GetSumFlowVia(StationID via) const;
>>>>>>> c2f2de7f
};

/** A Stop for a Road Vehicle */
struct RoadStop : RoadStopPool::PoolItem<&_roadstop_pool> {
	static const int  cDebugCtorLevel =  5;  ///< Debug level on which Contructor / Destructor messages are printed
	static const uint LIMIT           = 16;  ///< The maximum amount of roadstops that are allowed at a single station
	static const uint MAX_BAY_COUNT   =  2;  ///< The maximum number of loading bays
	static const uint MAX_VEHICLES    = 64;  ///< The maximum number of vehicles that can allocate a slot to this roadstop

	TileIndex        xy;                    ///< Position on the map
	byte             status;                ///< Current status of the Stop. Like which spot is taken. Access using *Bay and *Busy functions.
	byte             num_vehicles;          ///< Number of vehicles currently slotted to this stop
	struct RoadStop  *next;                 ///< Next stop of the given type at this station

	RoadStop(TileIndex tile = INVALID_TILE);
	~RoadStop();

	/* For accessing status */
	bool HasFreeBay() const;
	bool IsFreeBay(uint nr) const;
	uint AllocateBay();
	void AllocateDriveThroughBay(uint nr);
	void FreeBay(uint nr);
	bool IsEntranceBusy() const;
	void SetEntranceBusy(bool busy);

	RoadStop *GetNextRoadStop(const struct RoadVehicle *v) const;
};

struct StationSpecList {
	const StationSpec *spec;
	uint32 grfid;      ///< GRF ID of this custom station
	uint8  localidx;   ///< Station ID within GRF of station
};

/** StationRect - used to track station spread out rectangle - cheaper than scanning whole map */
struct StationRect : public Rect {
	enum StationRectMode
	{
		ADD_TEST = 0,
		ADD_TRY,
		ADD_FORCE
	};

	StationRect();
	void MakeEmpty();
	bool PtInExtendedRect(int x, int y, int distance = 0) const;
	bool IsEmpty() const;
	bool BeforeAddTile(TileIndex tile, StationRectMode mode);
	bool BeforeAddRect(TileIndex tile, int w, int h, StationRectMode mode);
	bool AfterRemoveTile(Station *st, TileIndex tile);
	bool AfterRemoveRect(Station *st, TileIndex tile, int w, int h);

	static bool ScanForStationTiles(StationID st_id, int left_a, int top_a, int right_a, int bottom_a);

	StationRect& operator = (Rect src);
};

/** Station data structure */
struct Station : StationPool::PoolItem<&_station_pool> {
public:
	RoadStop *GetPrimaryRoadStop(RoadStopType type) const
	{
		return type == ROADSTOP_BUS ? bus_stops : truck_stops;
	}

	RoadStop *GetPrimaryRoadStop(const struct RoadVehicle *v) const;

	const AirportFTAClass *Airport() const
	{
		if (airport_tile == INVALID_TILE) return GetAirport(AT_DUMMY);
		return GetAirport(airport_type);
	}

	TileIndex xy;
	RoadStop *bus_stops;
	RoadStop *truck_stops;
	TileIndex train_tile;
	TileIndex airport_tile;
	TileIndex dock_tile;
	Town *town;

	/* Place to get a name from, in order of importance: */
	char *name;             ///< Custom name
	IndustryType indtype;   ///< Industry type to get the name from
	StringID string_id;     ///< Default name (town area) of station

	ViewportSign sign;

	uint16 had_vehicle_of_type;

	byte time_since_load;
	byte time_since_unload;
	byte delete_ctr;
	OwnerByte owner;
	byte facilities;
	byte airport_type;

	/* trainstation width/height */
	byte trainst_w, trainst_h;

	/** List of custom stations (StationSpecs) allocated to the station */
	uint8 num_specs;
	StationSpecList *speclist;

	Date build_date;  ///< Date of construction

	uint64 airport_flags;   ///< stores which blocks on the airport are taken. was 16 bit earlier on, then 32

	byte last_vehicle_type;
	std::list<Vehicle *> loading_vehicles;
	GoodsEntry goods[NUM_CARGO];  ///< Goods at this station

	uint16 random_bits;
	byte waiting_triggers;
	uint8 cached_anim_triggers; ///< Combined animation trigger bitmask, used to determine if trigger processing should happen.

	StationRect rect; ///< Station spread out rectangle (not saved) maintained by StationRect_xxx() functions

	static const int cDebugCtorLevel = 5;

	Station(TileIndex tile = INVALID_TILE);
	~Station();

	void AddFacility(byte new_facility_bit, TileIndex facil_xy);

	/**
	 * Mark the sign of a station dirty for repaint.
	 *
	 * @ingroup dirty
	 */
	void MarkDirty() const;

	/**
	 * Marks the tiles of the station as dirty.
	 *
	 * @ingroup dirty
	 */
	void MarkTilesDirty(bool cargo_change) const;
	bool TileBelongsToRailStation(TileIndex tile) const;
	uint GetPlatformLength(TileIndex tile, DiagDirection dir) const;
	uint GetPlatformLength(TileIndex tile) const;
	bool IsBuoy() const;

	uint GetCatchmentRadius() const;
};

#define FOR_ALL_STATIONS_FROM(var, start) FOR_ALL_ITEMS_FROM(Station, station_index, var, start)
#define FOR_ALL_STATIONS(var) FOR_ALL_STATIONS_FROM(var, 0)


/* Stuff for ROADSTOPS */

#define FOR_ALL_ROADSTOPS_FROM(var, start) FOR_ALL_ITEMS_FROM(RoadStop, roadstop_index, var, start)
#define FOR_ALL_ROADSTOPS(var) FOR_ALL_ROADSTOPS_FROM(var, 0)

/* End of stuff for ROADSTOPS */

#endif /* STATION_BASE_H */<|MERGE_RESOLUTION|>--- conflicted
+++ resolved
@@ -114,7 +114,8 @@
 	FlowStatMap flows;      ///< The planned flows through this station
 	LinkStatMap link_stats; ///< capacities and usage statistics for outgoing links
 	LinkGraphComponentID last_component; ///< the component this station was last part of in this cargo's link graph
-<<<<<<< HEAD
+	
+	FlowStat GetSumFlowVia(StationID via) const;
 
 	/**
 	 * update the flow stats for count cargo from source sent to next
@@ -128,9 +129,6 @@
 	StationID UpdateFlowStatsTransfer(StationID source, uint count, StationID curr);
 private:
 	void UpdateFlowStats(FlowStatSet & flow_stats, FlowStatSet::iterator flow_it, uint count);
-=======
-	FlowStat GetSumFlowVia(StationID via) const;
->>>>>>> c2f2de7f
 };
 
 /** A Stop for a Road Vehicle */
