/* $Id$ */

/** @file station_base.h Base classes/functions for stations. */

#ifndef STATION_BASE_H
#define STATION_BASE_H

#include "station_type.h"
#include "airport.h"
#include "oldpool.h"
#include "cargopacket.h"
#include "cargo_type.h"
#include "town_type.h"
#include "strings_type.h"
#include "date_type.h"
#include "vehicle_type.h"
#include "company_type.h"
#include "industry_type.h"
#include "core/geometry_type.hpp"
#include "viewport_type.h"
#include <list>
#include <map>
#include <set>

DECLARE_OLD_POOL(Station, Station, 6, 1000)
DECLARE_OLD_POOL(RoadStop, RoadStop, 5, 2000)

static const byte INITIAL_STATION_RATING = 175;

class LinkStat {
public:
	uint capacity;
	uint usage;
	LinkStat() : capacity(0), usage(0) {}

	inline LinkStat & operator*=(uint factor) {
		capacity *= factor;
		usage *= factor;
		return *this;
	}

	inline LinkStat & operator/=(uint divident) {
		capacity /= divident;
		usage /= divident;
		return *this;
	}
};

class FlowStat {
public:
	FlowStat(StationID st = INVALID_STATION, uint p = 0, uint s = 0) :
		planned(p), sent(s), via(st) {}
	uint planned;
	uint sent;
	StationID via;
	struct comp {
		bool operator()(const FlowStat & x, const FlowStat & y) const {
			int diff_x = (int)x.planned - (int)x.sent;
			int diff_y = (int)y.planned - (int)y.sent;
			if (diff_x != diff_y) {
				return diff_x > diff_y;
			} else {
				return x.via > y.via;
			}
		}
	};

};

typedef std::set<FlowStat, FlowStat::comp> FlowStatSet; ///< percentage of flow to be sent via specified station (or consumed locally)
typedef std::map<StationID, LinkStat> LinkStatMap;
typedef std::map<StationID, FlowStatSet> FlowStatMap; ///< flow descriptions by origin stations

struct GoodsEntry {
	enum AcceptancePickup {
		ACCEPTANCE,
		PICKUP
	};

	GoodsEntry() :
		acceptance_pickup(0),
		days_since_pickup(255),
		rating(INITIAL_STATION_RATING),
		last_speed(0),
		last_age(255)
	{}

	byte acceptance_pickup;
	byte days_since_pickup;
	byte rating;
	byte last_speed;
	byte last_age;
	CargoList cargo;        ///< The cargo packets of cargo waiting in this station
	uint supply;
	FlowStatMap flows;      ///< The planned flows through this station
	LinkStatMap link_stats; ///< capacities and usage statistics for incoming links
<<<<<<< HEAD

	/**
	 * update the flow stats for count cargo from source sent to next
	 */
	void UpdateFlowStats(StationID source, uint count, StationID next);

	/**
	 * update the flow stats for count cargo that cannot be delivered here
	 * return the direction where it is sent
	 */
	StationID UpdateFlowStatsTransfer(StationID source, uint count, StationID curr);
private:
	void UpdateFlowStats(FlowStatSet & flow_stats, FlowStatSet::iterator flow_it, uint count);

=======
>>>>>>> c1e2c0cf
};

/** A Stop for a Road Vehicle */
struct RoadStop : PoolItem<RoadStop, RoadStopID, &_RoadStop_pool> {
	static const int  cDebugCtorLevel =  5;  ///< Debug level on which Contructor / Destructor messages are printed
	static const uint LIMIT           = 16;  ///< The maximum amount of roadstops that are allowed at a single station
	static const uint MAX_BAY_COUNT   =  2;  ///< The maximum number of loading bays
	static const uint MAX_VEHICLES    = 64;  ///< The maximum number of vehicles that can allocate a slot to this roadstop

	TileIndex        xy;                    ///< Position on the map
	byte             status;                ///< Current status of the Stop. Like which spot is taken. Access using *Bay and *Busy functions.
	byte             num_vehicles;          ///< Number of vehicles currently slotted to this stop
	struct RoadStop  *next;                 ///< Next stop of the given type at this station

	RoadStop(TileIndex tile = INVALID_TILE);
	virtual ~RoadStop();

	/**
	 * Determines whether a road stop exists
	 * @return true if and only is the road stop exists
	 */
	inline bool IsValid() const { return this->xy != INVALID_TILE; }

	/* For accessing status */
	bool HasFreeBay() const;
	bool IsFreeBay(uint nr) const;
	uint AllocateBay();
	void AllocateDriveThroughBay(uint nr);
	void FreeBay(uint nr);
	bool IsEntranceBusy() const;
	void SetEntranceBusy(bool busy);

	RoadStop *GetNextRoadStop(const Vehicle *v) const;
};

struct StationSpecList {
	const StationSpec *spec;
	uint32 grfid;      ///< GRF ID of this custom station
	uint8  localidx;   ///< Station ID within GRF of station
};

/** StationRect - used to track station spread out rectangle - cheaper than scanning whole map */
struct StationRect : public Rect {
	enum StationRectMode
	{
		ADD_TEST = 0,
		ADD_TRY,
		ADD_FORCE
	};

	StationRect();
	void MakeEmpty();
	bool PtInExtendedRect(int x, int y, int distance = 0) const;
	bool IsEmpty() const;
	bool BeforeAddTile(TileIndex tile, StationRectMode mode);
	bool BeforeAddRect(TileIndex tile, int w, int h, StationRectMode mode);
	bool AfterRemoveTile(Station *st, TileIndex tile);
	bool AfterRemoveRect(Station *st, TileIndex tile, int w, int h);

	static bool ScanForStationTiles(StationID st_id, int left_a, int top_a, int right_a, int bottom_a);

	StationRect& operator = (Rect src);
};

/** Station data structure */
struct Station : PoolItem<Station, StationID, &_Station_pool> {
public:
	RoadStop *GetPrimaryRoadStop(RoadStopType type) const
	{
		return type == ROADSTOP_BUS ? bus_stops : truck_stops;
	}

	RoadStop *GetPrimaryRoadStop(const Vehicle *v) const;

	const AirportFTAClass *Airport() const
	{
		if (airport_tile == INVALID_TILE) return GetAirport(AT_DUMMY);
		return GetAirport(airport_type);
	}

	TileIndex xy;
	RoadStop *bus_stops;
	RoadStop *truck_stops;
	TileIndex train_tile;
	TileIndex airport_tile;
	TileIndex dock_tile;
	Town *town;

	/* Place to get a name from, in order of importance: */
	char *name;             ///< Custom name
	IndustryType indtype;   ///< Industry type to get the name from
	StringID string_id;     ///< Default name (town area) of station

	ViewportSign sign;

	uint16 had_vehicle_of_type;

	byte time_since_load;
	byte time_since_unload;
	byte delete_ctr;
	OwnerByte owner;
	byte facilities;
	byte airport_type;

	/* trainstation width/height */
	byte trainst_w, trainst_h;

	/** List of custom stations (StationSpecs) allocated to the station */
	uint8 num_specs;
	StationSpecList *speclist;

	Date build_date;  ///< Date of construction

	uint64 airport_flags;   ///< stores which blocks on the airport are taken. was 16 bit earlier on, then 32

	byte last_vehicle_type;
	std::list<Vehicle *> loading_vehicles;
	GoodsEntry goods[NUM_CARGO];  ///< Goods at this station

	uint16 random_bits;
	byte waiting_triggers;
	uint8 cached_anim_triggers; ///< Combined animation trigger bitmask, used to determine if trigger processing should happen.

	StationRect rect; ///< Station spread out rectangle (not saved) maintained by StationRect_xxx() functions

	static const int cDebugCtorLevel = 5;

	Station(TileIndex tile = INVALID_TILE);
	virtual ~Station();

	void AddFacility(byte new_facility_bit, TileIndex facil_xy);

	/**
	 * Mark the sign of a station dirty for repaint.
	 *
	 * @ingroup dirty
	 */
	void MarkDirty() const;

	/**
	 * Marks the tiles of the station as dirty.
	 *
	 * @ingroup dirty
	 */
	void MarkTilesDirty(bool cargo_change) const;
	bool TileBelongsToRailStation(TileIndex tile) const;
	uint GetPlatformLength(TileIndex tile, DiagDirection dir) const;
	uint GetPlatformLength(TileIndex tile) const;
	bool IsBuoy() const;

	/**
	 * Determines whether a station exists
	 * @return true if and only is the station exists
	 */
	inline bool IsValid() const { return this->xy != INVALID_TILE; }

	uint GetCatchmentRadius() const;
};

static inline StationID GetMaxStationIndex()
{
	/* TODO - This isn't the real content of the function, but
	 *  with the new pool-system this will be replaced with one that
	 *  _really_ returns the highest index. Now it just returns
	 *  the next safe value we are sure about everything is below.
	 */
	return GetStationPoolSize() - 1;
}

static inline uint GetNumStations()
{
	return GetStationPoolSize();
}

static inline bool IsValidStationID(StationID index)
{
	return index < GetStationPoolSize() && GetStation(index)->IsValid();
}

#define FOR_ALL_STATIONS_FROM(st, start) for (st = GetStation(start); st != NULL; st = (st->index + 1U < GetStationPoolSize()) ? GetStation(st->index + 1U) : NULL) if (st->IsValid())
#define FOR_ALL_STATIONS(st) FOR_ALL_STATIONS_FROM(st, 0)


/* Stuff for ROADSTOPS */

#define FOR_ALL_ROADSTOPS_FROM(rs, start) for (rs = GetRoadStop(start); rs != NULL; rs = (rs->index + 1U < GetRoadStopPoolSize()) ? GetRoadStop(rs->index + 1U) : NULL) if (rs->IsValid())
#define FOR_ALL_ROADSTOPS(rs) FOR_ALL_ROADSTOPS_FROM(rs, 0)

/* End of stuff for ROADSTOPS */

#endif /* STATION_BASE_H */<|MERGE_RESOLUTION|>--- conflicted
+++ resolved
@@ -94,7 +94,6 @@
 	uint supply;
 	FlowStatMap flows;      ///< The planned flows through this station
 	LinkStatMap link_stats; ///< capacities and usage statistics for incoming links
-<<<<<<< HEAD
 
 	/**
 	 * update the flow stats for count cargo from source sent to next
@@ -108,9 +107,6 @@
 	StationID UpdateFlowStatsTransfer(StationID source, uint count, StationID curr);
 private:
 	void UpdateFlowStats(FlowStatSet & flow_stats, FlowStatSet::iterator flow_it, uint count);
-
-=======
->>>>>>> c1e2c0cf
 };
 
 /** A Stop for a Road Vehicle */
