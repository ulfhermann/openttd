--- conflicted
+++ resolved
@@ -275,11 +275,8 @@
 	FlowStatMap flows;                   ///< The planned flows through this station
 	LinkStatMap link_stats;              ///< capacities and usage statistics for outgoing links
 	LinkGraphComponentID last_component; ///< the component this station was last part of in this cargo's link graph
-<<<<<<< HEAD
 	uint max_waiting_cargo;              ///< max cargo from this station waiting at any station
 	
-=======
->>>>>>> 0c925a98
 	FlowStat GetSumFlowVia(StationID via) const;
 
 	void UpdateFlowStats(StationID source, uint count, StationID next);
