/* $Id$ */

/*
 * This file is part of OpenTTD.
 * OpenTTD is free software; you can redistribute it and/or modify it under the terms of the GNU General Public License as published by the Free Software Foundation, version 2.
 * OpenTTD is distributed in the hope that it will be useful, but WITHOUT ANY WARRANTY; without even the implied warranty of MERCHANTABILITY or FITNESS FOR A PARTICULAR PURPOSE.
 * See the GNU General Public License for more details. You should have received a copy of the GNU General Public License along with OpenTTD. If not, see <http://www.gnu.org/licenses/>.
 */

/** @file station_base.h Base classes/functions for stations. */

#ifndef STATION_BASE_H
#define STATION_BASE_H

#include "base_station_base.h"
#include "airport.h"
#include "cargopacket.h"
#include "industry_type.h"
#include "linkgraph/linkgraph_type.h"
#include "moving_average.h"
#include <list>
#include <map>
#include <set>

typedef Pool<BaseStation, StationID, 32, 64000> StationPool;
extern StationPool _station_pool;

static const byte INITIAL_STATION_RATING = 175;

class LinkStat : private MovingAverage<uint> {
private:
	/**
	 * capacity of the link.
	 * This is a moving average use MovingAverage::Monthly() to get a meaningful value 
	 */
	uint capacity;
	
	/**
	 * capacity of currently loading vehicles
	 */
	uint frozen;
	
	/**
	 * usage of the link.
	 * This is a moving average use MovingAverage::Monthly() to get a meaningful value 
	 */
	uint usage;

public:
	friend const SaveLoad *GetLinkStatDesc();

	FORCEINLINE LinkStat(uint distance = 0, uint capacity = 0, uint frozen = 0, uint usage = 0) : 
		MovingAverage<uint>(distance), capacity(capacity), frozen(frozen), usage(usage) {}

	FORCEINLINE void Clear()
	{
		this->capacity = 0;
		this->usage = 0;
		this->frozen = 0;
	}

	FORCEINLINE void Decrease()
	{
		this->MovingAverage<uint>::Decrease(this->usage);
		this->capacity = max(this->MovingAverage<uint>::Decrease(this->capacity), this->frozen);
	}

<<<<<<< HEAD
	FORCEINLINE uint Capacity()
=======
	FORCEINLINE uint Capacity() const
>>>>>>> 174ae92e
	{
		return this->MovingAverage<uint>::Monthly(this->capacity);
	}

<<<<<<< HEAD
	FORCEINLINE uint Usage()
=======
	FORCEINLINE uint Usage() const
>>>>>>> 174ae92e
	{
		return this->MovingAverage<uint>::Monthly(this->usage);
	}

<<<<<<< HEAD
	FORCEINLINE uint Frozen()
=======
	FORCEINLINE uint Frozen() const
>>>>>>> 174ae92e
	{
		return this->frozen;
	}

	FORCEINLINE void Increase(uint capacity, uint usage)
	{
		this->capacity += capacity;
		this->usage += usage;
	}

	FORCEINLINE void Freeze(uint capacity)
	{
		this->frozen += capacity;
		this->capacity = max(this->frozen, this->capacity);
	}

	FORCEINLINE void Unfreeze(uint capacity)
	{
		this->frozen -= capacity;
	}

	FORCEINLINE void Unfreeze()
	{
		this->frozen = 0;
	}

<<<<<<< HEAD
	FORCEINLINE bool IsNull()
=======
	FORCEINLINE bool IsNull() const
>>>>>>> 174ae92e
	{
		return this->capacity == 0;
	}
};

class FlowStat : private MovingAverage<uint> {
private:
	uint planned;
	uint sent;
	StationID via;

public:
	friend const SaveLoad *GetFlowStatDesc();

	FORCEINLINE FlowStat(uint distance = 0, StationID st = INVALID_STATION, uint p = 0, uint s = 0) :
		MovingAverage<uint>(distance), planned(p), sent(s), via(st) {}

	FORCEINLINE FlowStat(const FlowStat &prev, uint new_plan) :
		MovingAverage<uint>(prev.length), planned(new_plan), sent(prev.sent), via(prev.via) {}

	/**
	 * prevents one copy operation when moving a flowstat from one set to another and decreasing it at the same time
	 */
	FORCEINLINE FlowStat GetDecreasedCopy() const
	{
		FlowStat ret(this->length, this->via, this->planned, this->sent);
		this->MovingAverage<uint>::Decrease(ret.sent);
		return ret;
	}

	FORCEINLINE void Increase(uint sent)
	{
		this->sent += sent;
	}

	FORCEINLINE uint Sent() const
	{
		return this->MovingAverage<uint>::Monthly(sent);
	}

	FORCEINLINE uint Planned() const
	{
		return this->planned;
	}

	FORCEINLINE StationID Via() const
	{
		return this->via;
	}

	struct comp {
		bool operator()(const FlowStat & x, const FlowStat & y) const {
			int diff_x = (int)x.Planned() - (int)x.Sent();
			int diff_y = (int)y.Planned() - (int)y.Sent();
			if (diff_x != diff_y) {
				return diff_x > diff_y;
			} else {
				return x.Via() > y.Via();
			}
		}
	};

	FORCEINLINE FlowStat & operator+=(const FlowStat & other)
	{
		assert(this->via == INVALID_STATION || other.via == INVALID_STATION || this->via == other.via);
		this->via = other.via;
		this->planned += other.planned;
		uint sent = this->sent + other.sent;
<<<<<<< HEAD
		this->length = (this->length * this->sent + other.length * other.sent) / sent;
=======
		if (sent > 0) {
			this->length = (this->length * this->sent + other.length * other.sent) / sent;
		}
>>>>>>> 174ae92e
		this->sent = sent;
		return *this;
	}

	FORCEINLINE void Clear()
	{
		this->planned = 0;
		this->sent = 0;
		this->via = INVALID_STATION;
	}
};

typedef std::set<FlowStat, FlowStat::comp> FlowStatSet; ///< percentage of flow to be sent via specified station (or consumed locally)

typedef std::map<StationID, LinkStat> LinkStatMap;
typedef std::map<StationID, FlowStatSet> FlowStatMap; ///< flow descriptions by origin stations

uint GetMovingAverageLength(const Station *from, const Station *to);

class SupplyMovingAverage {
private:
	uint supply;

public:
	friend const SaveLoad *GetGoodsDesc();

	FORCEINLINE SupplyMovingAverage(uint supply = 0) : supply(supply) {}

	FORCEINLINE void Increase(uint value) {this->supply += value;}

	FORCEINLINE void Decrease() {MovingAverage<SupplyMovingAverage>().Decrease(*this);}

	FORCEINLINE uint Value() const {return MovingAverage<uint>().Monthly(this->supply);}

	FORCEINLINE SupplyMovingAverage &operator/=(uint divident)
		{this->supply = DivideApprox(this->supply, divident); return *this;}

	FORCEINLINE SupplyMovingAverage &operator*=(uint factor)
		{this->supply *= factor; return *this;}

	FORCEINLINE SupplyMovingAverage operator/(uint divident) const
		{return SupplyMovingAverage(DivideApprox(this->supply, divident));}

	FORCEINLINE SupplyMovingAverage operator*(uint factor) const
		{return SupplyMovingAverage(this->supply * factor);}
};


struct GoodsEntry {
	enum AcceptancePickup {
		ACCEPTANCE,
		PICKUP
	};

	GoodsEntry() :
		acceptance_pickup(0),
		days_since_pickup(255),
		rating(INITIAL_STATION_RATING),
		last_speed(0),
		last_age(255),
		last_component(0)
	{}

	byte acceptance_pickup;
	byte days_since_pickup;
	byte rating;
	byte last_speed;
	byte last_age;
	StationCargoList cargo; ///< The cargo packets of cargo waiting in this station
	SupplyMovingAverage supply;
	FlowStatMap flows;      ///< The planned flows through this station
	LinkStatMap link_stats; ///< capacities and usage statistics for outgoing links
	LinkGraphComponentID last_component; ///< the component this station was last part of in this cargo's link graph
	
	FlowStat GetSumFlowVia(StationID via) const;

	/**
	 * update the flow stats for count cargo from source sent to next
	 */
	void UpdateFlowStats(StationID source, uint count, StationID next);
	void UpdateFlowStats(FlowStatSet &flow_stats, uint count, StationID next);
	void UpdateFlowStats(FlowStatSet &flow_stats, FlowStatSet::iterator flow_it, uint count);

	/**
	 * update the flow stats for count cargo that cannot be delivered here
	 * return the direction where it is sent
	 */
	StationID UpdateFlowStatsTransfer(StationID source, uint count, StationID curr);
};


typedef SmallVector<Industry *, 2> IndustryVector;

/** Station data structure */
struct Station : SpecializedStation<Station, false> {
public:
	RoadStop *GetPrimaryRoadStop(RoadStopType type) const
	{
		return type == ROADSTOP_BUS ? bus_stops : truck_stops;
	}

	RoadStop *GetPrimaryRoadStop(const struct RoadVehicle *v) const;

	const AirportFTAClass *Airport() const
	{
		if (airport_tile == INVALID_TILE) return GetAirport(AT_DUMMY);
		return GetAirport(airport_type);
	}

	const AirportSpec *GetAirportSpec() const
	{
		if (airport_tile == INVALID_TILE) return &AirportSpec::dummy;
		return AirportSpec::Get(this->airport_type);
	}

	RoadStop *bus_stops;    ///< All the road stops
	TileArea bus_station;   ///< Tile area the bus 'station' part covers
	RoadStop *truck_stops;  ///< All the truck stops
	TileArea truck_station; ///< Tile area the truck 'station' part covers

	TileIndex airport_tile; ///< The location of the airport
	TileIndex dock_tile;    ///< The location of the dock

	IndustryType indtype;   ///< Industry type to get the name from

	StationHadVehicleOfTypeByte had_vehicle_of_type;

	byte time_since_load;
	byte time_since_unload;
	byte airport_type;

	uint64 airport_flags;   ///< stores which blocks on the airport are taken. was 16 bit earlier on, then 32

	byte last_vehicle_type;
	std::list<Vehicle *> loading_vehicles;
	GoodsEntry goods[NUM_CARGO];  ///< Goods at this station
	uint32 always_accepted;       ///< Bitmask of always accepted cargo types (by houses, HQs, industry tiles when industry doesn't accept cargo)

	IndustryVector industries_near; ///< Cached list of industries near the station that can accept cargo, @see DeliverGoodsToIndustry()

	Station(TileIndex tile = INVALID_TILE);
	~Station();

	void AddFacility(StationFacility new_facility_bit, TileIndex facil_xy);

	/**
	 * Marks the tiles of the station as dirty.
	 *
	 * @ingroup dirty
	 */
	void MarkTilesDirty(bool cargo_change) const;

	void UpdateVirtCoord();

	/* virtual */ uint GetPlatformLength(TileIndex tile, DiagDirection dir) const;
	/* virtual */ uint GetPlatformLength(TileIndex tile) const;
	void RecomputeIndustriesNear();
	static void RecomputeIndustriesNearForAll();

	uint GetCatchmentRadius() const;
	Rect GetCatchmentRect() const;

	/* virtual */ FORCEINLINE bool TileBelongsToRailStation(TileIndex tile) const
	{
		return IsRailStationTile(tile) && GetStationIndex(tile) == this->index;
	}

	FORCEINLINE bool TileBelongsToAirport(TileIndex tile) const
	{
		return IsAirportTile(tile) && GetStationIndex(tile) == this->index;
	}

	FORCEINLINE TileIndex GetHangarTile(uint hangar_num) const
	{
		assert(this->airport_tile != INVALID_TILE);
		assert(hangar_num < this->GetAirportSpec()->nof_depots);
		return this->airport_tile + ToTileIndexDiff(this->GetAirportSpec()->depot_table[hangar_num]);
	}

	/* virtual */ uint32 GetNewGRFVariable(const ResolverObject *object, byte variable, byte parameter, bool *available) const;

	/* virtual */ void GetTileArea(TileArea *ta, StationType type) const;

	void RunAverages();
};

#define FOR_ALL_STATIONS(var) FOR_ALL_BASE_STATIONS_OF_TYPE(Station, var)

#endif /* STATION_BASE_H */<|MERGE_RESOLUTION|>--- conflicted
+++ resolved
@@ -65,29 +65,17 @@
 		this->capacity = max(this->MovingAverage<uint>::Decrease(this->capacity), this->frozen);
 	}
 
-<<<<<<< HEAD
-	FORCEINLINE uint Capacity()
-=======
 	FORCEINLINE uint Capacity() const
->>>>>>> 174ae92e
 	{
 		return this->MovingAverage<uint>::Monthly(this->capacity);
 	}
 
-<<<<<<< HEAD
-	FORCEINLINE uint Usage()
-=======
 	FORCEINLINE uint Usage() const
->>>>>>> 174ae92e
 	{
 		return this->MovingAverage<uint>::Monthly(this->usage);
 	}
 
-<<<<<<< HEAD
-	FORCEINLINE uint Frozen()
-=======
 	FORCEINLINE uint Frozen() const
->>>>>>> 174ae92e
 	{
 		return this->frozen;
 	}
@@ -114,11 +102,7 @@
 		this->frozen = 0;
 	}
 
-<<<<<<< HEAD
-	FORCEINLINE bool IsNull()
-=======
 	FORCEINLINE bool IsNull() const
->>>>>>> 174ae92e
 	{
 		return this->capacity == 0;
 	}
@@ -187,13 +171,9 @@
 		this->via = other.via;
 		this->planned += other.planned;
 		uint sent = this->sent + other.sent;
-<<<<<<< HEAD
-		this->length = (this->length * this->sent + other.length * other.sent) / sent;
-=======
 		if (sent > 0) {
 			this->length = (this->length * this->sent + other.length * other.sent) / sent;
 		}
->>>>>>> 174ae92e
 		this->sent = sent;
 		return *this;
 	}
