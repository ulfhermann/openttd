/* $Id$ */

/*
 * This file is part of OpenTTD.
 * OpenTTD is free software; you can redistribute it and/or modify it under the terms of the GNU General Public License as published by the Free Software Foundation, version 2.
 * OpenTTD is distributed in the hope that it will be useful, but WITHOUT ANY WARRANTY; without even the implied warranty of MERCHANTABILITY or FITNESS FOR A PARTICULAR PURPOSE.
 * See the GNU General Public License for more details. You should have received a copy of the GNU General Public License along with OpenTTD. If not, see <http://www.gnu.org/licenses/>.
 */

/** @file station_base.h Base classes/functions for stations. */

#ifndef STATION_BASE_H
#define STATION_BASE_H

#include "base_station_base.h"
#include "airport.h"
#include "cargopacket.h"
#include "industry_type.h"
#include "linkgraph/linkgraph_type.h"
#include "moving_average.h"
#include <list>
#include <map>

typedef Pool<BaseStation, StationID, 32, 64000> StationPool;
extern StationPool _station_pool;

static const byte INITIAL_STATION_RATING = 175;

class LinkStat : private MovingAverage<uint> {
private:
	/**
	 * capacity of the link.
	 * This is a moving average use MovingAverage::Monthly() to get a meaningful value 
	 */
	uint capacity;
	
	/**
	 * capacity of currently loading vehicles
	 */
	uint frozen;
	
	/**
	 * usage of the link.
	 * This is a moving average use MovingAverage::Monthly() to get a meaningful value 
	 */
	uint usage;

public:
	friend const SaveLoad *GetLinkStatDesc();

	FORCEINLINE LinkStat(uint distance = 0, uint capacity = 0, uint frozen = 0, uint usage = 0) : 
		MovingAverage<uint>(distance), capacity(capacity), frozen(frozen), usage(usage) {}

	FORCEINLINE void Clear()
	{
		this->capacity = 0;
		this->usage = 0;
		this->frozen = 0;
	}

	FORCEINLINE void Decrease()
	{
		this->MovingAverage<uint>::Decrease(this->usage);
		this->capacity = max(this->MovingAverage<uint>::Decrease(this->capacity), this->frozen);
	}

	FORCEINLINE uint Capacity() const
	{
		return this->MovingAverage<uint>::Monthly(this->capacity);
	}

	FORCEINLINE uint Usage() const
	{
		return this->MovingAverage<uint>::Monthly(this->usage);
	}

	FORCEINLINE uint Frozen() const
	{
		return this->frozen;
	}

	FORCEINLINE void Increase(uint capacity, uint usage)
	{
		this->capacity += capacity;
		this->usage += usage;
	}

	FORCEINLINE void Freeze(uint capacity)
	{
		this->frozen += capacity;
		this->capacity = max(this->frozen, this->capacity);
	}

	FORCEINLINE void Unfreeze(uint capacity)
	{
		this->frozen -= capacity;
	}

	FORCEINLINE void Unfreeze()
	{
		this->frozen = 0;
	}

	FORCEINLINE bool IsNull() const
	{
		return this->capacity == 0;
	}
};

typedef std::map<StationID, LinkStat> LinkStatMap;

uint GetMovingAverageLength(const Station *from, const Station *to);

class SupplyMovingAverage {
private:
	uint supply;

public:
	friend const SaveLoad *GetGoodsDesc();

	FORCEINLINE SupplyMovingAverage(uint supply = 0) : supply(supply) {}

	FORCEINLINE void Increase(uint value) {this->supply += value;}

	FORCEINLINE void Decrease() {MovingAverage<SupplyMovingAverage>().Decrease(*this);}

	FORCEINLINE uint Value() const {return MovingAverage<uint>().Monthly(this->supply);}

	FORCEINLINE SupplyMovingAverage &operator/=(uint divident)
		{this->supply = DivideApprox(this->supply, divident); return *this;}

	FORCEINLINE SupplyMovingAverage &operator*=(uint factor)
		{this->supply *= factor; return *this;}

	FORCEINLINE SupplyMovingAverage operator/(uint divident) const
		{return SupplyMovingAverage(DivideApprox(this->supply, divident));}

	FORCEINLINE SupplyMovingAverage operator*(uint factor) const
		{return SupplyMovingAverage(this->supply * factor);}
};


struct GoodsEntry {
	enum AcceptancePickup {
		ACCEPTANCE,
		PICKUP
	};

	GoodsEntry() :
		acceptance_pickup(0),
		days_since_pickup(255),
		rating(INITIAL_STATION_RATING),
		last_speed(0),
		last_age(255),
		last_component(0)
	{}

	byte acceptance_pickup;
	byte days_since_pickup;
	byte rating;
	byte last_speed;
	byte last_age;
	StationCargoList cargo; ///< The cargo packets of cargo waiting in this station
<<<<<<< HEAD
	uint supply;
	uint acceptance;        ///< Accepted cargo (by houses, HQs, industry tiles)
=======
	SupplyMovingAverage supply;
>>>>>>> 17ebbc84
	LinkStatMap link_stats; ///< capacities and usage statistics for outgoing links
	LinkGraphComponentID last_component; ///< the component this station was last part of in this cargo's link graph
};


typedef SmallVector<Industry *, 2> IndustryVector;

/** Station data structure */
struct Station : SpecializedStation<Station, false> {
public:
	RoadStop *GetPrimaryRoadStop(RoadStopType type) const
	{
		return type == ROADSTOP_BUS ? bus_stops : truck_stops;
	}

	RoadStop *GetPrimaryRoadStop(const struct RoadVehicle *v) const;

	const AirportFTAClass *Airport() const
	{
		if (airport_tile == INVALID_TILE) return GetAirport(AT_DUMMY);
		return GetAirport(airport_type);
	}

	const AirportSpec *GetAirportSpec() const
	{
		if (airport_tile == INVALID_TILE) return &AirportSpec::dummy;
		return AirportSpec::Get(this->airport_type);
	}

	RoadStop *bus_stops;    ///< All the road stops
	TileArea bus_station;   ///< Tile area the bus 'station' part covers
	RoadStop *truck_stops;  ///< All the truck stops
	TileArea truck_station; ///< Tile area the truck 'station' part covers

	TileIndex airport_tile; ///< The location of the airport
	TileIndex dock_tile;    ///< The location of the dock

	IndustryType indtype;   ///< Industry type to get the name from

	StationHadVehicleOfTypeByte had_vehicle_of_type;

	byte time_since_load;
	byte time_since_unload;
	byte airport_type;

	uint64 airport_flags;   ///< stores which blocks on the airport are taken. was 16 bit earlier on, then 32

	byte last_vehicle_type;
	std::list<Vehicle *> loading_vehicles;
	GoodsEntry goods[NUM_CARGO];  ///< Goods at this station
	uint32 always_accepted;       ///< Bitmask of always accepted cargo types (by houses, HQs, industry tiles when industry doesn't accept cargo)

	IndustryVector industries_near; ///< Cached list of industries near the station that can accept cargo, @see DeliverGoodsToIndustry()

	Station(TileIndex tile = INVALID_TILE);
	~Station();

	void AddFacility(StationFacility new_facility_bit, TileIndex facil_xy);

	/**
	 * Marks the tiles of the station as dirty.
	 *
	 * @ingroup dirty
	 */
	void MarkTilesDirty(bool cargo_change) const;

	void UpdateVirtCoord();

	/* virtual */ uint GetPlatformLength(TileIndex tile, DiagDirection dir) const;
	/* virtual */ uint GetPlatformLength(TileIndex tile) const;
	void RecomputeIndustriesNear();
	static void RecomputeIndustriesNearForAll();

	uint GetCatchmentRadius() const;
	Rect GetCatchmentRect() const;

	/* virtual */ FORCEINLINE bool TileBelongsToRailStation(TileIndex tile) const
	{
		return IsRailStationTile(tile) && GetStationIndex(tile) == this->index;
	}

	FORCEINLINE bool TileBelongsToAirport(TileIndex tile) const
	{
		return IsAirportTile(tile) && GetStationIndex(tile) == this->index;
	}

	FORCEINLINE TileIndex GetHangarTile(uint hangar_num) const
	{
		assert(this->airport_tile != INVALID_TILE);
		assert(hangar_num < this->GetAirportSpec()->nof_depots);
		return this->airport_tile + ToTileIndexDiff(this->GetAirportSpec()->depot_table[hangar_num]);
	}

	/* virtual */ uint32 GetNewGRFVariable(const ResolverObject *object, byte variable, byte parameter, bool *available) const;

	/* virtual */ void GetTileArea(TileArea *ta, StationType type) const;

	void RunAverages();
};

#define FOR_ALL_STATIONS(var) FOR_ALL_BASE_STATIONS_OF_TYPE(Station, var)

#endif /* STATION_BASE_H */<|MERGE_RESOLUTION|>--- conflicted
+++ resolved
@@ -161,12 +161,8 @@
 	byte last_speed;
 	byte last_age;
 	StationCargoList cargo; ///< The cargo packets of cargo waiting in this station
-<<<<<<< HEAD
-	uint supply;
+	SupplyMovingAverage supply;
 	uint acceptance;        ///< Accepted cargo (by houses, HQs, industry tiles)
-=======
-	SupplyMovingAverage supply;
->>>>>>> 17ebbc84
 	LinkStatMap link_stats; ///< capacities and usage statistics for outgoing links
 	LinkGraphComponentID last_component; ///< the component this station was last part of in this cargo's link graph
 };
