--- conflicted
+++ resolved
@@ -19,10 +19,6 @@
 #include "industry_type.h"
 #include "linkgraph/linkgraph_type.h"
 #include "moving_average.h"
-<<<<<<< HEAD
-#include <list>
-=======
->>>>>>> 3c75dea2
 #include <map>
 #include <set>
 
@@ -222,19 +218,11 @@
 	byte rating;
 	byte last_speed;
 	byte last_age;
-<<<<<<< HEAD
-	StationCargoList cargo; ///< The cargo packets of cargo waiting in this station
-	uint supply;            ///< Cargo supplied last month
-	uint supply_new;        ///< Cargo supplied so far this month
-	FlowStatMap flows;      ///< The planned flows through this station
-	LinkStatMap link_stats; ///< capacities and usage statistics for outgoing links
-=======
 	StationCargoList cargo;              ///< The cargo packets of cargo waiting in this station
 	uint supply;                         ///< Cargo supplied last month
 	uint supply_new;                     ///< Cargo supplied so far this month
 	FlowStatMap flows;                   ///< The planned flows through this station
 	LinkStatMap link_stats;              ///< capacities and usage statistics for outgoing links
->>>>>>> 3c75dea2
 	LinkGraphComponentID last_component; ///< the component this station was last part of in this cargo's link graph
 	
 	FlowStat GetSumFlowVia(StationID via) const;
