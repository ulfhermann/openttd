--- conflicted
+++ resolved
@@ -105,16 +105,12 @@
 	uint supply;
 	FlowStatMap flows;      ///< The planned flows through this station
 	LinkStatMap link_stats; ///< capacities and usage statistics for incoming links
-<<<<<<< HEAD
+
 	FlowStat GetSumFlowVia(StationID via) const;
-=======
-
 	void UpdateFlowStats(StationID source, uint count, StationID next);
 	StationID UpdateFlowStats(StationID source, uint count);
 private:
 	void UpdateFlowStats(FlowStatSet & flow_stats, FlowStatSet::iterator flow_it, uint count);
-
->>>>>>> 600b81f7
 };
 
 /** A Stop for a Road Vehicle */
