/* $Id$ */

/*
 * This file is part of OpenTTD.
 * OpenTTD is free software; you can redistribute it and/or modify it under the terms of the GNU General Public License as published by the Free Software Foundation, version 2.
 * OpenTTD is distributed in the hope that it will be useful, but WITHOUT ANY WARRANTY; without even the implied warranty of MERCHANTABILITY or FITNESS FOR A PARTICULAR PURPOSE.
 * See the GNU General Public License for more details. You should have received a copy of the GNU General Public License along with OpenTTD. If not, see <http://www.gnu.org/licenses/>.
 */

/** @file station_base.h Base classes/functions for stations. */

#ifndef STATION_BASE_H
#define STATION_BASE_H

#include "base_station_base.h"
#include "newgrf_airport.h"
#include "cargopacket.h"
#include "industry_type.h"
#include "linkgraph/linkgraph_type.h"
#include "newgrf_storage.h"
#include "moving_average.h"
#include <map>

typedef Pool<BaseStation, StationID, 32, 64000> StationPool;
extern StationPool _station_pool;

static const byte INITIAL_STATION_RATING = 175;

/**
 * Link statistics. They include figures for capacity and usage of a link. Both
 * are moving averages which are increased for every vehicle arriving at the
 * destination station and decreased in regular intervals. Additionally while a
 * vehicle is loading at the source station part of the capacity is frozen and
 * prevented from being decreased. This is done so that the link won't break
 * down all the time when the typical "full load" order is used.
 */
class LinkStat : private MovingAverage<uint> {
private:
	/**
	 * capacity of the link.
	 * This is a moving average. Use MovingAverage::Monthly() to get a meaningful value
	 */
	uint capacity;
	
	/**
	 * capacity of currently loading vehicles
	 */
	uint frozen;
	
	/**
	 * usage of the link.
	 * This is a moving average. Use MovingAverage::Monthly() to get a meaningful value
	 */
	uint usage;

public:
	/**
	 * minimum length of moving averages for capacity and usage
	 */
	static const uint MIN_AVERAGE_LENGTH = 96;

	friend const SaveLoad *GetLinkStatDesc();

	FORCEINLINE LinkStat(uint distance = 1, uint capacity = 0, uint frozen = 0, uint usage = 0) :
		MovingAverage<uint>(distance), capacity(capacity), frozen(frozen), usage(usage) {}

	/**
	 * reset everything to 0
	 */
	FORCEINLINE void Clear()
	{
		this->capacity = 0;
		this->usage = 0;
		this->frozen = 0;
	}

	/**
	 * apply the moving averages to usage and capacity
	 */
	FORCEINLINE void Decrease()
	{
		this->MovingAverage<uint>::Decrease(this->usage);
		this->capacity = max(this->MovingAverage<uint>::Decrease(this->capacity), this->frozen);
	}

	/**
	 * get an estimate of the current the capacity
	 * @return the capacity
	 */
	FORCEINLINE uint Capacity() const
	{
		return this->MovingAverage<uint>::Monthly(this->capacity);
	}

	/**
	 * get an estimage of the current usage
	 * @return the usage
	 */
	FORCEINLINE uint Usage() const
	{
		return this->MovingAverage<uint>::Monthly(this->usage);
	}

	/**
	 * get the amount of frozen capacity
	 */
	FORCEINLINE uint Frozen() const
	{
		return this->frozen;
	}

	/**
	 * add some capacity and usage
	 * @param capacity the additional capacity
	 * @param usage the additional usage
	 */
	FORCEINLINE void Increase(uint capacity, uint usage)
	{
		this->capacity += capacity;
		this->usage += usage;
	}

	/**
	 * freeze some of the capacity and prevent it from being decreased by the
	 * moving average
	 * @param capacity the amount of capacity to be frozen
	 */
	FORCEINLINE void Freeze(uint capacity)
	{
		this->frozen += capacity;
		this->capacity = max(this->frozen, this->capacity);
	}

	/**
	 * thaw some of the frozen capacity and make it available for Decrease()
	 * @oaram capacity the capacity to be thawed
	 */
	FORCEINLINE void Unfreeze(uint capacity)
	{
		this->frozen -= capacity;
	}

	/**
	 * thaw all frozen capacity
	 */
	FORCEINLINE void Unfreeze()
	{
		this->frozen = 0;
	}

	/**
	 * check if the capacity is 0. This is necessary as Capacity() might return
	 * 0 even if there is a miniscule amount of capacity left
	 * @return if capacity is 0
	 */
	FORCEINLINE bool IsNull() const
	{
		return this->capacity == 0;
	}
};

typedef std::map<StationID, LinkStat> LinkStatMap;

uint GetMovingAverageLength(const Station *from, const Station *to);

struct GoodsEntry {
	enum AcceptancePickup {
		ACCEPTANCE,
		PICKUP
	};

	GoodsEntry() :
		acceptance_pickup(0),
		days_since_pickup(255),
		rating(INITIAL_STATION_RATING),
		last_speed(0),
		last_age(255),
		supply(0),
		supply_new(0),
		last_component(INVALID_LINKGRAPH_COMPONENT)
	{}

	byte acceptance_pickup;
	byte days_since_pickup;
	byte rating;
	byte last_speed;
	byte last_age;
<<<<<<< HEAD
	StationCargoList cargo;              ///< The cargo packets of cargo waiting in this station
	uint supply;                         ///< Cargo supplied last month
	uint supply_new;                     ///< Cargo supplied so far this month
	LinkStatMap link_stats;              ///< capacities and usage statistics for outgoing links
	LinkGraphComponentID last_component; ///< the component this station was last part of in this cargo's link graph
=======
	byte amount_fract;      ///< Fractional part of the amount in the cargo list
	StationCargoList cargo; ///< The cargo packets of cargo waiting in this station
	uint supply;            ///< Cargo supplied last month
	uint supply_new;        ///< Cargo supplied so far this month
	LinkStatMap link_stats; ///< capacities and usage statistics for outgoing links
>>>>>>> d34797c6
};

/** All airport-related information. Only valid if tile != INVALID_TILE. */
struct Airport : public TileArea {
	typedef PersistentStorageArray<int32, 16> PersistentStorage;

	Airport() : TileArea(INVALID_TILE, 0, 0) {}

	uint64 flags;       ///< stores which blocks on the airport are taken. was 16 bit earlier on, then 32
	byte type;          ///< Type of this airport, @see AirportTypes.
	byte layout;        ///< Airport layout number.
	Direction rotation; ///< How this airport is rotated.
	PersistentStorage psa; ///< Persistent storage for NewGRF airports

	/**
	 * Get the AirportSpec that from the airport type of this airport. If there
	 * is no airport (\c tile == INVALID_TILE) then return the dummy AirportSpec.
	 * @return The AirportSpec for this airport.
	 */
	const AirportSpec *GetSpec() const
	{
		if (this->tile == INVALID_TILE) return &AirportSpec::dummy;
		return AirportSpec::Get(this->type);
	}

	/**
	 * Get the finite-state machine for this airport or the finite-state machine
	 * for the dummy airport in case this isn't an airport.
	 * @pre this->type < NEW_AIRPORT_OFFSET.
	 * @return The state machine for this airport.
	 */
	const AirportFTAClass *GetFTA() const
	{
		return this->GetSpec()->fsm;
	}

	/** Check if this airport has at least one hangar. */
	FORCEINLINE bool HasHangar() const
	{
		return this->GetSpec()->nof_depots > 0;
	}

	/**
	 * Add the tileoffset to the base tile of this airport but rotate it first.
	 * The base tile is the northernmost tile of this airport. This function
	 * helps to make sure that getting the tile of a hangar works even for
	 * rotated airport layouts without requiring a rotated array of hangar tiles.
	 * @param tidc The tilediff to add to the airport tile.
	 * @return The tile of this airport plus the rotated offset.
	 */
	FORCEINLINE TileIndex GetRotatedTileFromOffset(TileIndexDiffC tidc) const
	{
		const AirportSpec *as = this->GetSpec();
		switch (this->rotation) {
			case DIR_N: return this->tile + ToTileIndexDiff(tidc);

			case DIR_E: return this->tile + TileDiffXY(tidc.y, as->size_x - 1 - tidc.x);

			case DIR_S: return this->tile + TileDiffXY(as->size_x - 1 - tidc.x, as->size_y - 1 - tidc.y);

			case DIR_W: return this->tile + TileDiffXY(as->size_y - 1 - tidc.y, tidc.x);

			default: NOT_REACHED();
		}
	}

	/**
	 * Get the first tile of the given hangar.
	 * @param hangar_num The hangar to get the location of.
	 * @pre hangar_num < GetNumHangars().
	 * @return A tile with the given hangar.
	 */
	FORCEINLINE TileIndex GetHangarTile(uint hangar_num) const
	{
		const AirportSpec *as = this->GetSpec();
		for (uint i = 0; i < as->nof_depots; i++) {
			if (as->depot_table[i].hangar_num == hangar_num) {
				return this->GetRotatedTileFromOffset(as->depot_table[i].ti);
			}
		}
		NOT_REACHED();
	}

	/**
	 * Get the hangar number of the hangar on a specific tile.
	 * @param tile The tile to query.
	 * @pre IsHangarTile(tile).
	 * @return The hangar number of the hangar at the given tile.
	 */
	FORCEINLINE uint GetHangarNum(TileIndex tile) const
	{
		const AirportSpec *as = this->GetSpec();
		for (uint i = 0; i < as->nof_depots; i++) {
			if (this->GetRotatedTileFromOffset(as->depot_table[i].ti) == tile) {
				return as->depot_table[i].hangar_num;
			}
		}
		NOT_REACHED();
	}

	/** Get the number of hangars on this airport. */
	FORCEINLINE uint GetNumHangars() const
	{
		uint num = 0;
		uint counted = 0;
		const AirportSpec *as = this->GetSpec();
		for (uint i = 0; i < as->nof_depots; i++) {
			if (!HasBit(counted, as->depot_table[i].hangar_num)) {
				num++;
				SetBit(counted, as->depot_table[i].hangar_num);
			}
		}
		return num;
	}
};

typedef SmallVector<Industry *, 2> IndustryVector;

/** Station data structure */
struct Station : SpecializedStation<Station, false> {
public:
	RoadStop *GetPrimaryRoadStop(RoadStopType type) const
	{
		return type == ROADSTOP_BUS ? bus_stops : truck_stops;
	}

	RoadStop *GetPrimaryRoadStop(const struct RoadVehicle *v) const;

	RoadStop *bus_stops;    ///< All the road stops
	TileArea bus_station;   ///< Tile area the bus 'station' part covers
	RoadStop *truck_stops;  ///< All the truck stops
	TileArea truck_station; ///< Tile area the truck 'station' part covers

	Airport airport;        ///< Tile area the airport covers
	TileIndex dock_tile;    ///< The location of the dock

	IndustryType indtype;   ///< Industry type to get the name from

	StationHadVehicleOfTypeByte had_vehicle_of_type;

	byte time_since_load;
	byte time_since_unload;

	byte last_vehicle_type;
	std::list<Vehicle *> loading_vehicles;
	GoodsEntry goods[NUM_CARGO];  ///< Goods at this station
	uint32 always_accepted;       ///< Bitmask of always accepted cargo types (by houses, HQs, industry tiles when industry doesn't accept cargo)

	IndustryVector industries_near; ///< Cached list of industries near the station that can accept cargo, @see DeliverGoodsToIndustry()

	Station(TileIndex tile = INVALID_TILE);
	~Station();

	void AddFacility(StationFacility new_facility_bit, TileIndex facil_xy);

	/**
	 * Marks the tiles of the station as dirty.
	 *
	 * @ingroup dirty
	 */
	void MarkTilesDirty(bool cargo_change) const;

	void UpdateVirtCoord();

	/* virtual */ uint GetPlatformLength(TileIndex tile, DiagDirection dir) const;
	/* virtual */ uint GetPlatformLength(TileIndex tile) const;
	void RecomputeIndustriesNear();
	static void RecomputeIndustriesNearForAll();

	uint GetCatchmentRadius() const;
	Rect GetCatchmentRect() const;

	/* virtual */ FORCEINLINE bool TileBelongsToRailStation(TileIndex tile) const
	{
		return IsRailStationTile(tile) && GetStationIndex(tile) == this->index;
	}

	FORCEINLINE bool TileBelongsToAirport(TileIndex tile) const
	{
		return IsAirportTile(tile) && GetStationIndex(tile) == this->index;
	}

	/* virtual */ uint32 GetNewGRFVariable(const ResolverObject *object, byte variable, byte parameter, bool *available) const;

	/* virtual */ void GetTileArea(TileArea *ta, StationType type) const;

	void RunAverages();
};

#define FOR_ALL_STATIONS(var) FOR_ALL_BASE_STATIONS_OF_TYPE(Station, var)

#endif /* STATION_BASE_H */<|MERGE_RESOLUTION|>--- conflicted
+++ resolved
@@ -185,19 +185,12 @@
 	byte rating;
 	byte last_speed;
 	byte last_age;
-<<<<<<< HEAD
+	byte amount_fract;                   ///< Fractional part of the amount in the cargo list
 	StationCargoList cargo;              ///< The cargo packets of cargo waiting in this station
 	uint supply;                         ///< Cargo supplied last month
 	uint supply_new;                     ///< Cargo supplied so far this month
 	LinkStatMap link_stats;              ///< capacities and usage statistics for outgoing links
 	LinkGraphComponentID last_component; ///< the component this station was last part of in this cargo's link graph
-=======
-	byte amount_fract;      ///< Fractional part of the amount in the cargo list
-	StationCargoList cargo; ///< The cargo packets of cargo waiting in this station
-	uint supply;            ///< Cargo supplied last month
-	uint supply_new;        ///< Cargo supplied so far this month
-	LinkStatMap link_stats; ///< capacities and usage statistics for outgoing links
->>>>>>> d34797c6
 };
 
 /** All airport-related information. Only valid if tile != INVALID_TILE. */
