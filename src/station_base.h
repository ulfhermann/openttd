/* $Id$ */

/*
 * This file is part of OpenTTD.
 * OpenTTD is free software; you can redistribute it and/or modify it under the terms of the GNU General Public License as published by the Free Software Foundation, version 2.
 * OpenTTD is distributed in the hope that it will be useful, but WITHOUT ANY WARRANTY; without even the implied warranty of MERCHANTABILITY or FITNESS FOR A PARTICULAR PURPOSE.
 * See the GNU General Public License for more details. You should have received a copy of the GNU General Public License along with OpenTTD. If not, see <http://www.gnu.org/licenses/>.
 */

/** @file station_base.h Base classes/functions for stations. */

#ifndef STATION_BASE_H
#define STATION_BASE_H

#include "base_station_base.h"
#include "airport.h"
#include "newgrf_airport.h"
#include "cargopacket.h"
#include "industry_type.h"
#include "linkgraph/linkgraph_type.h"
#include "moving_average.h"
#include <list>
#include <map>

typedef Pool<BaseStation, StationID, 32, 64000> StationPool;
extern StationPool _station_pool;

static const byte INITIAL_STATION_RATING = 175;

class LinkStat : private MovingAverage<uint> {
private:
	/**
	 * capacity of the link.
	 * This is a moving average use MovingAverage::Monthly() to get a meaningful value 
	 */
	uint capacity;
	
	/**
	 * capacity of currently loading vehicles
	 */
	uint frozen;
	
	/**
	 * usage of the link.
	 * This is a moving average use MovingAverage::Monthly() to get a meaningful value 
	 */
	uint usage;

public:
	static const uint MIN_AVERAGE_LENGTH = 64;

	friend const SaveLoad *GetLinkStatDesc();

	FORCEINLINE LinkStat(uint distance = 1, uint capacity = 0, uint frozen = 0, uint usage = 0) :
		MovingAverage<uint>(distance), capacity(capacity), frozen(frozen), usage(usage) {}

	FORCEINLINE void Clear()
	{
		this->capacity = 0;
		this->usage = 0;
		this->frozen = 0;
	}

	FORCEINLINE void Decrease()
	{
		this->MovingAverage<uint>::Decrease(this->usage);
		this->capacity = max(this->MovingAverage<uint>::Decrease(this->capacity), this->frozen);
	}

	FORCEINLINE uint Capacity() const
	{
		return this->MovingAverage<uint>::Monthly(this->capacity);
	}

	FORCEINLINE uint Usage() const
	{
		return this->MovingAverage<uint>::Monthly(this->usage);
	}

	FORCEINLINE uint Frozen() const
	{
		return this->frozen;
	}

	FORCEINLINE void Increase(uint capacity, uint usage)
	{
		this->capacity += capacity;
		this->usage += usage;
	}

	FORCEINLINE void Freeze(uint capacity)
	{
		this->frozen += capacity;
		this->capacity = max(this->frozen, this->capacity);
	}

	FORCEINLINE void Unfreeze(uint capacity)
	{
		this->frozen -= capacity;
	}

	FORCEINLINE void Unfreeze()
	{
		this->frozen = 0;
	}

	FORCEINLINE bool IsNull() const
	{
		return this->capacity == 0;
	}
};

typedef std::map<StationID, LinkStat> LinkStatMap;

uint GetMovingAverageLength(const Station *from, const Station *to);

struct GoodsEntry {
	GoodsEntry() :
		pickup(false),
		days_since_pickup(255),
		rating(INITIAL_STATION_RATING),
		last_speed(0),
		last_age(255),
<<<<<<< HEAD
		acceptance(0),
=======
		supply(0),
		supply_new(0),
>>>>>>> 2b515d03
		last_component(0)
	{}

	bool pickup;            ///< if true: Cargo of this type is generated or transferred here
	byte days_since_pickup;
	byte rating;
	byte last_speed;
	byte last_age;
	StationCargoList cargo; ///< The cargo packets of cargo waiting in this station
<<<<<<< HEAD
	SupplyMovingAverage supply;
	uint acceptance;        ///< Sum of tile acceptance numbers for this cargo in catchment area of the station
=======
	uint supply;            ///< Cargo supplied last month
	uint supply_new;        ///< Cargo supplied so far this month
>>>>>>> 2b515d03
	LinkStatMap link_stats; ///< capacities and usage statistics for outgoing links
	LinkGraphComponentID last_component; ///< the component this station was last part of in this cargo's link graph
};


typedef SmallVector<Industry *, 2> IndustryVector;

/** Station data structure */
struct Station : SpecializedStation<Station, false> {
public:
	RoadStop *GetPrimaryRoadStop(RoadStopType type) const
	{
		return type == ROADSTOP_BUS ? bus_stops : truck_stops;
	}

	RoadStop *GetPrimaryRoadStop(const struct RoadVehicle *v) const;

	const AirportFTAClass *Airport() const
	{
		if (airport.tile == INVALID_TILE) return GetAirport(AT_DUMMY);
		return GetAirport(airport_type);
	}

	const AirportSpec *GetAirportSpec() const
	{
		if (airport.tile == INVALID_TILE) return &AirportSpec::dummy;
		return AirportSpec::Get(this->airport_type);
	}

	RoadStop *bus_stops;    ///< All the road stops
	TileArea bus_station;   ///< Tile area the bus 'station' part covers
	RoadStop *truck_stops;  ///< All the truck stops
	TileArea truck_station; ///< Tile area the truck 'station' part covers

	TileArea airport;       ///< Tile area the airport covers
	TileIndex dock_tile;    ///< The location of the dock

	IndustryType indtype;   ///< Industry type to get the name from

	StationHadVehicleOfTypeByte had_vehicle_of_type;

	byte time_since_load;
	byte time_since_unload;
	byte airport_type;

	uint64 airport_flags;   ///< stores which blocks on the airport are taken. was 16 bit earlier on, then 32

	byte last_vehicle_type;
	std::list<Vehicle *> loading_vehicles;
	GoodsEntry goods[NUM_CARGO];  ///< Goods at this station
	uint32 always_accepted;       ///< Bitmask of always accepted cargo types (by houses, HQs, industry tiles when industry doesn't accept cargo)

	IndustryVector industries_near; ///< Cached list of industries near the station that can accept cargo, @see DeliverGoodsToIndustry()

	Station(TileIndex tile = INVALID_TILE);
	~Station();

	void AddFacility(StationFacility new_facility_bit, TileIndex facil_xy);

	/**
	 * Marks the tiles of the station as dirty.
	 *
	 * @ingroup dirty
	 */
	void MarkTilesDirty(bool cargo_change) const;

	void UpdateVirtCoord();

	/* virtual */ uint GetPlatformLength(TileIndex tile, DiagDirection dir) const;
	/* virtual */ uint GetPlatformLength(TileIndex tile) const;
	void RecomputeIndustriesNear();
	static void RecomputeIndustriesNearForAll();

	uint GetCatchmentRadius() const;
	Rect GetCatchmentRect() const;

	/* virtual */ FORCEINLINE bool TileBelongsToRailStation(TileIndex tile) const
	{
		return IsRailStationTile(tile) && GetStationIndex(tile) == this->index;
	}

	FORCEINLINE bool TileBelongsToAirport(TileIndex tile) const
	{
		return IsAirportTile(tile) && GetStationIndex(tile) == this->index;
	}

	FORCEINLINE TileIndex GetHangarTile(uint hangar_num) const
	{
		assert(this->airport.tile != INVALID_TILE);
		assert(hangar_num < this->GetAirportSpec()->nof_depots);
		return this->airport.tile + ToTileIndexDiff(this->GetAirportSpec()->depot_table[hangar_num]);
	}

	/* virtual */ uint32 GetNewGRFVariable(const ResolverObject *object, byte variable, byte parameter, bool *available) const;

	/* virtual */ void GetTileArea(TileArea *ta, StationType type) const;

	void RunAverages();
};

#define FOR_ALL_STATIONS(var) FOR_ALL_BASE_STATIONS_OF_TYPE(Station, var)

#endif /* STATION_BASE_H */<|MERGE_RESOLUTION|>--- conflicted
+++ resolved
@@ -121,12 +121,9 @@
 		rating(INITIAL_STATION_RATING),
 		last_speed(0),
 		last_age(255),
-<<<<<<< HEAD
 		acceptance(0),
-=======
 		supply(0),
 		supply_new(0),
->>>>>>> 2b515d03
 		last_component(0)
 	{}
 
@@ -136,13 +133,9 @@
 	byte last_speed;
 	byte last_age;
 	StationCargoList cargo; ///< The cargo packets of cargo waiting in this station
-<<<<<<< HEAD
-	SupplyMovingAverage supply;
 	uint acceptance;        ///< Sum of tile acceptance numbers for this cargo in catchment area of the station
-=======
 	uint supply;            ///< Cargo supplied last month
 	uint supply_new;        ///< Cargo supplied so far this month
->>>>>>> 2b515d03
 	LinkStatMap link_stats; ///< capacities and usage statistics for outgoing links
 	LinkGraphComponentID last_component; ///< the component this station was last part of in this cargo's link graph
 };
