--- conflicted
+++ resolved
@@ -1206,13 +1206,8 @@
 	MarkAllViewportsDirty(
 		this->left - 6,
 		this->top  - 3,
-<<<<<<< HEAD
 		this->left + ScaleByZoom(this->width_normal + 12, ZOOM_LVL_BLITTER_MAX),
-		this->top  + ScaleByZoom(12, ZOOM_LVL_BLITTER_MAX));
-=======
-		this->left + ScaleByZoom(this->width_normal + 12, ZOOM_LVL_MAX),
-		this->top  + ScaleByZoom(FONT_HEIGHT_NORMAL + 2, ZOOM_LVL_MAX));
->>>>>>> 27aae16c
+		this->top  + ScaleByZoom(FONT_HEIGHT_NORMAL + 2, ZOOM_LVL_BLITTER_MAX));
 }
 
 static void ViewportDrawTileSprites(const TileSpriteToDrawVector *tstdv)
