--- conflicted
+++ resolved
@@ -1203,11 +1203,7 @@
  */
 void ViewportSign::MarkDirty() const
 {
-<<<<<<< HEAD
-	/* We use ZOOM_LVL_BLITTER_MAX here, as every viewport can have an other zoom,
-=======
-	/* We use ZOOM_LVL_MAX here, as every viewport can have another zoom,
->>>>>>> b04bfa44
+	/* We use ZOOM_LVL_BLITTER_MAX  here, as every viewport can have another zoom,
 	 *  and there is no way for us to know which is the biggest. So make the
 	 *  biggest area dirty, and we are safe for sure.
 	 * We also add 1 to make sure the whole thing is redrawn. */
