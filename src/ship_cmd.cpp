--- conflicted
+++ resolved
@@ -517,21 +517,12 @@
 									return;
 								}
 							} else if (v->current_order.IsType(OT_GOTO_STATION)) {
-<<<<<<< HEAD
-								StationID previous_station = v->last_station_visited;
-								v->last_station_visited = v->current_order.GetDestination();
-=======
->>>>>>> fabe68a4
 
 								/* Process station in the orderlist. */
 								Station *st = Station::Get(v->current_order.GetDestination());
 								if (st->facilities & FACIL_DOCK) { // ugly, ugly workaround for problem with ships able to drop off cargo at wrong stations
 									ShipArrivesAt(v, st);
-<<<<<<< HEAD
-									v->BeginLoading(previous_station);
-=======
 									v->BeginLoading(v->current_order.GetDestination());
->>>>>>> fabe68a4
 								} else { // leave stations without docks right aways
 									v->last_station_visited = v->current_order.GetDestination();
 									v->current_order.MakeLeaveStation();
