--- conflicted
+++ resolved
@@ -17,12 +17,9 @@
 #include "transport_type.h"
 #include "network/core/config.h"
 #include "company_type.h"
-<<<<<<< HEAD
 #include "cargotype.h"
 #include "linkgraph/linkgraph_type.h"
-=======
 #include "openttd.h"
->>>>>>> e2a9d7ae
 
 /** Settings related to the difficulty of the game */
 struct DifficultySettings {
