/* $Id$ */

/** @file settings_type.h Types related to global configuration settings. */

#ifndef SETTINGS_TYPE_H
#define SETTINGS_TYPE_H

#include "date_type.h"
#include "town_type.h"
#include "transport_type.h"
#include "network/core/config.h"
#include "company_type.h"
#include "linkgraph/demand_settings.h"

/** Settings related to the difficulty of the game */
struct DifficultySettings {
	byte   max_no_competitors;               ///< the number of competitors (AIs)
	byte   number_towns;                     ///< the amount of towns
	byte   number_industries;                ///< the amount of industries
	uint32 max_loan;                         ///< the maximum initial loan
	byte   initial_interest;                 ///< amount of interest (to pay over the loan)
	byte   vehicle_costs;                    ///< amount of money spent on vehicle running cost
	byte   competitor_speed;                 ///< the speed at which the AI builds
	byte   vehicle_breakdowns;               ///< likelihood of vehicles breaking down
	byte   subsidy_multiplier;               ///< amount of subsidy
	byte   construction_cost;                ///< how expensive is building
	byte   terrain_type;                     ///< the mountainousness of the landscape
	byte   quantity_sea_lakes;               ///< the amount of seas/lakes
	byte   economy;                          ///< how volatile is the economy
	byte   line_reverse_mode;                ///< reversing at stations or not
	byte   disasters;                        ///< are disasters enabled
	byte   town_council_tolerance;           ///< minimum required town ratings to be allowed to demolish stuff
	byte   diff_level;                       ///< the difficulty level
};

/** Settings related to the GUI and other stuff that is not saved in the savegame. */
struct GUISettings {
	bool   vehicle_speed;                    ///< show vehicle speed
	bool   sg_full_load_any;                 ///< new full load calculation, any cargo must be full read from pre v93 savegames
	bool   lost_train_warn;                  ///< if a train can't find its destination, show a warning
	uint8  order_review_system;              ///< perform order reviews on vehicles
	bool   vehicle_income_warn;              ///< if a vehicle isn't generating income, show a warning
	bool   status_long_date;                 ///< always show long date in status bar
	bool   show_finances;                    ///< show finances at end of year
	bool   sg_new_nonstop;                   ///< ttdpatch compatible nonstop handling read from pre v93 savegames
	bool   new_nonstop;                      ///< ttdpatch compatible nonstop handling
	uint8  stop_location;                    ///< what is the default stop location of trains?
	bool   autoscroll;                       ///< scroll when moving mouse to the edge
	byte   errmsg_duration;                  ///< duration of error message
	bool   link_terraform_toolbar;           ///< display terraform toolbar when displaying rail, road, water and airport toolbars
	bool   reverse_scroll;                   ///< right-Click-Scrolling scrolls in the opposite direction
	bool   smooth_scroll;                    ///< smooth scroll viewports
	bool   measure_tooltip;                  ///< show a permanent tooltip when dragging tools
	byte   liveries;                         ///< options for displaying company liveries, 0=none, 1=self, 2=all
	bool   prefer_teamchat;                  ///< choose the chat message target with <ENTER>, true=all clients, false=your team
	uint8  advanced_vehicle_list;            ///< use the "advanced" vehicle list
	uint8  loading_indicators;               ///< show loading indicators
	uint8  default_rail_type;                ///< the default rail type for the rail GUI
	uint8  toolbar_pos;                      ///< position of toolbars, 0=left, 1=center, 2=right
	uint8  window_snap_radius;               ///< windows snap at each other if closer than this
	uint8  window_soft_limit;                ///< soft limit of maximum number of non-stickied non-vital windows (0 = no limit)
	bool   always_build_infrastructure;      ///< always allow building of infrastructure, even when you do not have the vehicles for it
	byte   autosave;                         ///< how often should we do autosaves?
	bool   keep_all_autosave;                ///< name the autosave in a different way
	bool   autosave_on_exit;                 ///< save an autosave when you quit the game, but do not ask "Do you really want to quit?"
	uint8  date_format_in_default_names;     ///< should the default savegame/screenshot name use long dates (31th Dec 2008), short dates (31-12-2008) or ISO dates (2008-12-31)
	byte   max_num_autosaves;                ///< controls how many autosavegames are made before the game starts to overwrite (names them 0 to max_num_autosaves - 1)
	bool   population_in_label;              ///< show the population of a town in his label?
	uint8  right_mouse_btn_emulation;        ///< should we emulate right mouse clicking?
	uint8  scrollwheel_scrolling;            ///< scrolling using the scroll wheel?
	uint8  scrollwheel_multiplier;           ///< how much 'wheel' per incoming event from the OS?
	bool   left_mouse_btn_scrolling;         ///< left mouse button scroll
	bool   pause_on_newgame;                 ///< whether to start new games paused or not
	bool   enable_signal_gui;                ///< show the signal GUI when the signal button is pressed
	Year   coloured_news_year;               ///< when does newspaper become coloured?
	bool   timetable_in_ticks;               ///< whether to show the timetable in ticks rather than days
	bool   quick_goto;                       ///< Allow quick access to 'goto button' in vehicle orders window
	bool   bridge_pillars;                   ///< show bridge pillars for high bridges
	bool   auto_euro;                        ///< automatically switch to euro in 2002
	byte   drag_signals_density;             ///< many signals density
	Year   semaphore_build_before;           ///< build semaphore signals automatically before this year
	byte   news_message_timeout;             ///< how much longer than the news message "age" should we keep the message in the history
	bool   show_track_reservation;           ///< highlight reserved tracks.
	uint8  default_signal_type;              ///< the signal type to build by default.
	uint8  cycle_signal_types;               ///< what signal types to cycle with the build signal tool.
	byte   station_numtracks;                ///< the number of platforms to default on for rail stations
	byte   station_platlength;               ///< the platform length, in tiles, for rail stations
	bool   station_dragdrop;                 ///< whether drag and drop is enabled for stations
	bool   station_show_coverage;            ///< whether to highlight coverage area
	bool   persistent_buildingtools;         ///< keep the building tools active after usage
	uint8  expenses_layout;                  ///< layout of expenses window

	uint16 console_backlog_timeout;          ///< the minimum amount of time items should be in the console backlog before they will be removed in ~3 seconds granularity.
	uint16 console_backlog_length;           ///< the minimum amount of items in the console backlog before items will be removed.
#ifdef ENABLE_NETWORK
	uint16 network_chat_box_width;           ///< width of the chat box in pixels
	uint8  network_chat_box_height;          ///< height of the chat box in lines
#endif
};

/** Settings related to currency/unit systems. */
struct LocaleSettings {
	byte   currency;                         ///< currency we currently use
	byte   units;                            ///< unit system we show everything
	char  *digit_group_separator;            ///< thousand separator for non-currencies
	char  *digit_group_separator_currency;   ///< thousand separator for currencies
};

/** All settings related to the network. */
struct NetworkSettings {
#ifdef ENABLE_NETWORK
	uint16 sync_freq;                                     ///< how often do we check whether we are still in-sync
	uint8  frame_freq;                                    ///< how often do we send commands to the clients
	uint16 max_join_time;                                 ///< maximum amount of time, in game ticks, a client may take to join
	bool   pause_on_join;                                 ///< pause the game when people join
	uint16 server_port;                                   ///< port the server listens on
	char   server_name[NETWORK_NAME_LENGTH];              ///< name of the server
	char   server_password[NETWORK_PASSWORD_LENGTH];      ///< passowrd for joining this server
	char   rcon_password[NETWORK_PASSWORD_LENGTH];        ///< passowrd for rconsole (server side)
	bool   server_advertise;                              ///< advertise the server to the masterserver
	uint8  lan_internet;                                  ///< search on the LAN or internet for servers
	char   client_name[NETWORK_CLIENT_NAME_LENGTH];       ///< name of the player (as client)
	char   default_company_pass[NETWORK_PASSWORD_LENGTH]; ///< default password for new companies in encrypted form
	char   connect_to_ip[NETWORK_HOSTNAME_LENGTH];        ///< default for the "Add server" query
	char   network_id[NETWORK_UNIQUE_ID_LENGTH];          ///< semi-unique ID of the client
	bool   autoclean_companies;                           ///< automatically remove companies that are not in use
	uint8  autoclean_unprotected;                         ///< remove passwordless companies after this many months
	uint8  autoclean_protected;                           ///< remove the password from passworded companies after this many months
	uint8  autoclean_novehicles;                          ///< remove companies with no vehicles after this many months
	uint8  max_companies;                                 ///< maximum amount of companies
	uint8  max_clients;                                   ///< maximum amount of clients
	uint8  max_spectators;                                ///< maximum amount of spectators
	Year   restart_game_year;                             ///< year the server restarts
	uint8  min_active_clients;                            ///< minimum amount of active clients to unpause the game
	uint8  server_lang;                                   ///< language of the server
	bool   reload_cfg;                                    ///< reload the config file before restarting
	char   last_host[NETWORK_HOSTNAME_LENGTH];            ///< IP address of the last joined server
	uint16 last_port;                                     ///< port of the last joined server
#else /* ENABLE_NETWORK */
#endif
};

/** Settings related to the creation of games. */
struct GameCreationSettings {
	uint32 generation_seed;                  ///< noise seed for world generation
	Year   starting_year;                    ///< starting date
	uint8  map_x;                            ///< X size of map
	uint8  map_y;                            ///< Y size of map
	byte   land_generator;                   ///< the landscape generator
	byte   oil_refinery_limit;               ///< distance oil refineries allowed from map edge
	byte   snow_line_height;                 ///< a number 0-15 that configured snow line height
	byte   tgen_smoothness;                  ///< how rough is the terrain from 0-3
	byte   tree_placer;                      ///< the tree placer algorithm
	byte   heightmap_rotation;               ///< rotation director for the heightmap
	byte   se_flat_world_height;             ///< land height a flat world gets in SE
	byte   town_name;                        ///< the town name generator used for town names
	byte   landscape;                        ///< the landscape we're currently in
	byte   snow_line;                        ///< the snowline level in this game
	byte   water_borders;                    ///< bitset of the borders that are water
	uint16 custom_town_number;               ///< manually entered number of towns
};

/** Settings related to construction in-game */
struct ConstructionSettings {
	bool   build_on_slopes;                  ///< allow building on slopes
	bool   autoslope;                        ///< allow terraforming under things
	bool   longbridges;                      ///< allow 100 tile long bridges
	bool   signal_side;                      ///< show signals on right side
	bool   extra_dynamite;                   ///< extra dynamite
	bool   road_stop_on_town_road;           ///< allow building of drive-through road stops on town owned roads
	bool   road_stop_on_competitor_road;     ///< allow building of drive-through road stops on roads owned by competitors
	uint8  raw_industry_construction;        ///< type of (raw) industry construction (none, "normal", prospecting)
	bool   freeform_edges;                   ///< allow terraforming the tiles at the map edges
};

/** Settings related to the AI. */
struct AISettings {
	bool   ai_in_multiplayer;                ///< so we allow AIs in multiplayer
	bool   ai_disable_veh_train;             ///< disable types for AI
	bool   ai_disable_veh_roadveh;           ///< disable types for AI
	bool   ai_disable_veh_aircraft;          ///< disable types for AI
	bool   ai_disable_veh_ship;              ///< disable types for AI
	uint32 ai_max_opcode_till_suspend;       ///< max opcode calls till AI will suspend
};

/** Settings related to the old pathfinder. */
struct OPFSettings {
	uint16 pf_maxlength;                     ///< maximum length when searching for a train route for new pathfinder
	byte   pf_maxdepth;                      ///< maximum recursion depth when searching for a train route for new pathfinder
};

/** Settings related to the new pathfinder. */
struct NPFSettings {
	/**
	 * The maximum amount of search nodes a single NPF run should take. This
	 * limit should make sure performance stays at acceptable levels at the cost
	 * of not being perfect anymore.
	 */
	uint32 npf_max_search_nodes;

	uint32 npf_rail_firstred_penalty;        ///< the penalty for when the first signal is red (and it is not an exit or combo signal)
	uint32 npf_rail_firstred_exit_penalty;   ///< the penalty for when the first signal is red (and it is an exit or combo signal)
	uint32 npf_rail_lastred_penalty;         ///< the penalty for when the last signal is red
	uint32 npf_rail_station_penalty;         ///< the penalty for station tiles
	uint32 npf_rail_slope_penalty;           ///< the penalty for sloping upwards
	uint32 npf_rail_curve_penalty;           ///< the penalty for curves
	uint32 npf_rail_depot_reverse_penalty;   ///< the penalty for reversing in depots
	uint32 npf_rail_pbs_cross_penalty;       ///< the penalty for crossing a reserved rail track
	uint32 npf_rail_pbs_signal_back_penalty; ///< the penalty for passing a pbs signal from the backside
	uint32 npf_buoy_penalty;                 ///< the penalty for going over (through) a buoy
	uint32 npf_water_curve_penalty;          ///< the penalty for curves
	uint32 npf_road_curve_penalty;           ///< the penalty for curves
	uint32 npf_crossing_penalty;             ///< the penalty for level crossings
	uint32 npf_road_drive_through_penalty;   ///< the penalty for going through a drive-through road stop
};

/** Settings related to the yet another pathfinder. */
struct YAPFSettings {
	bool   disable_node_optimization;        ///< whether to use exit-dir instead of trackdir in node key
	uint32 max_search_nodes;                 ///< stop path-finding when this number of nodes visited
	bool   ship_use_yapf;                    ///< use YAPF for ships
	bool   road_use_yapf;                    ///< use YAPF for road
	bool   rail_use_yapf;                    ///< use YAPF for rail
	uint32 road_slope_penalty;               ///< penalty for up-hill slope
	uint32 road_curve_penalty;               ///< penalty for curves
	uint32 road_crossing_penalty;            ///< penalty for level crossing
	uint32 road_stop_penalty;                ///< penalty for going through a drive-through road stop
	bool   rail_firstred_twoway_eol;         ///< treat first red two-way signal as dead end
	uint32 rail_firstred_penalty;            ///< penalty for first red signal
	uint32 rail_firstred_exit_penalty;       ///< penalty for first red exit signal
	uint32 rail_lastred_penalty;             ///< penalty for last red signal
	uint32 rail_lastred_exit_penalty;        ///< penalty for last red exit signal
	uint32 rail_station_penalty;             ///< penalty for non-target station tile
	uint32 rail_slope_penalty;               ///< penalty for up-hill slope
	uint32 rail_curve45_penalty;             ///< penalty for curve
	uint32 rail_curve90_penalty;             ///< penalty for 90-deg curve
	uint32 rail_depot_reverse_penalty;       ///< penalty for reversing in the depot
	uint32 rail_crossing_penalty;            ///< penalty for level crossing
	uint32 rail_look_ahead_max_signals;      ///< max. number of signals taken into consideration in look-ahead load balancer
	int32  rail_look_ahead_signal_p0;        ///< constant in polynomial penalty function
	int32  rail_look_ahead_signal_p1;        ///< constant in polynomial penalty function
	int32  rail_look_ahead_signal_p2;        ///< constant in polynomial penalty function
	uint32 rail_pbs_cross_penalty;           ///< penalty for crossing a reserved tile
	uint32 rail_pbs_station_penalty;         ///< penalty for crossing a reserved station tile
	uint32 rail_pbs_signal_back_penalty;     ///< penalty for passing a pbs signal from the backside
	uint32 rail_doubleslip_penalty;          ///< penalty for passing a double slip switch

	uint32 rail_longer_platform_penalty;           ///< penalty for longer  station platform than train
	uint32 rail_longer_platform_per_tile_penalty;  ///< penalty for longer  station platform than train (per tile)
	uint32 rail_shorter_platform_penalty;          ///< penalty for shorter station platform than train
	uint32 rail_shorter_platform_per_tile_penalty; ///< penalty for shorter station platform than train (per tile)
};

/** Settings related to all pathfinders. */
struct PathfinderSettings {
	uint8  pathfinder_for_trains;            ///< the pathfinder to use for trains
	uint8  pathfinder_for_roadvehs;          ///< the pathfinder to use for roadvehicles
	uint8  pathfinder_for_ships;             ///< the pathfinder to use for ships
	bool   new_pathfinding_all;              ///< use the newest pathfinding algorithm for all

	bool   roadveh_queue;                    ///< buggy road vehicle queueing
	bool   forbid_90_deg;                    ///< forbid trains to make 90 deg turns

	byte   wait_oneway_signal;               ///< waitingtime in days before a oneway signal
	byte   wait_twoway_signal;               ///< waitingtime in days before a twoway signal

	bool   reserve_paths;                    ///< always reserve paths regardless of signal type.
	byte   wait_for_pbs_path;                ///< how long to wait for a path reservation.
	byte   path_backoff_interval;            ///< ticks between checks for a free path.

	OPFSettings  opf;                        ///< pathfinder settings for the old pathfinder
	NPFSettings  npf;                        ///< pathfinder settings for the new pathfinder
	YAPFSettings yapf;                       ///< pathfinder settings for the yet another pathfinder
};

/** Settings related to orders. */
struct OrderSettings {
	bool   improved_load;                    ///< improved loading algorithm
	bool   gradual_loading;                  ///< load vehicles gradually
	bool   selectgoods;                      ///< only send the goods to station if a train has been there
	bool   gotodepot;                        ///< allow goto depot in orders
	bool   no_servicing_if_no_breakdowns;    ///< dont send vehicles to depot when breakdowns are disabled
	bool   timetabling;                      ///< whether to allow timetabling
	bool   serviceathelipad;                 ///< service helicopters at helipads automatically (no need to send to depot)
};

/** Settings related to vehicles. */
struct VehicleSettings {
	bool   mammoth_trains;                   ///< allow very long trains
	uint8  train_acceleration_model;         ///< realistic acceleration for trains
	bool   wagon_speed_limits;               ///< enable wagon speed limits
	bool   disable_elrails;                  ///< when true, the elrails are disabled
	UnitID max_trains;                       ///< max trains in game per company
	UnitID max_roadveh;                      ///< max trucks in game per company
	UnitID max_aircraft;                     ///< max planes in game per company
	UnitID max_ships;                        ///< max ships in game per company
	uint8  plane_speed;                      ///< divisor for speed of aircraft
	uint8  freight_trains;                   ///< value to multiply the weight of cargo by
	bool   dynamic_engines;                  ///< enable dynamic allocation of engine data
	bool   never_expire_vehicles;            ///< never expire vehicles
	byte   extend_vehicle_life;              ///< extend vehicle life by this many years
	byte   road_side;                        ///< the side of the road vehicles drive on
};

/** Settings related to the economy. */
struct EconomySettings {
	bool   inflation;                        ///< disable inflation
	bool   bribe;                            ///< enable bribing the local authority
	bool   smooth_economy;                   ///< smooth economy
	bool   allow_shares;                     ///< allow the buying/selling of shares
	byte   dist_local_authority;             ///< distance for town local authority, default 20
	bool   exclusive_rights;                 ///< allow buying exclusive rights
	bool   give_money;                       ///< allow giving other companies money
	bool   mod_road_rebuild;                 ///< roadworks remove unneccesary RoadBits
	bool   multiple_industry_per_town;       ///< allow many industries of the same type per town
	bool   same_industry_close;              ///< allow same type industries to be built close to each other
	uint8  town_growth_rate;                 ///< town growth rate
	uint8  larger_towns;                     ///< the number of cities to build. These start off larger and grow twice as fast
	uint8  initial_city_size;                ///< multiplier for the initial size of the cities compared to towns
	TownLayoutByte town_layout;              ///< select town layout
	bool   allow_town_roads;                 ///< towns are allowed to build roads (always allowed when generating world / in SE)
	bool   station_noise_level;              ///< build new airports when the town noise level is still within accepted limits
	uint16 town_noise_population[3];         ///< population to base decision on noise evaluation (@see town_council_tolerance)
	uint16 moving_average_unit;              ///< unit of time to use for calculating the moving average of capacities and usage of links
	uint16 moving_average_length;            ///< length of the moving average for capacities and usage of links
};

struct LinkGraphSettings {
	uint16 recalc_interval;                  ///< minimum interval (in days) between subsequent recalculations of the same component of the link graph
	DistributionTypeByte demand_pax;         ///< demand calculation for passengers
	DistributionTypeByte demand_mail;        ///< demand calculation for mail
	DistributionTypeByte demand_express;     ///< demand calculation for express cargo class
	DistributionTypeByte demand_armoured;    ///< demand calculation for armoured cargo class
	DistributionTypeByte demand_default;     ///< demand calculation for all other goods
<<<<<<< HEAD
	uint8 mcf_accuracy;                      ///< accuracy when approximating the multi commodity flow problem. low accuracy => low running time
	uint8 short_path_saturation;             ///< percentage up to which short paths are saturated before saturating most capacious paths
=======
	uint8 accuracy;                          ///< accuracy when calculating things on the link graph. low accuracy => low running time
	uint8 demand_size;                       ///< influence of supply ("station size") on the demand function
	uint8 demand_distance;                   ///< influence of distance between stations on the demand function
>>>>>>> 9715f36b
};

/** Settings related to stations. */
struct StationSettings {
	bool   modified_catchment;               ///< different-size catchment areas
	bool   join_stations;                    ///< allow joining of train stations
	bool   nonuniform_stations;              ///< allow nonuniform train stations
	bool   adjacent_stations;                ///< allow stations to be built directly adjacent to other stations
	bool   distant_join_stations;            ///< allow to join non-adjacent stations
	bool   never_expire_airports;            ///< never expire airports
	byte   station_spread;                   ///< amount a station may spread
};

/** Default settings for vehicles. */
struct VehicleDefaultSettings {
	bool   servint_ispercent;                ///< service intervals are in percents
	uint16 servint_trains;                   ///< service interval for trains
	uint16 servint_roadveh;                  ///< service interval for road vehicles
	uint16 servint_aircraft;                 ///< service interval for aircraft
	uint16 servint_ships;                    ///< service interval for ships
};

/** Settings that can be set per company. */
struct CompanySettings {
	bool engine_renew;                       ///< is autorenew enabled
	int16 engine_renew_months;               ///< months before/after the maximum vehicle age a vehicle should be renewed
	uint32 engine_renew_money;               ///< minimum amount of money before autorenew is used
	bool renew_keep_length;                  ///< sell some wagons if after autoreplace the train is longer than before
	VehicleDefaultSettings vehicle;          ///< default settings for vehicles
};

/** All settings together for the game. */
struct GameSettings {
	DifficultySettings   difficulty;         ///< settings related to the difficulty
	GameCreationSettings game_creation;      ///< settings used during the creation of a game (map)
	ConstructionSettings construction;       ///< construction of things in-game
	AISettings           ai;                 ///< what may the AI do?
	class AIConfig      *ai_config[MAX_COMPANIES]; ///< settings per company
	PathfinderSettings   pf;                 ///< settings for all pathfinders
	OrderSettings        order;              ///< settings related to orders
	VehicleSettings      vehicle;            ///< options for vehicles
	EconomySettings      economy;            ///< settings to change the economy
	LinkGraphSettings    linkgraph;          ///< settings for link graph calculations
	StationSettings      station;            ///< settings related to station management
	LocaleSettings       locale;             ///< settings related to used currency/unit system in the current game
};

/** All settings that are only important for the local client. */
struct ClientSettings {
	GUISettings          gui;                ///< settings related to the GUI
	NetworkSettings      network;            ///< settings related to the network
	CompanySettings      company;            ///< default values for per-company settings
};

/** The current settings for this game. */
extern ClientSettings _settings_client;

/** The current settings for this game. */
extern GameSettings _settings_game;

/** The settings values that are used for new games and/or modified in config file. */
extern GameSettings _settings_newgame;

#endif /* SETTINGS_TYPE_H */<|MERGE_RESOLUTION|>--- conflicted
+++ resolved
@@ -332,14 +332,10 @@
 	DistributionTypeByte demand_express;     ///< demand calculation for express cargo class
 	DistributionTypeByte demand_armoured;    ///< demand calculation for armoured cargo class
 	DistributionTypeByte demand_default;     ///< demand calculation for all other goods
-<<<<<<< HEAD
-	uint8 mcf_accuracy;                      ///< accuracy when approximating the multi commodity flow problem. low accuracy => low running time
-	uint8 short_path_saturation;             ///< percentage up to which short paths are saturated before saturating most capacious paths
-=======
 	uint8 accuracy;                          ///< accuracy when calculating things on the link graph. low accuracy => low running time
 	uint8 demand_size;                       ///< influence of supply ("station size") on the demand function
 	uint8 demand_distance;                   ///< influence of distance between stations on the demand function
->>>>>>> 9715f36b
+	uint8 short_path_saturation;             ///< percentage up to which short paths are saturated before saturating most capacious paths
 };
 
 /** Settings related to stations. */
