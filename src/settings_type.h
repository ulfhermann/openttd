--- conflicted
+++ resolved
@@ -343,13 +343,8 @@
 	TownFoundingByte found_town;             ///< town founding, @see TownFounding
 	bool   station_noise_level;              ///< build new airports when the town noise level is still within accepted limits
 	uint16 town_noise_population[3];         ///< population to base decision on noise evaluation (@see town_council_tolerance)
-<<<<<<< HEAD
-	uint16 moving_average_unit;              ///< unit of time to use for calculating the moving average of capacities and usage of links
-	uint16 moving_average_length;            ///< length of the moving average for capacities and usage of links
-=======
-	uint16 moving_average_unit;              ///< unit of time to use for calculating the moving averages 
-	uint16 moving_average_length;            ///< default length of moving averages 
->>>>>>> fce9ae54
+	uint16 moving_average_unit;              ///< unit of time to use for calculating the moving averages
+	uint16 moving_average_length;            ///< default length of moving averages
 };
 
 /** Settings related to stations. */
