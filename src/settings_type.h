--- conflicted
+++ resolved
@@ -325,14 +325,9 @@
 	bool   allow_town_roads;                 ///< towns are allowed to build roads (always allowed when generating world / in SE)
 	bool   station_noise_level;              ///< build new airports when the town noise level is still within accepted limits
 	uint16 town_noise_population[3];         ///< population to base decision on noise evaluation (@see town_council_tolerance)
-<<<<<<< HEAD
-	uint16 moving_average_unit;	 	 ///< unit of time to use for calculating the moving average of capacities and usage of links
-	uint16 moving_average_length;		 ///< length of the moving average for capacities and usage of links
-	uint16 linkgraph_recalc_interval;	 ///< minimum interval (in days) between subsequent recalculations of the same component of the link graph
-=======
 	uint16 moving_average_unit;              ///< unit of time to use for calculating the moving average of capacities and usage of links
 	uint16 moving_average_length;            ///< length of the moving average for capacities and usage of links
->>>>>>> 9ee81f99
+	uint16 linkgraph_recalc_interval;	     ///< minimum interval (in days) between subsequent recalculations of the same component of the link graph
 };
 
 /** Settings related to stations. */
