--- conflicted
+++ resolved
@@ -354,18 +354,6 @@
 };
 
 struct LinkGraphSettings {
-<<<<<<< HEAD
-	uint16 recalc_interval;                  ///< minimum interval (in days) between subsequent recalculations of the same component of the link graph
-	DistributionTypeByte demand_pax;         ///< demand calculation for passengers
-	DistributionTypeByte demand_mail;        ///< demand calculation for mail
-	DistributionTypeByte demand_express;     ///< demand calculation for express cargo class
-	DistributionTypeByte demand_armoured;    ///< demand calculation for armoured cargo class
-	DistributionTypeByte demand_default;     ///< demand calculation for all other goods
-	uint8 accuracy;                          ///< accuracy when calculating things on the link graph. low accuracy => low running time
-	uint8 demand_size;                       ///< influence of supply ("station size") on the demand function
-	uint8 demand_distance;                   ///< influence of distance between stations on the demand function
-	uint8 short_path_saturation;             ///< percentage up to which short paths are saturated before saturating most capacious paths
-=======
 	uint16 recalc_interval;                     ///< minimum interval (in days) between subsequent recalculations of the same component of the link graph
 	DistributionTypeByte distribution_pax;      ///< distribution type for passengers
 	DistributionTypeByte distribution_mail;     ///< distribution type for mail
@@ -375,6 +363,7 @@
 	uint8 accuracy;                             ///< accuracy when calculating things on the link graph. low accuracy => low running time
 	uint8 demand_size;                          ///< influence of supply ("station size") on the demand function
 	uint8 demand_distance;                      ///< influence of distance between stations on the demand function
+	uint8 short_path_saturation;                ///< percentage up to which short paths are saturated before saturating most capacious paths
 
 	FORCEINLINE DistributionType GetDistributionType(CargoID cargo) const {
 		if (IsCargoInClass(cargo, CC_PASSENGERS)) {
@@ -389,7 +378,6 @@
 			return this->distribution_default;
 		}
 	}
->>>>>>> 258f38f1
 };
 
 /** Settings related to stations. */
