/* $Id$ */

/*
 * This file is part of OpenTTD.
 * OpenTTD is free software; you can redistribute it and/or modify it under the terms of the GNU General Public License as published by the Free Software Foundation, version 2.
 * OpenTTD is distributed in the hope that it will be useful, but WITHOUT ANY WARRANTY; without even the implied warranty of MERCHANTABILITY or FITNESS FOR A PARTICULAR PURPOSE.
 * See the GNU General Public License for more details. You should have received a copy of the GNU General Public License along with OpenTTD. If not, see <http://www.gnu.org/licenses/>.
 */

/** @file settings_type.h Types related to global configuration settings. */

#ifndef SETTINGS_TYPE_H
#define SETTINGS_TYPE_H

#include "date_type.h"
#include "town_type.h"
#include "transport_type.h"
#include "network/core/config.h"
#include "company_type.h"
<<<<<<< HEAD
#include "linkgraph/demand_settings.h"
=======
#include "cargotype.h"
#include "linkgraph/linkgraph_type.h"
>>>>>>> 509e90cb

/** Settings related to the difficulty of the game */
struct DifficultySettings {
	byte   max_no_competitors;               ///< the number of competitors (AIs)
	byte   number_towns;                     ///< the amount of towns
	byte   number_industries;                ///< the amount of industries
	uint32 max_loan;                         ///< the maximum initial loan
	byte   initial_interest;                 ///< amount of interest (to pay over the loan)
	byte   vehicle_costs;                    ///< amount of money spent on vehicle running cost
	byte   competitor_speed;                 ///< the speed at which the AI builds
	byte   vehicle_breakdowns;               ///< likelihood of vehicles breaking down
	byte   subsidy_multiplier;               ///< amount of subsidy
	byte   construction_cost;                ///< how expensive is building
	byte   terrain_type;                     ///< the mountainousness of the landscape
	byte   quantity_sea_lakes;               ///< the amount of seas/lakes
	byte   economy;                          ///< how volatile is the economy
	byte   line_reverse_mode;                ///< reversing at stations or not
	byte   disasters;                        ///< are disasters enabled
	byte   town_council_tolerance;           ///< minimum required town ratings to be allowed to demolish stuff
	byte   diff_level;                       ///< the difficulty level
};

/** Settings related to the GUI and other stuff that is not saved in the savegame. */
struct GUISettings {
	bool   vehicle_speed;                    ///< show vehicle speed
	bool   sg_full_load_any;                 ///< new full load calculation, any cargo must be full read from pre v93 savegames
	bool   lost_train_warn;                  ///< if a train can't find its destination, show a warning
	uint8  order_review_system;              ///< perform order reviews on vehicles
	bool   vehicle_income_warn;              ///< if a vehicle isn't generating income, show a warning
	bool   status_long_date;                 ///< always show long date in status bar
	bool   show_finances;                    ///< show finances at end of year
	bool   sg_new_nonstop;                   ///< ttdpatch compatible nonstop handling read from pre v93 savegames
	bool   new_nonstop;                      ///< ttdpatch compatible nonstop handling
	uint8  stop_location;                    ///< what is the default stop location of trains?
	bool   autoscroll;                       ///< scroll when moving mouse to the edge
	byte   errmsg_duration;                  ///< duration of error message
	bool   link_terraform_toolbar;           ///< display terraform toolbar when displaying rail, road, water and airport toolbars
	uint8  smallmap_land_colour;             ///< colour used for land and heightmap at the smallmap
	bool   reverse_scroll;                   ///< right-Click-Scrolling scrolls in the opposite direction
	bool   smooth_scroll;                    ///< smooth scroll viewports
	bool   measure_tooltip;                  ///< show a permanent tooltip when dragging tools
	byte   liveries;                         ///< options for displaying company liveries, 0=none, 1=self, 2=all
	bool   prefer_teamchat;                  ///< choose the chat message target with <ENTER>, true=all clients, false=your team
	uint8  advanced_vehicle_list;            ///< use the "advanced" vehicle list
	uint8  loading_indicators;               ///< show loading indicators
	uint8  default_rail_type;                ///< the default rail type for the rail GUI
	uint8  toolbar_pos;                      ///< position of toolbars, 0=left, 1=center, 2=right
	uint8  window_snap_radius;               ///< windows snap at each other if closer than this
	uint8  window_soft_limit;                ///< soft limit of maximum number of non-stickied non-vital windows (0 = no limit)
	bool   always_build_infrastructure;      ///< always allow building of infrastructure, even when you do not have the vehicles for it
	byte   autosave;                         ///< how often should we do autosaves?
	bool   threaded_saves;                   ///< should we do threaded saves?
	bool   keep_all_autosave;                ///< name the autosave in a different way
	bool   autosave_on_exit;                 ///< save an autosave when you quit the game, but do not ask "Do you really want to quit?"
	uint8  date_format_in_default_names;     ///< should the default savegame/screenshot name use long dates (31th Dec 2008), short dates (31-12-2008) or ISO dates (2008-12-31)
	byte   max_num_autosaves;                ///< controls how many autosavegames are made before the game starts to overwrite (names them 0 to max_num_autosaves - 1)
	bool   population_in_label;              ///< show the population of a town in his label?
	uint8  right_mouse_btn_emulation;        ///< should we emulate right mouse clicking?
	uint8  scrollwheel_scrolling;            ///< scrolling using the scroll wheel?
	uint8  scrollwheel_multiplier;           ///< how much 'wheel' per incoming event from the OS?
	bool   timetable_arrival_departure;      ///< show arrivals and departures in vehicle timetables
	bool   left_mouse_btn_scrolling;         ///< left mouse button scroll
	bool   pause_on_newgame;                 ///< whether to start new games paused or not
	bool   enable_signal_gui;                ///< show the signal GUI when the signal button is pressed
	Year   coloured_news_year;               ///< when does newspaper become coloured?
	bool   timetable_in_ticks;               ///< whether to show the timetable in ticks rather than days
	bool   quick_goto;                       ///< Allow quick access to 'goto button' in vehicle orders window
	bool   bridge_pillars;                   ///< show bridge pillars for high bridges
	bool   auto_euro;                        ///< automatically switch to euro in 2002
	byte   drag_signals_density;             ///< many signals density
	Year   semaphore_build_before;           ///< build semaphore signals automatically before this year
	byte   news_message_timeout;             ///< how much longer than the news message "age" should we keep the message in the history
	bool   show_track_reservation;           ///< highlight reserved tracks.
	uint8  default_signal_type;              ///< the signal type to build by default.
	uint8  cycle_signal_types;               ///< what signal types to cycle with the build signal tool.
	byte   station_numtracks;                ///< the number of platforms to default on for rail stations
	byte   station_platlength;               ///< the platform length, in tiles, for rail stations
	bool   station_dragdrop;                 ///< whether drag and drop is enabled for stations
	bool   station_show_coverage;            ///< whether to highlight coverage area
	bool   persistent_buildingtools;         ///< keep the building tools active after usage
	uint8  expenses_layout;                  ///< layout of expenses window

	uint16 console_backlog_timeout;          ///< the minimum amount of time items should be in the console backlog before they will be removed in ~3 seconds granularity.
	uint16 console_backlog_length;           ///< the minimum amount of items in the console backlog before items will be removed.
#ifdef ENABLE_NETWORK
	uint16 network_chat_box_width;           ///< width of the chat box in pixels
	uint8  network_chat_box_height;          ///< height of the chat box in lines
#endif

	uint8  developer;                        ///< print non-fatal warnings in console (>= 1), copy debug output to console (== 2)
	bool   show_date_in_logs;                ///< whether to show dates in console logs
	bool   newgrf_developer_tools;           ///< activate NewGRF developer tools
};

/** Settings related to currency/unit systems. */
struct LocaleSettings {
	byte   currency;                         ///< currency we currently use
	byte   units;                            ///< unit system we show everything
	char  *digit_group_separator;            ///< thousand separator for non-currencies
	char  *digit_group_separator_currency;   ///< thousand separator for currencies
	char  *digit_decimal_separator;          ///< decimal separator
};

/** All settings related to the network. */
struct NetworkSettings {
#ifdef ENABLE_NETWORK
	uint16 sync_freq;                                     ///< how often do we check whether we are still in-sync
	uint8  frame_freq;                                    ///< how often do we send commands to the clients
	uint16 max_join_time;                                 ///< maximum amount of time, in game ticks, a client may take to join
	bool   pause_on_join;                                 ///< pause the game when people join
	uint16 server_port;                                   ///< port the server listens on
	char   server_name[NETWORK_NAME_LENGTH];              ///< name of the server
	char   server_password[NETWORK_PASSWORD_LENGTH];      ///< passowrd for joining this server
	char   rcon_password[NETWORK_PASSWORD_LENGTH];        ///< passowrd for rconsole (server side)
	bool   server_advertise;                              ///< advertise the server to the masterserver
	uint8  lan_internet;                                  ///< search on the LAN or internet for servers
	char   client_name[NETWORK_CLIENT_NAME_LENGTH];       ///< name of the player (as client)
	char   default_company_pass[NETWORK_PASSWORD_LENGTH]; ///< default password for new companies in encrypted form
	char   connect_to_ip[NETWORK_HOSTNAME_LENGTH];        ///< default for the "Add server" query
	char   network_id[NETWORK_SERVER_ID_LENGTH];          ///< network ID for servers
	bool   autoclean_companies;                           ///< automatically remove companies that are not in use
	uint8  autoclean_unprotected;                         ///< remove passwordless companies after this many months
	uint8  autoclean_protected;                           ///< remove the password from passworded companies after this many months
	uint8  autoclean_novehicles;                          ///< remove companies with no vehicles after this many months
	uint8  max_companies;                                 ///< maximum amount of companies
	uint8  max_clients;                                   ///< maximum amount of clients
	uint8  max_spectators;                                ///< maximum amount of spectators
	Year   restart_game_year;                             ///< year the server restarts
	uint8  min_active_clients;                            ///< minimum amount of active clients to unpause the game
	uint8  server_lang;                                   ///< language of the server
	bool   reload_cfg;                                    ///< reload the config file before restarting
	char   last_host[NETWORK_HOSTNAME_LENGTH];            ///< IP address of the last joined server
	uint16 last_port;                                     ///< port of the last joined server
	bool   no_http_content_downloads;                     ///< do not do content downloads over HTTP
#else /* ENABLE_NETWORK */
#endif
};

/** Settings related to the creation of games. */
struct GameCreationSettings {
	uint32 generation_seed;                  ///< noise seed for world generation
	Year   starting_year;                    ///< starting date
	uint8  map_x;                            ///< X size of map
	uint8  map_y;                            ///< Y size of map
	byte   land_generator;                   ///< the landscape generator
	byte   oil_refinery_limit;               ///< distance oil refineries allowed from map edge
	byte   snow_line_height;                 ///< a number 0-15 that configured snow line height
	byte   tgen_smoothness;                  ///< how rough is the terrain from 0-3
	byte   tree_placer;                      ///< the tree placer algorithm
	byte   heightmap_rotation;               ///< rotation director for the heightmap
	byte   se_flat_world_height;             ///< land height a flat world gets in SE
	byte   town_name;                        ///< the town name generator used for town names
	byte   landscape;                        ///< the landscape we're currently in
	byte   snow_line;                        ///< the snowline level in this game
	byte   water_borders;                    ///< bitset of the borders that are water
	uint16 custom_town_number;               ///< manually entered number of towns
	byte   variety;                          ///< variety level applied to TGP
};

/** Settings related to construction in-game */
struct ConstructionSettings {
	bool   build_on_slopes;                  ///< allow building on slopes
	bool   autoslope;                        ///< allow terraforming under things
	bool   longbridges;                      ///< allow 100 tile long bridges
	bool   signal_side;                      ///< show signals on right side
	bool   extra_dynamite;                   ///< extra dynamite
	bool   road_stop_on_town_road;           ///< allow building of drive-through road stops on town owned roads
	bool   road_stop_on_competitor_road;     ///< allow building of drive-through road stops on roads owned by competitors
	uint8  raw_industry_construction;        ///< type of (raw) industry construction (none, "normal", prospecting)
	bool   freeform_edges;                   ///< allow terraforming the tiles at the map edges
	uint8  extra_tree_placement;             ///< (dis)allow building extra trees in-game
};

/** Settings related to the AI. */
struct AISettings {
	bool   ai_in_multiplayer;                ///< so we allow AIs in multiplayer
	bool   ai_disable_veh_train;             ///< disable types for AI
	bool   ai_disable_veh_roadveh;           ///< disable types for AI
	bool   ai_disable_veh_aircraft;          ///< disable types for AI
	bool   ai_disable_veh_ship;              ///< disable types for AI
	uint32 ai_max_opcode_till_suspend;       ///< max opcode calls till AI will suspend
};

/** Settings related to the old pathfinder. */
struct OPFSettings {
	uint16 pf_maxlength;                     ///< maximum length when searching for a train route for new pathfinder
	byte   pf_maxdepth;                      ///< maximum recursion depth when searching for a train route for new pathfinder
};

/** Settings related to the new pathfinder. */
struct NPFSettings {
	/**
	 * The maximum amount of search nodes a single NPF run should take. This
	 * limit should make sure performance stays at acceptable levels at the cost
	 * of not being perfect anymore.
	 */
	uint32 npf_max_search_nodes;
	uint32 maximum_go_to_depot_penalty;      ///< What is the maximum penalty that may be endured for going to a depot

	uint32 npf_rail_firstred_penalty;        ///< the penalty for when the first signal is red (and it is not an exit or combo signal)
	uint32 npf_rail_firstred_exit_penalty;   ///< the penalty for when the first signal is red (and it is an exit or combo signal)
	uint32 npf_rail_lastred_penalty;         ///< the penalty for when the last signal is red
	uint32 npf_rail_station_penalty;         ///< the penalty for station tiles
	uint32 npf_rail_slope_penalty;           ///< the penalty for sloping upwards
	uint32 npf_rail_curve_penalty;           ///< the penalty for curves
	uint32 npf_rail_depot_reverse_penalty;   ///< the penalty for reversing in depots
	uint32 npf_rail_pbs_cross_penalty;       ///< the penalty for crossing a reserved rail track
	uint32 npf_rail_pbs_signal_back_penalty; ///< the penalty for passing a pbs signal from the backside
	uint32 npf_buoy_penalty;                 ///< the penalty for going over (through) a buoy
	uint32 npf_water_curve_penalty;          ///< the penalty for curves
	uint32 npf_road_curve_penalty;           ///< the penalty for curves
	uint32 npf_crossing_penalty;             ///< the penalty for level crossings
	uint32 npf_road_drive_through_penalty;   ///< the penalty for going through a drive-through road stop
	uint32 npf_road_dt_occupied_penalty;     ///< the penalty multiplied by the fill percentage of a drive-through road stop
	uint32 npf_road_bay_occupied_penalty;    ///< the penalty multiplied by the fill percentage of a road bay
};

/** Settings related to the yet another pathfinder. */
struct YAPFSettings {
	bool   disable_node_optimization;        ///< whether to use exit-dir instead of trackdir in node key
	uint32 max_search_nodes;                 ///< stop path-finding when this number of nodes visited
	uint32 maximum_go_to_depot_penalty;      ///< What is the maximum penalty that may be endured for going to a depot
	bool   ship_use_yapf;                    ///< use YAPF for ships
	bool   road_use_yapf;                    ///< use YAPF for road
	bool   rail_use_yapf;                    ///< use YAPF for rail
	uint32 road_slope_penalty;               ///< penalty for up-hill slope
	uint32 road_curve_penalty;               ///< penalty for curves
	uint32 road_crossing_penalty;            ///< penalty for level crossing
	uint32 road_stop_penalty;                ///< penalty for going through a drive-through road stop
	uint32 road_stop_occupied_penalty;       ///< penalty multiplied by the fill percentage of a drive-through road stop
	uint32 road_stop_bay_occupied_penalty;   ///< penalty multiplied by the fill percentage of a road bay
	bool   rail_firstred_twoway_eol;         ///< treat first red two-way signal as dead end
	uint32 rail_firstred_penalty;            ///< penalty for first red signal
	uint32 rail_firstred_exit_penalty;       ///< penalty for first red exit signal
	uint32 rail_lastred_penalty;             ///< penalty for last red signal
	uint32 rail_lastred_exit_penalty;        ///< penalty for last red exit signal
	uint32 rail_station_penalty;             ///< penalty for non-target station tile
	uint32 rail_slope_penalty;               ///< penalty for up-hill slope
	uint32 rail_curve45_penalty;             ///< penalty for curve
	uint32 rail_curve90_penalty;             ///< penalty for 90-deg curve
	uint32 rail_depot_reverse_penalty;       ///< penalty for reversing in the depot
	uint32 rail_crossing_penalty;            ///< penalty for level crossing
	uint32 rail_look_ahead_max_signals;      ///< max. number of signals taken into consideration in look-ahead load balancer
	int32  rail_look_ahead_signal_p0;        ///< constant in polynomial penalty function
	int32  rail_look_ahead_signal_p1;        ///< constant in polynomial penalty function
	int32  rail_look_ahead_signal_p2;        ///< constant in polynomial penalty function
	uint32 rail_pbs_cross_penalty;           ///< penalty for crossing a reserved tile
	uint32 rail_pbs_station_penalty;         ///< penalty for crossing a reserved station tile
	uint32 rail_pbs_signal_back_penalty;     ///< penalty for passing a pbs signal from the backside
	uint32 rail_doubleslip_penalty;          ///< penalty for passing a double slip switch

	uint32 rail_longer_platform_penalty;           ///< penalty for longer  station platform than train
	uint32 rail_longer_platform_per_tile_penalty;  ///< penalty for longer  station platform than train (per tile)
	uint32 rail_shorter_platform_penalty;          ///< penalty for shorter station platform than train
	uint32 rail_shorter_platform_per_tile_penalty; ///< penalty for shorter station platform than train (per tile)
};

/** Settings related to all pathfinders. */
struct PathfinderSettings {
	uint8  pathfinder_for_trains;            ///< the pathfinder to use for trains
	uint8  pathfinder_for_roadvehs;          ///< the pathfinder to use for roadvehicles
	uint8  pathfinder_for_ships;             ///< the pathfinder to use for ships
	bool   new_pathfinding_all;              ///< use the newest pathfinding algorithm for all

	bool   roadveh_queue;                    ///< buggy road vehicle queueing
	bool   forbid_90_deg;                    ///< forbid trains to make 90 deg turns

	byte   wait_oneway_signal;               ///< waitingtime in days before a oneway signal
	byte   wait_twoway_signal;               ///< waitingtime in days before a twoway signal

	bool   reserve_paths;                    ///< always reserve paths regardless of signal type.
	byte   wait_for_pbs_path;                ///< how long to wait for a path reservation.
	byte   path_backoff_interval;            ///< ticks between checks for a free path.

	OPFSettings  opf;                        ///< pathfinder settings for the old pathfinder
	NPFSettings  npf;                        ///< pathfinder settings for the new pathfinder
	YAPFSettings yapf;                       ///< pathfinder settings for the yet another pathfinder
};

/** Settings related to orders. */
struct OrderSettings {
	bool   improved_load;                    ///< improved loading algorithm
	bool   gradual_loading;                  ///< load vehicles gradually
	bool   selectgoods;                      ///< only send the goods to station if a train has been there
	bool   gotodepot;                        ///< allow goto depot in orders
	bool   no_servicing_if_no_breakdowns;    ///< dont send vehicles to depot when breakdowns are disabled
	bool   timetabling;                      ///< whether to allow timetabling
	bool   serviceathelipad;                 ///< service helicopters at helipads automatically (no need to send to depot)
};

/** Settings related to vehicles. */
struct VehicleSettings {
	bool   mammoth_trains;                   ///< allow very long trains
	uint8  train_acceleration_model;         ///< realistic acceleration for trains
	uint8  roadveh_acceleration_model;       ///< realistic acceleration for road vehicles
	uint8  train_slope_steepness;            ///< Steepness of hills for trains when using realistic acceleration
	uint8  roadveh_slope_steepness;          ///< Steepness of hills for road vehicles when using realistic acceleration
	bool   wagon_speed_limits;               ///< enable wagon speed limits
	bool   disable_elrails;                  ///< when true, the elrails are disabled
	UnitID max_trains;                       ///< max trains in game per company
	UnitID max_roadveh;                      ///< max trucks in game per company
	UnitID max_aircraft;                     ///< max planes in game per company
	UnitID max_ships;                        ///< max ships in game per company
	uint8  plane_speed;                      ///< divisor for speed of aircraft
	uint8  freight_trains;                   ///< value to multiply the weight of cargo by
	bool   dynamic_engines;                  ///< enable dynamic allocation of engine data
	bool   never_expire_vehicles;            ///< never expire vehicles
	byte   extend_vehicle_life;              ///< extend vehicle life by this many years
	byte   road_side;                        ///< the side of the road vehicles drive on
	uint8  plane_crashes;                    ///< number of plane crashes, 0 = none, 1 = reduced, 2 = normal
};

/** Settings related to the economy. */
struct EconomySettings {
	bool   inflation;                        ///< disable inflation
	bool   bribe;                            ///< enable bribing the local authority
	bool   smooth_economy;                   ///< smooth economy
	bool   allow_shares;                     ///< allow the buying/selling of shares
	uint8  feeder_payment_share;             ///< percentage of leg payment to virtually pay in feeder systems
	byte   dist_local_authority;             ///< distance for town local authority, default 20
	bool   exclusive_rights;                 ///< allow buying exclusive rights
	bool   give_money;                       ///< allow giving other companies money
	bool   mod_road_rebuild;                 ///< roadworks remove unneccesary RoadBits
	bool   multiple_industry_per_town;       ///< allow many industries of the same type per town
	uint8  town_growth_rate;                 ///< town growth rate
	uint8  larger_towns;                     ///< the number of cities to build. These start off larger and grow twice as fast
	uint8  initial_city_size;                ///< multiplier for the initial size of the cities compared to towns
	TownLayoutByte town_layout;              ///< select town layout, @see TownLayout
	bool   allow_town_roads;                 ///< towns are allowed to build roads (always allowed when generating world / in SE)
	TownFoundingByte found_town;             ///< town founding, @see TownFounding
	bool   station_noise_level;              ///< build new airports when the town noise level is still within accepted limits
	uint16 town_noise_population[3];         ///< population to base decision on noise evaluation (@see town_council_tolerance)
};

struct LinkGraphSettings {
<<<<<<< HEAD
	uint16 recalc_interval;                  ///< minimum interval (in days) between subsequent recalculations of the same component of the link graph
	DistributionTypeByte demand_pax;         ///< demand calculation for passengers
	DistributionTypeByte demand_mail;        ///< demand calculation for mail
	DistributionTypeByte demand_express;     ///< demand calculation for express cargo class
	DistributionTypeByte demand_armoured;    ///< demand calculation for armoured cargo class
	DistributionTypeByte demand_default;     ///< demand calculation for all other goods
	uint8 accuracy;                          ///< accuracy when calculating things on the link graph. low accuracy => low running time
	uint8 demand_size;                       ///< influence of supply ("station size") on the demand function
	uint8 demand_distance;                   ///< influence of distance between stations on the demand function
=======
	uint16 recalc_interval;                     ///< minimum interval (in days) between subsequent recalculations of the same component of the link graph
	DistributionTypeByte distribution_pax;      ///< distribution type for passengers
	DistributionTypeByte distribution_mail;     ///< distribution type for mail
	DistributionTypeByte distribution_express;  ///< distribution type for express cargo class
	DistributionTypeByte distribution_armoured; ///< distribution type for armoured cargo class
	DistributionTypeByte distribution_default;  ///< distribution type for all other goods
	FORCEINLINE DistributionType GetDistributionType(CargoID cargo) {
		if (IsCargoInClass(cargo, CC_PASSENGERS)) {
			return this->distribution_pax;
		} else if (IsCargoInClass(cargo, CC_MAIL)) {
			return this->distribution_mail;
		} else if (IsCargoInClass(cargo, CC_EXPRESS)) {
			return this->distribution_express;
		} else if (IsCargoInClass(cargo, CC_ARMOURED)) {
			return this->distribution_armoured;
		} else {
			return this->distribution_default;
		}
	}
>>>>>>> 509e90cb
};

/** Settings related to stations. */
struct StationSettings {
	bool   modified_catchment;               ///< different-size catchment areas
	bool   join_stations;                    ///< allow joining of train stations
	bool   nonuniform_stations;              ///< allow nonuniform train stations
	bool   adjacent_stations;                ///< allow stations to be built directly adjacent to other stations
	bool   distant_join_stations;            ///< allow to join non-adjacent stations
	bool   never_expire_airports;            ///< never expire airports
	byte   station_spread;                   ///< amount a station may spread
};

/** Default settings for vehicles. */
struct VehicleDefaultSettings {
	bool   servint_ispercent;                ///< service intervals are in percents
	uint16 servint_trains;                   ///< service interval for trains
	uint16 servint_roadveh;                  ///< service interval for road vehicles
	uint16 servint_aircraft;                 ///< service interval for aircraft
	uint16 servint_ships;                    ///< service interval for ships
};

/** Settings that can be set per company. */
struct CompanySettings {
	bool engine_renew;                       ///< is autorenew enabled
	int16 engine_renew_months;               ///< months before/after the maximum vehicle age a vehicle should be renewed
	uint32 engine_renew_money;               ///< minimum amount of money before autorenew is used
	bool renew_keep_length;                  ///< sell some wagons if after autoreplace the train is longer than before
	VehicleDefaultSettings vehicle;          ///< default settings for vehicles
};

/** All settings together for the game. */
struct GameSettings {
	DifficultySettings   difficulty;         ///< settings related to the difficulty
	GameCreationSettings game_creation;      ///< settings used during the creation of a game (map)
	ConstructionSettings construction;       ///< construction of things in-game
	AISettings           ai;                 ///< what may the AI do?
	class AIConfig      *ai_config[MAX_COMPANIES]; ///< settings per company
	PathfinderSettings   pf;                 ///< settings for all pathfinders
	OrderSettings        order;              ///< settings related to orders
	VehicleSettings      vehicle;            ///< options for vehicles
	EconomySettings      economy;            ///< settings to change the economy
	LinkGraphSettings    linkgraph;          ///< settings for link graph calculations
	StationSettings      station;            ///< settings related to station management
	LocaleSettings       locale;             ///< settings related to used currency/unit system in the current game
};

/** All settings that are only important for the local client. */
struct ClientSettings {
	GUISettings          gui;                ///< settings related to the GUI
	NetworkSettings      network;            ///< settings related to the network
	CompanySettings      company;            ///< default values for per-company settings
};

/** The current settings for this game. */
extern ClientSettings _settings_client;

/** The current settings for this game. */
extern GameSettings _settings_game;

/** The settings values that are used for new games and/or modified in config file. */
extern GameSettings _settings_newgame;

#endif /* SETTINGS_TYPE_H */<|MERGE_RESOLUTION|>--- conflicted
+++ resolved
@@ -17,12 +17,8 @@
 #include "transport_type.h"
 #include "network/core/config.h"
 #include "company_type.h"
-<<<<<<< HEAD
-#include "linkgraph/demand_settings.h"
-=======
 #include "cargotype.h"
 #include "linkgraph/linkgraph_type.h"
->>>>>>> 509e90cb
 
 /** Settings related to the difficulty of the game */
 struct DifficultySettings {
@@ -358,24 +354,17 @@
 };
 
 struct LinkGraphSettings {
-<<<<<<< HEAD
-	uint16 recalc_interval;                  ///< minimum interval (in days) between subsequent recalculations of the same component of the link graph
-	DistributionTypeByte demand_pax;         ///< demand calculation for passengers
-	DistributionTypeByte demand_mail;        ///< demand calculation for mail
-	DistributionTypeByte demand_express;     ///< demand calculation for express cargo class
-	DistributionTypeByte demand_armoured;    ///< demand calculation for armoured cargo class
-	DistributionTypeByte demand_default;     ///< demand calculation for all other goods
-	uint8 accuracy;                          ///< accuracy when calculating things on the link graph. low accuracy => low running time
-	uint8 demand_size;                       ///< influence of supply ("station size") on the demand function
-	uint8 demand_distance;                   ///< influence of distance between stations on the demand function
-=======
 	uint16 recalc_interval;                     ///< minimum interval (in days) between subsequent recalculations of the same component of the link graph
 	DistributionTypeByte distribution_pax;      ///< distribution type for passengers
 	DistributionTypeByte distribution_mail;     ///< distribution type for mail
 	DistributionTypeByte distribution_express;  ///< distribution type for express cargo class
 	DistributionTypeByte distribution_armoured; ///< distribution type for armoured cargo class
 	DistributionTypeByte distribution_default;  ///< distribution type for all other goods
-	FORCEINLINE DistributionType GetDistributionType(CargoID cargo) {
+	uint8 accuracy;                             ///< accuracy when calculating things on the link graph. low accuracy => low running time
+	uint8 demand_size;                          ///< influence of supply ("station size") on the demand function
+	uint8 demand_distance;                      ///< influence of distance between stations on the demand function
+
+	FORCEINLINE DistributionType GetDistributionType(CargoID cargo) const {
 		if (IsCargoInClass(cargo, CC_PASSENGERS)) {
 			return this->distribution_pax;
 		} else if (IsCargoInClass(cargo, CC_MAIL)) {
@@ -388,7 +377,6 @@
 			return this->distribution_default;
 		}
 	}
->>>>>>> 509e90cb
 };
 
 /** Settings related to stations. */
