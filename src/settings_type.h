--- conflicted
+++ resolved
@@ -349,12 +349,7 @@
 	TownFoundingByte found_town;             ///< town founding, @see TownFounding
 	bool   station_noise_level;              ///< build new airports when the town noise level is still within accepted limits
 	uint16 town_noise_population[3];         ///< population to base decision on noise evaluation (@see town_council_tolerance)
-<<<<<<< HEAD
-	uint16 moving_average_unit;              ///< unit of time to use for calculating the moving averages
-	uint16 moving_average_length;            ///< minimum length of moving averages
 	uint8  min_rating_by_component;          ///< minimum rating cap by size of the linkgraph component
-=======
->>>>>>> 2b515d03
 };
 
 struct LinkGraphSettings {
