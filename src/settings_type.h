--- conflicted
+++ resolved
@@ -349,11 +349,7 @@
 	TownFoundingByte found_town;             ///< town founding, @see TownFounding
 	bool   station_noise_level;              ///< build new airports when the town noise level is still within accepted limits
 	uint16 town_noise_population[3];         ///< population to base decision on noise evaluation (@see town_council_tolerance)
-<<<<<<< HEAD
-	bool   rating_payment;                   ///< pay by town rating instead of by delivery
-=======
 	bool   alt_economy;                      ///< alternate economy mode - payment based on town rating instead of delivered cargo
->>>>>>> 8469d374
 };
 
 /** Settings related to stations. */
