--- conflicted
+++ resolved
@@ -79,17 +79,7 @@
 	REF_ORDERLIST     = 8,
 };
 
-<<<<<<< HEAD
-enum {
-	INC_VEHICLE_COMMON = 0,
-};
-
-enum {
-=======
-#define SL_MAX_VERSION 255
-
 enum ChunkType {
->>>>>>> ffaf2dee
 	CH_RIFF         =  0,
 	CH_ARRAY        =  1,
 	CH_SPARSE_ARRAY =  2,
@@ -347,7 +337,7 @@
  * SL_TRUNK is always the current trunk version.
  */
 enum SaveLoadVersions {
-	SL_TRUNK = 140,
+	SL_TRUNK = 141,
 	SL_RESERVATION = SL_TRUNK + 10,
 	SL_MAX_VERSION = 255
 };
