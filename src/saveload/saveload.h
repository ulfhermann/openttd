/* $Id$ */

/*
 * This file is part of OpenTTD.
 * OpenTTD is free software; you can redistribute it and/or modify it under the terms of the GNU General Public License as published by the Free Software Foundation, version 2.
 * OpenTTD is distributed in the hope that it will be useful, but WITHOUT ANY WARRANTY; without even the implied warranty of MERCHANTABILITY or FITNESS FOR A PARTICULAR PURPOSE.
 * See the GNU General Public License for more details. You should have received a copy of the GNU General Public License along with OpenTTD. If not, see <http://www.gnu.org/licenses/>.
 */

/** @file saveload.h Functions/types related to saving and loading games. */

#ifndef SAVELOAD_H
#define SAVELOAD_H

#include "../fileio_type.h"

#ifdef SIZE_MAX
#undef SIZE_MAX
#endif

#define SIZE_MAX ((size_t)-1)

/** Save or load result codes. */
enum SaveOrLoadResult {
	SL_OK     = 0, ///< completed successfully
	SL_ERROR  = 1, ///< error that was caught before internal structures were modified
	SL_REINIT = 2, ///< error that was caught in the middle of updating game state, need to clear it. (can only happen during load)
};

/** Save or load mode. @see SaveOrLoad */
enum SaveOrLoadMode {
	SL_INVALID    = -1, ///< Invalid mode.
	SL_LOAD       =  0, ///< Load game.
	SL_SAVE       =  1, ///< Save game.
	SL_OLD_LOAD   =  2, ///< Load old game.
	SL_PNG        =  3, ///< Load PNG file (height map).
	SL_BMP        =  4, ///< Load BMP file (height map).
	SL_LOAD_CHECK =  5, ///< Load for game preview.
};

/** Types of save games. */
enum SavegameType {
	SGT_TTD,    ///< TTD  savegame (can be detected incorrectly)
	SGT_TTDP1,  ///< TTDP savegame ( -//- ) (data at NW border)
	SGT_TTDP2,  ///< TTDP savegame in new format (data at SE border)
	SGT_OTTD,   ///< OTTD savegame
	SGT_TTO,    ///< TTO savegame
	SGT_INVALID = 0xFF ///< broken savegame (used internally)
};

void GenerateDefaultSaveName(char *buf, const char *last);
void SetSaveLoadError(uint16 str);
const char *GetSaveLoadErrorString();
SaveOrLoadResult SaveOrLoad(const char *filename, int mode, Subdirectory sb, bool threaded = true);
void WaitTillSaved();
void DoExitSave();


typedef void ChunkSaveLoadProc();
typedef void AutolengthProc(void *arg);

/** Handlers and description of chunk. */
struct ChunkHandler {
	uint32 id;                          ///< Unique ID (4 letters).
	ChunkSaveLoadProc *save_proc;       ///< Save procedure of the chunk.
	ChunkSaveLoadProc *load_proc;       ///< Load procedure of the chunk.
	ChunkSaveLoadProc *ptrs_proc;       ///< Manipulate pointers in the chunk.
	ChunkSaveLoadProc *load_check_proc; ///< Load procedure for game preview.
	uint32 flags;                       ///< Flags of the chunk. @see ChunkType
};

struct NullStruct {
	byte null;
};

/** Type of reference (#SLE_REF, #SLE_CONDREF). */
enum SLRefType {
	REF_ORDER         = 0, ///< Load/save a reference to an order.
	REF_VEHICLE       = 1, ///< Load/save a reference to a vehicle.
	REF_STATION       = 2, ///< Load/save a reference to a station.
	REF_TOWN          = 3, ///< Load/save a reference to a town.
	REF_VEHICLE_OLD   = 4, ///< Load/save an old-style reference to a vehicle (for pre-4.4 savegames).
	REF_ROADSTOPS     = 5, ///< Load/save a reference to a bus/truck stop.
	REF_ENGINE_RENEWS = 6, ///< Load/save a reference to an engine renewal (autoreplace).
	REF_CARGO_PACKET  = 7, ///< Load/save a reference to a cargo packet.
	REF_ORDERLIST     = 8, ///< Load/save a reference to an orderlist.
};

/** Flags of a chunk. */
enum ChunkType {
	CH_RIFF         =  0,
	CH_ARRAY        =  1,
	CH_SPARSE_ARRAY =  2,
	CH_TYPE_MASK    =  3,
	CH_LAST         =  8, ///< Last chunk in this array.
	CH_AUTO_LENGTH  = 16,
};

/**
 * VarTypes is the general bitmasked magic type that tells us
 * certain characteristics about the variable it refers to. For example
 * SLE_FILE_* gives the size(type) as it would be in the savegame and
 * SLE_VAR_* the size(type) as it is in memory during runtime. These are
 * the first 8 bits (0-3 SLE_FILE, 4-7 SLE_VAR).
 * Bits 8-15 are reserved for various flags as explained below
 */
enum VarTypes {
	/* 4 bits allocated a maximum of 16 types for NumberType */
	SLE_FILE_I8       = 0,
	SLE_FILE_U8       = 1,
	SLE_FILE_I16      = 2,
	SLE_FILE_U16      = 3,
	SLE_FILE_I32      = 4,
	SLE_FILE_U32      = 5,
	SLE_FILE_I64      = 6,
	SLE_FILE_U64      = 7,
	SLE_FILE_STRINGID = 8, ///< StringID offset into strings-array
	SLE_FILE_STRING   = 9,
	/* 6 more possible file-primitives */

	/* 4 bits allocated a maximum of 16 types for NumberType */
	SLE_VAR_BL    =  0 << 4,
	SLE_VAR_I8    =  1 << 4,
	SLE_VAR_U8    =  2 << 4,
	SLE_VAR_I16   =  3 << 4,
	SLE_VAR_U16   =  4 << 4,
	SLE_VAR_I32   =  5 << 4,
	SLE_VAR_U32   =  6 << 4,
	SLE_VAR_I64   =  7 << 4,
	SLE_VAR_U64   =  8 << 4,
	SLE_VAR_NULL  =  9 << 4, ///< useful to write zeros in savegame.
	SLE_VAR_STRB  = 10 << 4, ///< string (with pre-allocated buffer)
	SLE_VAR_STRBQ = 11 << 4, ///< string enclosed in quotes (with pre-allocated buffer)
	SLE_VAR_STR   = 12 << 4, ///< string pointer
	SLE_VAR_STRQ  = 13 << 4, ///< string pointer enclosed in quotes
	SLE_VAR_NAME  = 14 << 4, ///< old custom name to be converted to a char pointer
	/* 1 more possible memory-primitives */

	/* Shortcut values */
	SLE_VAR_CHAR = SLE_VAR_I8,

	/* Default combinations of variables. As savegames change, so can variables
	 * and thus it is possible that the saved value and internal size do not
	 * match and you need to specify custom combo. The defaults are listed here */
	SLE_BOOL         = SLE_FILE_I8  | SLE_VAR_BL,
	SLE_INT8         = SLE_FILE_I8  | SLE_VAR_I8,
	SLE_UINT8        = SLE_FILE_U8  | SLE_VAR_U8,
	SLE_INT16        = SLE_FILE_I16 | SLE_VAR_I16,
	SLE_UINT16       = SLE_FILE_U16 | SLE_VAR_U16,
	SLE_INT32        = SLE_FILE_I32 | SLE_VAR_I32,
	SLE_UINT32       = SLE_FILE_U32 | SLE_VAR_U32,
	SLE_INT64        = SLE_FILE_I64 | SLE_VAR_I64,
	SLE_UINT64       = SLE_FILE_U64 | SLE_VAR_U64,
	SLE_CHAR         = SLE_FILE_I8  | SLE_VAR_CHAR,
	SLE_STRINGID     = SLE_FILE_STRINGID | SLE_VAR_U16,
	SLE_STRINGBUF    = SLE_FILE_STRING   | SLE_VAR_STRB,
	SLE_STRINGBQUOTE = SLE_FILE_STRING   | SLE_VAR_STRBQ,
	SLE_STRING       = SLE_FILE_STRING   | SLE_VAR_STR,
	SLE_STRINGQUOTE  = SLE_FILE_STRING   | SLE_VAR_STRQ,
	SLE_NAME         = SLE_FILE_STRINGID | SLE_VAR_NAME,

	/* Shortcut values */
	SLE_UINT  = SLE_UINT32,
	SLE_INT   = SLE_INT32,
	SLE_STRB  = SLE_STRINGBUF,
	SLE_STRBQ = SLE_STRINGBQUOTE,
	SLE_STR   = SLE_STRING,
	SLE_STRQ  = SLE_STRINGQUOTE,

	/* 8 bits allocated for a maximum of 8 flags
	 * Flags directing saving/loading of a variable */
	SLF_SAVE_NO      = 1 <<  8, ///< do not save with savegame, basically client-based
	SLF_CONFIG_NO    = 1 <<  9, ///< do not save to config file
	SLF_NETWORK_NO   = 1 << 10, ///< do not synchronize over network (but it is saved if SSF_SAVE_NO is not set)
	/* 5 more possible flags */
};

typedef uint32 VarType;

/** Type of data saved. */
enum SaveLoadTypes {
	SL_VAR         =  0, ///< Save/load a variable.
	SL_REF         =  1, ///< Save/load a reference.
	SL_ARR         =  2, ///< Save/load an array.
	SL_STR         =  3, ///< Save/load a string.
	SL_LST         =  4, ///< Save/load a list.
	/* non-normal save-load types */
	SL_WRITEBYTE   =  8,
	SL_VEH_INCLUDE =  9,
	SL_ST_INCLUDE  = 10,
	SL_END         = 15
};

typedef byte SaveLoadType; ///< Save/load type. @see SaveLoadTypes

/** SaveLoad type struct. Do NOT use this directly but use the SLE_ macros defined just below! */
struct SaveLoad {
	bool global;         ///< should we load a global variable or a non-global one
	SaveLoadType cmd;    ///< the action to take with the saved/loaded type, All types need different action
	VarType conv;        ///< type of the variable to be saved, int
	uint16 length;       ///< (conditional) length of the variable (eg. arrays) (max array size is 65536 elements)
	uint16 version_from; ///< save/load the variable starting from this savegame version
	uint16 version_to;   ///< save/load the variable until this savegame version
	/* NOTE: This element either denotes the address of the variable for a global
	 * variable, or the offset within a struct which is then bound to a variable
	 * during runtime. Decision on which one to use is controlled by the function
	 * that is called to save it. address: global=true, offset: global=false */
	void *address;       ///< address of variable OR offset of variable in the struct (max offset is 65536)
};

/** Same as #SaveLoad but global variables are used (for better readability); */
typedef SaveLoad SaveLoadGlobVarList;

/**
 * Storage of simple variables, references (pointers), and arrays.
 * @param cmd      Load/save type. @see SaveLoadType
 * @param base     Name of the class or struct containing the variable.
 * @param variable Name of the variable in the class or struct referenced by \a base.
 * @param type     Storage of the data in memory and in the savegame.
 * @param from     First savegame version that has the field.
 * @param to       Last savegame version that has the field.
 * @note In general, it is better to use one of the SLE_* macros below.
 */
#define SLE_GENERAL(cmd, base, variable, type, length, from, to) {false, cmd, type, length, from, to, (void*)cpp_offsetof(base, variable)}

/**
 * Storage of a variable in some savegame versions.
 * @param base     Name of the class or struct containing the variable.
 * @param variable Name of the variable in the class or struct referenced by \a base.
 * @param type     Storage of the data in memory and in the savegame.
 * @param from     First savegame version that has the field.
 * @param to       Last savegame version that has the field.
 */
#define SLE_CONDVAR(base, variable, type, from, to) SLE_GENERAL(SL_VAR, base, variable, type, 0, from, to)

/**
 * Storage of a reference in some savegame versions.
 * @param base     Name of the class or struct containing the variable.
 * @param variable Name of the variable in the class or struct referenced by \a base.
 * @param type     Type of the reference, a value from #SLRefType.
 * @param from     First savegame version that has the field.
 * @param to       Last savegame version that has the field.
 */
#define SLE_CONDREF(base, variable, type, from, to) SLE_GENERAL(SL_REF, base, variable, type, 0, from, to)

/**
 * Storage of an array in some savegame versions.
 * @param base     Name of the class or struct containing the array.
 * @param variable Name of the variable in the class or struct referenced by \a base.
 * @param type     Storage of the data in memory and in the savegame.
 * @param length   Number of elements in the array.
 * @param from     First savegame version that has the array.
 * @param to       Last savegame version that has the array.
 */
#define SLE_CONDARR(base, variable, type, length, from, to) SLE_GENERAL(SL_ARR, base, variable, type, length, from, to)

/**
 * Storage of a string in some savegame versions.
 * @param base     Name of the class or struct containing the string.
 * @param variable Name of the variable in the class or struct referenced by \a base.
 * @param type     Storage of the data in memory and in the savegame.
 * @param length   Number of elements in the string (only used for fixed size buffers).
 * @param from     First savegame version that has the string.
 * @param to       Last savegame version that has the string.
 */
#define SLE_CONDSTR(base, variable, type, length, from, to) SLE_GENERAL(SL_STR, base, variable, type, length, from, to)

/**
 * Storage of a list in some savegame versions.
 * @param base     Name of the class or struct containing the list.
 * @param variable Name of the variable in the class or struct referenced by \a base.
 * @param type     Storage of the data in memory and in the savegame.
 * @param from     First savegame version that has the list.
 * @param to       Last savegame version that has the list.
 */
#define SLE_CONDLST(base, variable, type, from, to) SLE_GENERAL(SL_LST, base, variable, type, 0, from, to)

/**
 * Storage of a variable in every version of a savegame.
 * @param base     Name of the class or struct containing the variable.
 * @param variable Name of the variable in the class or struct referenced by \a base.
 * @param type     Storage of the data in memory and in the savegame.
 */
#define SLE_VAR(base, variable, type) SLE_CONDVAR(base, variable, type, 0, SL_MAX_VERSION)

/**
 * Storage of a reference in every version of a savegame.
 * @param base     Name of the class or struct containing the variable.
 * @param variable Name of the variable in the class or struct referenced by \a base.
 * @param type     Type of the reference, a value from #SLRefType.
 */
#define SLE_REF(base, variable, type) SLE_CONDREF(base, variable, type, 0, SL_MAX_VERSION)

/**
 * Storage of an array in every version of a savegame.
 * @param base     Name of the class or struct containing the array.
 * @param variable Name of the variable in the class or struct referenced by \a base.
 * @param type     Storage of the data in memory and in the savegame.
 * @param length   Number of elements in the array.
 */
#define SLE_ARR(base, variable, type, length) SLE_CONDARR(base, variable, type, length, 0, SL_MAX_VERSION)

/**
 * Storage of a string in every savegame version.
 * @param base     Name of the class or struct containing the string.
 * @param variable Name of the variable in the class or struct referenced by \a base.
 * @param type     Storage of the data in memory and in the savegame.
 * @param length   Number of elements in the string (only used for fixed size buffers).
 */
#define SLE_STR(base, variable, type, length) SLE_CONDSTR(base, variable, type, length, 0, SL_MAX_VERSION)

/**
 * Storage of a list in every savegame version.
 * @param base     Name of the class or struct containing the list.
 * @param variable Name of the variable in the class or struct referenced by \a base.
 * @param type     Storage of the data in memory and in the savegame.
 */
#define SLE_LST(base, variable, type) SLE_CONDLST(base, variable, type, 0, SL_MAX_VERSION)

/**
 * Empty space in every savegame version.
 * @param length Length of the empty space.
 */
#define SLE_NULL(length) SLE_CONDNULL(length, 0, SL_MAX_VERSION)

/**
 * Empty space in some savegame versions.
 * @param length Length of the empty space.
 * @param from   First savegame version that has the empty space.
 * @param to     Last savegame version that has the empty space.
 */
#define SLE_CONDNULL(length, from, to) SLE_CONDARR(NullStruct, null, SLE_FILE_U8 | SLE_VAR_NULL | SLF_CONFIG_NO, length, from, to)

/** Translate values ingame to different values in the savegame and vv. */
#define SLE_WRITEBYTE(base, variable, value) SLE_GENERAL(SL_WRITEBYTE, base, variable, 0, 0, value, value)

#define SLE_VEH_INCLUDE() {false, SL_VEH_INCLUDE, 0, 0, 0, SL_MAX_VERSION, NULL}
#define SLE_ST_INCLUDE() {false, SL_ST_INCLUDE, 0, 0, 0, SL_MAX_VERSION, NULL}

/** End marker of a struct/class save or load. */
#define SLE_END() {false, SL_END, 0, 0, 0, 0, NULL}

/**
 * Storage of global simple variables, references (pointers), and arrays.
 * @param cmd      Load/save type. @see SaveLoadType
 * @param variable Name of the global variable.
 * @param type     Storage of the data in memory and in the savegame.
 * @param from     First savegame version that has the field.
 * @param to       Last savegame version that has the field.
 * @note In general, it is better to use one of the SLEG_* macros below.
 */
#define SLEG_GENERAL(cmd, variable, type, length, from, to) {true, cmd, type, length, from, to, (void*)&variable}

/**
 * Storage of a global variable in some savegame versions.
 * @param variable Name of the global variable.
 * @param type     Storage of the data in memory and in the savegame.
 * @param from     First savegame version that has the field.
 * @param to       Last savegame version that has the field.
 */
#define SLEG_CONDVAR(variable, type, from, to) SLEG_GENERAL(SL_VAR, variable, type, 0, from, to)

/**
 * Storage of a global reference in some savegame versions.
 * @param variable Name of the global variable.
 * @param type     Storage of the data in memory and in the savegame.
 * @param from     First savegame version that has the field.
 * @param to       Last savegame version that has the field.
 */
#define SLEG_CONDREF(variable, type, from, to) SLEG_GENERAL(SL_REF, variable, type, 0, from, to)

/**
 * Storage of a global array in some savegame versions.
 * @param variable Name of the global variable.
 * @param type     Storage of the data in memory and in the savegame.
 * @param length   Number of elements in the array.
 * @param from     First savegame version that has the array.
 * @param to       Last savegame version that has the array.
 */
#define SLEG_CONDARR(variable, type, length, from, to) SLEG_GENERAL(SL_ARR, variable, type, length, from, to)

/**
 * Storage of a global string in some savegame versions.
 * @param variable Name of the global variable.
 * @param type     Storage of the data in memory and in the savegame.
 * @param length   Number of elements in the string (only used for fixed size buffers).
 * @param from     First savegame version that has the string.
 * @param to       Last savegame version that has the string.
 */
#define SLEG_CONDSTR(variable, type, length, from, to) SLEG_GENERAL(SL_STR, variable, type, length, from, to)

/**
 * Storage of a global list in some savegame versions.
 * @param variable Name of the global variable.
 * @param type     Storage of the data in memory and in the savegame.
 * @param from     First savegame version that has the list.
 * @param to       Last savegame version that has the list.
 */
#define SLEG_CONDLST(variable, type, from, to) SLEG_GENERAL(SL_LST, variable, type, 0, from, to)

/**
 * Storage of a global variable in every savegame version.
 * @param variable Name of the global variable.
 * @param type     Storage of the data in memory and in the savegame.
 */
#define SLEG_VAR(variable, type) SLEG_CONDVAR(variable, type, 0, SL_MAX_VERSION)

/**
 * Storage of a global reference in every savegame version.
 * @param variable Name of the global variable.
 * @param type     Storage of the data in memory and in the savegame.
 */
#define SLEG_REF(variable, type) SLEG_CONDREF(variable, type, 0, SL_MAX_VERSION)

/**
 * Storage of a global array in every savegame version.
 * @param variable Name of the global variable.
 * @param type     Storage of the data in memory and in the savegame.
 */
#define SLEG_ARR(variable, type) SLEG_CONDARR(variable, type, lengthof(variable), 0, SL_MAX_VERSION)

/**
 * Storage of a global string in every savegame version.
 * @param variable Name of the global variable.
 * @param type     Storage of the data in memory and in the savegame.
 */
#define SLEG_STR(variable, type) SLEG_CONDSTR(variable, type, lengthof(variable), 0, SL_MAX_VERSION)

/**
 * Storage of a global list in every savegame version.
 * @param variable Name of the global variable.
 * @param type     Storage of the data in memory and in the savegame.
 */
#define SLEG_LST(variable, type) SLEG_CONDLST(variable, type, 0, SL_MAX_VERSION)

/**
 * Empty global space in some savegame versions.
 * @param length Length of the empty space.
 * @param from   First savegame version that has the empty space.
 * @param to     Last savegame version that has the empty space.
 */
#define SLEG_CONDNULL(length, from, to) {true, SL_ARR, SLE_FILE_U8 | SLE_VAR_NULL | SLF_CONFIG_NO, length, from, to, (void*)NULL}

/** End marker of global variables save or load. */
#define SLEG_END() {true, SL_END, 0, 0, 0, 0, NULL}

/**
 * Checks whether the savegame is below \a major.\a minor.
 * @param major Major number of the version to check against.
 * @param minor Minor number of the version to check against. If \a minor is 0 or not specified, only the major number is checked.
 * @return Savegame version is earlier than the specified version.
 */
static inline bool IsSavegameVersionBefore(uint16 major, byte minor = 0)
{
	extern uint16 _sl_version;
	extern byte   _sl_minor_version;
	return _sl_version < major || (minor > 0 && _sl_version == major && _sl_minor_version < minor);
}

/**
 * Checks if some version from/to combination falls within the range of the
 * active savegame version.
 * @param version_from Lowest version number that falls within the range.
 * @param version_to   Highest version number that falls within the range.
 * @return Active savegame version falls within the given range.
 */
static inline bool SlIsObjectCurrentlyValid(uint16 version_from, uint16 version_to)
{
	extern const uint16 SAVEGAME_VERSION;
	if (SAVEGAME_VERSION < version_from || SAVEGAME_VERSION > version_to) return false;

	return true;
}

/**
 * Get the NumberType of a setting. This describes the integer type
 * as it is represented in memory
 * @param type VarType holding information about the variable-type
 * @return return the SLE_VAR_* part of a variable-type description
 */
static inline VarType GetVarMemType(VarType type)
{
	return type & 0xF0; // GB(type, 4, 4) << 4;
}

/**
 * Get the #FileType of a setting. This describes the integer type
 * as it is represented in a savegame/file
 * @param type VarType holding information about the file-type
 * @param return the SLE_FILE_* part of a variable-type description
 */
static inline VarType GetVarFileType(VarType type)
{
	return type & 0xF; // GB(type, 0, 4);
}

/**
 * Check if the given saveload type is a numeric type.
 * @param conv the type to check
 * @return True if it's a numeric type.
 */
static inline bool IsNumericType(VarType conv)
{
	return GetVarMemType(conv) <= SLE_VAR_U64;
}

/**
 * Get the address of the variable. Which one to pick depends on the object
 * pointer. If it is NULL we are dealing with global variables so the address
 * is taken. If non-null only the offset is stored in the union and we need
 * to add this to the address of the object
 */
static inline void *GetVariableAddress(const void *object, const SaveLoad *sld)
{
	return (byte*)(sld->global ? NULL : object) + (ptrdiff_t)sld->address;
}

int64 ReadValue(const void *ptr, VarType conv);
void WriteValue(void *ptr, VarType conv, int64 val);

void SlSetArrayIndex(uint index);
int SlIterateArray();

void SlAutolength(AutolengthProc *proc, void *arg);
size_t SlGetFieldLength();
void SlSetLength(size_t length);
size_t SlCalcObjMemberLength(const void *object, const SaveLoad *sld);
size_t SlCalcObjLength(const void *object, const SaveLoad *sld);

byte SlReadByte();
void SlWriteByte(byte b);

void SlGlobList(const SaveLoadGlobVarList *sldg);
void SlArray(void *array, size_t length, VarType conv);
void SlObject(void *object, const SaveLoad *sld);
bool SlObjectMember(void *object, const SaveLoad *sld);
void NORETURN SlErrorCorrupt(const char *msg);

bool SaveloadCrashWithMissingNewGRFs();

extern char _savegame_format[8];
extern bool _do_autosave;

/**
 * save/load versions used for the various branches
 * SL_TRUNK is always the current trunk version.
 */
enum SaveLoadVersions {
	SL_TRUNK = 153,
	SL_CAPACITIES = SL_TRUNK + 20,
	SL_COMPONENTS,
	SL_DEMANDS = SL_COMPONENTS + 20,
<<<<<<< HEAD
	SL_MCF,
=======
	
	/** Highest possible savegame version. */
>>>>>>> 54d17e48
	SL_MAX_VERSION = 255
};

#endif /* SAVELOAD_H */<|MERGE_RESOLUTION|>--- conflicted
+++ resolved
@@ -550,12 +550,9 @@
 	SL_CAPACITIES = SL_TRUNK + 20,
 	SL_COMPONENTS,
 	SL_DEMANDS = SL_COMPONENTS + 20,
-<<<<<<< HEAD
 	SL_MCF,
-=======
 	
 	/** Highest possible savegame version. */
->>>>>>> 54d17e48
 	SL_MAX_VERSION = 255
 };
 
