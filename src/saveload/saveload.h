--- conflicted
+++ resolved
@@ -335,22 +335,14 @@
 bool SaveloadCrashWithMissingNewGRFs();
 
 extern char _savegame_format[8];
-<<<<<<< HEAD
-
-#define MOVING_AVERAGE_SV 149
-#define CAPACITIES_SV 150
-#define LINKGRAPH_SV 155
-#define DEMANDS_SV 160
-#define MCF_SV 165
-#define FLOWMAP_SV 170
-#define RESERVATION_SV 240
-=======
+
 /**
  * save/load versions used for the various branches
  * SL_TRUNK is always the current trunk version.
  */
 enum SaveLoadVersions {
 	SL_TRUNK = 139,
+	SL_RESERVATION = SL_TRUNK + 50,
 	SL_CAPACITIES = SL_TRUNK + 60,
 	SL_COMPONENTS,
 	SL_DEMANDS,
@@ -358,6 +350,5 @@
 	SL_FLOWMAP,
 	SL_MAX_VERSION = 255
 };
->>>>>>> e399fec6
 
 #endif /* SAVELOAD_H */