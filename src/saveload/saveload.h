--- conflicted
+++ resolved
@@ -342,12 +342,9 @@
  */
 enum SaveLoadVersions {
 	SL_TRUNK = 140,
-<<<<<<< HEAD
+	SL_ACCEPTANCE = SL_TRUNK + 5,
 	SL_CAPACITIES = SL_TRUNK + 20,
 	SL_COMPONENTS,
-=======
-	SL_ACCEPTANCE = SL_TRUNK + 5,
->>>>>>> 1cc55801
 	SL_MAX_VERSION = 255
 };
 
