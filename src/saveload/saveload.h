/* $Id$ */

/*
 * This file is part of OpenTTD.
 * OpenTTD is free software; you can redistribute it and/or modify it under the terms of the GNU General Public License as published by the Free Software Foundation, version 2.
 * OpenTTD is distributed in the hope that it will be useful, but WITHOUT ANY WARRANTY; without even the implied warranty of MERCHANTABILITY or FITNESS FOR A PARTICULAR PURPOSE.
 * See the GNU General Public License for more details. You should have received a copy of the GNU General Public License along with OpenTTD. If not, see <http://www.gnu.org/licenses/>.
 */

/** @file saveload.h Functions/types related to saving and loading games. */

#ifndef SAVELOAD_H
#define SAVELOAD_H

#include "../fileio_type.h"

#ifdef SIZE_MAX
#undef SIZE_MAX
#endif

#define SIZE_MAX ((size_t)-1)

enum SaveOrLoadResult {
	SL_OK     = 0, ///< completed successfully
	SL_ERROR  = 1, ///< error that was caught before internal structures were modified
	SL_REINIT = 2, ///< error that was caught in the middle of updating game state, need to clear it. (can only happen during load)
};

enum SaveOrLoadMode {
	SL_INVALID  = -1,
	SL_LOAD     =  0,
	SL_SAVE     =  1,
	SL_OLD_LOAD =  2,
	SL_PNG      =  3,
	SL_BMP      =  4,
};

enum SavegameType {
	SGT_TTD,    ///< TTD  savegame (can be detected incorrectly)
	SGT_TTDP1,  ///< TTDP savegame ( -//- ) (data at NW border)
	SGT_TTDP2,  ///< TTDP savegame in new format (data at SE border)
	SGT_OTTD,   ///< OTTD savegame
	SGT_TTO,    ///< TTO savegame
	SGT_INVALID = 0xFF ///< broken savegame (used internally)
};

void GenerateDefaultSaveName(char *buf, const char *last);
void SetSaveLoadError(uint16 str);
const char *GetSaveLoadErrorString();
SaveOrLoadResult SaveOrLoad(const char *filename, int mode, Subdirectory sb, bool threaded = true);
void WaitTillSaved();
void DoExitSave();


typedef void ChunkSaveLoadProc();
typedef void AutolengthProc(void *arg);

struct ChunkHandler {
	uint32 id;
	ChunkSaveLoadProc *save_proc;
	ChunkSaveLoadProc *load_proc;
	ChunkSaveLoadProc *ptrs_proc;
	uint32 flags;
};

struct NullStruct {
	byte null;
};

enum SLRefType {
	REF_ORDER         = 0,
	REF_VEHICLE       = 1,
	REF_STATION       = 2,
	REF_TOWN          = 3,
	REF_VEHICLE_OLD   = 4,
	REF_ROADSTOPS     = 5,
	REF_ENGINE_RENEWS = 6,
	REF_CARGO_PACKET  = 7,
	REF_ORDERLIST     = 8,
};

enum {
	INC_VEHICLE_COMMON = 0,
};

enum {
	CH_RIFF         =  0,
	CH_ARRAY        =  1,
	CH_SPARSE_ARRAY =  2,
	CH_TYPE_MASK    =  3,
	CH_LAST         =  8,
	CH_AUTO_LENGTH  = 16,
};

/** VarTypes is the general bitmasked magic type that tells us
 * certain characteristics about the variable it refers to. For example
 * SLE_FILE_* gives the size(type) as it would be in the savegame and
 * SLE_VAR_* the size(type) as it is in memory during runtime. These are
 * the first 8 bits (0-3 SLE_FILE, 4-7 SLE_VAR).
 * Bits 8-15 are reserved for various flags as explained below */
enum VarTypes {
	/* 4 bits allocated a maximum of 16 types for NumberType */
	SLE_FILE_I8       = 0,
	SLE_FILE_U8       = 1,
	SLE_FILE_I16      = 2,
	SLE_FILE_U16      = 3,
	SLE_FILE_I32      = 4,
	SLE_FILE_U32      = 5,
	SLE_FILE_I64      = 6,
	SLE_FILE_U64      = 7,
	SLE_FILE_STRINGID = 8, ///< StringID offset into strings-array
	SLE_FILE_STRING   = 9,
	/* 6 more possible file-primitives */

	/* 4 bits allocated a maximum of 16 types for NumberType */
	SLE_VAR_BL    =  0 << 4,
	SLE_VAR_I8    =  1 << 4,
	SLE_VAR_U8    =  2 << 4,
	SLE_VAR_I16   =  3 << 4,
	SLE_VAR_U16   =  4 << 4,
	SLE_VAR_I32   =  5 << 4,
	SLE_VAR_U32   =  6 << 4,
	SLE_VAR_I64   =  7 << 4,
	SLE_VAR_U64   =  8 << 4,
	SLE_VAR_NULL  =  9 << 4, ///< useful to write zeros in savegame.
	SLE_VAR_STRB  = 10 << 4, ///< string (with pre-allocated buffer)
	SLE_VAR_STRBQ = 11 << 4, ///< string enclosed in quotes (with pre-allocated buffer)
	SLE_VAR_STR   = 12 << 4, ///< string pointer
	SLE_VAR_STRQ  = 13 << 4, ///< string pointer enclosed in quotes
	SLE_VAR_NAME  = 14 << 4, ///< old custom name to be converted to a char pointer
	/* 1 more possible memory-primitives */

	/* Shortcut values */
	SLE_VAR_CHAR = SLE_VAR_I8,

	/* Default combinations of variables. As savegames change, so can variables
	 * and thus it is possible that the saved value and internal size do not
	 * match and you need to specify custom combo. The defaults are listed here */
	SLE_BOOL         = SLE_FILE_I8  | SLE_VAR_BL,
	SLE_INT8         = SLE_FILE_I8  | SLE_VAR_I8,
	SLE_UINT8        = SLE_FILE_U8  | SLE_VAR_U8,
	SLE_INT16        = SLE_FILE_I16 | SLE_VAR_I16,
	SLE_UINT16       = SLE_FILE_U16 | SLE_VAR_U16,
	SLE_INT32        = SLE_FILE_I32 | SLE_VAR_I32,
	SLE_UINT32       = SLE_FILE_U32 | SLE_VAR_U32,
	SLE_INT64        = SLE_FILE_I64 | SLE_VAR_I64,
	SLE_UINT64       = SLE_FILE_U64 | SLE_VAR_U64,
	SLE_CHAR         = SLE_FILE_I8  | SLE_VAR_CHAR,
	SLE_STRINGID     = SLE_FILE_STRINGID | SLE_VAR_U16,
	SLE_STRINGBUF    = SLE_FILE_STRING   | SLE_VAR_STRB,
	SLE_STRINGBQUOTE = SLE_FILE_STRING   | SLE_VAR_STRBQ,
	SLE_STRING       = SLE_FILE_STRING   | SLE_VAR_STR,
	SLE_STRINGQUOTE  = SLE_FILE_STRING   | SLE_VAR_STRQ,
	SLE_NAME         = SLE_FILE_STRINGID | SLE_VAR_NAME,

	/* Shortcut values */
	SLE_UINT  = SLE_UINT32,
	SLE_INT   = SLE_INT32,
	SLE_STRB  = SLE_STRINGBUF,
	SLE_STRBQ = SLE_STRINGBQUOTE,
	SLE_STR   = SLE_STRING,
	SLE_STRQ  = SLE_STRINGQUOTE,

	/* 8 bits allocated for a maximum of 8 flags
	 * Flags directing saving/loading of a variable */
	SLF_SAVE_NO      = 1 <<  8, ///< do not save with savegame, basically client-based
	SLF_CONFIG_NO    = 1 <<  9, ///< do not save to config file
	SLF_NETWORK_NO   = 1 << 10, ///< do not synchronize over network (but it is saved if SSF_SAVE_NO is not set)
	/* 5 more possible flags */
};

typedef uint32 VarType;

enum SaveLoadTypes {
	SL_VAR         =  0,
	SL_REF         =  1,
	SL_ARR         =  2,
	SL_STR         =  3,
	SL_LST         =  4,
	/* non-normal save-load types */
	SL_WRITEBYTE   =  8,
	SL_VEH_INCLUDE =  9,
	SL_ST_INCLUDE  = 10,
	SL_END         = 15
};

typedef byte SaveLoadType;

/** SaveLoad type struct. Do NOT use this directly but use the SLE_ macros defined just below! */
struct SaveLoad {
	bool global;         ///< should we load a global variable or a non-global one
	SaveLoadType cmd;    ///< the action to take with the saved/loaded type, All types need different action
	VarType conv;        ///< type of the variable to be saved, int
	uint16 length;       ///< (conditional) length of the variable (eg. arrays) (max array size is 65536 elements)
	uint16 version_from; ///< save/load the variable starting from this savegame version
	uint16 version_to;   ///< save/load the variable until this savegame version
	/* NOTE: This element either denotes the address of the variable for a global
	 * variable, or the offset within a struct which is then bound to a variable
	 * during runtime. Decision on which one to use is controlled by the function
	 * that is called to save it. address: global=true, offset: global=false */
	void *address;       ///< address of variable OR offset of variable in the struct (max offset is 65536)
};

/* Same as SaveLoad but global variables are used (for better readability); */
typedef SaveLoad SaveLoadGlobVarList;

/* Simple variables, references (pointers) and arrays */
#define SLE_GENERAL(cmd, base, variable, type, length, from, to) {false, cmd, type, length, from, to, (void*)cpp_offsetof(base, variable)}
#define SLE_CONDVAR(base, variable, type, from, to) SLE_GENERAL(SL_VAR, base, variable, type, 0, from, to)
#define SLE_CONDREF(base, variable, type, from, to) SLE_GENERAL(SL_REF, base, variable, type, 0, from, to)
#define SLE_CONDARR(base, variable, type, length, from, to) SLE_GENERAL(SL_ARR, base, variable, type, length, from, to)
#define SLE_CONDSTR(base, variable, type, length, from, to) SLE_GENERAL(SL_STR, base, variable, type, length, from, to)
#define SLE_CONDLST(base, variable, type, from, to) SLE_GENERAL(SL_LST, base, variable, type, 0, from, to)

#define SLE_VAR(base, variable, type) SLE_CONDVAR(base, variable, type, 0, SL_MAX_VERSION)
#define SLE_REF(base, variable, type) SLE_CONDREF(base, variable, type, 0, SL_MAX_VERSION)
#define SLE_ARR(base, variable, type, length) SLE_CONDARR(base, variable, type, length, 0, SL_MAX_VERSION)
#define SLE_STR(base, variable, type, length) SLE_CONDSTR(base, variable, type, length, 0, SL_MAX_VERSION)
#define SLE_LST(base, variable, type) SLE_CONDLST(base, variable, type, 0, SL_MAX_VERSION)

#define SLE_CONDNULL(length, from, to) SLE_CONDARR(NullStruct, null, SLE_FILE_U8 | SLE_VAR_NULL | SLF_CONFIG_NO, length, from, to)

/* Translate values ingame to different values in the savegame and vv */
#define SLE_WRITEBYTE(base, variable, value) SLE_GENERAL(SL_WRITEBYTE, base, variable, 0, 0, value, value)

#define SLE_VEH_INCLUDE() {false, SL_VEH_INCLUDE, 0, 0, 0, SL_MAX_VERSION, NULL}
#define SLE_ST_INCLUDE() {false, SL_ST_INCLUDE, 0, 0, 0, SL_MAX_VERSION, NULL}

/* End marker */
#define SLE_END() {false, SL_END, 0, 0, 0, 0, NULL}

/* Simple variables, references (pointers) and arrays, but for global variables */
#define SLEG_GENERAL(cmd, variable, type, length, from, to) {true, cmd, type, length, from, to, (void*)&variable}

#define SLEG_CONDVAR(variable, type, from, to) SLEG_GENERAL(SL_VAR, variable, type, 0, from, to)
#define SLEG_CONDREF(variable, type, from, to) SLEG_GENERAL(SL_REF, variable, type, 0, from, to)
#define SLEG_CONDARR(variable, type, length, from, to) SLEG_GENERAL(SL_ARR, variable, type, length, from, to)
#define SLEG_CONDSTR(variable, type, length, from, to) SLEG_GENERAL(SL_STR, variable, type, length, from, to)
#define SLEG_CONDLST(variable, type, from, to) SLEG_GENERAL(SL_LST, variable, type, 0, from, to)

#define SLEG_VAR(variable, type) SLEG_CONDVAR(variable, type, 0, SL_MAX_VERSION)
#define SLEG_REF(variable, type) SLEG_CONDREF(variable, type, 0, SL_MAX_VERSION)
#define SLEG_ARR(variable, type) SLEG_CONDARR(variable, type, lengthof(variable), 0, SL_MAX_VERSION)
#define SLEG_STR(variable, type) SLEG_CONDSTR(variable, type, lengthof(variable), 0, SL_MAX_VERSION)
#define SLEG_LST(variable, type) SLEG_CONDLST(variable, type, 0, SL_MAX_VERSION)

#define SLEG_CONDNULL(length, from, to) {true, SL_ARR, SLE_FILE_U8 | SLE_VAR_NULL | SLF_CONFIG_NO, length, from, to, (void*)NULL}

#define SLEG_END() {true, SL_END, 0, 0, 0, 0, NULL}

/** Checks if the savegame is below major.minor.
 */
static inline bool CheckSavegameVersionOldStyle(uint16 major, byte minor)
{
	extern uint16 _sl_version;
	extern byte   _sl_minor_version;
	return (_sl_version < major) || (_sl_version == major && _sl_minor_version < minor);
}

/** Checks if the savegame is below version.
 */
static inline bool CheckSavegameVersion(uint16 version)
{
	extern uint16 _sl_version;
	return _sl_version < version;
}

/** Checks if some version from/to combination falls within the range of the
 * active savegame version */
static inline bool SlIsObjectCurrentlyValid(uint16 version_from, uint16 version_to)
{
	extern const uint16 SAVEGAME_VERSION;
	if (SAVEGAME_VERSION < version_from || SAVEGAME_VERSION > version_to) return false;

	return true;
}

/* Get the NumberType of a setting. This describes the integer type
 * as it is represented in memory
 * @param type VarType holding information about the variable-type
 * @return return the SLE_VAR_* part of a variable-type description */
static inline VarType GetVarMemType(VarType type)
{
	return type & 0xF0; // GB(type, 4, 4) << 4;
}

/* Get the FileType of a setting. This describes the integer type
 * as it is represented in a savegame/file
 * @param type VarType holding information about the variable-type
 * @param return the SLE_FILE_* part of a variable-type description */
static inline VarType GetVarFileType(VarType type)
{
	return type & 0xF; // GB(type, 0, 4);
}

/**
 * Check if the given saveload type is a numeric type.
 * @param conv the type to check
 * @return True if it's a numeric type.
 */
static inline bool IsNumericType(VarType conv)
{
	return GetVarMemType(conv) <= SLE_VAR_U64;
}

/** Get the address of the variable. Which one to pick depends on the object
 * pointer. If it is NULL we are dealing with global variables so the address
 * is taken. If non-null only the offset is stored in the union and we need
 * to add this to the address of the object */
static inline void *GetVariableAddress(const void *object, const SaveLoad *sld)
{
	return (byte*)(sld->global ? NULL : object) + (ptrdiff_t)sld->address;
}

int64 ReadValue(const void *ptr, VarType conv);
void WriteValue(void *ptr, VarType conv, int64 val);

void SlSetArrayIndex(uint index);
int SlIterateArray();

void SlAutolength(AutolengthProc *proc, void *arg);
size_t SlGetFieldLength();
void SlSetLength(size_t length);
size_t SlCalcObjMemberLength(const void *object, const SaveLoad *sld);
size_t SlCalcObjLength(const void *object, const SaveLoad *sld);

byte SlReadByte();
void SlWriteByte(byte b);

void SlGlobList(const SaveLoadGlobVarList *sldg);
void SlArray(void *array, size_t length, VarType conv);
void SlObject(void *object, const SaveLoad *sld);
bool SlObjectMember(void *object, const SaveLoad *sld);

bool SaveloadCrashWithMissingNewGRFs();

extern char _savegame_format[8];

<<<<<<< HEAD
#define MOVING_AVERAGE_SV 149
#define CAPACITIES_SV 150
#define LINKGRAPH_SV 155
=======
/**
 * save/load versions used for the various branches
 * SL_TRUNK is always the current trunk version.
 */
enum SaveLoadVersions {
	SL_TRUNK = 139,
	SL_CAPACITIES = SL_TRUNK + 60,
	SL_MAX_VERSION = 255
};
>>>>>>> 052674f2

#endif /* SAVELOAD_H */<|MERGE_RESOLUTION|>--- conflicted
+++ resolved
@@ -336,11 +336,6 @@
 
 extern char _savegame_format[8];
 
-<<<<<<< HEAD
-#define MOVING_AVERAGE_SV 149
-#define CAPACITIES_SV 150
-#define LINKGRAPH_SV 155
-=======
 /**
  * save/load versions used for the various branches
  * SL_TRUNK is always the current trunk version.
@@ -348,8 +343,8 @@
 enum SaveLoadVersions {
 	SL_TRUNK = 139,
 	SL_CAPACITIES = SL_TRUNK + 60,
+	SL_COMPONENTS,
 	SL_MAX_VERSION = 255
 };
->>>>>>> 052674f2
 
 #endif /* SAVELOAD_H */