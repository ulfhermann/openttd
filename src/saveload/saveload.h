--- conflicted
+++ resolved
@@ -333,13 +333,8 @@
 
 extern char _savegame_format[8];
 
-<<<<<<< HEAD
-#define CAPACITIES_SV 130
-#define LINKGRAPH_SV 140
-#define DEMANDS_SV 150
-=======
 #define CAPACITIES_SV 150
 #define LINKGRAPH_SV 155
->>>>>>> 10b3b7f8
+#define DEMANDS_SV 160
 
 #endif /* SAVELOAD_H */