--- conflicted
+++ resolved
@@ -86,13 +86,7 @@
 	REF_ORDERLIST     = 8, ///< Load/save a reference to an orderlist.
 };
 
-<<<<<<< HEAD
-=======
-/** Highest possible savegame version. */
-#define SL_MAX_VERSION 255
-
 /** Flags of a chunk. */
->>>>>>> 1a1f19f7
 enum ChunkType {
 	CH_RIFF         =  0,
 	CH_ARRAY        =  1,
@@ -554,6 +548,8 @@
 enum SaveLoadVersions {
 	SL_TRUNK = 151,
 	SL_RESERVATION = SL_TRUNK + 10,
+
+	/** Highest possible savegame version. */
 	SL_MAX_VERSION = 255
 };
 
