/* $Id$ */

/*
 * This file is part of OpenTTD.
 * OpenTTD is free software; you can redistribute it and/or modify it under the terms of the GNU General Public License as published by the Free Software Foundation, version 2.
 * OpenTTD is distributed in the hope that it will be useful, but WITHOUT ANY WARRANTY; without even the implied warranty of MERCHANTABILITY or FITNESS FOR A PARTICULAR PURPOSE.
 * See the GNU General Public License for more details. You should have received a copy of the GNU General Public License along with OpenTTD. If not, see <http://www.gnu.org/licenses/>.
 */

/** @file saveload.h Functions/types related to saving and loading games. */

#ifndef SAVELOAD_H
#define SAVELOAD_H

#include "../fileio_type.h"

#ifdef SIZE_MAX
#undef SIZE_MAX
#endif

#define SIZE_MAX ((size_t)-1)

enum SaveOrLoadResult {
	SL_OK     = 0, ///< completed successfully
	SL_ERROR  = 1, ///< error that was caught before internal structures were modified
	SL_REINIT = 2, ///< error that was caught in the middle of updating game state, need to clear it. (can only happen during load)
};

enum SaveOrLoadMode {
	SL_INVALID  = -1,
	SL_LOAD     =  0,
	SL_SAVE     =  1,
	SL_OLD_LOAD =  2,
	SL_PNG      =  3,
	SL_BMP      =  4,
};

enum SavegameType {
	SGT_TTD,    ///< TTD  savegame (can be detected incorrectly)
	SGT_TTDP1,  ///< TTDP savegame ( -//- ) (data at NW border)
	SGT_TTDP2,  ///< TTDP savegame in new format (data at SE border)
	SGT_OTTD,   ///< OTTD savegame
	SGT_TTO,    ///< TTO savegame
	SGT_INVALID = 0xFF ///< broken savegame (used internally)
};

void GenerateDefaultSaveName(char *buf, const char *last);
void SetSaveLoadError(uint16 str);
const char *GetSaveLoadErrorString();
SaveOrLoadResult SaveOrLoad(const char *filename, int mode, Subdirectory sb, bool threaded = true);
void WaitTillSaved();
void DoExitSave();


typedef void ChunkSaveLoadProc();
typedef void AutolengthProc(void *arg);

struct ChunkHandler {
	uint32 id;
	ChunkSaveLoadProc *save_proc;
	ChunkSaveLoadProc *load_proc;
	ChunkSaveLoadProc *ptrs_proc;
	uint32 flags;
};

struct NullStruct {
	byte null;
};

enum SLRefType {
	REF_ORDER         = 0,
	REF_VEHICLE       = 1,
	REF_STATION       = 2,
	REF_TOWN          = 3,
	REF_VEHICLE_OLD   = 4,
	REF_ROADSTOPS     = 5,
	REF_ENGINE_RENEWS = 6,
	REF_CARGO_PACKET  = 7,
	REF_ORDERLIST     = 8,
};

enum {
	INC_VEHICLE_COMMON = 0,
};

enum {
	CH_RIFF         =  0,
	CH_ARRAY        =  1,
	CH_SPARSE_ARRAY =  2,
	CH_TYPE_MASK    =  3,
	CH_LAST         =  8,
	CH_AUTO_LENGTH  = 16,
};

/** VarTypes is the general bitmasked magic type that tells us
 * certain characteristics about the variable it refers to. For example
 * SLE_FILE_* gives the size(type) as it would be in the savegame and
 * SLE_VAR_* the size(type) as it is in memory during runtime. These are
 * the first 8 bits (0-3 SLE_FILE, 4-7 SLE_VAR).
 * Bits 8-15 are reserved for various flags as explained below */
enum VarTypes {
	/* 4 bits allocated a maximum of 16 types for NumberType */
	SLE_FILE_I8       = 0,
	SLE_FILE_U8       = 1,
	SLE_FILE_I16      = 2,
	SLE_FILE_U16      = 3,
	SLE_FILE_I32      = 4,
	SLE_FILE_U32      = 5,
	SLE_FILE_I64      = 6,
	SLE_FILE_U64      = 7,
	SLE_FILE_STRINGID = 8, ///< StringID offset into strings-array
	SLE_FILE_STRING   = 9,
	/* 6 more possible file-primitives */

	/* 4 bits allocated a maximum of 16 types for NumberType */
	SLE_VAR_BL    =  0 << 4,
	SLE_VAR_I8    =  1 << 4,
	SLE_VAR_U8    =  2 << 4,
	SLE_VAR_I16   =  3 << 4,
	SLE_VAR_U16   =  4 << 4,
	SLE_VAR_I32   =  5 << 4,
	SLE_VAR_U32   =  6 << 4,
	SLE_VAR_I64   =  7 << 4,
	SLE_VAR_U64   =  8 << 4,
	SLE_VAR_NULL  =  9 << 4, ///< useful to write zeros in savegame.
	SLE_VAR_STRB  = 10 << 4, ///< string (with pre-allocated buffer)
	SLE_VAR_STRBQ = 11 << 4, ///< string enclosed in quotes (with pre-allocated buffer)
	SLE_VAR_STR   = 12 << 4, ///< string pointer
	SLE_VAR_STRQ  = 13 << 4, ///< string pointer enclosed in quotes
	SLE_VAR_NAME  = 14 << 4, ///< old custom name to be converted to a char pointer
	/* 1 more possible memory-primitives */

	/* Shortcut values */
	SLE_VAR_CHAR = SLE_VAR_I8,

	/* Default combinations of variables. As savegames change, so can variables
	 * and thus it is possible that the saved value and internal size do not
	 * match and you need to specify custom combo. The defaults are listed here */
	SLE_BOOL         = SLE_FILE_I8  | SLE_VAR_BL,
	SLE_INT8         = SLE_FILE_I8  | SLE_VAR_I8,
	SLE_UINT8        = SLE_FILE_U8  | SLE_VAR_U8,
	SLE_INT16        = SLE_FILE_I16 | SLE_VAR_I16,
	SLE_UINT16       = SLE_FILE_U16 | SLE_VAR_U16,
	SLE_INT32        = SLE_FILE_I32 | SLE_VAR_I32,
	SLE_UINT32       = SLE_FILE_U32 | SLE_VAR_U32,
	SLE_INT64        = SLE_FILE_I64 | SLE_VAR_I64,
	SLE_UINT64       = SLE_FILE_U64 | SLE_VAR_U64,
	SLE_CHAR         = SLE_FILE_I8  | SLE_VAR_CHAR,
	SLE_STRINGID     = SLE_FILE_STRINGID | SLE_VAR_U16,
	SLE_STRINGBUF    = SLE_FILE_STRING   | SLE_VAR_STRB,
	SLE_STRINGBQUOTE = SLE_FILE_STRING   | SLE_VAR_STRBQ,
	SLE_STRING       = SLE_FILE_STRING   | SLE_VAR_STR,
	SLE_STRINGQUOTE  = SLE_FILE_STRING   | SLE_VAR_STRQ,
	SLE_NAME         = SLE_FILE_STRINGID | SLE_VAR_NAME,

	/* Shortcut values */
	SLE_UINT  = SLE_UINT32,
	SLE_INT   = SLE_INT32,
	SLE_STRB  = SLE_STRINGBUF,
	SLE_STRBQ = SLE_STRINGBQUOTE,
	SLE_STR   = SLE_STRING,
	SLE_STRQ  = SLE_STRINGQUOTE,

	/* 8 bits allocated for a maximum of 8 flags
	 * Flags directing saving/loading of a variable */
	SLF_SAVE_NO      = 1 <<  8, ///< do not save with savegame, basically client-based
	SLF_CONFIG_NO    = 1 <<  9, ///< do not save to config file
	SLF_NETWORK_NO   = 1 << 10, ///< do not synchronize over network (but it is saved if SSF_SAVE_NO is not set)
	/* 5 more possible flags */
};

typedef uint32 VarType;

enum SaveLoadTypes {
	SL_VAR         =  0,
	SL_REF         =  1,
	SL_ARR         =  2,
	SL_STR         =  3,
	SL_LST         =  4,
	/* non-normal save-load types */
	SL_WRITEBYTE   =  8,
	SL_VEH_INCLUDE =  9,
	SL_ST_INCLUDE  = 10,
	SL_END         = 15
};

typedef byte SaveLoadType;

/** SaveLoad type struct. Do NOT use this directly but use the SLE_ macros defined just below! */
struct SaveLoad {
	bool global;         ///< should we load a global variable or a non-global one
	SaveLoadType cmd;    ///< the action to take with the saved/loaded type, All types need different action
	VarType conv;        ///< type of the variable to be saved, int
	uint16 length;       ///< (conditional) length of the variable (eg. arrays) (max array size is 65536 elements)
	uint16 version_from; ///< save/load the variable starting from this savegame version
	uint16 version_to;   ///< save/load the variable until this savegame version
	/* NOTE: This element either denotes the address of the variable for a global
	 * variable, or the offset within a struct which is then bound to a variable
	 * during runtime. Decision on which one to use is controlled by the function
	 * that is called to save it. address: global=true, offset: global=false */
	void *address;       ///< address of variable OR offset of variable in the struct (max offset is 65536)
};

/* Same as SaveLoad but global variables are used (for better readability); */
typedef SaveLoad SaveLoadGlobVarList;

/* Simple variables, references (pointers) and arrays */
#define SLE_GENERAL(cmd, base, variable, type, length, from, to) {false, cmd, type, length, from, to, (void*)cpp_offsetof(base, variable)}
#define SLE_CONDVAR(base, variable, type, from, to) SLE_GENERAL(SL_VAR, base, variable, type, 0, from, to)
#define SLE_CONDREF(base, variable, type, from, to) SLE_GENERAL(SL_REF, base, variable, type, 0, from, to)
#define SLE_CONDARR(base, variable, type, length, from, to) SLE_GENERAL(SL_ARR, base, variable, type, length, from, to)
#define SLE_CONDSTR(base, variable, type, length, from, to) SLE_GENERAL(SL_STR, base, variable, type, length, from, to)
#define SLE_CONDLST(base, variable, type, from, to) SLE_GENERAL(SL_LST, base, variable, type, 0, from, to)

#define SLE_VAR(base, variable, type) SLE_CONDVAR(base, variable, type, 0, SL_MAX_VERSION)
#define SLE_REF(base, variable, type) SLE_CONDREF(base, variable, type, 0, SL_MAX_VERSION)
#define SLE_ARR(base, variable, type, length) SLE_CONDARR(base, variable, type, length, 0, SL_MAX_VERSION)
#define SLE_STR(base, variable, type, length) SLE_CONDSTR(base, variable, type, length, 0, SL_MAX_VERSION)
#define SLE_LST(base, variable, type) SLE_CONDLST(base, variable, type, 0, SL_MAX_VERSION)

#define SLE_CONDNULL(length, from, to) SLE_CONDARR(NullStruct, null, SLE_FILE_U8 | SLE_VAR_NULL | SLF_CONFIG_NO, length, from, to)

/* Translate values ingame to different values in the savegame and vv */
#define SLE_WRITEBYTE(base, variable, value) SLE_GENERAL(SL_WRITEBYTE, base, variable, 0, 0, value, value)

#define SLE_VEH_INCLUDE() {false, SL_VEH_INCLUDE, 0, 0, 0, SL_MAX_VERSION, NULL}
#define SLE_ST_INCLUDE() {false, SL_ST_INCLUDE, 0, 0, 0, SL_MAX_VERSION, NULL}

/* End marker */
#define SLE_END() {false, SL_END, 0, 0, 0, 0, NULL}

/* Simple variables, references (pointers) and arrays, but for global variables */
#define SLEG_GENERAL(cmd, variable, type, length, from, to) {true, cmd, type, length, from, to, (void*)&variable}

#define SLEG_CONDVAR(variable, type, from, to) SLEG_GENERAL(SL_VAR, variable, type, 0, from, to)
#define SLEG_CONDREF(variable, type, from, to) SLEG_GENERAL(SL_REF, variable, type, 0, from, to)
#define SLEG_CONDARR(variable, type, length, from, to) SLEG_GENERAL(SL_ARR, variable, type, length, from, to)
#define SLEG_CONDSTR(variable, type, length, from, to) SLEG_GENERAL(SL_STR, variable, type, length, from, to)
#define SLEG_CONDLST(variable, type, from, to) SLEG_GENERAL(SL_LST, variable, type, 0, from, to)

#define SLEG_VAR(variable, type) SLEG_CONDVAR(variable, type, 0, SL_MAX_VERSION)
#define SLEG_REF(variable, type) SLEG_CONDREF(variable, type, 0, SL_MAX_VERSION)
#define SLEG_ARR(variable, type) SLEG_CONDARR(variable, type, lengthof(variable), 0, SL_MAX_VERSION)
#define SLEG_STR(variable, type) SLEG_CONDSTR(variable, type, lengthof(variable), 0, SL_MAX_VERSION)
#define SLEG_LST(variable, type) SLEG_CONDLST(variable, type, 0, SL_MAX_VERSION)

#define SLEG_CONDNULL(length, from, to) {true, SL_ARR, SLE_FILE_U8 | SLE_VAR_NULL | SLF_CONFIG_NO, length, from, to, (void*)NULL}

#define SLEG_END() {true, SL_END, 0, 0, 0, 0, NULL}

/** Checks if the savegame is below major.minor.
 */
static inline bool CheckSavegameVersionOldStyle(uint16 major, byte minor)
{
	extern uint16 _sl_version;
	extern byte   _sl_minor_version;
	return (_sl_version < major) || (_sl_version == major && _sl_minor_version < minor);
}

/** Checks if the savegame is below version.
 */
static inline bool CheckSavegameVersion(uint16 version)
{
	extern uint16 _sl_version;
	return _sl_version < version;
}

/** Checks if some version from/to combination falls within the range of the
 * active savegame version */
static inline bool SlIsObjectCurrentlyValid(uint16 version_from, uint16 version_to)
{
	extern const uint16 SAVEGAME_VERSION;
	if (SAVEGAME_VERSION < version_from || SAVEGAME_VERSION > version_to) return false;

	return true;
}

/* Get the NumberType of a setting. This describes the integer type
 * as it is represented in memory
 * @param type VarType holding information about the variable-type
 * @return return the SLE_VAR_* part of a variable-type description */
static inline VarType GetVarMemType(VarType type)
{
	return type & 0xF0; // GB(type, 4, 4) << 4;
}

/* Get the FileType of a setting. This describes the integer type
 * as it is represented in a savegame/file
 * @param type VarType holding information about the variable-type
 * @param return the SLE_FILE_* part of a variable-type description */
static inline VarType GetVarFileType(VarType type)
{
	return type & 0xF; // GB(type, 0, 4);
}

/**
 * Check if the given saveload type is a numeric type.
 * @param conv the type to check
 * @return True if it's a numeric type.
 */
static inline bool IsNumericType(VarType conv)
{
	return GetVarMemType(conv) <= SLE_VAR_U64;
}

/** Get the address of the variable. Which one to pick depends on the object
 * pointer. If it is NULL we are dealing with global variables so the address
 * is taken. If non-null only the offset is stored in the union and we need
 * to add this to the address of the object */
static inline void *GetVariableAddress(const void *object, const SaveLoad *sld)
{
	return (byte*)(sld->global ? NULL : object) + (ptrdiff_t)sld->address;
}

int64 ReadValue(const void *ptr, VarType conv);
void WriteValue(void *ptr, VarType conv, int64 val);

void SlSetArrayIndex(uint index);
int SlIterateArray();

void SlAutolength(AutolengthProc *proc, void *arg);
size_t SlGetFieldLength();
void SlSetLength(size_t length);
size_t SlCalcObjMemberLength(const void *object, const SaveLoad *sld);
size_t SlCalcObjLength(const void *object, const SaveLoad *sld);

byte SlReadByte();
void SlWriteByte(byte b);

void SlGlobList(const SaveLoadGlobVarList *sldg);
void SlArray(void *array, size_t length, VarType conv);
void SlObject(void *object, const SaveLoad *sld);
bool SlObjectMember(void *object, const SaveLoad *sld);

bool SaveloadCrashWithMissingNewGRFs();

extern char _savegame_format[8];

<<<<<<< HEAD
#define MOVING_AVERAGE_SV 149
#define CAPACITIES_SV 150
#define LINKGRAPH_SV 155
#define DEMANDS_SV 160
#define MCF_SV 165
#define FLOWMAP_SV 170
#define RESERVATION_SV 240
#define CARGOMAP_SV 250
=======
/**
 * save/load versions used for the various branches
 * SL_TRUNK is always the current trunk version.
 */
enum SaveLoadVersions {
	SL_TRUNK = 139,
	SL_RESERVATION = SL_TRUNK + 50,
	SL_CAPACITIES = SL_TRUNK + 60,
	SL_COMPONENTS,
	SL_DEMANDS,
	SL_MCF,
	SL_FLOWMAP,
	SL_MAX_VERSION = 255
};
>>>>>>> d0823a45

#endif /* SAVELOAD_H */<|MERGE_RESOLUTION|>--- conflicted
+++ resolved
@@ -336,16 +336,6 @@
 
 extern char _savegame_format[8];
 
-<<<<<<< HEAD
-#define MOVING_AVERAGE_SV 149
-#define CAPACITIES_SV 150
-#define LINKGRAPH_SV 155
-#define DEMANDS_SV 160
-#define MCF_SV 165
-#define FLOWMAP_SV 170
-#define RESERVATION_SV 240
-#define CARGOMAP_SV 250
-=======
 /**
  * save/load versions used for the various branches
  * SL_TRUNK is always the current trunk version.
@@ -358,8 +348,8 @@
 	SL_DEMANDS,
 	SL_MCF,
 	SL_FLOWMAP,
+	SL_CARGOMAP,
 	SL_MAX_VERSION = 255
 };
->>>>>>> d0823a45
 
 #endif /* SAVELOAD_H */