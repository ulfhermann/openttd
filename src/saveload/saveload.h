--- conflicted
+++ resolved
@@ -340,11 +340,8 @@
 bool SaveloadCrashWithMissingNewGRFs();
 
 extern char _savegame_format[8];
-<<<<<<< HEAD
-=======
 extern bool _do_autosave;
 
->>>>>>> 40945871
 /**
  * save/load versions used for the various branches
  * SL_TRUNK is always the current trunk version.
