/* $Id$ */

/*
 * This file is part of OpenTTD.
 * OpenTTD is free software; you can redistribute it and/or modify it under the terms of the GNU General Public License as published by the Free Software Foundation, version 2.
 * OpenTTD is distributed in the hope that it will be useful, but WITHOUT ANY WARRANTY; without even the implied warranty of MERCHANTABILITY or FITNESS FOR A PARTICULAR PURPOSE.
 * See the GNU General Public License for more details. You should have received a copy of the GNU General Public License along with OpenTTD. If not, see <http://www.gnu.org/licenses/>.
 */

/** @file saveload.h Functions/types related to saving and loading games. */

#ifndef SAVELOAD_H
#define SAVELOAD_H

#include "../fileio_type.h"

#ifdef SIZE_MAX
#undef SIZE_MAX
#endif

#define SIZE_MAX ((size_t)-1)

/** Save or load result codes. */
enum SaveOrLoadResult {
	SL_OK     = 0, ///< completed successfully
	SL_ERROR  = 1, ///< error that was caught before internal structures were modified
	SL_REINIT = 2, ///< error that was caught in the middle of updating game state, need to clear it. (can only happen during load)
};

/** Save or load mode. @see SaveOrLoad */
enum SaveOrLoadMode {
	SL_INVALID    = -1, ///< Invalid mode.
	SL_LOAD       =  0, ///< Load game.
	SL_SAVE       =  1, ///< Save game.
	SL_OLD_LOAD   =  2, ///< Load old game.
	SL_PNG        =  3, ///< Load PNG file (height map).
	SL_BMP        =  4, ///< Load BMP file (height map).
	SL_LOAD_CHECK =  5, ///< Load for game preview.
};

/** Types of save games. */
enum SavegameType {
	SGT_TTD,    ///< TTD  savegame (can be detected incorrectly)
	SGT_TTDP1,  ///< TTDP savegame ( -//- ) (data at NW border)
	SGT_TTDP2,  ///< TTDP savegame in new format (data at SE border)
	SGT_OTTD,   ///< OTTD savegame
	SGT_TTO,    ///< TTO savegame
	SGT_INVALID = 0xFF ///< broken savegame (used internally)
};

void GenerateDefaultSaveName(char *buf, const char *last);
void SetSaveLoadError(uint16 str);
const char *GetSaveLoadErrorString();
SaveOrLoadResult SaveOrLoad(const char *filename, int mode, Subdirectory sb, bool threaded = true);
void WaitTillSaved();
void DoExitSave();


typedef void ChunkSaveLoadProc();
typedef void AutolengthProc(void *arg);

/** Handlers and description of chunk. */
struct ChunkHandler {
	uint32 id;                          ///< Unique ID (4 letters).
	ChunkSaveLoadProc *save_proc;       ///< Save procedure of the chunk.
	ChunkSaveLoadProc *load_proc;       ///< Load procedure of the chunk.
	ChunkSaveLoadProc *ptrs_proc;       ///< Manipulate pointers in the chunk.
	ChunkSaveLoadProc *load_check_proc; ///< Load procedure for game preview.
	uint32 flags;                       ///< Flags of the chunk. @see ChunkType
};

struct NullStruct {
	byte null;
};

/** Type of reference (#SLE_REF, #SLE_CONDREF). */
enum SLRefType {
	REF_ORDER         = 0, ///< Load/save a reference to an order.
	REF_VEHICLE       = 1, ///< Load/save a reference to a vehicle.
	REF_STATION       = 2, ///< Load/save a reference to a station.
	REF_TOWN          = 3, ///< Load/save a reference to a town.
	REF_VEHICLE_OLD   = 4, ///< Load/save an old-style reference to a vehicle (for pre-4.4 savegames).
	REF_ROADSTOPS     = 5, ///< Load/save a reference to a bus/truck stop.
	REF_ENGINE_RENEWS = 6, ///< Load/save a reference to an engine renewal (autoreplace).
	REF_CARGO_PACKET  = 7, ///< Load/save a reference to a cargo packet.
	REF_ORDERLIST     = 8, ///< Load/save a reference to an orderlist.
};

/** Flags of a chunk. */
enum ChunkType {
	CH_RIFF         =  0,
	CH_ARRAY        =  1,
	CH_SPARSE_ARRAY =  2,
	CH_TYPE_MASK    =  3,
	CH_LAST         =  8, ///< Last chunk in this array.
	CH_AUTO_LENGTH  = 16,
};

/**
 * VarTypes is the general bitmasked magic type that tells us
 * certain characteristics about the variable it refers to. For example
 * SLE_FILE_* gives the size(type) as it would be in the savegame and
 * SLE_VAR_* the size(type) as it is in memory during runtime. These are
 * the first 8 bits (0-3 SLE_FILE, 4-7 SLE_VAR).
 * Bits 8-15 are reserved for various flags as explained below
 */
enum VarTypes {
	/* 4 bits allocated a maximum of 16 types for NumberType */
	SLE_FILE_I8       = 0,
	SLE_FILE_U8       = 1,
	SLE_FILE_I16      = 2,
	SLE_FILE_U16      = 3,
	SLE_FILE_I32      = 4,
	SLE_FILE_U32      = 5,
	SLE_FILE_I64      = 6,
	SLE_FILE_U64      = 7,
	SLE_FILE_STRINGID = 8, ///< StringID offset into strings-array
	SLE_FILE_STRING   = 9,
	/* 6 more possible file-primitives */

	/* 4 bits allocated a maximum of 16 types for NumberType */
	SLE_VAR_BL    =  0 << 4,
	SLE_VAR_I8    =  1 << 4,
	SLE_VAR_U8    =  2 << 4,
	SLE_VAR_I16   =  3 << 4,
	SLE_VAR_U16   =  4 << 4,
	SLE_VAR_I32   =  5 << 4,
	SLE_VAR_U32   =  6 << 4,
	SLE_VAR_I64   =  7 << 4,
	SLE_VAR_U64   =  8 << 4,
	SLE_VAR_NULL  =  9 << 4, ///< useful to write zeros in savegame.
	SLE_VAR_STRB  = 10 << 4, ///< string (with pre-allocated buffer)
	SLE_VAR_STRBQ = 11 << 4, ///< string enclosed in quotes (with pre-allocated buffer)
	SLE_VAR_STR   = 12 << 4, ///< string pointer
	SLE_VAR_STRQ  = 13 << 4, ///< string pointer enclosed in quotes
	SLE_VAR_NAME  = 14 << 4, ///< old custom name to be converted to a char pointer
	/* 1 more possible memory-primitives */

	/* Shortcut values */
	SLE_VAR_CHAR = SLE_VAR_I8,

	/* Default combinations of variables. As savegames change, so can variables
	 * and thus it is possible that the saved value and internal size do not
	 * match and you need to specify custom combo. The defaults are listed here */
	SLE_BOOL         = SLE_FILE_I8  | SLE_VAR_BL,
	SLE_INT8         = SLE_FILE_I8  | SLE_VAR_I8,
	SLE_UINT8        = SLE_FILE_U8  | SLE_VAR_U8,
	SLE_INT16        = SLE_FILE_I16 | SLE_VAR_I16,
	SLE_UINT16       = SLE_FILE_U16 | SLE_VAR_U16,
	SLE_INT32        = SLE_FILE_I32 | SLE_VAR_I32,
	SLE_UINT32       = SLE_FILE_U32 | SLE_VAR_U32,
	SLE_INT64        = SLE_FILE_I64 | SLE_VAR_I64,
	SLE_UINT64       = SLE_FILE_U64 | SLE_VAR_U64,
	SLE_CHAR         = SLE_FILE_I8  | SLE_VAR_CHAR,
	SLE_STRINGID     = SLE_FILE_STRINGID | SLE_VAR_U16,
	SLE_STRINGBUF    = SLE_FILE_STRING   | SLE_VAR_STRB,
	SLE_STRINGBQUOTE = SLE_FILE_STRING   | SLE_VAR_STRBQ,
	SLE_STRING       = SLE_FILE_STRING   | SLE_VAR_STR,
	SLE_STRINGQUOTE  = SLE_FILE_STRING   | SLE_VAR_STRQ,
	SLE_NAME         = SLE_FILE_STRINGID | SLE_VAR_NAME,

	/* Shortcut values */
	SLE_UINT  = SLE_UINT32,
	SLE_INT   = SLE_INT32,
	SLE_STRB  = SLE_STRINGBUF,
	SLE_STRBQ = SLE_STRINGBQUOTE,
	SLE_STR   = SLE_STRING,
	SLE_STRQ  = SLE_STRINGQUOTE,

	/* 8 bits allocated for a maximum of 8 flags
	 * Flags directing saving/loading of a variable */
	SLF_SAVE_NO      = 1 <<  8, ///< do not save with savegame, basically client-based
	SLF_CONFIG_NO    = 1 <<  9, ///< do not save to config file
	SLF_NETWORK_NO   = 1 << 10, ///< do not synchronize over network (but it is saved if SSF_SAVE_NO is not set)
	/* 5 more possible flags */
};

typedef uint32 VarType;

/** Type of data saved. */
enum SaveLoadTypes {
	SL_VAR         =  0, ///< Save/load a variable.
	SL_REF         =  1, ///< Save/load a reference.
	SL_ARR         =  2, ///< Save/load an array.
	SL_STR         =  3, ///< Save/load a string.
	SL_LST         =  4, ///< Save/load a list.
	/* non-normal save-load types */
	SL_WRITEBYTE   =  8,
	SL_VEH_INCLUDE =  9,
	SL_ST_INCLUDE  = 10,
	SL_END         = 15
};

typedef byte SaveLoadType; ///< Save/load type. @see SaveLoadTypes

/** SaveLoad type struct. Do NOT use this directly but use the SLE_ macros defined just below! */
struct SaveLoad {
	bool global;         ///< should we load a global variable or a non-global one
	SaveLoadType cmd;    ///< the action to take with the saved/loaded type, All types need different action
	VarType conv;        ///< type of the variable to be saved, int
	uint16 length;       ///< (conditional) length of the variable (eg. arrays) (max array size is 65536 elements)
	uint16 version_from; ///< save/load the variable starting from this savegame version
	uint16 version_to;   ///< save/load the variable until this savegame version
	/* NOTE: This element either denotes the address of the variable for a global
	 * variable, or the offset within a struct which is then bound to a variable
	 * during runtime. Decision on which one to use is controlled by the function
	 * that is called to save it. address: global=true, offset: global=false */
	void *address;       ///< address of variable OR offset of variable in the struct (max offset is 65536)
};

/** Same as #SaveLoad but global variables are used (for better readability); */
typedef SaveLoad SaveLoadGlobVarList;

/**
 * Storage of simple variables, references (pointers), and arrays.
 * @param cmd      Load/save type. @see SaveLoadType
 * @param base     Name of the class or struct containing the variable.
 * @param variable Name of the variable in the class or struct referenced by \a base.
 * @param type     Storage of the data in memory and in the savegame.
 * @param from     First savegame version that has the field.
 * @param to       Last savegame version that has the field.
 * @note In general, it is better to use one of the SLE_* macros below.
 */
#define SLE_GENERAL(cmd, base, variable, type, length, from, to) {false, cmd, type, length, from, to, (void*)cpp_offsetof(base, variable)}

/**
 * Storage of a variable in some savegame versions.
 * @param base     Name of the class or struct containing the variable.
 * @param variable Name of the variable in the class or struct referenced by \a base.
 * @param type     Storage of the data in memory and in the savegame.
 * @param from     First savegame version that has the field.
 * @param to       Last savegame version that has the field.
 */
#define SLE_CONDVAR(base, variable, type, from, to) SLE_GENERAL(SL_VAR, base, variable, type, 0, from, to)

/**
 * Storage of a reference in some savegame versions.
 * @param base     Name of the class or struct containing the variable.
 * @param variable Name of the variable in the class or struct referenced by \a base.
 * @param type     Type of the reference, a value from #SLRefType.
 * @param from     First savegame version that has the field.
 * @param to       Last savegame version that has the field.
 */
#define SLE_CONDREF(base, variable, type, from, to) SLE_GENERAL(SL_REF, base, variable, type, 0, from, to)

/**
 * Storage of an array in some savegame versions.
 * @param base     Name of the class or struct containing the array.
 * @param variable Name of the variable in the class or struct referenced by \a base.
 * @param type     Storage of the data in memory and in the savegame.
 * @param length   Number of elements in the array.
 * @param from     First savegame version that has the array.
 * @param to       Last savegame version that has the array.
 */
#define SLE_CONDARR(base, variable, type, length, from, to) SLE_GENERAL(SL_ARR, base, variable, type, length, from, to)

/**
 * Storage of a string in some savegame versions.
 * @param base     Name of the class or struct containing the string.
 * @param variable Name of the variable in the class or struct referenced by \a base.
 * @param type     Storage of the data in memory and in the savegame.
 * @param length   Number of elements in the string (only used for fixed size buffers).
 * @param from     First savegame version that has the string.
 * @param to       Last savegame version that has the string.
 */
#define SLE_CONDSTR(base, variable, type, length, from, to) SLE_GENERAL(SL_STR, base, variable, type, length, from, to)

/**
 * Storage of a list in some savegame versions.
 * @param base     Name of the class or struct containing the list.
 * @param variable Name of the variable in the class or struct referenced by \a base.
 * @param type     Storage of the data in memory and in the savegame.
 * @param from     First savegame version that has the list.
 * @param to       Last savegame version that has the list.
 */
#define SLE_CONDLST(base, variable, type, from, to) SLE_GENERAL(SL_LST, base, variable, type, 0, from, to)

/**
 * Storage of a variable in every version of a savegame.
 * @param base     Name of the class or struct containing the variable.
 * @param variable Name of the variable in the class or struct referenced by \a base.
 * @param type     Storage of the data in memory and in the savegame.
 */
#define SLE_VAR(base, variable, type) SLE_CONDVAR(base, variable, type, 0, SL_MAX_VERSION)

/**
 * Storage of a reference in every version of a savegame.
 * @param base     Name of the class or struct containing the variable.
 * @param variable Name of the variable in the class or struct referenced by \a base.
 * @param type     Type of the reference, a value from #SLRefType.
 */
#define SLE_REF(base, variable, type) SLE_CONDREF(base, variable, type, 0, SL_MAX_VERSION)

/**
 * Storage of an array in every version of a savegame.
 * @param base     Name of the class or struct containing the array.
 * @param variable Name of the variable in the class or struct referenced by \a base.
 * @param type     Storage of the data in memory and in the savegame.
 * @param length   Number of elements in the array.
 */
#define SLE_ARR(base, variable, type, length) SLE_CONDARR(base, variable, type, length, 0, SL_MAX_VERSION)

/**
 * Storage of a string in every savegame version.
 * @param base     Name of the class or struct containing the string.
 * @param variable Name of the variable in the class or struct referenced by \a base.
 * @param type     Storage of the data in memory and in the savegame.
 * @param length   Number of elements in the string (only used for fixed size buffers).
 */
#define SLE_STR(base, variable, type, length) SLE_CONDSTR(base, variable, type, length, 0, SL_MAX_VERSION)

/**
 * Storage of a list in every savegame version.
 * @param base     Name of the class or struct containing the list.
 * @param variable Name of the variable in the class or struct referenced by \a base.
 * @param type     Storage of the data in memory and in the savegame.
 */
#define SLE_LST(base, variable, type) SLE_CONDLST(base, variable, type, 0, SL_MAX_VERSION)

/**
 * Empty space in every savegame version.
 * @param length Length of the empty space.
 */
#define SLE_NULL(length) SLE_CONDNULL(length, 0, SL_MAX_VERSION)

/**
 * Empty space in some savegame versions.
 * @param length Length of the empty space.
 * @param from   First savegame version that has the empty space.
 * @param to     Last savegame version that has the empty space.
 */
#define SLE_CONDNULL(length, from, to) SLE_CONDARR(NullStruct, null, SLE_FILE_U8 | SLE_VAR_NULL | SLF_CONFIG_NO, length, from, to)

/** Translate values ingame to different values in the savegame and vv. */
#define SLE_WRITEBYTE(base, variable, value) SLE_GENERAL(SL_WRITEBYTE, base, variable, 0, 0, value, value)

#define SLE_VEH_INCLUDE() {false, SL_VEH_INCLUDE, 0, 0, 0, SL_MAX_VERSION, NULL}
#define SLE_ST_INCLUDE() {false, SL_ST_INCLUDE, 0, 0, 0, SL_MAX_VERSION, NULL}

/** End marker of a struct/class save or load. */
#define SLE_END() {false, SL_END, 0, 0, 0, 0, NULL}

/**
 * Storage of global simple variables, references (pointers), and arrays.
 * @param cmd      Load/save type. @see SaveLoadType
 * @param variable Name of the global variable.
 * @param type     Storage of the data in memory and in the savegame.
 * @param from     First savegame version that has the field.
 * @param to       Last savegame version that has the field.
 * @note In general, it is better to use one of the SLEG_* macros below.
 */
#define SLEG_GENERAL(cmd, variable, type, length, from, to) {true, cmd, type, length, from, to, (void*)&variable}

/**
 * Storage of a global variable in some savegame versions.
 * @param variable Name of the global variable.
 * @param type     Storage of the data in memory and in the savegame.
 * @param from     First savegame version that has the field.
 * @param to       Last savegame version that has the field.
 */
#define SLEG_CONDVAR(variable, type, from, to) SLEG_GENERAL(SL_VAR, variable, type, 0, from, to)

/**
 * Storage of a global reference in some savegame versions.
 * @param variable Name of the global variable.
 * @param type     Storage of the data in memory and in the savegame.
 * @param from     First savegame version that has the field.
 * @param to       Last savegame version that has the field.
 */
#define SLEG_CONDREF(variable, type, from, to) SLEG_GENERAL(SL_REF, variable, type, 0, from, to)

/**
 * Storage of a global array in some savegame versions.
 * @param variable Name of the global variable.
 * @param type     Storage of the data in memory and in the savegame.
 * @param length   Number of elements in the array.
 * @param from     First savegame version that has the array.
 * @param to       Last savegame version that has the array.
 */
#define SLEG_CONDARR(variable, type, length, from, to) SLEG_GENERAL(SL_ARR, variable, type, length, from, to)

/**
 * Storage of a global string in some savegame versions.
 * @param variable Name of the global variable.
 * @param type     Storage of the data in memory and in the savegame.
 * @param length   Number of elements in the string (only used for fixed size buffers).
 * @param from     First savegame version that has the string.
 * @param to       Last savegame version that has the string.
 */
#define SLEG_CONDSTR(variable, type, length, from, to) SLEG_GENERAL(SL_STR, variable, type, length, from, to)

/**
 * Storage of a global list in some savegame versions.
 * @param variable Name of the global variable.
 * @param type     Storage of the data in memory and in the savegame.
 * @param from     First savegame version that has the list.
 * @param to       Last savegame version that has the list.
 */
#define SLEG_CONDLST(variable, type, from, to) SLEG_GENERAL(SL_LST, variable, type, 0, from, to)

/**
 * Storage of a global variable in every savegame version.
 * @param variable Name of the global variable.
 * @param type     Storage of the data in memory and in the savegame.
 */
#define SLEG_VAR(variable, type) SLEG_CONDVAR(variable, type, 0, SL_MAX_VERSION)

/**
 * Storage of a global reference in every savegame version.
 * @param variable Name of the global variable.
 * @param type     Storage of the data in memory and in the savegame.
 */
#define SLEG_REF(variable, type) SLEG_CONDREF(variable, type, 0, SL_MAX_VERSION)

/**
 * Storage of a global array in every savegame version.
 * @param variable Name of the global variable.
 * @param type     Storage of the data in memory and in the savegame.
 */
#define SLEG_ARR(variable, type) SLEG_CONDARR(variable, type, lengthof(variable), 0, SL_MAX_VERSION)

/**
 * Storage of a global string in every savegame version.
 * @param variable Name of the global variable.
 * @param type     Storage of the data in memory and in the savegame.
 */
#define SLEG_STR(variable, type) SLEG_CONDSTR(variable, type, lengthof(variable), 0, SL_MAX_VERSION)

/**
 * Storage of a global list in every savegame version.
 * @param variable Name of the global variable.
 * @param type     Storage of the data in memory and in the savegame.
 */
#define SLEG_LST(variable, type) SLEG_CONDLST(variable, type, 0, SL_MAX_VERSION)

/**
 * Empty global space in some savegame versions.
 * @param length Length of the empty space.
 * @param from   First savegame version that has the empty space.
 * @param to     Last savegame version that has the empty space.
 */
#define SLEG_CONDNULL(length, from, to) {true, SL_ARR, SLE_FILE_U8 | SLE_VAR_NULL | SLF_CONFIG_NO, length, from, to, (void*)NULL}

/** End marker of global variables save or load. */
#define SLEG_END() {true, SL_END, 0, 0, 0, 0, NULL}

/**
 * Checks whether the savegame is below \a major.\a minor.
 * @param major Major number of the version to check against.
 * @param minor Minor number of the version to check against. If \a minor is 0 or not specified, only the major number is checked.
 * @return Savegame version is earlier than the specified version.
 */
static inline bool IsSavegameVersionBefore(uint16 major, byte minor = 0)
{
	extern uint16 _sl_version;
	extern byte   _sl_minor_version;
	return _sl_version < major || (minor > 0 && _sl_version == major && _sl_minor_version < minor);
}

/**
 * Checks if some version from/to combination falls within the range of the
 * active savegame version.
 * @param version_from Lowest version number that falls within the range.
 * @param version_to   Highest version number that falls within the range.
 * @return Active savegame version falls within the given range.
 */
static inline bool SlIsObjectCurrentlyValid(uint16 version_from, uint16 version_to)
{
	extern const uint16 SAVEGAME_VERSION;
	if (SAVEGAME_VERSION < version_from || SAVEGAME_VERSION > version_to) return false;

	return true;
}

/**
 * Get the NumberType of a setting. This describes the integer type
 * as it is represented in memory
 * @param type VarType holding information about the variable-type
 * @return return the SLE_VAR_* part of a variable-type description
 */
static inline VarType GetVarMemType(VarType type)
{
	return type & 0xF0; // GB(type, 4, 4) << 4;
}

/**
 * Get the #FileType of a setting. This describes the integer type
 * as it is represented in a savegame/file
 * @param type VarType holding information about the file-type
 * @param return the SLE_FILE_* part of a variable-type description
 */
static inline VarType GetVarFileType(VarType type)
{
	return type & 0xF; // GB(type, 0, 4);
}

/**
 * Check if the given saveload type is a numeric type.
 * @param conv the type to check
 * @return True if it's a numeric type.
 */
static inline bool IsNumericType(VarType conv)
{
	return GetVarMemType(conv) <= SLE_VAR_U64;
}

/**
 * Get the address of the variable. Which one to pick depends on the object
 * pointer. If it is NULL we are dealing with global variables so the address
 * is taken. If non-null only the offset is stored in the union and we need
 * to add this to the address of the object
 */
static inline void *GetVariableAddress(const void *object, const SaveLoad *sld)
{
	return (byte*)(sld->global ? NULL : object) + (ptrdiff_t)sld->address;
}

int64 ReadValue(const void *ptr, VarType conv);
void WriteValue(void *ptr, VarType conv, int64 val);

void SlSetArrayIndex(uint index);
int SlIterateArray();

void SlAutolength(AutolengthProc *proc, void *arg);
size_t SlGetFieldLength();
void SlSetLength(size_t length);
size_t SlCalcObjMemberLength(const void *object, const SaveLoad *sld);
size_t SlCalcObjLength(const void *object, const SaveLoad *sld);

byte SlReadByte();
void SlWriteByte(byte b);

void SlGlobList(const SaveLoadGlobVarList *sldg);
void SlArray(void *array, size_t length, VarType conv);
void SlObject(void *object, const SaveLoad *sld);
bool SlObjectMember(void *object, const SaveLoad *sld);
void NORETURN SlErrorCorrupt(const char *msg);

bool SaveloadCrashWithMissingNewGRFs();

extern char _savegame_format[8];
extern bool _do_autosave;

/**
 * save/load versions used for the various branches
 * SL_TRUNK is always the current trunk version.
 */
enum SaveLoadVersions {
	SL_TRUNK = 153,
	SL_RESERVATION = SL_TRUNK + 10,
	SL_CAPACITIES = SL_TRUNK + 20,
	SL_COMPONENTS,
	SL_DEMANDS = SL_COMPONENTS + 20,
	SL_MCF,
	SL_FLOWMAP,
	SL_CARGOMAP,
<<<<<<< HEAD
	SL_EXT_RATING,
=======

	/** Highest possible savegame version. */
>>>>>>> dcc0ac98
	SL_MAX_VERSION = 255
};

#endif /* SAVELOAD_H */<|MERGE_RESOLUTION|>--- conflicted
+++ resolved
@@ -554,12 +554,9 @@
 	SL_MCF,
 	SL_FLOWMAP,
 	SL_CARGOMAP,
-<<<<<<< HEAD
 	SL_EXT_RATING,
-=======
 
 	/** Highest possible savegame version. */
->>>>>>> dcc0ac98
 	SL_MAX_VERSION = 255
 };
 
