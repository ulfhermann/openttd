--- conflicted
+++ resolved
@@ -340,10 +340,7 @@
 bool SaveloadCrashWithMissingNewGRFs();
 
 extern char _savegame_format[8];
-<<<<<<< HEAD
-=======
 extern bool _do_autosave;
->>>>>>> c4e4208f
 
 /**
  * save/load versions used for the various branches
