--- conflicted
+++ resolved
@@ -340,17 +340,11 @@
  * save/load versions used for the various branches
  * SL_TRUNK is always the current trunk version.
  */
-<<<<<<< HEAD
-enum SaveGameVersions {
-	SV_TRUNK = 139,
-	SV_ALT_ECO_SW = SV_TRUNK + 100,
-	SV_DELIVERY_RATING,
-=======
 enum SaveLoadVersions {
 	SL_TRUNK = 139,
 	SL_ALT_ECO_SW = SL_TRUNK + 100,
+	SL_DELIVERY_RATING,
 	SL_MAX_VERSION = 255
->>>>>>> 58385621
 };
 
 #endif /* SAVELOAD_H */