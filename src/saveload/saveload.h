--- conflicted
+++ resolved
@@ -341,9 +341,6 @@
 #define DEMANDS_SV 150
 #define MCF_SV 160
 #define FLOWMAP_SV 170
-<<<<<<< HEAD
-=======
 #define CARGOMAP_SV 250
->>>>>>> 274ad939
 
 #endif /* SAVELOAD_H */