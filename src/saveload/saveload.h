/* $Id$ */

/*
 * This file is part of OpenTTD.
 * OpenTTD is free software; you can redistribute it and/or modify it under the terms of the GNU General Public License as published by the Free Software Foundation, version 2.
 * OpenTTD is distributed in the hope that it will be useful, but WITHOUT ANY WARRANTY; without even the implied warranty of MERCHANTABILITY or FITNESS FOR A PARTICULAR PURPOSE.
 * See the GNU General Public License for more details. You should have received a copy of the GNU General Public License along with OpenTTD. If not, see <http://www.gnu.org/licenses/>.
 */

/** @file saveload.h Functions/types related to saving and loading games. */

#ifndef SAVELOAD_H
#define SAVELOAD_H

#include "../fileio_type.h"

#ifdef SIZE_MAX
#undef SIZE_MAX
#endif

#define SIZE_MAX ((size_t)-1)

enum SaveOrLoadResult {
	SL_OK     = 0, ///< completed successfully
	SL_ERROR  = 1, ///< error that was caught before internal structures were modified
	SL_REINIT = 2, ///< error that was caught in the middle of updating game state, need to clear it. (can only happen during load)
};

enum SaveOrLoadMode {
	SL_INVALID  = -1,
	SL_LOAD     =  0,
	SL_SAVE     =  1,
	SL_OLD_LOAD =  2,
	SL_PNG      =  3,
	SL_BMP      =  4,
};

enum SavegameType {
	SGT_TTD,    ///< TTD  savegame (can be detected incorrectly)
	SGT_TTDP1,  ///< TTDP savegame ( -//- ) (data at NW border)
	SGT_TTDP2,  ///< TTDP savegame in new format (data at SE border)
	SGT_OTTD,   ///< OTTD savegame
	SGT_TTO,    ///< TTO savegame
	SGT_INVALID = 0xFF ///< broken savegame (used internally)
};

void GenerateDefaultSaveName(char *buf, const char *last);
void SetSaveLoadError(uint16 str);
const char *GetSaveLoadErrorString();
SaveOrLoadResult SaveOrLoad(const char *filename, int mode, Subdirectory sb, bool threaded = true);
void WaitTillSaved();
void DoExitSave();


typedef void ChunkSaveLoadProc();
typedef void AutolengthProc(void *arg);

struct ChunkHandler {
	uint32 id;
	ChunkSaveLoadProc *save_proc;
	ChunkSaveLoadProc *load_proc;
	ChunkSaveLoadProc *ptrs_proc;
	uint32 flags;
};

struct NullStruct {
	byte null;
};

enum SLRefType {
	REF_ORDER         = 0,
	REF_VEHICLE       = 1,
	REF_STATION       = 2,
	REF_TOWN          = 3,
	REF_VEHICLE_OLD   = 4,
	REF_ROADSTOPS     = 5,
	REF_ENGINE_RENEWS = 6,
	REF_CARGO_PACKET  = 7,
	REF_ORDERLIST     = 8,
};

enum {
	INC_VEHICLE_COMMON = 0,
};

enum {
	CH_RIFF         =  0,
	CH_ARRAY        =  1,
	CH_SPARSE_ARRAY =  2,
	CH_TYPE_MASK    =  3,
	CH_LAST         =  8,
	CH_AUTO_LENGTH  = 16,
};

/** VarTypes is the general bitmasked magic type that tells us
 * certain characteristics about the variable it refers to. For example
 * SLE_FILE_* gives the size(type) as it would be in the savegame and
 * SLE_VAR_* the size(type) as it is in memory during runtime. These are
 * the first 8 bits (0-3 SLE_FILE, 4-7 SLE_VAR).
 * Bits 8-15 are reserved for various flags as explained below */
enum VarTypes {
	/* 4 bits allocated a maximum of 16 types for NumberType */
	SLE_FILE_I8       = 0,
	SLE_FILE_U8       = 1,
	SLE_FILE_I16      = 2,
	SLE_FILE_U16      = 3,
	SLE_FILE_I32      = 4,
	SLE_FILE_U32      = 5,
	SLE_FILE_I64      = 6,
	SLE_FILE_U64      = 7,
	SLE_FILE_STRINGID = 8, ///< StringID offset into strings-array
	SLE_FILE_STRING   = 9,
	/* 6 more possible file-primitives */

	/* 4 bits allocated a maximum of 16 types for NumberType */
	SLE_VAR_BL    =  0 << 4,
	SLE_VAR_I8    =  1 << 4,
	SLE_VAR_U8    =  2 << 4,
	SLE_VAR_I16   =  3 << 4,
	SLE_VAR_U16   =  4 << 4,
	SLE_VAR_I32   =  5 << 4,
	SLE_VAR_U32   =  6 << 4,
	SLE_VAR_I64   =  7 << 4,
	SLE_VAR_U64   =  8 << 4,
	SLE_VAR_NULL  =  9 << 4, ///< useful to write zeros in savegame.
	SLE_VAR_STRB  = 10 << 4, ///< string (with pre-allocated buffer)
	SLE_VAR_STRBQ = 11 << 4, ///< string enclosed in quotes (with pre-allocated buffer)
	SLE_VAR_STR   = 12 << 4, ///< string pointer
	SLE_VAR_STRQ  = 13 << 4, ///< string pointer enclosed in quotes
	SLE_VAR_NAME  = 14 << 4, ///< old custom name to be converted to a char pointer
	/* 1 more possible memory-primitives */

	/* Shortcut values */
	SLE_VAR_CHAR = SLE_VAR_I8,

	/* Default combinations of variables. As savegames change, so can variables
	 * and thus it is possible that the saved value and internal size do not
	 * match and you need to specify custom combo. The defaults are listed here */
	SLE_BOOL         = SLE_FILE_I8  | SLE_VAR_BL,
	SLE_INT8         = SLE_FILE_I8  | SLE_VAR_I8,
	SLE_UINT8        = SLE_FILE_U8  | SLE_VAR_U8,
	SLE_INT16        = SLE_FILE_I16 | SLE_VAR_I16,
	SLE_UINT16       = SLE_FILE_U16 | SLE_VAR_U16,
	SLE_INT32        = SLE_FILE_I32 | SLE_VAR_I32,
	SLE_UINT32       = SLE_FILE_U32 | SLE_VAR_U32,
	SLE_INT64        = SLE_FILE_I64 | SLE_VAR_I64,
	SLE_UINT64       = SLE_FILE_U64 | SLE_VAR_U64,
	SLE_CHAR         = SLE_FILE_I8  | SLE_VAR_CHAR,
	SLE_STRINGID     = SLE_FILE_STRINGID | SLE_VAR_U16,
	SLE_STRINGBUF    = SLE_FILE_STRING   | SLE_VAR_STRB,
	SLE_STRINGBQUOTE = SLE_FILE_STRING   | SLE_VAR_STRBQ,
	SLE_STRING       = SLE_FILE_STRING   | SLE_VAR_STR,
	SLE_STRINGQUOTE  = SLE_FILE_STRING   | SLE_VAR_STRQ,
	SLE_NAME         = SLE_FILE_STRINGID | SLE_VAR_NAME,

	/* Shortcut values */
	SLE_UINT  = SLE_UINT32,
	SLE_INT   = SLE_INT32,
	SLE_STRB  = SLE_STRINGBUF,
	SLE_STRBQ = SLE_STRINGBQUOTE,
	SLE_STR   = SLE_STRING,
	SLE_STRQ  = SLE_STRINGQUOTE,

	/* 8 bits allocated for a maximum of 8 flags
	 * Flags directing saving/loading of a variable */
	SLF_SAVE_NO      = 1 <<  8, ///< do not save with savegame, basically client-based
	SLF_CONFIG_NO    = 1 <<  9, ///< do not save to config file
	SLF_NETWORK_NO   = 1 << 10, ///< do not synchronize over network (but it is saved if SSF_SAVE_NO is not set)
	/* 5 more possible flags */
};

typedef uint32 VarType;

enum SaveLoadTypes {
	SL_VAR         =  0,
	SL_REF         =  1,
	SL_ARR         =  2,
	SL_STR         =  3,
	SL_LST         =  4,
	/* non-normal save-load types */
	SL_WRITEBYTE   =  8,
	SL_VEH_INCLUDE =  9,
	SL_ST_INCLUDE  = 10,
	SL_END         = 15
};

typedef byte SaveLoadType;

/** SaveLoad type struct. Do NOT use this directly but use the SLE_ macros defined just below! */
struct SaveLoad {
	bool global;         ///< should we load a global variable or a non-global one
	SaveLoadType cmd;    ///< the action to take with the saved/loaded type, All types need different action
	VarType conv;        ///< type of the variable to be saved, int
	uint16 length;       ///< (conditional) length of the variable (eg. arrays) (max array size is 65536 elements)
	uint16 version_from; ///< save/load the variable starting from this savegame version
	uint16 version_to;   ///< save/load the variable until this savegame version
	/* NOTE: This element either denotes the address of the variable for a global
	 * variable, or the offset within a struct which is then bound to a variable
	 * during runtime. Decision on which one to use is controlled by the function
	 * that is called to save it. address: global=true, offset: global=false */
	void *address;       ///< address of variable OR offset of variable in the struct (max offset is 65536)
};

/* Same as SaveLoad but global variables are used (for better readability); */
typedef SaveLoad SaveLoadGlobVarList;

/* Simple variables, references (pointers) and arrays */
#define SLE_GENERAL(cmd, base, variable, type, length, from, to) {false, cmd, type, length, from, to, (void*)cpp_offsetof(base, variable)}
#define SLE_CONDVAR(base, variable, type, from, to) SLE_GENERAL(SL_VAR, base, variable, type, 0, from, to)
#define SLE_CONDREF(base, variable, type, from, to) SLE_GENERAL(SL_REF, base, variable, type, 0, from, to)
#define SLE_CONDARR(base, variable, type, length, from, to) SLE_GENERAL(SL_ARR, base, variable, type, length, from, to)
#define SLE_CONDSTR(base, variable, type, length, from, to) SLE_GENERAL(SL_STR, base, variable, type, length, from, to)
#define SLE_CONDLST(base, variable, type, from, to) SLE_GENERAL(SL_LST, base, variable, type, 0, from, to)

#define SLE_VAR(base, variable, type) SLE_CONDVAR(base, variable, type, 0, SL_MAX_VERSION)
#define SLE_REF(base, variable, type) SLE_CONDREF(base, variable, type, 0, SL_MAX_VERSION)
#define SLE_ARR(base, variable, type, length) SLE_CONDARR(base, variable, type, length, 0, SL_MAX_VERSION)
#define SLE_STR(base, variable, type, length) SLE_CONDSTR(base, variable, type, length, 0, SL_MAX_VERSION)
#define SLE_LST(base, variable, type) SLE_CONDLST(base, variable, type, 0, SL_MAX_VERSION)

#define SLE_CONDNULL(length, from, to) SLE_CONDARR(NullStruct, null, SLE_FILE_U8 | SLE_VAR_NULL | SLF_CONFIG_NO, length, from, to)

/* Translate values ingame to different values in the savegame and vv */
#define SLE_WRITEBYTE(base, variable, value) SLE_GENERAL(SL_WRITEBYTE, base, variable, 0, 0, value, value)

#define SLE_VEH_INCLUDE() {false, SL_VEH_INCLUDE, 0, 0, 0, SL_MAX_VERSION, NULL}
#define SLE_ST_INCLUDE() {false, SL_ST_INCLUDE, 0, 0, 0, SL_MAX_VERSION, NULL}

/* End marker */
#define SLE_END() {false, SL_END, 0, 0, 0, 0, NULL}

/* Simple variables, references (pointers) and arrays, but for global variables */
#define SLEG_GENERAL(cmd, variable, type, length, from, to) {true, cmd, type, length, from, to, (void*)&variable}

#define SLEG_CONDVAR(variable, type, from, to) SLEG_GENERAL(SL_VAR, variable, type, 0, from, to)
#define SLEG_CONDREF(variable, type, from, to) SLEG_GENERAL(SL_REF, variable, type, 0, from, to)
#define SLEG_CONDARR(variable, type, length, from, to) SLEG_GENERAL(SL_ARR, variable, type, length, from, to)
#define SLEG_CONDSTR(variable, type, length, from, to) SLEG_GENERAL(SL_STR, variable, type, length, from, to)
#define SLEG_CONDLST(variable, type, from, to) SLEG_GENERAL(SL_LST, variable, type, 0, from, to)

#define SLEG_VAR(variable, type) SLEG_CONDVAR(variable, type, 0, SL_MAX_VERSION)
#define SLEG_REF(variable, type) SLEG_CONDREF(variable, type, 0, SL_MAX_VERSION)
#define SLEG_ARR(variable, type) SLEG_CONDARR(variable, type, lengthof(variable), 0, SL_MAX_VERSION)
#define SLEG_STR(variable, type) SLEG_CONDSTR(variable, type, lengthof(variable), 0, SL_MAX_VERSION)
#define SLEG_LST(variable, type) SLEG_CONDLST(variable, type, 0, SL_MAX_VERSION)

#define SLEG_CONDNULL(length, from, to) {true, SL_ARR, SLE_FILE_U8 | SLE_VAR_NULL | SLF_CONFIG_NO, length, from, to, (void*)NULL}

#define SLEG_END() {true, SL_END, 0, 0, 0, 0, NULL}

/** Checks if the savegame is below major.minor.
 */
static inline bool CheckSavegameVersionOldStyle(uint16 major, byte minor)
{
	extern uint16 _sl_version;
	extern byte   _sl_minor_version;
	return (_sl_version < major) || (_sl_version == major && _sl_minor_version < minor);
}

/** Checks if the savegame is below version.
 */
static inline bool CheckSavegameVersion(uint16 version)
{
	extern uint16 _sl_version;
	return _sl_version < version;
}

/** Checks if some version from/to combination falls within the range of the
 * active savegame version */
static inline bool SlIsObjectCurrentlyValid(uint16 version_from, uint16 version_to)
{
	extern const uint16 SAVEGAME_VERSION;
	if (SAVEGAME_VERSION < version_from || SAVEGAME_VERSION > version_to) return false;

	return true;
}

/* Get the NumberType of a setting. This describes the integer type
 * as it is represented in memory
 * @param type VarType holding information about the variable-type
 * @return return the SLE_VAR_* part of a variable-type description */
static inline VarType GetVarMemType(VarType type)
{
	return type & 0xF0; // GB(type, 4, 4) << 4;
}

/* Get the FileType of a setting. This describes the integer type
 * as it is represented in a savegame/file
 * @param type VarType holding information about the variable-type
 * @param return the SLE_FILE_* part of a variable-type description */
static inline VarType GetVarFileType(VarType type)
{
	return type & 0xF; // GB(type, 0, 4);
}

/**
 * Check if the given saveload type is a numeric type.
 * @param conv the type to check
 * @return True if it's a numeric type.
 */
static inline bool IsNumericType(VarType conv)
{
	return GetVarMemType(conv) <= SLE_VAR_U64;
}

/** Get the address of the variable. Which one to pick depends on the object
 * pointer. If it is NULL we are dealing with global variables so the address
 * is taken. If non-null only the offset is stored in the union and we need
 * to add this to the address of the object */
static inline void *GetVariableAddress(const void *object, const SaveLoad *sld)
{
	return (byte*)(sld->global ? NULL : object) + (ptrdiff_t)sld->address;
}

int64 ReadValue(const void *ptr, VarType conv);
void WriteValue(void *ptr, VarType conv, int64 val);

void SlSetArrayIndex(uint index);
int SlIterateArray();

void SlAutolength(AutolengthProc *proc, void *arg);
size_t SlGetFieldLength();
void SlSetLength(size_t length);
size_t SlCalcObjMemberLength(const void *object, const SaveLoad *sld);
size_t SlCalcObjLength(const void *object, const SaveLoad *sld);

byte SlReadByte();
void SlWriteByte(byte b);

void SlGlobList(const SaveLoadGlobVarList *sldg);
void SlArray(void *array, size_t length, VarType conv);
void SlObject(void *object, const SaveLoad *sld);
bool SlObjectMember(void *object, const SaveLoad *sld);

bool SaveloadCrashWithMissingNewGRFs();

extern char _savegame_format[8];

/**
 * save/load versions used for the various branches
 * SL_TRUNK is always the current trunk version.
 */
enum SaveLoadVersions {
	SL_TRUNK = 140,
<<<<<<< HEAD
	SL_ALT_ECO_SW = SL_TRUNK + 100,
=======
	SL_ACCEPTANCE = SL_TRUNK + 5,
>>>>>>> 1cc55801
	SL_MAX_VERSION = 255
};

#endif /* SAVELOAD_H */<|MERGE_RESOLUTION|>--- conflicted
+++ resolved
@@ -342,11 +342,8 @@
  */
 enum SaveLoadVersions {
 	SL_TRUNK = 140,
-<<<<<<< HEAD
+	SL_ACCEPTANCE = SL_TRUNK + 5,
 	SL_ALT_ECO_SW = SL_TRUNK + 100,
-=======
-	SL_ACCEPTANCE = SL_TRUNK + 5,
->>>>>>> 1cc55801
 	SL_MAX_VERSION = 255
 };
 
