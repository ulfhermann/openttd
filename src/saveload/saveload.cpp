--- conflicted
+++ resolved
@@ -40,12 +40,7 @@
 
 #include "saveload_internal.h"
 
-<<<<<<< HEAD
-
 extern const uint16 SAVEGAME_VERSION = LINKGRAPH_SV;
-=======
-extern const uint16 SAVEGAME_VERSION = CAPACITIES_SV;
->>>>>>> 284be89c
 
 SavegameType _savegame_type; ///< type of savegame we are loading
 
