--- conflicted
+++ resolved
@@ -223,11 +223,7 @@
  *  156   21728
  *  157   21862
  */
-<<<<<<< HEAD
 extern const uint16 SAVEGAME_VERSION = SL_RESERVATION; ///< Current savegame version of OpenTTD.
-=======
-extern const uint16 SAVEGAME_VERSION = 157; ///< Current savegame version of OpenTTD.
->>>>>>> f3452d53
 
 SavegameType _savegame_type; ///< type of savegame we are loading
 
