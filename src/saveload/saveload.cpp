--- conflicted
+++ resolved
@@ -226,11 +226,7 @@
  *  159   21962
  *  160   21969
  */
-<<<<<<< HEAD
 extern const uint16 SAVEGAME_VERSION = SL_CAPACITIES; ///< Current savegame version of OpenTTD.
-=======
-extern const uint16 SAVEGAME_VERSION = 160; ///< Current savegame version of OpenTTD.
->>>>>>> f0469f39
 
 SavegameType _savegame_type; ///< type of savegame we are loading
 
