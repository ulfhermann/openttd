/* $Id$ */

/*
 * This file is part of OpenTTD.
 * OpenTTD is free software; you can redistribute it and/or modify it under the terms of the GNU General Public License as published by the Free Software Foundation, version 2.
 * OpenTTD is distributed in the hope that it will be useful, but WITHOUT ANY WARRANTY; without even the implied warranty of MERCHANTABILITY or FITNESS FOR A PARTICULAR PURPOSE.
 * See the GNU General Public License for more details. You should have received a copy of the GNU General Public License along with OpenTTD. If not, see <http://www.gnu.org/licenses/>.
 */

/** @file saveload.cpp
 * All actions handling saving and loading goes on in this file. The general actions
 * are as follows for saving a game (loading is analogous):
 * <ol>
 * <li>initialize the writer by creating a temporary memory-buffer for it
 * <li>go through all to-be saved elements, each 'chunk' (ChunkHandler) prefixed by a label
 * <li>use their description array (SaveLoad) to know what elements to save and in what version
 *    of the game it was active (used when loading)
 * <li>write all data byte-by-byte to the temporary buffer so it is endian-safe
 * <li>when the buffer is full; flush it to the output (eg save to file) (_sl.buf, _sl.bufp, _sl.bufe)
 * <li>repeat this until everything is done, and flush any remaining output to file
 * </ol>
 */
#include "../stdafx.h"
#include "../openttd.h"
#include "../debug.h"
#include "../station_base.h"
#include "../thread/thread.h"
#include "../town.h"
#include "../network/network.h"
#include "../variables.h"
#include "../window_func.h"
#include "../strings_func.h"
#include "../gfx_func.h"
#include "../core/endian_func.hpp"
#include "../vehicle_base.h"
#include "../company_func.h"
#include "../date_func.h"
#include "../autoreplace_base.h"
#include "../roadstop_base.h"
#include "../statusbar_gui.h"
#include "../fileio_func.h"
#include "../gamelog.h"
#include "../string_func.h"
#include "../engine_base.h"

#include "table/strings.h"

#include "saveload_internal.h"

<<<<<<< HEAD
extern const uint16 SAVEGAME_VERSION = FLOWMAP_SV;
=======
#include <list>
#include <set>
typedef std::list<void *> PtrList;
typedef std::set<void *> PtrSet;

extern const uint16 SAVEGAME_VERSION = 127;
>>>>>>> 29fe2cba

SavegameType _savegame_type; ///< type of savegame we are loading

uint32 _ttdp_version;     ///< version of TTDP savegame (if applicable)
uint16 _sl_version;       ///< the major savegame version identifier
byte   _sl_minor_version; ///< the minor savegame version, DO NOT USE!
char _savegame_format[8]; ///< how to compress savegames

typedef void WriterProc(size_t len);
typedef size_t ReaderProc();

/** What are we currently doing? */
enum SaveLoadAction {
	SLA_LOAD, ///< loading
	SLA_SAVE, ///< saving
	SLA_PTRS, ///< fixing pointers
};

enum NeedLength {
	NL_NONE = 0,       ///< not working in NeedLength mode
	NL_WANTLENGTH = 1, ///< writing length and data
	NL_CALCLENGTH = 2, ///< need to calculate the length
};

/** The saveload struct, containing reader-writer functions, bufffer, version, etc. */
struct SaveLoadParams {
	SaveLoadAction action;               ///< are we doing a save or a load atm.
	NeedLength need_length;              ///< working in NeedLength (Autolength) mode?
	byte block_mode;                     ///< ???
	bool error;                          ///< did an error occur or not

	size_t obj_len;                      ///< the length of the current object we are busy with
	int array_index, last_array_index;   ///< in the case of an array, the current and last positions

	size_t offs_base;                    ///< the offset in number of bytes since we started writing data (eg uncompressed savegame size)

	WriterProc *write_bytes;             ///< savegame writer function
	ReaderProc *read_bytes;              ///< savegame loader function

	const ChunkHandler * const *chs;     ///< the chunk of data that is being processed atm (vehicles, signs, etc.)

	/* When saving/loading savegames, they are always saved to a temporary memory-place
	 * to be flushed to file (save) or to final place (load) when full. */
	byte *bufp, *bufe;                   ///< bufp(ointer) gives the current position in the buffer bufe(nd) gives the end of the buffer

	/* these 3 may be used by compressor/decompressors. */
	byte *buf;                           ///< pointer to temporary memory to read/write, initialized by SaveLoadFormat->initread/write
	byte *buf_ori;                       ///< pointer to the original memory location of buf, used to free it afterwards
	uint bufsize;                        ///< the size of the temporary memory *buf
	FILE *fh;                            ///< the file from which is read or written to

	void (*excpt_uninit)();              ///< the function to execute on any encountered error
	StringID error_str;                  ///< the translateable error message to show
	char *extra_msg;                     ///< the error message
};

static SaveLoadParams _sl;

/** Error handler, calls longjmp to simulate an exception.
 * @todo this was used to have a central place to handle errors, but it is
 * pretty ugly, and seriously interferes with any multithreaded approaches */
static void NORETURN SlError(StringID string, const char *extra_msg = NULL)
{
	_sl.error_str = string;
	free(_sl.extra_msg);
	_sl.extra_msg = (extra_msg == NULL) ? NULL : strdup(extra_msg);
	throw std::exception();
}

typedef void (*AsyncSaveFinishProc)();
static AsyncSaveFinishProc _async_save_finish = NULL;
static ThreadObject *_save_thread;

/**
 * Called by save thread to tell we finished saving.
 */
static void SetAsyncSaveFinish(AsyncSaveFinishProc proc)
{
	if (_exit_game) return;
	while (_async_save_finish != NULL) CSleep(10);

	_async_save_finish = proc;
}

/**
 * Handle async save finishes.
 */
void ProcessAsyncSaveFinish()
{
	if (_async_save_finish == NULL) return;

	_async_save_finish();

	_async_save_finish = NULL;

	if (_save_thread != NULL) {
		_save_thread->Join();
		delete _save_thread;
		_save_thread = NULL;
	}
}

/**
 * Fill the input buffer by reading from the file with the given reader
 */
static void SlReadFill()
{
	size_t len = _sl.read_bytes();
	if (len == 0) SlError(STR_GAME_SAVELOAD_ERROR_BROKEN_SAVEGAME, "Unexpected end of chunk");

	_sl.bufp = _sl.buf;
	_sl.bufe = _sl.buf + len;
	_sl.offs_base += len;
}

static inline size_t SlGetOffs() {return _sl.offs_base - (_sl.bufe - _sl.bufp);}
static inline uint SlReadArrayLength();

/** Return the size in bytes of a certain type of normal/atomic variable
 * as it appears in memory. See VarTypes
 * @param conv VarType type of variable that is used for calculating the size
 * @return Return the size of this type in bytes */
static inline uint SlCalcConvMemLen(VarType conv)
{
	static const byte conv_mem_size[] = {1, 1, 1, 2, 2, 4, 4, 8, 8, 0};
	byte length = GB(conv, 4, 4);

	switch (length << 4) {
		case SLE_VAR_STRB:
		case SLE_VAR_STRBQ:
		case SLE_VAR_STR:
		case SLE_VAR_STRQ:
			return SlReadArrayLength();

		default:
			assert(length < lengthof(conv_mem_size));
			return conv_mem_size[length];
	}
}

/** Return the size in bytes of a certain type of normal/atomic variable
 * as it appears in a saved game. See VarTypes
 * @param conv VarType type of variable that is used for calculating the size
 * @return Return the size of this type in bytes */
static inline byte SlCalcConvFileLen(VarType conv)
{
	static const byte conv_file_size[] = {1, 1, 2, 2, 4, 4, 8, 8, 2};
	byte length = GB(conv, 0, 4);
	assert(length < lengthof(conv_file_size));
	return conv_file_size[length];
}

/** Return the size in bytes of a reference (pointer) */
static inline size_t SlCalcRefLen() {return CheckSavegameVersion(69) ? 2 : 4;}

/** Flush the output buffer by writing to disk with the given reader.
 * If the buffer pointer has not yet been set up, set it up now. Usually
 * only called when the buffer is full, or there is no more data to be processed
 */
static void SlWriteFill()
{
	/* flush the buffer to disk (the writer) */
	if (_sl.bufp != NULL) {
		uint len = _sl.bufp - _sl.buf;
		_sl.offs_base += len;
		if (len) _sl.write_bytes(len);
	}

	/* All the data from the buffer has been written away, rewind to the beginning
	 * to start reading in more data */
	_sl.bufp = _sl.buf;
	_sl.bufe = _sl.buf + _sl.bufsize;
}

/** Read in a single byte from file. If the temporary buffer is full,
 * flush it to its final destination
 * @return return the read byte from file
 */
static inline byte SlReadByteInternal()
{
	if (_sl.bufp == _sl.bufe) SlReadFill();
	return *_sl.bufp++;
}

/** Wrapper for SlReadByteInternal */
byte SlReadByte() {return SlReadByteInternal();}

/** Write away a single byte from memory. If the temporary buffer is full,
 * flush it to its destination (file)
 * @param b the byte that is currently written
 */
static inline void SlWriteByteInternal(byte b)
{
	if (_sl.bufp == _sl.bufe) SlWriteFill();
	*_sl.bufp++ = b;
}

/** Wrapper for SlWriteByteInternal */
void SlWriteByte(byte b) {SlWriteByteInternal(b);}

static inline int SlReadUint16()
{
	int x = SlReadByte() << 8;
	return x | SlReadByte();
}

static inline uint32 SlReadUint32()
{
	uint32 x = SlReadUint16() << 16;
	return x | SlReadUint16();
}

static inline uint64 SlReadUint64()
{
	uint32 x = SlReadUint32();
	uint32 y = SlReadUint32();
	return (uint64)x << 32 | y;
}

static inline void SlWriteUint16(uint16 v)
{
	SlWriteByte(GB(v, 8, 8));
	SlWriteByte(GB(v, 0, 8));
}

static inline void SlWriteUint32(uint32 v)
{
	SlWriteUint16(GB(v, 16, 16));
	SlWriteUint16(GB(v,  0, 16));
}

static inline void SlWriteUint64(uint64 x)
{
	SlWriteUint32((uint32)(x >> 32));
	SlWriteUint32((uint32)x);
}

/**
 * Read in the header descriptor of an object or an array.
 * If the highest bit is set (7), then the index is bigger than 127
 * elements, so use the next byte to read in the real value.
 * The actual value is then both bytes added with the first shifted
 * 8 bits to the left, and dropping the highest bit (which only indicated a big index).
 * x = ((x & 0x7F) << 8) + SlReadByte();
 * @return Return the value of the index
 */
static uint SlReadSimpleGamma()
{
	uint i = SlReadByte();
	if (HasBit(i, 7)) {
		i &= ~0x80;
		if (HasBit(i, 6)) {
			i &= ~0x40;
			if (HasBit(i, 5)) {
				i &= ~0x20;
				if (HasBit(i, 4))
					SlError(STR_GAME_SAVELOAD_ERROR_BROKEN_SAVEGAME, "Unsupported gamma");
				i = (i << 8) | SlReadByte();
			}
			i = (i << 8) | SlReadByte();
		}
		i = (i << 8) | SlReadByte();
	}
	return i;
}

/**
 * Write the header descriptor of an object or an array.
 * If the element is bigger than 127, use 2 bytes for saving
 * and use the highest byte of the first written one as a notice
 * that the length consists of 2 bytes, etc.. like this:
 * 0xxxxxxx
 * 10xxxxxx xxxxxxxx
 * 110xxxxx xxxxxxxx xxxxxxxx
 * 1110xxxx xxxxxxxx xxxxxxxx xxxxxxxx
 * @param i Index being written
 */

static void SlWriteSimpleGamma(size_t i)
{
	if (i >= (1 << 7)) {
		if (i >= (1 << 14)) {
			if (i >= (1 << 21)) {
				assert(i < (1 << 28));
				SlWriteByte((byte)(0xE0 | (i >> 24)));
				SlWriteByte((byte)(i >> 16));
			} else {
				SlWriteByte((byte)(0xC0 | (i >> 16)));
			}
			SlWriteByte((byte)(i >> 8));
		} else {
			SlWriteByte((byte)(0x80 | (i >> 8)));
		}
	}
	SlWriteByte((byte)i);
}

/** Return how many bytes used to encode a gamma value */
static inline uint SlGetGammaLength(size_t i)
{
	return 1 + (i >= (1 << 7)) + (i >= (1 << 14)) + (i >= (1 << 21));
}

static inline uint SlReadSparseIndex() {return SlReadSimpleGamma();}
static inline void SlWriteSparseIndex(uint index) {SlWriteSimpleGamma(index);}

static inline uint SlReadArrayLength() {return SlReadSimpleGamma();}
static inline void SlWriteArrayLength(size_t length) {SlWriteSimpleGamma(length);}
static inline uint SlGetArrayLength(size_t length) {return SlGetGammaLength(length);}

void SlSetArrayIndex(uint index)
{
	_sl.need_length = NL_WANTLENGTH;
	_sl.array_index = index;
}

static size_t _next_offs;

/**
 * Iterate through the elements of an array and read the whole thing
 * @return The index of the object, or -1 if we have reached the end of current block
 */
int SlIterateArray()
{
	int index;

	/* After reading in the whole array inside the loop
	 * we must have read in all the data, so we must be at end of current block. */
	if (_next_offs != 0 && SlGetOffs() != _next_offs) SlError(STR_GAME_SAVELOAD_ERROR_BROKEN_SAVEGAME, "Invalid chunk size");

	while (true) {
		uint length = SlReadArrayLength();
		if (length == 0) {
			_next_offs = 0;
			return -1;
		}

		_sl.obj_len = --length;
		_next_offs = SlGetOffs() + length;

		switch (_sl.block_mode) {
			case CH_SPARSE_ARRAY: index = (int)SlReadSparseIndex(); break;
			case CH_ARRAY:        index = _sl.array_index++; break;
			default:
				DEBUG(sl, 0, "SlIterateArray error");
				return -1; // error
		}

		if (length != 0) return index;
	}
}

/**
 * Sets the length of either a RIFF object or the number of items in an array.
 * This lets us load an object or an array of arbitrary size
 * @param length The length of the sought object/array
 */
void SlSetLength(size_t length)
{
	assert(_sl.action == SLA_SAVE);

	switch (_sl.need_length) {
		case NL_WANTLENGTH:
			_sl.need_length = NL_NONE;
			switch (_sl.block_mode) {
				case CH_RIFF:
					/* Ugly encoding of >16M RIFF chunks
					* The lower 24 bits are normal
					* The uppermost 4 bits are bits 24:27 */
					assert(length < (1 << 28));
					SlWriteUint32((uint32)((length & 0xFFFFFF) | ((length >> 24) << 28)));
					break;
				case CH_ARRAY:
					assert(_sl.last_array_index <= _sl.array_index);
					while (++_sl.last_array_index <= _sl.array_index)
						SlWriteArrayLength(1);
					SlWriteArrayLength(length + 1);
					break;
				case CH_SPARSE_ARRAY:
					SlWriteArrayLength(length + 1 + SlGetArrayLength(_sl.array_index)); // Also include length of sparse index.
					SlWriteSparseIndex(_sl.array_index);
					break;
				default: NOT_REACHED();
			}
			break;

		case NL_CALCLENGTH:
			_sl.obj_len += (int)length;
			break;

		default: NOT_REACHED();
	}
}

/**
 * Save/Load bytes. These do not need to be converted to Little/Big Endian
 * so directly write them or read them to/from file
 * @param ptr The source or destination of the object being manipulated
 * @param length number of bytes this fast CopyBytes lasts
 */
static void SlCopyBytes(void *ptr, size_t length)
{
	byte *p = (byte *)ptr;

	switch (_sl.action) {
		case SLA_LOAD:
			for (; length != 0; length--) { *p++ = SlReadByteInternal(); }
			break;
		case SLA_SAVE:
			for (; length != 0; length--) { SlWriteByteInternal(*p++); }
			break;
		default: NOT_REACHED();
	}
}

/** Read in bytes from the file/data structure but don't do
 * anything with them, discarding them in effect
 * @param length The amount of bytes that is being treated this way
 */
static inline void SlSkipBytes(size_t length)
{
	for (; length != 0; length--) SlReadByte();
}

/* Get the length of the current object */
size_t SlGetFieldLength() {return _sl.obj_len;}

/** Return a signed-long version of the value of a setting
 * @param ptr pointer to the variable
 * @param conv type of variable, can be a non-clean
 * type, eg one with other flags because it is parsed
 * @return returns the value of the pointer-setting */
int64 ReadValue(const void *ptr, VarType conv)
{
	switch (GetVarMemType(conv)) {
		case SLE_VAR_BL:  return (*(bool *)ptr != 0);
		case SLE_VAR_I8:  return *(int8  *)ptr;
		case SLE_VAR_U8:  return *(byte  *)ptr;
		case SLE_VAR_I16: return *(int16 *)ptr;
		case SLE_VAR_U16: return *(uint16*)ptr;
		case SLE_VAR_I32: return *(int32 *)ptr;
		case SLE_VAR_U32: return *(uint32*)ptr;
		case SLE_VAR_I64: return *(int64 *)ptr;
		case SLE_VAR_U64: return *(uint64*)ptr;
		case SLE_VAR_NULL:return 0;
		default: NOT_REACHED();
	}
}

/** Write the value of a setting
 * @param ptr pointer to the variable
 * @param conv type of variable, can be a non-clean type, eg
 *             with other flags. It is parsed upon read
 * @param val the new value being given to the variable */
void WriteValue(void *ptr, VarType conv, int64 val)
{
	switch (GetVarMemType(conv)) {
		case SLE_VAR_BL:  *(bool  *)ptr = (val != 0);  break;
		case SLE_VAR_I8:  *(int8  *)ptr = val; break;
		case SLE_VAR_U8:  *(byte  *)ptr = val; break;
		case SLE_VAR_I16: *(int16 *)ptr = val; break;
		case SLE_VAR_U16: *(uint16*)ptr = val; break;
		case SLE_VAR_I32: *(int32 *)ptr = val; break;
		case SLE_VAR_U32: *(uint32*)ptr = val; break;
		case SLE_VAR_I64: *(int64 *)ptr = val; break;
		case SLE_VAR_U64: *(uint64*)ptr = val; break;
		case SLE_VAR_NAME: *(char**)ptr = CopyFromOldName(val); break;
		case SLE_VAR_NULL: break;
		default: NOT_REACHED();
	}
}

/**
 * Handle all conversion and typechecking of variables here.
 * In the case of saving, read in the actual value from the struct
 * and then write them to file, endian safely. Loading a value
 * goes exactly the opposite way
 * @param ptr The object being filled/read
 * @param conv VarType type of the current element of the struct
 */
static void SlSaveLoadConv(void *ptr, VarType conv)
{
	switch (_sl.action) {
		case SLA_SAVE: {
			int64 x = ReadValue(ptr, conv);

			/* Write the value to the file and check if its value is in the desired range */
			switch (GetVarFileType(conv)) {
				case SLE_FILE_I8: assert(x >= -128 && x <= 127);     SlWriteByte(x);break;
				case SLE_FILE_U8: assert(x >= 0 && x <= 255);        SlWriteByte(x);break;
				case SLE_FILE_I16:assert(x >= -32768 && x <= 32767); SlWriteUint16(x);break;
				case SLE_FILE_STRINGID:
				case SLE_FILE_U16:assert(x >= 0 && x <= 65535);      SlWriteUint16(x);break;
				case SLE_FILE_I32:
				case SLE_FILE_U32:                                   SlWriteUint32((uint32)x);break;
				case SLE_FILE_I64:
				case SLE_FILE_U64:                                   SlWriteUint64(x);break;
				default: NOT_REACHED();
			}
			break;
		}
		case SLA_LOAD: {
			int64 x;
			/* Read a value from the file */
			switch (GetVarFileType(conv)) {
				case SLE_FILE_I8:  x = (int8  )SlReadByte();   break;
				case SLE_FILE_U8:  x = (byte  )SlReadByte();   break;
				case SLE_FILE_I16: x = (int16 )SlReadUint16(); break;
				case SLE_FILE_U16: x = (uint16)SlReadUint16(); break;
				case SLE_FILE_I32: x = (int32 )SlReadUint32(); break;
				case SLE_FILE_U32: x = (uint32)SlReadUint32(); break;
				case SLE_FILE_I64: x = (int64 )SlReadUint64(); break;
				case SLE_FILE_U64: x = (uint64)SlReadUint64(); break;
				case SLE_FILE_STRINGID: x = RemapOldStringID((uint16)SlReadUint16()); break;
				default: NOT_REACHED();
			}

			/* Write The value to the struct. These ARE endian safe. */
			WriteValue(ptr, conv, x);
			break;
		}
		case SLA_PTRS: break;
		default: NOT_REACHED();
	}
}

/** Calculate the net length of a string. This is in almost all cases
 * just strlen(), but if the string is not properly terminated, we'll
 * resort to the maximum length of the buffer.
 * @param ptr pointer to the stringbuffer
 * @param length maximum length of the string (buffer). If -1 we don't care
 * about a maximum length, but take string length as it is.
 * @return return the net length of the string */
static inline size_t SlCalcNetStringLen(const char *ptr, size_t length)
{
	if (ptr == NULL) return 0;
	return min(strlen(ptr), length - 1);
}

/** Calculate the gross length of the string that it
 * will occupy in the savegame. This includes the real length, returned
 * by SlCalcNetStringLen and the length that the index will occupy.
 * @param ptr pointer to the stringbuffer
 * @param length maximum length of the string (buffer size, etc.)
 * @param conv type of data been used
 * @return return the gross length of the string */
static inline size_t SlCalcStringLen(const void *ptr, size_t length, VarType conv)
{
	size_t len;
	const char *str;

	switch (GetVarMemType(conv)) {
		default: NOT_REACHED();
		case SLE_VAR_STR:
		case SLE_VAR_STRQ:
			str = *(const char**)ptr;
			len = SIZE_MAX;
			break;
		case SLE_VAR_STRB:
		case SLE_VAR_STRBQ:
			str = (const char*)ptr;
			len = length;
			break;
	}

	len = SlCalcNetStringLen(str, len);
	return len + SlGetArrayLength(len); // also include the length of the index
}

/**
 * Save/Load a string.
 * @param ptr the string being manipulated
 * @param length of the string (full length)
 * @param conv must be SLE_FILE_STRING */
static void SlString(void *ptr, size_t length, VarType conv)
{
	switch (_sl.action) {
		case SLA_SAVE: {
			size_t len;
			switch (GetVarMemType(conv)) {
				default: NOT_REACHED();
				case SLE_VAR_STRB:
				case SLE_VAR_STRBQ:
					len = SlCalcNetStringLen((char *)ptr, length);
					break;
				case SLE_VAR_STR:
				case SLE_VAR_STRQ:
					ptr = *(char **)ptr;
					len = SlCalcNetStringLen((char *)ptr, SIZE_MAX);
					break;
			}

			SlWriteArrayLength(len);
			SlCopyBytes(ptr, len);
			break;
		}
		case SLA_LOAD: {
			size_t len = SlReadArrayLength();

			switch (GetVarMemType(conv)) {
				default: NOT_REACHED();
				case SLE_VAR_STRB:
				case SLE_VAR_STRBQ:
					if (len >= length) {
						DEBUG(sl, 1, "String length in savegame is bigger than buffer, truncating");
						SlCopyBytes(ptr, length);
						SlSkipBytes(len - length);
						len = length - 1;
					} else {
						SlCopyBytes(ptr, len);
					}
					break;
				case SLE_VAR_STR:
				case SLE_VAR_STRQ: // Malloc'd string, free previous incarnation, and allocate
					free(*(char **)ptr);
					if (len == 0) {
						*(char **)ptr = NULL;
					} else {
						*(char **)ptr = MallocT<char>(len + 1); // terminating '\0'
						ptr = *(char **)ptr;
						SlCopyBytes(ptr, len);
					}
					break;
			}

			((char *)ptr)[len] = '\0'; // properly terminate the string
			str_validate((char *)ptr, (char *)ptr + len);
			break;
		}
		case SLA_PTRS: break;
		default: NOT_REACHED();
	}
}

/**
 * Return the size in bytes of a certain type of atomic array
 * @param length The length of the array counted in elements
 * @param conv VarType type of the variable that is used in calculating the size
 */
static inline size_t SlCalcArrayLen(size_t length, VarType conv)
{
	return SlCalcConvFileLen(conv) * length;
}

/**
 * Save/Load an array.
 * @param array The array being manipulated
 * @param length The length of the array in elements
 * @param conv VarType type of the atomic array (int, byte, uint64, etc.)
 */
void SlArray(void *array, size_t length, VarType conv)
{
	if (_sl.action == SLA_PTRS) return;

	/* Automatically calculate the length? */
	if (_sl.need_length != NL_NONE) {
		SlSetLength(SlCalcArrayLen(length, conv));
		/* Determine length only? */
		if (_sl.need_length == NL_CALCLENGTH) return;
	}

	/* NOTICE - handle some buggy stuff, in really old versions everything was saved
	 * as a byte-type. So detect this, and adjust array size accordingly */
	if (_sl.action != SLA_SAVE && _sl_version == 0) {
		/* all arrays except difficulty settings */
		if (conv == SLE_INT16 || conv == SLE_UINT16 || conv == SLE_STRINGID ||
				conv == SLE_INT32 || conv == SLE_UINT32) {
			SlCopyBytes(array, length * SlCalcConvFileLen(conv));
			return;
		}
		/* used for conversion of Money 32bit->64bit */
		if (conv == (SLE_FILE_I32 | SLE_VAR_I64)) {
			for (uint i = 0; i < length; i++) {
				((int64*)array)[i] = (int32)BSWAP32(SlReadUint32());
			}
			return;
		}
	}

	/* If the size of elements is 1 byte both in file and memory, no special
	 * conversion is needed, use specialized copy-copy function to speed up things */
	if (conv == SLE_INT8 || conv == SLE_UINT8) {
		SlCopyBytes(array, length);
	} else {
		byte *a = (byte*)array;
		byte mem_size = SlCalcConvMemLen(conv);

		for (; length != 0; length --) {
			SlSaveLoadConv(a, conv);
			a += mem_size; // get size
		}
	}
}


static size_t ReferenceToInt(const void *obj, SLRefType rt);
static void *IntToReference(size_t index, SLRefType rt);


/**
 * Return the size in bytes of a container
 * @tparam Tcontainer the type of the container; tested with std::list<void *> and std::set<void *>
 * @param list The container to find the size of
 */
template <class Tcontainer>
static inline size_t SlCalcContLen(const void *cont)
{
	Tcontainer *l = (Tcontainer *) cont;

	int type_size = CheckSavegameVersion(69) ? 2 : 4;
	/* Each entry is saved as type_size bytes, plus type_size bytes are used for the length
	 * of the list */
	return l->size() * type_size + type_size;
}


/**
 * Save/Load a container.
 * @tparam Tcontainer the type of the container; tested with std::list<void *> and std::set<void *>
 * @param container The container being manipulated
 * @param conv SLRefType type of the container's contents (Vehicle *, Station *, etc)
 */
template <class Tcontainer>
void SlCont(void *container, SLRefType conv)
{
	/* Automatically calculate the length? */
	if (_sl.need_length != NL_NONE) {
		SlSetLength(SlCalcContLen<Tcontainer>(container));
		/* Determine length only? */
		if (_sl.need_length == NL_CALCLENGTH) return;
	}

	Tcontainer *l = (Tcontainer *)container;

	switch (_sl.action) {
		case SLA_SAVE: {
			SlWriteUint32((uint32)l->size());

			typename Tcontainer::iterator iter;
			for (iter = l->begin(); iter != l->end(); ++iter) {
				void *ptr = *iter;
				SlWriteUint32((uint32)ReferenceToInt(ptr, conv));
			}
			break;
		}
		case SLA_LOAD: {
			size_t length = CheckSavegameVersion(69) ? SlReadUint16() : SlReadUint32();

			/* Load each reference and push to the end of the list */
			for (size_t i = 0; i < length; i++) {
				size_t data = CheckSavegameVersion(69) ? SlReadUint16() : SlReadUint32();
				l->insert(l->end(), (void *)data);
			}
			break;
		}
		case SLA_PTRS: {
			Tcontainer temp = *l;

			l->clear();
			typename Tcontainer::iterator iter;
			for (iter = temp.begin(); iter != temp.end(); ++iter) {
				void *ptr = IntToReference((size_t)*iter, conv);

				/* if l is a list, this line is the same as l->push_back(ptr).
				 * if it's a set l->end() is a hint which will be correct most times.
				 */
				l->insert(l->end(), ptr);
			}
			break;
		}
		default: NOT_REACHED();
	}
}


/** Are we going to save this object or not? */
static inline bool SlIsObjectValidInSavegame(const SaveLoad *sld)
{
	if (_sl_version < sld->version_from || _sl_version > sld->version_to) return false;
	if (sld->conv & SLF_SAVE_NO) return false;

	return true;
}

/** Are we going to load this variable when loading a savegame or not?
 * @note If the variable is skipped it is skipped in the savegame
 * bytestream itself as well, so there is no need to skip it somewhere else */
static inline bool SlSkipVariableOnLoad(const SaveLoad *sld)
{
	if ((sld->conv & SLF_NETWORK_NO) && _sl.action != SLA_SAVE && _networking && !_network_server) {
		SlSkipBytes(SlCalcConvMemLen(sld->conv) * sld->length);
		return true;
	}

	return false;
}

/**
 * Calculate the size of an object.
 * @param object to be measured
 * @param sld The SaveLoad description of the object so we know how to manipulate it
 * @return size of given objetc
 */
size_t SlCalcObjLength(const void *object, const SaveLoad *sld)
{
	size_t length = 0;

	/* Need to determine the length and write a length tag. */
	for (; sld->cmd != SL_END; sld++) {
		length += SlCalcObjMemberLength(object, sld);
	}
	return length;
}

size_t SlCalcObjMemberLength(const void *object, const SaveLoad *sld)
{
	assert(_sl.action == SLA_SAVE);

	switch (sld->cmd) {
		case SL_VAR:
		case SL_REF:
		case SL_ARR:
		case SL_STR:
		case SL_LST:
		case SL_SET:
			/* CONDITIONAL saveload types depend on the savegame version */
			if (!SlIsObjectValidInSavegame(sld)) break;

			switch (sld->cmd) {
				case SL_VAR: return SlCalcConvFileLen(sld->conv);
				case SL_REF: return SlCalcRefLen();
				case SL_ARR: return SlCalcArrayLen(sld->length, sld->conv);
				case SL_STR: return SlCalcStringLen(GetVariableAddress(object, sld), sld->length, sld->conv);
				case SL_LST: return SlCalcContLen<PtrList>(GetVariableAddress(object, sld));
				case SL_SET: return SlCalcContLen<PtrSet>(GetVariableAddress(object, sld));
				default: NOT_REACHED();
			}
			break;
		case SL_WRITEBYTE: return 1; // a byte is logically of size 1
		case SL_VEH_INCLUDE: return SlCalcObjLength(object, GetVehicleDescription(VEH_END));
		case SL_ST_INCLUDE: return SlCalcObjLength(object, GetBaseStationDescription());
		default: NOT_REACHED();
	}
	return 0;
}


bool SlObjectMember(void *ptr, const SaveLoad *sld)
{
	VarType conv = GB(sld->conv, 0, 8);
	switch (sld->cmd) {
		case SL_VAR:
		case SL_REF:
		case SL_ARR:
		case SL_STR:
		case SL_LST:
		case SL_SET:
			/* CONDITIONAL saveload types depend on the savegame version */
			if (!SlIsObjectValidInSavegame(sld)) return false;
			if (SlSkipVariableOnLoad(sld)) return false;

			switch (sld->cmd) {
				case SL_VAR: SlSaveLoadConv(ptr, conv); break;
				case SL_REF: // Reference variable, translate
					switch (_sl.action) {
						case SLA_SAVE:
							SlWriteUint32((uint32)ReferenceToInt(*(void **)ptr, (SLRefType)conv));
							break;
						case SLA_LOAD:
							*(size_t *)ptr = CheckSavegameVersion(69) ? SlReadUint16() : SlReadUint32();
							break;
						case SLA_PTRS:
							*(void **)ptr = IntToReference(*(size_t *)ptr, (SLRefType)conv);
							break;
						default: NOT_REACHED();
					}
					break;
				case SL_ARR: SlArray(ptr, sld->length, conv); break;
				case SL_STR: SlString(ptr, sld->length, conv); break;
				case SL_LST: SlCont<PtrList>(ptr, (SLRefType)conv); break;
				case SL_SET: SlCont<PtrSet>(ptr, (SLRefType)conv); break;
				default: NOT_REACHED();
			}
			break;

		/* SL_WRITEBYTE translates a value of a variable to another one upon
		 * saving or loading.
		 * XXX - variable renaming abuse
		 * game_value: the value of the variable ingame is abused by sld->version_from
		 * file_value: the value of the variable in the savegame is abused by sld->version_to */
		case SL_WRITEBYTE:
			switch (_sl.action) {
				case SLA_SAVE: SlWriteByte(sld->version_to); break;
				case SLA_LOAD: *(byte *)ptr = sld->version_from; break;
				case SLA_PTRS: break;
				default: NOT_REACHED();
			}
			break;

		/* SL_VEH_INCLUDE loads common code for vehicles */
		case SL_VEH_INCLUDE:
			SlObject(ptr, GetVehicleDescription(VEH_END));
			break;

		case SL_ST_INCLUDE:
			SlObject(ptr, GetBaseStationDescription());
			break;

		default: NOT_REACHED();
	}
	return true;
}

/**
 * Main SaveLoad function.
 * @param object The object that is being saved or loaded
 * @param sld The SaveLoad description of the object so we know how to manipulate it
 */
void SlObject(void *object, const SaveLoad *sld)
{
	/* Automatically calculate the length? */
	if (_sl.need_length != NL_NONE) {
		SlSetLength(SlCalcObjLength(object, sld));
		if (_sl.need_length == NL_CALCLENGTH) return;
	}

	for (; sld->cmd != SL_END; sld++) {
		void *ptr = sld->global ? sld->address : GetVariableAddress(object, sld);
		SlObjectMember(ptr, sld);
	}
}

/**
 * Save or Load (a list of) global variables
 * @param sldg The global variable that is being loaded or saved
 */
void SlGlobList(const SaveLoadGlobVarList *sldg)
{
	SlObject(NULL, (const SaveLoad*)sldg);
}

/**
 * Do something of which I have no idea what it is :P
 * @param proc The callback procedure that is called
 * @param arg The variable that will be used for the callback procedure
 */
void SlAutolength(AutolengthProc *proc, void *arg)
{
	size_t offs;

	assert(_sl.action == SLA_SAVE);

	/* Tell it to calculate the length */
	_sl.need_length = NL_CALCLENGTH;
	_sl.obj_len = 0;
	proc(arg);

	/* Setup length */
	_sl.need_length = NL_WANTLENGTH;
	SlSetLength(_sl.obj_len);

	offs = SlGetOffs() + _sl.obj_len;

	/* And write the stuff */
	proc(arg);

	if (offs != SlGetOffs()) SlError(STR_GAME_SAVELOAD_ERROR_BROKEN_SAVEGAME, "Invalid chunk size");
}

/**
 * Load a chunk of data (eg vehicles, stations, etc.)
 * @param ch The chunkhandler that will be used for the operation
 */
static void SlLoadChunk(const ChunkHandler *ch)
{
	byte m = SlReadByte();
	size_t len;
	size_t endoffs;

	_sl.block_mode = m;
	_sl.obj_len = 0;

	switch (m) {
		case CH_ARRAY:
			_sl.array_index = 0;
			ch->load_proc();
			break;
		case CH_SPARSE_ARRAY:
			ch->load_proc();
			break;
		default:
			if ((m & 0xF) == CH_RIFF) {
				/* Read length */
				len = (SlReadByte() << 16) | ((m >> 4) << 24);
				len += SlReadUint16();
				_sl.obj_len = len;
				endoffs = SlGetOffs() + len;
				ch->load_proc();
				if (SlGetOffs() != endoffs) SlError(STR_GAME_SAVELOAD_ERROR_BROKEN_SAVEGAME, "Invalid chunk size");
			} else {
				SlError(STR_GAME_SAVELOAD_ERROR_BROKEN_SAVEGAME, "Invalid chunk type");
			}
			break;
	}
}

/* Stub Chunk handlers to only calculate length and do nothing else */
static ChunkSaveLoadProc *_tmp_proc_1;
static inline void SlStubSaveProc2(void *arg) {_tmp_proc_1();}
static void SlStubSaveProc() {SlAutolength(SlStubSaveProc2, NULL);}

/** Save a chunk of data (eg. vehicles, stations, etc.). Each chunk is
 * prefixed by an ID identifying it, followed by data, and terminator where appropiate
 * @param ch The chunkhandler that will be used for the operation
 */
static void SlSaveChunk(const ChunkHandler *ch)
{
	ChunkSaveLoadProc *proc = ch->save_proc;

	/* Don't save any chunk information if there is no save handler. */
	if (proc == NULL) return;

	SlWriteUint32(ch->id);
	DEBUG(sl, 2, "Saving chunk %c%c%c%c", ch->id >> 24, ch->id >> 16, ch->id >> 8, ch->id);

	if (ch->flags & CH_AUTO_LENGTH) {
		/* Need to calculate the length. Solve that by calling SlAutoLength in the save_proc. */
		_tmp_proc_1 = proc;
		proc = SlStubSaveProc;
	}

	_sl.block_mode = ch->flags & CH_TYPE_MASK;
	switch (ch->flags & CH_TYPE_MASK) {
		case CH_RIFF:
			_sl.need_length = NL_WANTLENGTH;
			proc();
			break;
		case CH_ARRAY:
			_sl.last_array_index = 0;
			SlWriteByte(CH_ARRAY);
			proc();
			SlWriteArrayLength(0); // Terminate arrays
			break;
		case CH_SPARSE_ARRAY:
			SlWriteByte(CH_SPARSE_ARRAY);
			proc();
			SlWriteArrayLength(0); // Terminate arrays
			break;
		default: NOT_REACHED();
	}
}

/** Save all chunks */
static void SlSaveChunks()
{
	const ChunkHandler *ch;
	const ChunkHandler * const *chsc;
	uint p;

	for (p = 0; p != CH_NUM_PRI_LEVELS; p++) {
		for (chsc = _sl.chs; (ch = *chsc++) != NULL;) {
			while (true) {
				if (((ch->flags >> CH_PRI_SHL) & (CH_NUM_PRI_LEVELS - 1)) == p)
					SlSaveChunk(ch);
				if (ch->flags & CH_LAST)
					break;
				ch++;
			}
		}
	}

	/* Terminator */
	SlWriteUint32(0);
}

/** Find the ChunkHandler that will be used for processing the found
 * chunk in the savegame or in memory
 * @param id the chunk in question
 * @return returns the appropiate chunkhandler
 */
static const ChunkHandler *SlFindChunkHandler(uint32 id)
{
	const ChunkHandler *ch;
	const ChunkHandler *const *chsc;
	for (chsc = _sl.chs; (ch = *chsc++) != NULL;) {
		for (;;) {
			if (ch->id == id) return ch;
			if (ch->flags & CH_LAST) break;
			ch++;
		}
	}
	return NULL;
}

/** Load all chunks */
static void SlLoadChunks()
{
	uint32 id;
	const ChunkHandler *ch;

	for (id = SlReadUint32(); id != 0; id = SlReadUint32()) {
		DEBUG(sl, 2, "Loading chunk %c%c%c%c", id >> 24, id >> 16, id >> 8, id);

		ch = SlFindChunkHandler(id);
		if (ch == NULL) SlError(STR_GAME_SAVELOAD_ERROR_BROKEN_SAVEGAME, "Unknown chunk type");
		SlLoadChunk(ch);
	}
}

static const char *_sl_ptrs_error; ///< error message if there was an error during fixing pointers, NULL otherwise

/** Fix all pointers (convert index -> pointer) */
static void SlFixPointers()
{
	const ChunkHandler *ch;
	const ChunkHandler * const *chsc;

	_sl.action = SLA_PTRS;
	_sl_ptrs_error = NULL;

	DEBUG(sl, 1, "Fixing pointers");

	for (chsc = _sl.chs; (ch = *chsc++) != NULL;) {
		while (true) {
			if (ch->ptrs_proc != NULL) {
				DEBUG(sl, 2, "Fixing pointers for %c%c%c%c", ch->id >> 24, ch->id >> 16, ch->id >> 8, ch->id);
				ch->ptrs_proc();
			}
			if (ch->flags & CH_LAST)
				break;
			ch++;
		}
	}

	/* We need to fix all possible pointers even if there were invalid ones. This way pool cleaning will work fine. */
	if (_sl_ptrs_error != NULL) SlError(STR_GAME_SAVELOAD_ERROR_BROKEN_SAVEGAME, _sl_ptrs_error);

	DEBUG(sl, 1, "All pointers fixed");

	assert(_sl.action == SLA_PTRS);
}

/*******************************************
 ********** START OF LZO CODE **************
 *******************************************/
#define LZO_SIZE 8192

#include "../3rdparty/minilzo/minilzo.h"

static size_t ReadLZO()
{
	byte out[LZO_SIZE + LZO_SIZE / 64 + 16 + 3 + 8];
	uint32 tmp[2];
	uint32 size;
	lzo_uint len;

	/* Read header*/
	if (fread(tmp, sizeof(tmp), 1, _sl.fh) != 1) SlError(STR_GAME_SAVELOAD_ERROR_FILE_NOT_READABLE, "File read failed");

	/* Check if size is bad */
	((uint32*)out)[0] = size = tmp[1];

	if (_sl_version != 0) {
		tmp[0] = TO_BE32(tmp[0]);
		size = TO_BE32(size);
	}

	if (size >= sizeof(out)) SlError(STR_GAME_SAVELOAD_ERROR_BROKEN_SAVEGAME, "Inconsistent size");

	/* Read block */
	if (fread(out + sizeof(uint32), size, 1, _sl.fh) != 1) SlError(STR_GAME_SAVELOAD_ERROR_FILE_NOT_READABLE);

	/* Verify checksum */
	if (tmp[0] != lzo_adler32(0, out, size + sizeof(uint32))) SlError(STR_GAME_SAVELOAD_ERROR_BROKEN_SAVEGAME, "Bad checksum");

	/* Decompress */
	lzo1x_decompress(out + sizeof(uint32) * 1, size, _sl.buf, &len, NULL);
	return len;
}

/* p contains the pointer to the buffer, len contains the pointer to the length.
 * len bytes will be written, p and l will be updated to reflect the next buffer. */
static void WriteLZO(size_t size)
{
	byte out[LZO_SIZE + LZO_SIZE / 64 + 16 + 3 + 8];
	byte wrkmem[sizeof(byte*) * 4096];
	lzo_uint outlen;

	lzo1x_1_compress(_sl.buf, (lzo_uint)size, out + sizeof(uint32) * 2, &outlen, wrkmem);
	((uint32*)out)[1] = TO_BE32((uint32)outlen);
	((uint32*)out)[0] = TO_BE32(lzo_adler32(0, out + sizeof(uint32), outlen + sizeof(uint32)));
	if (fwrite(out, outlen + sizeof(uint32) * 2, 1, _sl.fh) != 1) SlError(STR_GAME_SAVELOAD_ERROR_FILE_NOT_WRITEABLE);
}

static bool InitLZO()
{
	_sl.bufsize = LZO_SIZE;
	_sl.buf = _sl.buf_ori = MallocT<byte>(LZO_SIZE);
	return true;
}

static void UninitLZO()
{
	free(_sl.buf_ori);
}

/*********************************************
 ******** START OF NOCOMP CODE (uncompressed)*
 *********************************************/
static size_t ReadNoComp()
{
	return fread(_sl.buf, 1, LZO_SIZE, _sl.fh);
}

static void WriteNoComp(size_t size)
{
	if (fwrite(_sl.buf, 1, size, _sl.fh) != size) SlError(STR_GAME_SAVELOAD_ERROR_FILE_NOT_WRITEABLE);
}

static bool InitNoComp()
{
	_sl.bufsize = LZO_SIZE;
	_sl.buf = _sl.buf_ori = MallocT<byte>(LZO_SIZE);
	return true;
}

static void UninitNoComp()
{
	free(_sl.buf_ori);
}

/********************************************
 ********** START OF MEMORY CODE (in ram)****
 ********************************************/

#include "../gui.h"

struct ThreadedSave {
	uint count;
	byte ff_state;
	bool saveinprogress;
	CursorID cursor;
};

/** Save in chunks of 128 KiB. */
static const int MEMORY_CHUNK_SIZE = 128 * 1024;
/** Memory allocation for storing savegames in memory. */
static AutoFreeSmallVector<byte *, 16> _memory_savegame;

static ThreadedSave _ts;

static void WriteMem(size_t size)
{
	_ts.count += (uint)size;

	_sl.buf = CallocT<byte>(MEMORY_CHUNK_SIZE);
	*_memory_savegame.Append() = _sl.buf;
}

static void UnInitMem()
{
	_memory_savegame.Clear();
}

static bool InitMem()
{
	_ts.count = 0;
	_sl.bufsize = MEMORY_CHUNK_SIZE;

	UnInitMem();
	WriteMem(0);
	return true;
}

/********************************************
 ********** START OF ZLIB CODE **************
 ********************************************/

#if defined(WITH_ZLIB)
#include <zlib.h>

static z_stream _z;

static bool InitReadZlib()
{
	memset(&_z, 0, sizeof(_z));
	if (inflateInit(&_z) != Z_OK) return false;

	_sl.bufsize = 4096;
	_sl.buf = _sl.buf_ori = MallocT<byte>(4096 + 4096); // also contains fread buffer
	return true;
}

static size_t ReadZlib()
{
	int r;

	_z.next_out = _sl.buf;
	_z.avail_out = 4096;

	do {
		/* read more bytes from the file? */
		if (_z.avail_in == 0) {
			_z.avail_in = (uint)fread(_z.next_in = _sl.buf + 4096, 1, 4096, _sl.fh);
		}

		/* inflate the data */
		r = inflate(&_z, 0);
		if (r == Z_STREAM_END)
			break;

		if (r != Z_OK) SlError(STR_GAME_SAVELOAD_ERROR_BROKEN_INTERNAL_ERROR, "inflate() failed");
	} while (_z.avail_out);

	return 4096 - _z.avail_out;
}

static void UninitReadZlib()
{
	inflateEnd(&_z);
	free(_sl.buf_ori);
}

static bool InitWriteZlib()
{
	memset(&_z, 0, sizeof(_z));
	if (deflateInit(&_z, 6) != Z_OK) return false;

	_sl.bufsize = 4096;
	_sl.buf = _sl.buf_ori = MallocT<byte>(4096);
	return true;
}

static void WriteZlibLoop(z_streamp z, byte *p, size_t len, int mode)
{
	byte buf[1024]; // output buffer
	int r;
	uint n;
	z->next_in = p;
	z->avail_in = (uInt)len;
	do {
		z->next_out = buf;
		z->avail_out = sizeof(buf);

		/**
		 * For the poor next soul who sees many valgrind warnings of the
		 * "Conditional jump or move depends on uninitialised value(s)" kind:
		 * According to the author of zlib it is not a bug and it won't be fixed.
		 * http://groups.google.com/group/comp.compression/browse_thread/thread/b154b8def8c2a3ef/cdf9b8729ce17ee2
		 * [Mark Adler, Feb 24 2004, 'zlib-1.2.1 valgrind warnings' in the newgroup comp.compression]
		 **/
		r = deflate(z, mode);

		/* bytes were emitted? */
		if ((n = sizeof(buf) - z->avail_out) != 0) {
			if (fwrite(buf, n, 1, _sl.fh) != 1) SlError(STR_GAME_SAVELOAD_ERROR_FILE_NOT_WRITEABLE);
		}
		if (r == Z_STREAM_END)
			break;
		if (r != Z_OK) SlError(STR_GAME_SAVELOAD_ERROR_BROKEN_INTERNAL_ERROR, "zlib returned error code");
	} while (z->avail_in || !z->avail_out);
}

static void WriteZlib(size_t len)
{
	WriteZlibLoop(&_z, _sl.buf, len, 0);
}

static void UninitWriteZlib()
{
	/* flush any pending output. */
	if (_sl.fh) WriteZlibLoop(&_z, NULL, 0, Z_FINISH);
	deflateEnd(&_z);
	free(_sl.buf_ori);
}

#endif /* WITH_ZLIB */

/*******************************************
 ************* END OF CODE *****************
 *******************************************/

/* these define the chunks */
extern const ChunkHandler _gamelog_chunk_handlers[];
extern const ChunkHandler _map_chunk_handlers[];
extern const ChunkHandler _misc_chunk_handlers[];
extern const ChunkHandler _name_chunk_handlers[];
extern const ChunkHandler _cheat_chunk_handlers[] ;
extern const ChunkHandler _setting_chunk_handlers[];
extern const ChunkHandler _company_chunk_handlers[];
extern const ChunkHandler _engine_chunk_handlers[];
extern const ChunkHandler _veh_chunk_handlers[];
extern const ChunkHandler _waypoint_chunk_handlers[];
extern const ChunkHandler _depot_chunk_handlers[];
extern const ChunkHandler _order_chunk_handlers[];
extern const ChunkHandler _town_chunk_handlers[];
extern const ChunkHandler _sign_chunk_handlers[];
extern const ChunkHandler _station_chunk_handlers[];
extern const ChunkHandler _industry_chunk_handlers[];
extern const ChunkHandler _economy_chunk_handlers[];
extern const ChunkHandler _subsidy_chunk_handlers[];
extern const ChunkHandler _ai_chunk_handlers[];
extern const ChunkHandler _animated_tile_chunk_handlers[];
extern const ChunkHandler _newgrf_chunk_handlers[];
extern const ChunkHandler _group_chunk_handlers[];
extern const ChunkHandler _cargopacket_chunk_handlers[];
extern const ChunkHandler _autoreplace_chunk_handlers[];
extern const ChunkHandler _labelmaps_chunk_handlers[];
extern const ChunkHandler _linkgraph_chunk_handlers[];

static const ChunkHandler * const _chunk_handlers[] = {
	_gamelog_chunk_handlers,
	_map_chunk_handlers,
	_misc_chunk_handlers,
	_name_chunk_handlers,
	_cheat_chunk_handlers,
	_setting_chunk_handlers,
	_veh_chunk_handlers,
	_waypoint_chunk_handlers,
	_depot_chunk_handlers,
	_order_chunk_handlers,
	_industry_chunk_handlers,
	_economy_chunk_handlers,
	_subsidy_chunk_handlers,
	_engine_chunk_handlers,
	_town_chunk_handlers,
	_sign_chunk_handlers,
	_station_chunk_handlers,
	_company_chunk_handlers,
	_ai_chunk_handlers,
	_animated_tile_chunk_handlers,
	_newgrf_chunk_handlers,
	_group_chunk_handlers,
	_cargopacket_chunk_handlers,
	_autoreplace_chunk_handlers,
	_labelmaps_chunk_handlers,
	_linkgraph_chunk_handlers,
	NULL,
};

/**
 * Pointers cannot be saved to a savegame, so this functions gets
 * the index of the item, and if not available, it hussles with
 * pointers (looks really bad :()
 * Remember that a NULL item has value 0, and all
 * indeces have +1, so vehicle 0 is saved as index 1.
 * @param obj The object that we want to get the index of
 * @param rt SLRefType type of the object the index is being sought of
 * @return Return the pointer converted to an index of the type pointed to
 */
static size_t ReferenceToInt(const void *obj, SLRefType rt)
{
	assert(_sl.action == SLA_SAVE);

	if (obj == NULL) return 0;

	switch (rt) {
		case REF_VEHICLE_OLD: // Old vehicles we save as new onces
		case REF_VEHICLE:   return ((const  Vehicle*)obj)->index + 1;
		case REF_STATION:   return ((const  Station*)obj)->index + 1;
		case REF_TOWN:      return ((const     Town*)obj)->index + 1;
		case REF_ORDER:     return ((const    Order*)obj)->index + 1;
		case REF_ROADSTOPS: return ((const RoadStop*)obj)->index + 1;
		case REF_ENGINE_RENEWS: return ((const EngineRenew*)obj)->index + 1;
		case REF_CARGO_PACKET:  return ((const CargoPacket*)obj)->index + 1;
		case REF_ORDERLIST:     return ((const   OrderList*)obj)->index + 1;
		default: NOT_REACHED();
	}
}

/**
 * Pointers cannot be loaded from a savegame, so this function
 * gets the index from the savegame and returns the appropiate
 * pointer from the already loaded base.
 * Remember that an index of 0 is a NULL pointer so all indeces
 * are +1 so vehicle 0 is saved as 1.
 * @param index The index that is being converted to a pointer
 * @param rt SLRefType type of the object the pointer is sought of
 * @return Return the index converted to a pointer of any type
 */
static void *IntToReference(size_t index, SLRefType rt)
{
	assert_compile(sizeof(size_t) <= sizeof(void *));

	assert(_sl.action == SLA_PTRS);

	/* After version 4.3 REF_VEHICLE_OLD is saved as REF_VEHICLE,
	 * and should be loaded like that */
	if (rt == REF_VEHICLE_OLD && !CheckSavegameVersionOldStyle(4, 4)) {
		rt = REF_VEHICLE;
	}

	/* No need to look up NULL pointers, just return immediately */
	if (index == (rt == REF_VEHICLE_OLD ? 0xFFFF : 0)) return NULL;

	/* Correct index. Old vehicles were saved differently:
	 * invalid vehicle was 0xFFFF, now we use 0x0000 for everything invalid. */
	if (rt != REF_VEHICLE_OLD) index--;

	switch (rt) {
		case REF_ORDERLIST:
			if (OrderList::IsValidID(index)) return OrderList::Get(index);
			_sl_ptrs_error = "Referencing invalid OrderList";
			break;

		case REF_ORDER:
			if (Order::IsValidID(index)) return Order::Get(index);
			/* in old versions, invalid order was used to mark end of order list */
			if (CheckSavegameVersionOldStyle(5, 2)) return NULL;
			_sl_ptrs_error = "Referencing invalid Order";
			break;

		case REF_VEHICLE_OLD:
		case REF_VEHICLE:
			if (Vehicle::IsValidID(index)) return Vehicle::Get(index);
			_sl_ptrs_error = "Referencing invalid Vehicle";
			break;

		case REF_STATION:
			if (Station::IsValidID(index)) return Station::Get(index);
			_sl_ptrs_error = "Referencing invalid Station";
			break;

		case REF_TOWN:
			if (Town::IsValidID(index)) return Town::Get(index);
			_sl_ptrs_error = "Referencing invalid Town";
			break;

		case REF_ROADSTOPS:
			if (RoadStop::IsValidID(index)) return RoadStop::Get(index);
			_sl_ptrs_error = "Referencing invalid RoadStop";
			break;

		case REF_ENGINE_RENEWS:
			if (EngineRenew::IsValidID(index)) return EngineRenew::Get(index);
			_sl_ptrs_error = "Referencing invalid EngineRenew";
			break;

		case REF_CARGO_PACKET:
			if (CargoPacket::IsValidID(index)) return CargoPacket::Get(index);
			_sl_ptrs_error = "Referencing invalid CargoPacket";
			break;

		default: NOT_REACHED();
	}

	/* Print a debug message about each invalid reference */
	DEBUG(sl, 1, "%s (index = " PRINTF_SIZE ")", _sl_ptrs_error, index);

	/* Return NULL for broken savegames */
	return NULL;
}

/** The format for a reader/writer type of a savegame */
struct SaveLoadFormat {
	const char *name;           ///< name of the compressor/decompressor (debug-only)
	uint32 tag;                 ///< the 4-letter tag by which it is identified in the savegame

	bool (*init_read)();        ///< function executed upon initalization of the loader
	ReaderProc *reader;         ///< function that loads the data from the file
	void (*uninit_read)();      ///< function executed when reading is finished

	bool (*init_write)();       ///< function executed upon intialization of the saver
	WriterProc *writer;         ///< function that saves the data to the file
	void (*uninit_write)();     ///< function executed when writing is done
};

static const SaveLoadFormat _saveload_formats[] = {
	{"memory", 0,                NULL,         NULL,       NULL,           InitMem,       WriteMem,    UnInitMem},
	{"lzo",    TO_BE32X('OTTD'), InitLZO,      ReadLZO,    UninitLZO,      InitLZO,       WriteLZO,    UninitLZO},
	{"none",   TO_BE32X('OTTN'), InitNoComp,   ReadNoComp, UninitNoComp,   InitNoComp,    WriteNoComp, UninitNoComp},
#if defined(WITH_ZLIB)
	{"zlib",   TO_BE32X('OTTZ'), InitReadZlib, ReadZlib,   UninitReadZlib, InitWriteZlib, WriteZlib,   UninitWriteZlib},
#else
	{"zlib",   TO_BE32X('OTTZ'), NULL,         NULL,       NULL,           NULL,          NULL,        NULL},
#endif
};

/**
 * Return the savegameformat of the game. Whether it was create with ZLIB compression
 * uncompressed, or another type
 * @param s Name of the savegame format. If NULL it picks the first available one
 * @return Pointer to SaveLoadFormat struct giving all characteristics of this type of savegame
 */
static const SaveLoadFormat *GetSavegameFormat(const char *s)
{
	const SaveLoadFormat *def = endof(_saveload_formats) - 1;

	/* find default savegame format, the highest one with which files can be written */
	while (!def->init_write) def--;

	if (s != NULL && s[0] != '\0') {
		const SaveLoadFormat *slf;
		for (slf = &_saveload_formats[0]; slf != endof(_saveload_formats); slf++) {
			if (slf->init_write != NULL && strcmp(s, slf->name) == 0)
				return slf;
		}

		ShowInfoF("Savegame format '%s' is not available. Reverting to '%s'.", s, def->name);
	}
	return def;
}

/* actual loader/saver function */
void InitializeGame(uint size_x, uint size_y, bool reset_date, bool reset_settings);
extern bool AfterLoadGame();
extern bool LoadOldSaveGame(const char *file);

/** Small helper function to close the to be loaded savegame an signal error */
static inline SaveOrLoadResult AbortSaveLoad()
{
	if (_sl.fh != NULL) fclose(_sl.fh);

	_sl.fh = NULL;
	return SL_ERROR;
}

/** Update the gui accordingly when starting saving
 * and set locks on saveload. Also turn off fast-forward cause with that
 * saving takes Aaaaages */
static void SaveFileStart()
{
	_ts.ff_state = _fast_forward;
	_fast_forward = 0;
	if (_cursor.sprite == SPR_CURSOR_MOUSE) SetMouseCursor(SPR_CURSOR_ZZZ, PAL_NONE);

	InvalidateWindowData(WC_STATUS_BAR, 0, SBI_SAVELOAD_START);
	_ts.saveinprogress = true;
}

/** Update the gui accordingly when saving is done and release locks
 * on saveload */
static void SaveFileDone()
{
	if (_game_mode != GM_MENU) _fast_forward = _ts.ff_state;
	if (_cursor.sprite == SPR_CURSOR_ZZZ) SetMouseCursor(SPR_CURSOR_MOUSE, PAL_NONE);

	InvalidateWindowData(WC_STATUS_BAR, 0, SBI_SAVELOAD_FINISH);
	_ts.saveinprogress = false;
}

/** Set the error message from outside of the actual loading/saving of the game (AfterLoadGame and friends) */
void SetSaveLoadError(StringID str)
{
	_sl.error_str = str;
}

/** Get the string representation of the error message */
const char *GetSaveLoadErrorString()
{
	SetDParam(0, _sl.error_str);
	SetDParamStr(1, _sl.extra_msg);

	static char err_str[512];
	GetString(err_str, _sl.action == SLA_SAVE ? STR_ERROR_GAME_SAVE_FAILED : STR_ERROR_GAME_LOAD_FAILED, lastof(err_str));
	return err_str;
}

/** Show a gui message when saving has failed */
static void SaveFileError()
{
	SetDParamStr(0, GetSaveLoadErrorString());
	ShowErrorMessage(STR_JUST_RAW_STRING, STR_NULL, 0, 0);
	SaveFileDone();
}

/** We have written the whole game into memory, _memory_savegame, now find
 * and appropiate compressor and start writing to file.
 */
static SaveOrLoadResult SaveFileToDisk(bool threaded)
{
	const SaveLoadFormat *fmt;
	uint32 hdr[2];

	_sl.excpt_uninit = NULL;
	try {
		fmt = GetSavegameFormat(_savegame_format);

		/* We have written our stuff to memory, now write it to file! */
		hdr[0] = fmt->tag;
		hdr[1] = TO_BE32(SAVEGAME_VERSION << 16);
		if (fwrite(hdr, sizeof(hdr), 1, _sl.fh) != 1) SlError(STR_GAME_SAVELOAD_ERROR_FILE_NOT_WRITEABLE);

		if (!fmt->init_write()) SlError(STR_GAME_SAVELOAD_ERROR_BROKEN_INTERNAL_ERROR, "cannot initialize compressor");

		{
			uint i;

			if (_ts.count != _sl.offs_base) SlError(STR_GAME_SAVELOAD_ERROR_BROKEN_SAVEGAME, "Unexpected size of chunk");
			for (i = 0; i != _memory_savegame.Length() - 1; i++) {
				_sl.buf = _memory_savegame[i];
				fmt->writer(MEMORY_CHUNK_SIZE);
			}

			/* The last block is (almost) always not fully filled, so only write away
			 * as much data as it is in there */
			_sl.buf = _memory_savegame[i];
			fmt->writer(_ts.count % MEMORY_CHUNK_SIZE);
		}

		fmt->uninit_write();
		if (_ts.count != _sl.offs_base) SlError(STR_GAME_SAVELOAD_ERROR_BROKEN_SAVEGAME, "Unexpected size of chunk");
		GetSavegameFormat("memory")->uninit_write(); // clean the memorypool
		fclose(_sl.fh);

		if (threaded) SetAsyncSaveFinish(SaveFileDone);

		return SL_OK;
	}
	catch (...) {
		AbortSaveLoad();
		if (_sl.excpt_uninit != NULL) _sl.excpt_uninit();

		/* Skip the "colour" character */
		DEBUG(sl, 0, "%s", GetSaveLoadErrorString() + 3);

		if (threaded) {
			SetAsyncSaveFinish(SaveFileError);
		} else {
			SaveFileError();
		}
		return SL_ERROR;
	}
}

static void SaveFileToDiskThread(void *arg)
{
	SaveFileToDisk(true);
}

void WaitTillSaved()
{
	if (_save_thread == NULL) return;

	_save_thread->Join();
	delete _save_thread;
	_save_thread = NULL;
}

/**
 * Main Save or Load function where the high-level saveload functions are
 * handled. It opens the savegame, selects format and checks versions
 * @param filename The name of the savegame being created/loaded
 * @param mode Save or load. Load can also be a TTD(Patch) game. Use SL_LOAD, SL_OLD_LOAD or SL_SAVE
 * @param sb The sub directory to save the savegame in
 * @param threaded True when threaded saving is allowed
 * @return Return the results of the action. SL_OK, SL_ERROR or SL_REINIT ("unload" the game)
 */
SaveOrLoadResult SaveOrLoad(const char *filename, int mode, Subdirectory sb, bool threaded)
{
	uint32 hdr[2];
	const SaveLoadFormat *fmt;

	/* An instance of saving is already active, so don't go saving again */
	if (_ts.saveinprogress && mode == SL_SAVE) {
		/* if not an autosave, but a user action, show error message */
		if (!_do_autosave) ShowErrorMessage(INVALID_STRING_ID, STR_ERROR_SAVE_STILL_IN_PROGRESS, 0, 0);
		return SL_OK;
	}
	WaitTillSaved();

	_next_offs = 0;

	/* Load a TTDLX or TTDPatch game */
	if (mode == SL_OLD_LOAD) {
		_engine_mngr.ResetToDefaultMapping();
		InitializeGame(256, 256, true, true); // set a mapsize of 256x256 for TTDPatch games or it might get confused
		GamelogReset();
		if (!LoadOldSaveGame(filename)) return SL_REINIT;
		_sl_version = 0;
		_sl_minor_version = 0;
		GamelogStartAction(GLAT_LOAD);
		if (!AfterLoadGame()) {
			GamelogStopAction();
			return SL_REINIT;
		}
		GamelogStopAction();
		return SL_OK;
	}

	_sl.excpt_uninit = NULL;
	try {
		_sl.fh = (mode == SL_SAVE) ? FioFOpenFile(filename, "wb", sb) : FioFOpenFile(filename, "rb", sb);

		/* Make it a little easier to load savegames from the console */
		if (_sl.fh == NULL && mode == SL_LOAD) _sl.fh = FioFOpenFile(filename, "rb", SAVE_DIR);
		if (_sl.fh == NULL && mode == SL_LOAD) _sl.fh = FioFOpenFile(filename, "rb", BASE_DIR);

		if (_sl.fh == NULL) {
			SlError(mode == SL_SAVE ? STR_GAME_SAVELOAD_ERROR_FILE_NOT_WRITEABLE : STR_GAME_SAVELOAD_ERROR_FILE_NOT_READABLE);
		}

		_sl.bufe = _sl.bufp = NULL;
		_sl.offs_base = 0;
		_sl.action = (mode != 0) ? SLA_SAVE : SLA_LOAD;
		_sl.chs = _chunk_handlers;

		/* General tactic is to first save the game to memory, then use an available writer
		 * to write it to file, either in threaded mode if possible, or single-threaded */
		if (mode == SL_SAVE) { // SAVE game
			DEBUG(desync, 1, "save: %s\n", filename);
			fmt = GetSavegameFormat("memory"); // write to memory

			_sl.write_bytes = fmt->writer;
			_sl.excpt_uninit = fmt->uninit_write;
			if (!fmt->init_write()) {
				DEBUG(sl, 0, "Initializing writer '%s' failed.", fmt->name);
				return AbortSaveLoad();
			}

			_sl_version = SAVEGAME_VERSION;

			SaveViewportBeforeSaveGame();
			SlSaveChunks();
			SlWriteFill(); // flush the save buffer

			SaveFileStart();
			if (_network_server) threaded = false;
			if (!threaded || !ThreadObject::New(&SaveFileToDiskThread, NULL, &_save_thread)) {
				if (threaded) DEBUG(sl, 1, "Cannot create savegame thread, reverting to single-threaded mode...");

				SaveOrLoadResult result = SaveFileToDisk(false);
				SaveFileDone();

				return result;
			}
		} else { // LOAD game
			assert(mode == SL_LOAD);
			DEBUG(desync, 1, "load: %s\n", filename);

			/* Can't fseek to 0 as in tar files that is not correct */
			long pos = ftell(_sl.fh);
			if (fread(hdr, sizeof(hdr), 1, _sl.fh) != 1) SlError(STR_GAME_SAVELOAD_ERROR_FILE_NOT_READABLE);

			/* see if we have any loader for this type. */
			for (fmt = _saveload_formats; ; fmt++) {
				/* No loader found, treat as version 0 and use LZO format */
				if (fmt == endof(_saveload_formats)) {
					DEBUG(sl, 0, "Unknown savegame type, trying to load it as the buggy format");
					clearerr(_sl.fh);
					fseek(_sl.fh, pos, SEEK_SET);
					_sl_version = 0;
					_sl_minor_version = 0;
					fmt = _saveload_formats + 1; // LZO
					break;
				}

				if (fmt->tag == hdr[0]) {
					/* check version number */
					_sl_version = TO_BE32(hdr[1]) >> 16;
					/* Minor is not used anymore from version 18.0, but it is still needed
					 * in versions before that (4 cases) which can't be removed easy.
					 * Therefor it is loaded, but never saved (or, it saves a 0 in any scenario).
					 * So never EVER use this minor version again. -- TrueLight -- 22-11-2005 */
					_sl_minor_version = (TO_BE32(hdr[1]) >> 8) & 0xFF;

					DEBUG(sl, 1, "Loading savegame version %d", _sl_version);

					/* Is the version higher than the current? */
					if (_sl_version > SAVEGAME_VERSION) SlError(STR_GAME_SAVELOAD_ERROR_TOO_NEW_SAVEGAME);
					break;
				}
			}

			_sl.read_bytes = fmt->reader;
			_sl.excpt_uninit = fmt->uninit_read;

			/* loader for this savegame type is not implemented? */
			if (fmt->init_read == NULL) {
				char err_str[64];
				snprintf(err_str, lengthof(err_str), "Loader for '%s' is not available.", fmt->name);
				SlError(STR_GAME_SAVELOAD_ERROR_BROKEN_INTERNAL_ERROR, err_str);
			}

			if (!fmt->init_read()) {
				char err_str[64];
				snprintf(err_str, lengthof(err_str), "Initializing loader '%s' failed", fmt->name);
				SlError(STR_GAME_SAVELOAD_ERROR_BROKEN_INTERNAL_ERROR, err_str);
			}

			_engine_mngr.ResetToDefaultMapping();

			/* Old maps were hardcoded to 256x256 and thus did not contain
			 * any mapsize information. Pre-initialize to 256x256 to not to
			 * confuse old games */
			InitializeGame(256, 256, true, true);

			GamelogReset();

			SlLoadChunks();
			SlFixPointers();
			fmt->uninit_read();
			fclose(_sl.fh);

			GamelogStartAction(GLAT_LOAD);

			_savegame_type = SGT_OTTD;

			/* After loading fix up savegame for any internal changes that
			 * might've occured since then. If it fails, load back the old game */
			if (!AfterLoadGame()) {
				GamelogStopAction();
				return SL_REINIT;
			}

			GamelogStopAction();
		}

		return SL_OK;
	}
	catch (...) {
		AbortSaveLoad();

		/* deinitialize compressor. */
		if (_sl.excpt_uninit != NULL) _sl.excpt_uninit();

		/* Skip the "colour" character */
		DEBUG(sl, 0, "%s", GetSaveLoadErrorString() + 3);

		/* A saver/loader exception!! reinitialize all variables to prevent crash! */
		return (mode == SL_LOAD) ? SL_REINIT : SL_ERROR;
	}
}

/** Do a save when exiting the game (_settings_client.gui.autosave_on_exit) */
void DoExitSave()
{
	SaveOrLoad("exit.sav", SL_SAVE, AUTOSAVE_DIR);
}

/**
 * Fill the buffer with the default name for a savegame *or* screenshot.
 * @param buf the buffer to write to.
 * @param last the last element in the buffer.
 */
void GenerateDefaultSaveName(char *buf, const char *last)
{
	/* Check if we have a name for this map, which is the name of the first
	 * available company. When there's no company available we'll use
	 * 'Spectator' as "company" name. */
	CompanyID cid = _local_company;
	if (!Company::IsValidID(cid)) {
		const Company *c;
		FOR_ALL_COMPANIES(c) {
			cid = c->index;
			break;
		}
	}

	SetDParam(0, cid);

	/* Insert current date */
	switch (_settings_client.gui.date_format_in_default_names) {
		case 0: SetDParam(1, STR_JUST_DATE_LONG); break;
		case 1: SetDParam(1, STR_JUST_DATE_TINY); break;
		case 2: SetDParam(1, STR_JUST_DATE_ISO); break;
		default: NOT_REACHED();
	}
	SetDParam(2, _date);

	/* Get the correct string (special string for when there's not company) */
	GetString(buf, !Company::IsValidID(cid) ? STR_SAVEGAME_NAME_SPECTATOR : STR_SAVEGAME_NAME_DEFAULT, last);
	SanitizeFilename(buf);
}

#if 0
/**
 * Function to get the type of the savegame by looking at the file header.
 * NOTICE: Not used right now, but could be used if extensions of savegames are garbled
 * @param file Savegame to be checked
 * @return SL_OLD_LOAD or SL_LOAD of the file
 */
int GetSavegameType(char *file)
{
	const SaveLoadFormat *fmt;
	uint32 hdr;
	FILE *f;
	int mode = SL_OLD_LOAD;

	f = fopen(file, "rb");
	if (fread(&hdr, sizeof(hdr), 1, f) != 1) {
		DEBUG(sl, 0, "Savegame is obsolete or invalid format");
		mode = SL_LOAD; // don't try to get filename, just show name as it is written
	} else {
		/* see if we have any loader for this type. */
		for (fmt = _saveload_formats; fmt != endof(_saveload_formats); fmt++) {
			if (fmt->tag == hdr) {
				mode = SL_LOAD; // new type of savegame
				break;
			}
		}
	}

	fclose(f);
	return mode;
}
#endif<|MERGE_RESOLUTION|>--- conflicted
+++ resolved
@@ -47,16 +47,12 @@
 
 #include "saveload_internal.h"
 
-<<<<<<< HEAD
-extern const uint16 SAVEGAME_VERSION = FLOWMAP_SV;
-=======
 #include <list>
 #include <set>
 typedef std::list<void *> PtrList;
 typedef std::set<void *> PtrSet;
 
-extern const uint16 SAVEGAME_VERSION = 127;
->>>>>>> 29fe2cba
+extern const uint16 SAVEGAME_VERSION = FLOWMAP_SV;
 
 SavegameType _savegame_type; ///< type of savegame we are loading
 
