/* $Id$ */

/*
 * This file is part of OpenTTD.
 * OpenTTD is free software; you can redistribute it and/or modify it under the terms of the GNU General Public License as published by the Free Software Foundation, version 2.
 * OpenTTD is distributed in the hope that it will be useful, but WITHOUT ANY WARRANTY; without even the implied warranty of MERCHANTABILITY or FITNESS FOR A PARTICULAR PURPOSE.
 * See the GNU General Public License for more details. You should have received a copy of the GNU General Public License along with OpenTTD. If not, see <http://www.gnu.org/licenses/>.
 */

/**
 * @file saveload.cpp
 * All actions handling saving and loading goes on in this file. The general actions
 * are as follows for saving a game (loading is analogous):
 * <ol>
 * <li>initialize the writer by creating a temporary memory-buffer for it
 * <li>go through all to-be saved elements, each 'chunk' (#ChunkHandler) prefixed by a label
 * <li>use their description array (#SaveLoad) to know what elements to save and in what version
 *    of the game it was active (used when loading)
 * <li>write all data byte-by-byte to the temporary buffer so it is endian-safe
 * <li>when the buffer is full; flush it to the output (eg save to file) (_sl.buf, _sl.bufp, _sl.bufe)
 * <li>repeat this until everything is done, and flush any remaining output to file
 * </ol>
 */
#include "../stdafx.h"
#include "../debug.h"
#include "../station_base.h"
#include "../thread/thread.h"
#include "../town.h"
#include "../network/network.h"
#include "../window_func.h"
#include "../strings_func.h"
#include "../core/endian_func.hpp"
#include "../vehicle_base.h"
#include "../company_func.h"
#include "../date_func.h"
#include "../autoreplace_base.h"
#include "../roadstop_base.h"
#include "../statusbar_gui.h"
#include "../fileio_func.h"
#include "../gamelog.h"
#include "../string_func.h"
#include "../engine_base.h"
#include "../fios.h"
#include "../gui.h"

#include "table/strings.h"

#include "saveload_internal.h"
#include "saveload_filter.h"

/*
 * Previous savegame versions, the trunk revision where they were
 * introduced and the released version that had that particular
 * savegame version.
 * Up to savegame version 18 there is a minor version as well.
 *
 *    1.0         0.1.x, 0.2.x
 *    2.0         0.3.0
 *    2.1         0.3.1, 0.3.2
 *    3.x         lost
 *    4.0     1
 *    4.1   122   0.3.3, 0.3.4
 *    4.2  1222   0.3.5
 *    4.3  1417
 *    4.4  1426
 *    5.0  1429
 *    5.1  1440
 *    5.2  1525   0.3.6
 *    6.0  1721
 *    6.1  1768
 *    7.0  1770
 *    8.0  1786
 *    9.0  1909
 *   10.0  2030
 *   11.0  2033
 *   11.1  2041
 *   12.1  2046
 *   13.1  2080   0.4.0, 0.4.0.1
 *   14.0  2441
 *   15.0  2499
 *   16.0  2817
 *   16.1  3155
 *   17.0  3212
 *   17.1  3218
 *   18    3227
 *   19    3396
 *   20    3403
 *   21    3472   0.4.x
 *   22    3726
 *   23    3915
 *   24    4150
 *   25    4259
 *   26    4466
 *   27    4757
 *   28    4987
 *   29    5070
 *   30    5946
 *   31    5999
 *   32    6001
 *   33    6440
 *   34    6455
 *   35    6602
 *   36    6624
 *   37    7182
 *   38    7195
 *   39    7269
 *   40    7326
 *   41    7348   0.5.x
 *   42    7573
 *   43    7642
 *   44    8144
 *   45    8501
 *   46    8705
 *   47    8735
 *   48    8935
 *   49    8969
 *   50    8973
 *   51    8978
 *   52    9066
 *   53    9316
 *   54    9613
 *   55    9638
 *   56    9667
 *   57    9691
 *   58    9762
 *   59    9779
 *   60    9874
 *   61    9892
 *   62    9905
 *   63    9956
 *   64   10006
 *   65   10210
 *   66   10211
 *   67   10236
 *   68   10266
 *   69   10319
 *   70   10541
 *   71   10567
 *   72   10601
 *   73   10903
 *   74   11030
 *   75   11107
 *   76   11139
 *   77   11172
 *   78   11176
 *   79   11188
 *   80   11228
 *   81   11244
 *   82   11410
 *   83   11589
 *   84   11822
 *   85   11874
 *   86   12042
 *   87   12129
 *   88   12134
 *   89   12160
 *   90   12293
 *   91   12347
 *   92   12381   0.6.x
 *   93   12648
 *   94   12816
 *   95   12924
 *   96   13226
 *   97   13256
 *   98   13375
 *   99   13838
 *  100   13952
 *  101   14233
 *  102   14332
 *  103   14598
 *  104   14735
 *  105   14803
 *  106   14919
 *  107   15027
 *  108   15045
 *  109   15075
 *  110   15148
 *  111   15190
 *  112   15290
 *  113   15340
 *  114   15601
 *  115   15695
 *  116   15893   0.7.x
 *  117   16037
 *  118   16129
 *  119   16242
 *  120   16439
 *  121   16694
 *  122   16855
 *  123   16909
 *  124   16993
 *  125   17113
 *  126   17433
 *  127   17439
 *  128   18281
 *  129   18292
 *  130   18404
 *  131   18481
 *  132   18522
 *  133   18674
 *  134   18703
 *  135   18719
 *  136   18764
 *  137   18912
 *  138   18942   1.0.x
 *  139   19346
 *  140   19382
 *  141   19799
 *  142   20003
 *  143   20048
 *  144   20334
 *  145   20376
 *  146   20446
 *  147   20621
 *  148   20659
 *  149   20832
 *  150   20857
 *  151   20918
 *  152   21171
 *  153   21263
 *  154   21426
 *  155   21453
 *  156   !!TODO!!
 */
<<<<<<< HEAD
extern const uint16 SAVEGAME_VERSION = SL_CARGOMAP; ///< Current savegame version of OpenTTD.
=======
extern const uint16 SAVEGAME_VERSION = 156; ///< Current savegame version of OpenTTD.
>>>>>>> 374aac33

SavegameType _savegame_type; ///< type of savegame we are loading

uint32 _ttdp_version;     ///< version of TTDP savegame (if applicable)
uint16 _sl_version;       ///< the major savegame version identifier
byte   _sl_minor_version; ///< the minor savegame version, DO NOT USE!
char _savegame_format[8]; ///< how to compress savegames
bool _do_autosave;        ///< are we doing an autosave at the moment?

/** What are we currently doing? */
enum SaveLoadAction {
	SLA_LOAD,        ///< loading
	SLA_SAVE,        ///< saving
	SLA_PTRS,        ///< fixing pointers
	SLA_NULL,        ///< null all pointers (on loading error)
	SLA_LOAD_CHECK,  ///< partial loading into #_load_check_data
};

enum NeedLength {
	NL_NONE = 0,       ///< not working in NeedLength mode
	NL_WANTLENGTH = 1, ///< writing length and data
	NL_CALCLENGTH = 2, ///< need to calculate the length
};

/** Save in chunks of 128 KiB. */
static const size_t MEMORY_CHUNK_SIZE = 128 * 1024;

/** A buffer for reading (and buffering) savegame data. */
struct ReadBuffer {
	byte buf[MEMORY_CHUNK_SIZE]; ///< Buffer we're going to read from.
	byte *bufp;                  ///< Location we're at reading the buffer.
	byte *bufe;                  ///< End of the buffer we can read from.
	LoadFilter *reader;          ///< The filter used to actually read.
	size_t read;                 ///< The amount of read bytes so far from the filter.

	/**
	 * Initialise our variables.
	 * @param reader The filter to actually read data.
	 */
	ReadBuffer(LoadFilter *reader) : bufp(NULL), bufe(NULL), reader(reader), read(0)
	{
	}

	FORCEINLINE byte ReadByte()
	{
		if (this->bufp == this->bufe) {
			size_t len = this->reader->Read(this->buf, lengthof(this->buf));
			if (len == 0) SlErrorCorrupt("Unexpected end of chunk");

			this->read += len;
			this->bufp = this->buf;
			this->bufe = this->buf + len;
		}

		return *this->bufp++;
	}

	/**
	 * Get the size of the memory dump made so far.
	 * @return The size.
	 */
	size_t GetSize() const
	{
		return this->read - (this->bufe - this->bufp);
	}
};


/** Container for dumping the savegame (quickly) to memory. */
struct MemoryDumper {
	AutoFreeSmallVector<byte *, 16> blocks; ///< Buffer with blocks of allocated memory.
	byte *buf;                              ///< Buffer we're going to write to.
	byte *bufe;                             ///< End of the buffer we write to.

	/** Initialise our variables. */
	MemoryDumper() : buf(NULL), bufe(NULL)
	{
	}

	/**
	 * Write a single byte into the dumper.
	 * @param b The byte to write.
	 */
	FORCEINLINE void WriteByte(byte b)
	{
		/* Are we at the end of this chunk? */
		if (this->buf == this->bufe) {
			this->buf = CallocT<byte>(MEMORY_CHUNK_SIZE);
			*this->blocks.Append() = this->buf;
			this->bufe = this->buf + MEMORY_CHUNK_SIZE;
		}

		*this->buf++ = b;
	}

	/**
	 * Flush this dumper into a writer.
	 * @param writer The filter we want to use.
	 */
	void Flush(SaveFilter *writer)
	{
		uint i = 0;
		size_t t = this->GetSize();

		while (t > 0) {
			size_t to_write = min(MEMORY_CHUNK_SIZE, t);

			writer->Write(this->blocks[i++], to_write);
			t -= to_write;
		}

		writer->Finish();
	}

	/**
	 * Get the size of the memory dump made so far.
	 * @return The size.
	 */
	size_t GetSize() const
	{
		return this->blocks.Length() * MEMORY_CHUNK_SIZE - (this->bufe - this->buf);
	}
};

/** The saveload struct, containing reader-writer functions, buffer, version, etc. */
struct SaveLoadParams {
	SaveLoadAction action;               ///< are we doing a save or a load atm.
	NeedLength need_length;              ///< working in NeedLength (Autolength) mode?
	byte block_mode;                     ///< ???
	bool error;                          ///< did an error occur or not

	size_t obj_len;                      ///< the length of the current object we are busy with
	int array_index, last_array_index;   ///< in the case of an array, the current and last positions

	MemoryDumper *dumper;                ///< Memory dumper to write the savegame to.
	SaveFilter *sf;                      ///< Filter to write the savegame to.

	ReadBuffer *reader;                  ///< Savegame reading buffer.
	LoadFilter *lf;                      ///< Filter to read the savegame from.

	StringID error_str;                  ///< the translatable error message to show
	char *extra_msg;                     ///< the error message

	byte ff_state;                       ///< The state of fast-forward when saving started.
	bool saveinprogress;                 ///< Whether there is currently a save in progress.
};

static SaveLoadParams _sl; ///< Parameters used for/at saveload.

/* these define the chunks */
extern const ChunkHandler _gamelog_chunk_handlers[];
extern const ChunkHandler _map_chunk_handlers[];
extern const ChunkHandler _misc_chunk_handlers[];
extern const ChunkHandler _name_chunk_handlers[];
extern const ChunkHandler _cheat_chunk_handlers[] ;
extern const ChunkHandler _setting_chunk_handlers[];
extern const ChunkHandler _company_chunk_handlers[];
extern const ChunkHandler _engine_chunk_handlers[];
extern const ChunkHandler _veh_chunk_handlers[];
extern const ChunkHandler _waypoint_chunk_handlers[];
extern const ChunkHandler _depot_chunk_handlers[];
extern const ChunkHandler _order_chunk_handlers[];
extern const ChunkHandler _town_chunk_handlers[];
extern const ChunkHandler _sign_chunk_handlers[];
extern const ChunkHandler _station_chunk_handlers[];
extern const ChunkHandler _industry_chunk_handlers[];
extern const ChunkHandler _economy_chunk_handlers[];
extern const ChunkHandler _subsidy_chunk_handlers[];
extern const ChunkHandler _ai_chunk_handlers[];
extern const ChunkHandler _animated_tile_chunk_handlers[];
extern const ChunkHandler _newgrf_chunk_handlers[];
extern const ChunkHandler _group_chunk_handlers[];
extern const ChunkHandler _cargopacket_chunk_handlers[];
extern const ChunkHandler _autoreplace_chunk_handlers[];
extern const ChunkHandler _labelmaps_chunk_handlers[];
extern const ChunkHandler _linkgraph_chunk_handlers[];
extern const ChunkHandler _airport_chunk_handlers[];
extern const ChunkHandler _object_chunk_handlers[];

/** Array of all chunks in a savegame, \c NULL terminated. */
static const ChunkHandler * const _chunk_handlers[] = {
	_gamelog_chunk_handlers,
	_map_chunk_handlers,
	_misc_chunk_handlers,
	_name_chunk_handlers,
	_cheat_chunk_handlers,
	_setting_chunk_handlers,
	_veh_chunk_handlers,
	_waypoint_chunk_handlers,
	_depot_chunk_handlers,
	_order_chunk_handlers,
	_industry_chunk_handlers,
	_economy_chunk_handlers,
	_subsidy_chunk_handlers,
	_engine_chunk_handlers,
	_town_chunk_handlers,
	_sign_chunk_handlers,
	_station_chunk_handlers,
	_company_chunk_handlers,
	_ai_chunk_handlers,
	_animated_tile_chunk_handlers,
	_newgrf_chunk_handlers,
	_group_chunk_handlers,
	_cargopacket_chunk_handlers,
	_autoreplace_chunk_handlers,
	_labelmaps_chunk_handlers,
	_linkgraph_chunk_handlers,
	_airport_chunk_handlers,
	_object_chunk_handlers,
	NULL,
};

/**
 * Iterate over all chunk handlers.
 * @param ch the chunk handler iterator
 */
#define FOR_ALL_CHUNK_HANDLERS(ch) \
	for (const ChunkHandler * const *chsc = _chunk_handlers; *chsc != NULL; chsc++) \
		for (const ChunkHandler *ch = *chsc; ch != NULL; ch = (ch->flags & CH_LAST) ? NULL : ch + 1)

/** Null all pointers (convert index -> NULL) */
static void SlNullPointers()
{
	_sl.action = SLA_NULL;

	DEBUG(sl, 1, "Nulling pointers");

	FOR_ALL_CHUNK_HANDLERS(ch) {
		if (ch->ptrs_proc != NULL) {
			DEBUG(sl, 2, "Nulling pointers for %c%c%c%c", ch->id >> 24, ch->id >> 16, ch->id >> 8, ch->id);
			ch->ptrs_proc();
		}
	}

	DEBUG(sl, 1, "All pointers nulled");

	assert(_sl.action == SLA_NULL);
}

/**
 * Error handler. Sets everything up to show an error message and to clean
 * up the mess of a partial savegame load.
 * @param string The translatable error message to show.
 * @param extra_msg An extra error message coming from one of the APIs.
 * @note This function does never return as it throws an exception to
 *       break out of all the saveload code.
 */
static void NORETURN SlError(StringID string, const char *extra_msg = NULL)
{
	/* Distinguish between loading into _load_check_data vs. normal save/load. */
	if (_sl.action == SLA_LOAD_CHECK) {
		_load_check_data.error = string;
		free(_load_check_data.error_data);
		_load_check_data.error_data = (extra_msg == NULL) ? NULL : strdup(extra_msg);
	} else {
		_sl.error_str = string;
		free(_sl.extra_msg);
		_sl.extra_msg = (extra_msg == NULL) ? NULL : strdup(extra_msg);
		/* We have to NULL all pointers here; we might be in a state where
		 * the pointers are actually filled with indices, which means that
		 * when we access them during cleaning the pool dereferences of
		 * those indices will be made with segmentation faults as result. */
	}
	if (_sl.action == SLA_LOAD || _sl.action == SLA_PTRS) SlNullPointers();
	throw std::exception();
}

/**
 * Error handler for corrupt savegames. Sets everything up to show the
 * error message and to clean up the mess of a partial savegame load.
 * @param msg Location the corruption has been spotted.
 * @note This function does never return as it throws an exception to
 *       break out of all the saveload code.
 */
void NORETURN SlErrorCorrupt(const char *msg)
{
	SlError(STR_GAME_SAVELOAD_ERROR_BROKEN_SAVEGAME, msg);
}


typedef void (*AsyncSaveFinishProc)();                ///< Callback for when the savegame loading is finished.
static AsyncSaveFinishProc _async_save_finish = NULL; ///< Callback to call when the savegame loading is finished.
static ThreadObject *_save_thread;                    ///< The thread we're using to compress and write a savegame

/**
 * Called by save thread to tell we finished saving.
 * @param proc The callback to call when saving is done.
 */
static void SetAsyncSaveFinish(AsyncSaveFinishProc proc)
{
	if (_exit_game) return;
	while (_async_save_finish != NULL) CSleep(10);

	_async_save_finish = proc;
}

/**
 * Handle async save finishes.
 */
void ProcessAsyncSaveFinish()
{
	if (_async_save_finish == NULL) return;

	_async_save_finish();

	_async_save_finish = NULL;

	if (_save_thread != NULL) {
		_save_thread->Join();
		delete _save_thread;
		_save_thread = NULL;
	}
}

/**
 * Wrapper for reading a byte from the buffer.
 * @return The read byte.
 */
byte SlReadByte()
{
	return _sl.reader->ReadByte();
}

/**
 * Wrapper for writing a byte to the dumper.
 * @param b The byte to write.
 */
void SlWriteByte(byte b)
{
	_sl.dumper->WriteByte(b);
}

static inline int SlReadUint16()
{
	int x = SlReadByte() << 8;
	return x | SlReadByte();
}

static inline uint32 SlReadUint32()
{
	uint32 x = SlReadUint16() << 16;
	return x | SlReadUint16();
}

static inline uint64 SlReadUint64()
{
	uint32 x = SlReadUint32();
	uint32 y = SlReadUint32();
	return (uint64)x << 32 | y;
}

static inline void SlWriteUint16(uint16 v)
{
	SlWriteByte(GB(v, 8, 8));
	SlWriteByte(GB(v, 0, 8));
}

static inline void SlWriteUint32(uint32 v)
{
	SlWriteUint16(GB(v, 16, 16));
	SlWriteUint16(GB(v,  0, 16));
}

static inline void SlWriteUint64(uint64 x)
{
	SlWriteUint32((uint32)(x >> 32));
	SlWriteUint32((uint32)x);
}

/**
 * Read in bytes from the file/data structure but don't do
 * anything with them, discarding them in effect
 * @param length The amount of bytes that is being treated this way
 */
static inline void SlSkipBytes(size_t length)
{
	for (; length != 0; length--) SlReadByte();
}

/**
 * Read in the header descriptor of an object or an array.
 * If the highest bit is set (7), then the index is bigger than 127
 * elements, so use the next byte to read in the real value.
 * The actual value is then both bytes added with the first shifted
 * 8 bits to the left, and dropping the highest bit (which only indicated a big index).
 * x = ((x & 0x7F) << 8) + SlReadByte();
 * @return Return the value of the index
 */
static uint SlReadSimpleGamma()
{
	uint i = SlReadByte();
	if (HasBit(i, 7)) {
		i &= ~0x80;
		if (HasBit(i, 6)) {
			i &= ~0x40;
			if (HasBit(i, 5)) {
				i &= ~0x20;
				if (HasBit(i, 4)) {
					SlErrorCorrupt("Unsupported gamma");
				}
				i = (i << 8) | SlReadByte();
			}
			i = (i << 8) | SlReadByte();
		}
		i = (i << 8) | SlReadByte();
	}
	return i;
}

/**
 * Write the header descriptor of an object or an array.
 * If the element is bigger than 127, use 2 bytes for saving
 * and use the highest byte of the first written one as a notice
 * that the length consists of 2 bytes, etc.. like this:
 * 0xxxxxxx
 * 10xxxxxx xxxxxxxx
 * 110xxxxx xxxxxxxx xxxxxxxx
 * 1110xxxx xxxxxxxx xxxxxxxx xxxxxxxx
 * @param i Index being written
 */

static void SlWriteSimpleGamma(size_t i)
{
	if (i >= (1 << 7)) {
		if (i >= (1 << 14)) {
			if (i >= (1 << 21)) {
				assert(i < (1 << 28));
				SlWriteByte((byte)(0xE0 | (i >> 24)));
				SlWriteByte((byte)(i >> 16));
			} else {
				SlWriteByte((byte)(0xC0 | (i >> 16)));
			}
			SlWriteByte((byte)(i >> 8));
		} else {
			SlWriteByte((byte)(0x80 | (i >> 8)));
		}
	}
	SlWriteByte((byte)i);
}

/** Return how many bytes used to encode a gamma value */
static inline uint SlGetGammaLength(size_t i)
{
	return 1 + (i >= (1 << 7)) + (i >= (1 << 14)) + (i >= (1 << 21));
}

static inline uint SlReadSparseIndex()
{
	return SlReadSimpleGamma();
}

static inline void SlWriteSparseIndex(uint index)
{
	SlWriteSimpleGamma(index);
}

static inline uint SlReadArrayLength()
{
	return SlReadSimpleGamma();
}

static inline void SlWriteArrayLength(size_t length)
{
	SlWriteSimpleGamma(length);
}

static inline uint SlGetArrayLength(size_t length)
{
	return SlGetGammaLength(length);
}

/**
 * Return the size in bytes of a certain type of normal/atomic variable
 * as it appears in memory. See VarTypes
 * @param conv VarType type of variable that is used for calculating the size
 * @return Return the size of this type in bytes
 */
static inline uint SlCalcConvMemLen(VarType conv)
{
	static const byte conv_mem_size[] = {1, 1, 1, 2, 2, 4, 4, 8, 8, 0};
	byte length = GB(conv, 4, 4);

	switch (length << 4) {
		case SLE_VAR_STRB:
		case SLE_VAR_STRBQ:
		case SLE_VAR_STR:
		case SLE_VAR_STRQ:
			return SlReadArrayLength();

		default:
			assert(length < lengthof(conv_mem_size));
			return conv_mem_size[length];
	}
}

/**
 * Return the size in bytes of a certain type of normal/atomic variable
 * as it appears in a saved game. See VarTypes
 * @param conv VarType type of variable that is used for calculating the size
 * @return Return the size of this type in bytes
 */
static inline byte SlCalcConvFileLen(VarType conv)
{
	static const byte conv_file_size[] = {1, 1, 2, 2, 4, 4, 8, 8, 2};
	byte length = GB(conv, 0, 4);
	assert(length < lengthof(conv_file_size));
	return conv_file_size[length];
}

/** Return the size in bytes of a reference (pointer) */
static inline size_t SlCalcRefLen()
{
	return IsSavegameVersionBefore(69) ? 2 : 4;
}

void SlSetArrayIndex(uint index)
{
	_sl.need_length = NL_WANTLENGTH;
	_sl.array_index = index;
}

static size_t _next_offs;

/**
 * Iterate through the elements of an array and read the whole thing
 * @return The index of the object, or -1 if we have reached the end of current block
 */
int SlIterateArray()
{
	int index;

	/* After reading in the whole array inside the loop
	 * we must have read in all the data, so we must be at end of current block. */
	if (_next_offs != 0 && _sl.reader->GetSize() != _next_offs) SlErrorCorrupt("Invalid chunk size");

	while (true) {
		uint length = SlReadArrayLength();
		if (length == 0) {
			_next_offs = 0;
			return -1;
		}

		_sl.obj_len = --length;
		_next_offs = _sl.reader->GetSize() + length;

		switch (_sl.block_mode) {
			case CH_SPARSE_ARRAY: index = (int)SlReadSparseIndex(); break;
			case CH_ARRAY:        index = _sl.array_index++; break;
			default:
				DEBUG(sl, 0, "SlIterateArray error");
				return -1; // error
		}

		if (length != 0) return index;
	}
}

/**
 * Skip an array or sparse array
 */
void SlSkipArray()
{
	while (SlIterateArray() != -1) {
		SlSkipBytes(_next_offs - _sl.reader->GetSize());
	}
}

/**
 * Sets the length of either a RIFF object or the number of items in an array.
 * This lets us load an object or an array of arbitrary size
 * @param length The length of the sought object/array
 */
void SlSetLength(size_t length)
{
	assert(_sl.action == SLA_SAVE);

	switch (_sl.need_length) {
		case NL_WANTLENGTH:
			_sl.need_length = NL_NONE;
			switch (_sl.block_mode) {
				case CH_RIFF:
					/* Ugly encoding of >16M RIFF chunks
					 * The lower 24 bits are normal
					 * The uppermost 4 bits are bits 24:27 */
					assert(length < (1 << 28));
					SlWriteUint32((uint32)((length & 0xFFFFFF) | ((length >> 24) << 28)));
					break;
				case CH_ARRAY:
					assert(_sl.last_array_index <= _sl.array_index);
					while (++_sl.last_array_index <= _sl.array_index) {
						SlWriteArrayLength(1);
					}
					SlWriteArrayLength(length + 1);
					break;
				case CH_SPARSE_ARRAY:
					SlWriteArrayLength(length + 1 + SlGetArrayLength(_sl.array_index)); // Also include length of sparse index.
					SlWriteSparseIndex(_sl.array_index);
					break;
				default: NOT_REACHED();
			}
			break;

		case NL_CALCLENGTH:
			_sl.obj_len += (int)length;
			break;

		default: NOT_REACHED();
	}
}

/**
 * Save/Load bytes. These do not need to be converted to Little/Big Endian
 * so directly write them or read them to/from file
 * @param ptr The source or destination of the object being manipulated
 * @param length number of bytes this fast CopyBytes lasts
 */
static void SlCopyBytes(void *ptr, size_t length)
{
	byte *p = (byte *)ptr;

	switch (_sl.action) {
		case SLA_LOAD_CHECK:
		case SLA_LOAD:
			for (; length != 0; length--) *p++ = SlReadByte();
			break;
		case SLA_SAVE:
			for (; length != 0; length--) SlWriteByte(*p++);
			break;
		default: NOT_REACHED();
	}
}

/** Get the length of the current object */
size_t SlGetFieldLength()
{
	return _sl.obj_len;
}

/**
 * Return a signed-long version of the value of a setting
 * @param ptr pointer to the variable
 * @param conv type of variable, can be a non-clean
 * type, eg one with other flags because it is parsed
 * @return returns the value of the pointer-setting
 */
int64 ReadValue(const void *ptr, VarType conv)
{
	switch (GetVarMemType(conv)) {
		case SLE_VAR_BL:  return (*(bool *)ptr != 0);
		case SLE_VAR_I8:  return *(int8  *)ptr;
		case SLE_VAR_U8:  return *(byte  *)ptr;
		case SLE_VAR_I16: return *(int16 *)ptr;
		case SLE_VAR_U16: return *(uint16*)ptr;
		case SLE_VAR_I32: return *(int32 *)ptr;
		case SLE_VAR_U32: return *(uint32*)ptr;
		case SLE_VAR_I64: return *(int64 *)ptr;
		case SLE_VAR_U64: return *(uint64*)ptr;
		case SLE_VAR_NULL:return 0;
		default: NOT_REACHED();
	}
}

/**
 * Write the value of a setting
 * @param ptr pointer to the variable
 * @param conv type of variable, can be a non-clean type, eg
 *             with other flags. It is parsed upon read
 * @param val the new value being given to the variable
 */
void WriteValue(void *ptr, VarType conv, int64 val)
{
	switch (GetVarMemType(conv)) {
		case SLE_VAR_BL:  *(bool  *)ptr = (val != 0);  break;
		case SLE_VAR_I8:  *(int8  *)ptr = val; break;
		case SLE_VAR_U8:  *(byte  *)ptr = val; break;
		case SLE_VAR_I16: *(int16 *)ptr = val; break;
		case SLE_VAR_U16: *(uint16*)ptr = val; break;
		case SLE_VAR_I32: *(int32 *)ptr = val; break;
		case SLE_VAR_U32: *(uint32*)ptr = val; break;
		case SLE_VAR_I64: *(int64 *)ptr = val; break;
		case SLE_VAR_U64: *(uint64*)ptr = val; break;
		case SLE_VAR_NAME: *(char**)ptr = CopyFromOldName(val); break;
		case SLE_VAR_NULL: break;
		default: NOT_REACHED();
	}
}

/**
 * Handle all conversion and typechecking of variables here.
 * In the case of saving, read in the actual value from the struct
 * and then write them to file, endian safely. Loading a value
 * goes exactly the opposite way
 * @param ptr The object being filled/read
 * @param conv VarType type of the current element of the struct
 */
static void SlSaveLoadConv(void *ptr, VarType conv)
{
	switch (_sl.action) {
		case SLA_SAVE: {
			int64 x = ReadValue(ptr, conv);

			/* Write the value to the file and check if its value is in the desired range */
			switch (GetVarFileType(conv)) {
				case SLE_FILE_I8: assert(x >= -128 && x <= 127);     SlWriteByte(x);break;
				case SLE_FILE_U8: assert(x >= 0 && x <= 255);        SlWriteByte(x);break;
				case SLE_FILE_I16:assert(x >= -32768 && x <= 32767); SlWriteUint16(x);break;
				case SLE_FILE_STRINGID:
				case SLE_FILE_U16:assert(x >= 0 && x <= 65535);      SlWriteUint16(x);break;
				case SLE_FILE_I32:
				case SLE_FILE_U32:                                   SlWriteUint32((uint32)x);break;
				case SLE_FILE_I64:
				case SLE_FILE_U64:                                   SlWriteUint64(x);break;
				default: NOT_REACHED();
			}
			break;
		}
		case SLA_LOAD_CHECK:
		case SLA_LOAD: {
			int64 x;
			/* Read a value from the file */
			switch (GetVarFileType(conv)) {
				case SLE_FILE_I8:  x = (int8  )SlReadByte();   break;
				case SLE_FILE_U8:  x = (byte  )SlReadByte();   break;
				case SLE_FILE_I16: x = (int16 )SlReadUint16(); break;
				case SLE_FILE_U16: x = (uint16)SlReadUint16(); break;
				case SLE_FILE_I32: x = (int32 )SlReadUint32(); break;
				case SLE_FILE_U32: x = (uint32)SlReadUint32(); break;
				case SLE_FILE_I64: x = (int64 )SlReadUint64(); break;
				case SLE_FILE_U64: x = (uint64)SlReadUint64(); break;
				case SLE_FILE_STRINGID: x = RemapOldStringID((uint16)SlReadUint16()); break;
				default: NOT_REACHED();
			}

			/* Write The value to the struct. These ARE endian safe. */
			WriteValue(ptr, conv, x);
			break;
		}
		case SLA_PTRS: break;
		case SLA_NULL: break;
		default: NOT_REACHED();
	}
}

/**
 * Calculate the net length of a string. This is in almost all cases
 * just strlen(), but if the string is not properly terminated, we'll
 * resort to the maximum length of the buffer.
 * @param ptr pointer to the stringbuffer
 * @param length maximum length of the string (buffer). If -1 we don't care
 * about a maximum length, but take string length as it is.
 * @return return the net length of the string
 */
static inline size_t SlCalcNetStringLen(const char *ptr, size_t length)
{
	if (ptr == NULL) return 0;
	return min(strlen(ptr), length - 1);
}

/**
 * Calculate the gross length of the string that it
 * will occupy in the savegame. This includes the real length, returned
 * by SlCalcNetStringLen and the length that the index will occupy.
 * @param ptr pointer to the stringbuffer
 * @param length maximum length of the string (buffer size, etc.)
 * @param conv type of data been used
 * @return return the gross length of the string
 */
static inline size_t SlCalcStringLen(const void *ptr, size_t length, VarType conv)
{
	size_t len;
	const char *str;

	switch (GetVarMemType(conv)) {
		default: NOT_REACHED();
		case SLE_VAR_STR:
		case SLE_VAR_STRQ:
			str = *(const char**)ptr;
			len = SIZE_MAX;
			break;
		case SLE_VAR_STRB:
		case SLE_VAR_STRBQ:
			str = (const char*)ptr;
			len = length;
			break;
	}

	len = SlCalcNetStringLen(str, len);
	return len + SlGetArrayLength(len); // also include the length of the index
}

/**
 * Save/Load a string.
 * @param ptr the string being manipulated
 * @param length of the string (full length)
 * @param conv must be SLE_FILE_STRING
 */
static void SlString(void *ptr, size_t length, VarType conv)
{
	switch (_sl.action) {
		case SLA_SAVE: {
			size_t len;
			switch (GetVarMemType(conv)) {
				default: NOT_REACHED();
				case SLE_VAR_STRB:
				case SLE_VAR_STRBQ:
					len = SlCalcNetStringLen((char *)ptr, length);
					break;
				case SLE_VAR_STR:
				case SLE_VAR_STRQ:
					ptr = *(char **)ptr;
					len = SlCalcNetStringLen((char *)ptr, SIZE_MAX);
					break;
			}

			SlWriteArrayLength(len);
			SlCopyBytes(ptr, len);
			break;
		}
		case SLA_LOAD_CHECK:
		case SLA_LOAD: {
			size_t len = SlReadArrayLength();

			switch (GetVarMemType(conv)) {
				default: NOT_REACHED();
				case SLE_VAR_STRB:
				case SLE_VAR_STRBQ:
					if (len >= length) {
						DEBUG(sl, 1, "String length in savegame is bigger than buffer, truncating");
						SlCopyBytes(ptr, length);
						SlSkipBytes(len - length);
						len = length - 1;
					} else {
						SlCopyBytes(ptr, len);
					}
					break;
				case SLE_VAR_STR:
				case SLE_VAR_STRQ: // Malloc'd string, free previous incarnation, and allocate
					free(*(char **)ptr);
					if (len == 0) {
						*(char **)ptr = NULL;
					} else {
						*(char **)ptr = MallocT<char>(len + 1); // terminating '\0'
						ptr = *(char **)ptr;
						SlCopyBytes(ptr, len);
					}
					break;
			}

			((char *)ptr)[len] = '\0'; // properly terminate the string
			str_validate((char *)ptr, (char *)ptr + len);
			break;
		}
		case SLA_PTRS: break;
		case SLA_NULL: break;
		default: NOT_REACHED();
	}
}

/**
 * Return the size in bytes of a certain type of atomic array
 * @param length The length of the array counted in elements
 * @param conv VarType type of the variable that is used in calculating the size
 */
static inline size_t SlCalcArrayLen(size_t length, VarType conv)
{
	return SlCalcConvFileLen(conv) * length;
}

/**
 * Save/Load an array.
 * @param array The array being manipulated
 * @param length The length of the array in elements
 * @param conv VarType type of the atomic array (int, byte, uint64, etc.)
 */
void SlArray(void *array, size_t length, VarType conv)
{
	if (_sl.action == SLA_PTRS || _sl.action == SLA_NULL) return;

	/* Automatically calculate the length? */
	if (_sl.need_length != NL_NONE) {
		SlSetLength(SlCalcArrayLen(length, conv));
		/* Determine length only? */
		if (_sl.need_length == NL_CALCLENGTH) return;
	}

	/* NOTICE - handle some buggy stuff, in really old versions everything was saved
	 * as a byte-type. So detect this, and adjust array size accordingly */
	if (_sl.action != SLA_SAVE && _sl_version == 0) {
		/* all arrays except difficulty settings */
		if (conv == SLE_INT16 || conv == SLE_UINT16 || conv == SLE_STRINGID ||
				conv == SLE_INT32 || conv == SLE_UINT32) {
			SlCopyBytes(array, length * SlCalcConvFileLen(conv));
			return;
		}
		/* used for conversion of Money 32bit->64bit */
		if (conv == (SLE_FILE_I32 | SLE_VAR_I64)) {
			for (uint i = 0; i < length; i++) {
				((int64*)array)[i] = (int32)BSWAP32(SlReadUint32());
			}
			return;
		}
	}

	/* If the size of elements is 1 byte both in file and memory, no special
	 * conversion is needed, use specialized copy-copy function to speed up things */
	if (conv == SLE_INT8 || conv == SLE_UINT8) {
		SlCopyBytes(array, length);
	} else {
		byte *a = (byte*)array;
		byte mem_size = SlCalcConvMemLen(conv);

		for (; length != 0; length --) {
			SlSaveLoadConv(a, conv);
			a += mem_size; // get size
		}
	}
}


/**
 * Pointers cannot be saved to a savegame, so this functions gets
 * the index of the item, and if not available, it hussles with
 * pointers (looks really bad :()
 * Remember that a NULL item has value 0, and all
 * indices have +1, so vehicle 0 is saved as index 1.
 * @param obj The object that we want to get the index of
 * @param rt SLRefType type of the object the index is being sought of
 * @return Return the pointer converted to an index of the type pointed to
 */
static size_t ReferenceToInt(const void *obj, SLRefType rt)
{
	assert(_sl.action == SLA_SAVE);

	if (obj == NULL) return 0;

	switch (rt) {
		case REF_VEHICLE_OLD: // Old vehicles we save as new onces
		case REF_VEHICLE:   return ((const  Vehicle*)obj)->index + 1;
		case REF_STATION:   return ((const  Station*)obj)->index + 1;
		case REF_TOWN:      return ((const     Town*)obj)->index + 1;
		case REF_ORDER:     return ((const    Order*)obj)->index + 1;
		case REF_ROADSTOPS: return ((const RoadStop*)obj)->index + 1;
		case REF_ENGINE_RENEWS: return ((const EngineRenew*)obj)->index + 1;
		case REF_CARGO_PACKET:  return ((const CargoPacket*)obj)->index + 1;
		case REF_ORDERLIST:     return ((const   OrderList*)obj)->index + 1;
		default: NOT_REACHED();
	}
}

/**
 * Pointers cannot be loaded from a savegame, so this function
 * gets the index from the savegame and returns the appropiate
 * pointer from the already loaded base.
 * Remember that an index of 0 is a NULL pointer so all indices
 * are +1 so vehicle 0 is saved as 1.
 * @param index The index that is being converted to a pointer
 * @param rt SLRefType type of the object the pointer is sought of
 * @return Return the index converted to a pointer of any type
 */
static void *IntToReference(size_t index, SLRefType rt)
{
	assert_compile(sizeof(size_t) <= sizeof(void *));

	assert(_sl.action == SLA_PTRS);

	/* After version 4.3 REF_VEHICLE_OLD is saved as REF_VEHICLE,
	 * and should be loaded like that */
	if (rt == REF_VEHICLE_OLD && !IsSavegameVersionBefore(4, 4)) {
		rt = REF_VEHICLE;
	}

	/* No need to look up NULL pointers, just return immediately */
	if (index == (rt == REF_VEHICLE_OLD ? 0xFFFF : 0)) return NULL;

	/* Correct index. Old vehicles were saved differently:
	 * invalid vehicle was 0xFFFF, now we use 0x0000 for everything invalid. */
	if (rt != REF_VEHICLE_OLD) index--;

	switch (rt) {
		case REF_ORDERLIST:
			if (OrderList::IsValidID(index)) return OrderList::Get(index);
			SlErrorCorrupt("Referencing invalid OrderList");

		case REF_ORDER:
			if (Order::IsValidID(index)) return Order::Get(index);
			/* in old versions, invalid order was used to mark end of order list */
			if (IsSavegameVersionBefore(5, 2)) return NULL;
			SlErrorCorrupt("Referencing invalid Order");

		case REF_VEHICLE_OLD:
		case REF_VEHICLE:
			if (Vehicle::IsValidID(index)) return Vehicle::Get(index);
			SlErrorCorrupt("Referencing invalid Vehicle");

		case REF_STATION:
			if (Station::IsValidID(index)) return Station::Get(index);
			SlErrorCorrupt("Referencing invalid Station");

		case REF_TOWN:
			if (Town::IsValidID(index)) return Town::Get(index);
			SlErrorCorrupt("Referencing invalid Town");

		case REF_ROADSTOPS:
			if (RoadStop::IsValidID(index)) return RoadStop::Get(index);
			SlErrorCorrupt("Referencing invalid RoadStop");

		case REF_ENGINE_RENEWS:
			if (EngineRenew::IsValidID(index)) return EngineRenew::Get(index);
			SlErrorCorrupt("Referencing invalid EngineRenew");

		case REF_CARGO_PACKET:
			if (CargoPacket::IsValidID(index)) return CargoPacket::Get(index);
			SlErrorCorrupt("Referencing invalid CargoPacket");

		default: NOT_REACHED();
	}
}

/**
 * Return the size in bytes of a list
 * @param list The std::list to find the size of
 */
static inline size_t SlCalcListLen(const void *list)
{
	std::list<void *> *l = (std::list<void *> *) list;

	int type_size = IsSavegameVersionBefore(69) ? 2 : 4;
	/* Each entry is saved as type_size bytes, plus type_size bytes are used for the length
	 * of the list */
	return l->size() * type_size + type_size;
}


/**
 * Save/Load a list.
 * @param list The list being manipulated
 * @param conv SLRefType type of the list (Vehicle *, Station *, etc)
 */
static void SlList(void *list, SLRefType conv)
{
	/* Automatically calculate the length? */
	if (_sl.need_length != NL_NONE) {
		SlSetLength(SlCalcListLen(list));
		/* Determine length only? */
		if (_sl.need_length == NL_CALCLENGTH) return;
	}

	typedef std::list<void *> PtrList;
	PtrList *l = (PtrList *)list;

	switch (_sl.action) {
		case SLA_SAVE: {
			SlWriteUint32((uint32)l->size());

			PtrList::iterator iter;
			for (iter = l->begin(); iter != l->end(); ++iter) {
				void *ptr = *iter;
				SlWriteUint32((uint32)ReferenceToInt(ptr, conv));
			}
			break;
		}
		case SLA_LOAD_CHECK:
		case SLA_LOAD: {
			size_t length = IsSavegameVersionBefore(69) ? SlReadUint16() : SlReadUint32();

			/* Load each reference and push to the end of the list */
			for (size_t i = 0; i < length; i++) {
				size_t data = IsSavegameVersionBefore(69) ? SlReadUint16() : SlReadUint32();
				l->push_back((void *)data);
			}
			break;
		}
		case SLA_PTRS: {
			PtrList temp = *l;

			l->clear();
			PtrList::iterator iter;
			for (iter = temp.begin(); iter != temp.end(); ++iter) {
				void *ptr = IntToReference((size_t)*iter, conv);
				l->push_back(ptr);
			}
			break;
		}
		case SLA_NULL:
			l->clear();
			break;
		default: NOT_REACHED();
	}
}


/** Are we going to save this object or not? */
static inline bool SlIsObjectValidInSavegame(const SaveLoad *sld)
{
	if (_sl_version < sld->version_from || _sl_version > sld->version_to) return false;
	if (sld->conv & SLF_SAVE_NO) return false;

	return true;
}

/**
 * Are we going to load this variable when loading a savegame or not?
 * @note If the variable is skipped it is skipped in the savegame
 * bytestream itself as well, so there is no need to skip it somewhere else
 */
static inline bool SlSkipVariableOnLoad(const SaveLoad *sld)
{
	if ((sld->conv & SLF_NETWORK_NO) && _sl.action != SLA_SAVE && _networking && !_network_server) {
		SlSkipBytes(SlCalcConvMemLen(sld->conv) * sld->length);
		return true;
	}

	return false;
}

/**
 * Calculate the size of an object.
 * @param object to be measured
 * @param sld The SaveLoad description of the object so we know how to manipulate it
 * @return size of given objetc
 */
size_t SlCalcObjLength(const void *object, const SaveLoad *sld)
{
	size_t length = 0;

	/* Need to determine the length and write a length tag. */
	for (; sld->cmd != SL_END; sld++) {
		length += SlCalcObjMemberLength(object, sld);
	}
	return length;
}

size_t SlCalcObjMemberLength(const void *object, const SaveLoad *sld)
{
	assert(_sl.action == SLA_SAVE);

	switch (sld->cmd) {
		case SL_VAR:
		case SL_REF:
		case SL_ARR:
		case SL_STR:
		case SL_LST:
			/* CONDITIONAL saveload types depend on the savegame version */
			if (!SlIsObjectValidInSavegame(sld)) break;

			switch (sld->cmd) {
				case SL_VAR: return SlCalcConvFileLen(sld->conv);
				case SL_REF: return SlCalcRefLen();
				case SL_ARR: return SlCalcArrayLen(sld->length, sld->conv);
				case SL_STR: return SlCalcStringLen(GetVariableAddress(object, sld), sld->length, sld->conv);
				case SL_LST: return SlCalcListLen(GetVariableAddress(object, sld));
				default: NOT_REACHED();
			}
			break;
		case SL_WRITEBYTE: return 1; // a byte is logically of size 1
		case SL_VEH_INCLUDE: return SlCalcObjLength(object, GetVehicleDescription(VEH_END));
		case SL_ST_INCLUDE: return SlCalcObjLength(object, GetBaseStationDescription());
		default: NOT_REACHED();
	}
	return 0;
}


bool SlObjectMember(void *ptr, const SaveLoad *sld)
{
	VarType conv = GB(sld->conv, 0, 8);
	switch (sld->cmd) {
		case SL_VAR:
		case SL_REF:
		case SL_ARR:
		case SL_STR:
		case SL_LST:
			/* CONDITIONAL saveload types depend on the savegame version */
			if (!SlIsObjectValidInSavegame(sld)) return false;
			if (SlSkipVariableOnLoad(sld)) return false;

			switch (sld->cmd) {
				case SL_VAR: SlSaveLoadConv(ptr, conv); break;
				case SL_REF: // Reference variable, translate
					switch (_sl.action) {
						case SLA_SAVE:
							SlWriteUint32((uint32)ReferenceToInt(*(void **)ptr, (SLRefType)conv));
							break;
						case SLA_LOAD_CHECK:
						case SLA_LOAD:
							*(size_t *)ptr = IsSavegameVersionBefore(69) ? SlReadUint16() : SlReadUint32();
							break;
						case SLA_PTRS:
							*(void **)ptr = IntToReference(*(size_t *)ptr, (SLRefType)conv);
							break;
						case SLA_NULL:
							*(void **)ptr = NULL;
							break;
						default: NOT_REACHED();
					}
					break;
				case SL_ARR: SlArray(ptr, sld->length, conv); break;
				case SL_STR: SlString(ptr, sld->length, conv); break;
				case SL_LST: SlList(ptr, (SLRefType)conv); break;
				default: NOT_REACHED();
			}
			break;

		/* SL_WRITEBYTE translates a value of a variable to another one upon
		 * saving or loading.
		 * XXX - variable renaming abuse
		 * game_value: the value of the variable ingame is abused by sld->version_from
		 * file_value: the value of the variable in the savegame is abused by sld->version_to */
		case SL_WRITEBYTE:
			switch (_sl.action) {
				case SLA_SAVE: SlWriteByte(sld->version_to); break;
				case SLA_LOAD_CHECK:
				case SLA_LOAD: *(byte *)ptr = sld->version_from; break;
				case SLA_PTRS: break;
				case SLA_NULL: break;
				default: NOT_REACHED();
			}
			break;

		/* SL_VEH_INCLUDE loads common code for vehicles */
		case SL_VEH_INCLUDE:
			SlObject(ptr, GetVehicleDescription(VEH_END));
			break;

		case SL_ST_INCLUDE:
			SlObject(ptr, GetBaseStationDescription());
			break;

		default: NOT_REACHED();
	}
	return true;
}

/**
 * Main SaveLoad function.
 * @param object The object that is being saved or loaded
 * @param sld The SaveLoad description of the object so we know how to manipulate it
 */
void SlObject(void *object, const SaveLoad *sld)
{
	/* Automatically calculate the length? */
	if (_sl.need_length != NL_NONE) {
		SlSetLength(SlCalcObjLength(object, sld));
		if (_sl.need_length == NL_CALCLENGTH) return;
	}

	for (; sld->cmd != SL_END; sld++) {
		void *ptr = sld->global ? sld->address : GetVariableAddress(object, sld);
		SlObjectMember(ptr, sld);
	}
}

/**
 * Save or Load (a list of) global variables
 * @param sldg The global variable that is being loaded or saved
 */
void SlGlobList(const SaveLoadGlobVarList *sldg)
{
	SlObject(NULL, (const SaveLoad*)sldg);
}

/**
 * Do something of which I have no idea what it is :P
 * @param proc The callback procedure that is called
 * @param arg The variable that will be used for the callback procedure
 */
void SlAutolength(AutolengthProc *proc, void *arg)
{
	size_t offs;

	assert(_sl.action == SLA_SAVE);

	/* Tell it to calculate the length */
	_sl.need_length = NL_CALCLENGTH;
	_sl.obj_len = 0;
	proc(arg);

	/* Setup length */
	_sl.need_length = NL_WANTLENGTH;
	SlSetLength(_sl.obj_len);

	offs = _sl.dumper->GetSize() + _sl.obj_len;

	/* And write the stuff */
	proc(arg);

	if (offs != _sl.dumper->GetSize()) SlErrorCorrupt("Invalid chunk size");
}

/**
 * Load a chunk of data (eg vehicles, stations, etc.)
 * @param ch The chunkhandler that will be used for the operation
 */
static void SlLoadChunk(const ChunkHandler *ch)
{
	byte m = SlReadByte();
	size_t len;
	size_t endoffs;

	_sl.block_mode = m;
	_sl.obj_len = 0;

	switch (m) {
		case CH_ARRAY:
			_sl.array_index = 0;
			ch->load_proc();
			break;
		case CH_SPARSE_ARRAY:
			ch->load_proc();
			break;
		default:
			if ((m & 0xF) == CH_RIFF) {
				/* Read length */
				len = (SlReadByte() << 16) | ((m >> 4) << 24);
				len += SlReadUint16();
				_sl.obj_len = len;
				endoffs = _sl.reader->GetSize() + len;
				ch->load_proc();
				if (_sl.reader->GetSize() != endoffs) SlErrorCorrupt("Invalid chunk size");
			} else {
				SlErrorCorrupt("Invalid chunk type");
			}
			break;
	}
}

/**
 * Load a chunk of data for checking savegames.
 * If the chunkhandler is NULL, the chunk is skipped.
 * @param ch The chunkhandler that will be used for the operation
 */
static void SlLoadCheckChunk(const ChunkHandler *ch)
{
	byte m = SlReadByte();
	size_t len;
	size_t endoffs;

	_sl.block_mode = m;
	_sl.obj_len = 0;

	switch (m) {
		case CH_ARRAY:
			_sl.array_index = 0;
			if (ch->load_check_proc) {
				ch->load_check_proc();
			} else {
				SlSkipArray();
			}
			break;
		case CH_SPARSE_ARRAY:
			if (ch->load_check_proc) {
				ch->load_check_proc();
			} else {
				SlSkipArray();
			}
			break;
		default:
			if ((m & 0xF) == CH_RIFF) {
				/* Read length */
				len = (SlReadByte() << 16) | ((m >> 4) << 24);
				len += SlReadUint16();
				_sl.obj_len = len;
				endoffs = _sl.reader->GetSize() + len;
				if (ch->load_check_proc) {
					ch->load_check_proc();
				} else {
					SlSkipBytes(len);
				}
				if (_sl.reader->GetSize() != endoffs) SlErrorCorrupt("Invalid chunk size");
			} else {
				SlErrorCorrupt("Invalid chunk type");
			}
			break;
	}
}

/**
 * Stub Chunk handlers to only calculate length and do nothing else.
 * The intended chunk handler that should be called.
 */
static ChunkSaveLoadProc *_stub_save_proc;

/**
 * Stub Chunk handlers to only calculate length and do nothing else.
 * Actually call the intended chunk handler.
 * @param arg ignored parameter.
 */
static inline void SlStubSaveProc2(void *arg)
{
	_stub_save_proc();
}

/**
 * Stub Chunk handlers to only calculate length and do nothing else.
 * Call SlAutoLenth with our stub save proc that will eventually
 * call the intended chunk handler.
 */
static void SlStubSaveProc()
{
	SlAutolength(SlStubSaveProc2, NULL);
}

/**
 * Save a chunk of data (eg. vehicles, stations, etc.). Each chunk is
 * prefixed by an ID identifying it, followed by data, and terminator where appropiate
 * @param ch The chunkhandler that will be used for the operation
 */
static void SlSaveChunk(const ChunkHandler *ch)
{
	ChunkSaveLoadProc *proc = ch->save_proc;

	/* Don't save any chunk information if there is no save handler. */
	if (proc == NULL) return;

	SlWriteUint32(ch->id);
	DEBUG(sl, 2, "Saving chunk %c%c%c%c", ch->id >> 24, ch->id >> 16, ch->id >> 8, ch->id);

	if (ch->flags & CH_AUTO_LENGTH) {
		/* Need to calculate the length. Solve that by calling SlAutoLength in the save_proc. */
		_stub_save_proc = proc;
		proc = SlStubSaveProc;
	}

	_sl.block_mode = ch->flags & CH_TYPE_MASK;
	switch (ch->flags & CH_TYPE_MASK) {
		case CH_RIFF:
			_sl.need_length = NL_WANTLENGTH;
			proc();
			break;
		case CH_ARRAY:
			_sl.last_array_index = 0;
			SlWriteByte(CH_ARRAY);
			proc();
			SlWriteArrayLength(0); // Terminate arrays
			break;
		case CH_SPARSE_ARRAY:
			SlWriteByte(CH_SPARSE_ARRAY);
			proc();
			SlWriteArrayLength(0); // Terminate arrays
			break;
		default: NOT_REACHED();
	}
}

/** Save all chunks */
static void SlSaveChunks()
{
	FOR_ALL_CHUNK_HANDLERS(ch) {
		SlSaveChunk(ch);
	}

	/* Terminator */
	SlWriteUint32(0);
}

/**
 * Find the ChunkHandler that will be used for processing the found
 * chunk in the savegame or in memory
 * @param id the chunk in question
 * @return returns the appropiate chunkhandler
 */
static const ChunkHandler *SlFindChunkHandler(uint32 id)
{
	FOR_ALL_CHUNK_HANDLERS(ch) if (ch->id == id) return ch;
	return NULL;
}

/** Load all chunks */
static void SlLoadChunks()
{
	uint32 id;
	const ChunkHandler *ch;

	for (id = SlReadUint32(); id != 0; id = SlReadUint32()) {
		DEBUG(sl, 2, "Loading chunk %c%c%c%c", id >> 24, id >> 16, id >> 8, id);

		ch = SlFindChunkHandler(id);
		if (ch == NULL) SlErrorCorrupt("Unknown chunk type");
		SlLoadChunk(ch);
	}
}

/** Load all chunks for savegame checking */
static void SlLoadCheckChunks()
{
	uint32 id;
	const ChunkHandler *ch;

	for (id = SlReadUint32(); id != 0; id = SlReadUint32()) {
		DEBUG(sl, 2, "Loading chunk %c%c%c%c", id >> 24, id >> 16, id >> 8, id);

		ch = SlFindChunkHandler(id);
		if (ch == NULL) SlErrorCorrupt("Unknown chunk type");
		SlLoadCheckChunk(ch);
	}
}

/** Fix all pointers (convert index -> pointer) */
static void SlFixPointers()
{
	_sl.action = SLA_PTRS;

	DEBUG(sl, 1, "Fixing pointers");

	FOR_ALL_CHUNK_HANDLERS(ch) {
		if (ch->ptrs_proc != NULL) {
			DEBUG(sl, 2, "Fixing pointers for %c%c%c%c", ch->id >> 24, ch->id >> 16, ch->id >> 8, ch->id);
			ch->ptrs_proc();
		}
	}

	DEBUG(sl, 1, "All pointers fixed");

	assert(_sl.action == SLA_PTRS);
}


/** Yes, simply reading from a file. */
struct FileReader : LoadFilter {
	FILE *file; ///< The file to read from.
	long begin; ///< The begin of the file.

	/**
	 * Create the file reader, so it reads from a specific file.
	 * @param file The file to read from.
	 */
	FileReader(FILE *file) : LoadFilter(NULL), file(file), begin(ftell(file))
	{
	}

	/** Make sure everything is cleaned up. */
	~FileReader()
	{
		if (this->file != NULL) fclose(this->file);
		this->file = NULL;

		/* Make sure we don't double free. */
		_sl.sf = NULL;
	}

	/* virtual */ size_t Read(byte *buf, size_t size)
	{
		/* We're in the process of shutting down, i.e. in "failure" mode. */
		if (this->file == NULL) return 0;

		return fread(buf, 1, size, this->file);
	}

	/* virtual */ void Reset()
	{
		clearerr(this->file);
		fseek(this->file, this->begin, SEEK_SET);
	}
};

/** Yes, simply writing to a file. */
struct FileWriter : SaveFilter {
	FILE *file; ///< The file to write to.

	/**
	 * Create the file writer, so it writes to a specific file.
	 * @param file The file to write to.
	 */
	FileWriter(FILE *file) : SaveFilter(NULL), file(file)
	{
	}

	/** Make sure everything is cleaned up. */
	~FileWriter()
	{
		this->Finish();

		/* Make sure we don't double free. */
		_sl.sf = NULL;
	}

	/* virtual */ void Write(byte *buf, size_t size)
	{
		/* We're in the process of shutting down, i.e. in "failure" mode. */
		if (this->file == NULL) return;

		if (fwrite(buf, 1, size, this->file) != size) SlError(STR_GAME_SAVELOAD_ERROR_FILE_NOT_WRITEABLE);
	}

	/* virtual */ void Finish()
	{
		if (this->file != NULL) fclose(this->file);
		this->file = NULL;
	}
};

/*******************************************
 ********** START OF LZO CODE **************
 *******************************************/

#ifdef WITH_LZO
#include <lzo/lzo1x.h>

/** Buffer size for the LZO compressor */
static const uint LZO_BUFFER_SIZE = 8192;

/** Filter using LZO compression. */
struct LZOLoadFilter : LoadFilter {
	/**
	 * Initialise this filter.
	 * @param chain The next filter in this chain.
	 */
	LZOLoadFilter(LoadFilter *chain) : LoadFilter(chain)
	{
		if (lzo_init() != LZO_E_OK) SlError(STR_GAME_SAVELOAD_ERROR_BROKEN_INTERNAL_ERROR, "cannot initialize decompressor");
	}

	/* virtual */ size_t Read(byte *buf, size_t ssize)
	{
		assert(ssize >= LZO_BUFFER_SIZE);

		/* Buffer size is from the LZO docs plus the chunk header size. */
		byte out[LZO_BUFFER_SIZE + LZO_BUFFER_SIZE / 16 + 64 + 3 + sizeof(uint32) * 2];
		uint32 tmp[2];
		uint32 size;
		lzo_uint len;

		/* Read header*/
		if (this->chain->Read((byte*)tmp, sizeof(tmp)) != sizeof(tmp)) SlError(STR_GAME_SAVELOAD_ERROR_FILE_NOT_READABLE, "File read failed");

		/* Check if size is bad */
		((uint32*)out)[0] = size = tmp[1];

		if (_sl_version != 0) {
			tmp[0] = TO_BE32(tmp[0]);
			size = TO_BE32(size);
		}

		if (size >= sizeof(out)) SlErrorCorrupt("Inconsistent size");

		/* Read block */
		if (this->chain->Read(out + sizeof(uint32), size) != size) SlError(STR_GAME_SAVELOAD_ERROR_FILE_NOT_READABLE);

		/* Verify checksum */
		if (tmp[0] != lzo_adler32(0, out, size + sizeof(uint32))) SlErrorCorrupt("Bad checksum");

		/* Decompress */
		lzo1x_decompress(out + sizeof(uint32) * 1, size, buf, &len, NULL);
		return len;
	}
};

/** Filter using LZO compression. */
struct LZOSaveFilter : SaveFilter {
	/**
	 * Initialise this filter.
	 * @param chain             The next filter in this chain.
	 * @param compression_level The requested level of compression.
	 */
	LZOSaveFilter(SaveFilter *chain, byte compression_level) : SaveFilter(chain)
	{
		if (lzo_init() != LZO_E_OK) SlError(STR_GAME_SAVELOAD_ERROR_BROKEN_INTERNAL_ERROR, "cannot initialize compressor");
	}

	/* virtual */ void Write(byte *buf, size_t size)
	{
		const lzo_bytep in = buf;
		/* Buffer size is from the LZO docs plus the chunk header size. */
		byte out[LZO_BUFFER_SIZE + LZO_BUFFER_SIZE / 16 + 64 + 3 + sizeof(uint32) * 2];
		byte wrkmem[LZO1X_1_MEM_COMPRESS];
		lzo_uint outlen;

		do {
			/* Compress up to LZO_BUFFER_SIZE bytes at once. */
			lzo_uint len = size > LZO_BUFFER_SIZE ? LZO_BUFFER_SIZE : (lzo_uint)size;
			lzo1x_1_compress(in, len, out + sizeof(uint32) * 2, &outlen, wrkmem);
			((uint32*)out)[1] = TO_BE32((uint32)outlen);
			((uint32*)out)[0] = TO_BE32(lzo_adler32(0, out + sizeof(uint32), outlen + sizeof(uint32)));
			this->chain->Write(out, outlen + sizeof(uint32) * 2);

			/* Move to next data chunk. */
			size -= len;
			in += len;
		} while (size > 0);
	}
};

#endif /* WITH_LZO */

/*********************************************
 ******** START OF NOCOMP CODE (uncompressed)*
 *********************************************/

/** Filter without any compression. */
struct NoCompLoadFilter : LoadFilter {
	/**
	 * Initialise this filter.
	 * @param chain The next filter in this chain.
	 */
	NoCompLoadFilter(LoadFilter *chain) : LoadFilter(chain)
	{
	}

	/* virtual */ size_t Read(byte *buf, size_t size)
	{
		return this->chain->Read(buf, size);
	}
};

/** Filter without any compression. */
struct NoCompSaveFilter : SaveFilter {
	/**
	 * Initialise this filter.
	 * @param chain             The next filter in this chain.
	 * @param compression_level The requested level of compression.
	 */
	NoCompSaveFilter(SaveFilter *chain, byte compression_level) : SaveFilter(chain)
	{
	}

	/* virtual */ void Write(byte *buf, size_t size)
	{
		this->chain->Write(buf, size);
	}
};

/********************************************
 ********** START OF ZLIB CODE **************
 ********************************************/

#if defined(WITH_ZLIB)
#include <zlib.h>

/** Filter using Zlib compression. */
struct ZlibLoadFilter : LoadFilter {
	z_stream z;                        ///< Stream state we are reading from.
	byte fread_buf[MEMORY_CHUNK_SIZE]; ///< Buffer for reading from the file.

	/**
	 * Initialise this filter.
	 * @param chain The next filter in this chain.
	 */
	ZlibLoadFilter(LoadFilter *chain) : LoadFilter(chain)
	{
		memset(&this->z, 0, sizeof(this->z));
		if (inflateInit(&this->z) != Z_OK) SlError(STR_GAME_SAVELOAD_ERROR_BROKEN_INTERNAL_ERROR, "cannot initialize decompressor");
	}

	/** Clean everything up. */
	~ZlibLoadFilter()
	{
		inflateEnd(&this->z);
	}

	/* virtual */ size_t Read(byte *buf, size_t size)
	{
		this->z.next_out  = buf;
		this->z.avail_out = (uint)size;

		do {
			/* read more bytes from the file? */
			if (this->z.avail_in == 0) {
				this->z.next_in = this->fread_buf;
				this->z.avail_in = (uint)this->chain->Read(this->fread_buf, sizeof(this->fread_buf));
			}

			/* inflate the data */
			int r = inflate(&this->z, 0);
			if (r == Z_STREAM_END) break;

			if (r != Z_OK) SlError(STR_GAME_SAVELOAD_ERROR_BROKEN_INTERNAL_ERROR, "inflate() failed");
		} while (this->z.avail_out != 0);

		return size - this->z.avail_out;
	}
};

/** Filter using Zlib compression. */
struct ZlibSaveFilter : SaveFilter {
	z_stream z; ///< Stream state we are writing to.

	/**
	 * Initialise this filter.
	 * @param chain             The next filter in this chain.
	 * @param compression_level The requested level of compression.
	 */
	ZlibSaveFilter(SaveFilter *chain, byte compression_level) : SaveFilter(chain)
	{
		memset(&this->z, 0, sizeof(this->z));
		if (deflateInit(&this->z, compression_level) != Z_OK) SlError(STR_GAME_SAVELOAD_ERROR_BROKEN_INTERNAL_ERROR, "cannot initialize compressor");
	}

	/**
	 * Helper loop for writing the data.
	 * @param p    The bytes to write.
	 * @param len  Amount of bytes to write.
	 * @param mode Mode for deflate.
	 */
	void WriteLoop(byte *p, size_t len, int mode)
	{
		byte buf[MEMORY_CHUNK_SIZE]; // output buffer
		uint n;
		this->z.next_in = p;
		this->z.avail_in = (uInt)len;
		do {
			this->z.next_out = buf;
			this->z.avail_out = sizeof(buf);

			/**
			* For the poor next soul who sees many valgrind warnings of the
			* "Conditional jump or move depends on uninitialised value(s)" kind:
			* According to the author of zlib it is not a bug and it won't be fixed.
			* http://groups.google.com/group/comp.compression/browse_thread/thread/b154b8def8c2a3ef/cdf9b8729ce17ee2
			* [Mark Adler, Feb 24 2004, 'zlib-1.2.1 valgrind warnings' in the newgroup comp.compression]
			*/
			int r = deflate(&this->z, mode);

			/* bytes were emitted? */
			if ((n = sizeof(buf) - this->z.avail_out) != 0) {
				this->chain->Write(buf, n);
			}
			if (r == Z_STREAM_END) break;

			if (r != Z_OK) SlError(STR_GAME_SAVELOAD_ERROR_BROKEN_INTERNAL_ERROR, "zlib returned error code");
		} while (this->z.avail_in || !this->z.avail_out);
	}

	/* virtual */ void Write(byte *buf, size_t size)
	{
		this->WriteLoop(buf, size, 0);
	}

	/* virtual */ void Finish()
	{
		this->WriteLoop(NULL, 0, Z_FINISH);
		this->chain->Finish();
		deflateEnd(&this->z);
	}
};

#endif /* WITH_ZLIB */

/********************************************
 ********** START OF LZMA CODE **************
 ********************************************/

#if defined(WITH_LZMA)
#include <lzma.h>

/**
 * Have a copy of an initialised LZMA stream. We need this as it's
 * impossible to "re"-assign LZMA_STREAM_INIT to a variable in some
 * compilers, i.e. LZMA_STREAM_INIT can't be used to set something.
 * This var has to be used instead.
 */
static const lzma_stream _lzma_init = LZMA_STREAM_INIT;

/** Filter without any compression. */
struct LZMALoadFilter : LoadFilter {
	lzma_stream lzma;                  ///< Stream state that we are reading from.
	byte fread_buf[MEMORY_CHUNK_SIZE]; ///< Buffer for reading from the file.

	/**
	 * Initialise this filter.
	 * @param chain The next filter in this chain.
	 */
	LZMALoadFilter(LoadFilter *chain) : LoadFilter(chain), lzma(_lzma_init)
	{
		/* Allow saves up to 256 MB uncompressed */
		if (lzma_auto_decoder(&this->lzma, 1 << 28, 0) != LZMA_OK) SlError(STR_GAME_SAVELOAD_ERROR_BROKEN_INTERNAL_ERROR, "cannot initialize decompressor");
	}

	/** Clean everything up. */
	~LZMALoadFilter()
	{
		lzma_end(&this->lzma);
	}

	/* virtual */ size_t Read(byte *buf, size_t size)
	{
		this->lzma.next_out  = buf;
		this->lzma.avail_out = size;

		do {
			/* read more bytes from the file? */
			if (this->lzma.avail_in == 0) {
				this->lzma.next_in  = this->fread_buf;
				this->lzma.avail_in = this->chain->Read(this->fread_buf, sizeof(this->fread_buf));
			}

			/* inflate the data */
			lzma_ret r = lzma_code(&this->lzma, LZMA_RUN);
			if (r == LZMA_STREAM_END) break;
			if (r != LZMA_OK) SlError(STR_GAME_SAVELOAD_ERROR_BROKEN_INTERNAL_ERROR, "liblzma returned error code");
		} while (this->lzma.avail_out != 0);

		return size - this->lzma.avail_out;
	}
};

/** Filter using LZMA compression. */
struct LZMASaveFilter : SaveFilter {
	lzma_stream lzma; ///< Stream state that we are writing to.

	/**
	 * Initialise this filter.
	 * @param chain             The next filter in this chain.
	 * @param compression_level The requested level of compression.
	 */
	LZMASaveFilter(SaveFilter *chain, byte compression_level) : SaveFilter(chain), lzma(_lzma_init)
	{
		if (lzma_easy_encoder(&this->lzma, compression_level, LZMA_CHECK_CRC32) != LZMA_OK) SlError(STR_GAME_SAVELOAD_ERROR_BROKEN_INTERNAL_ERROR, "cannot initialize compressor");
	}

	/**
	 * Helper loop for writing the data.
	 * @param p      The bytes to write.
	 * @param len    Amount of bytes to write.
	 * @param action Action for lzma_code.
	 */
	void WriteLoop(byte *p, size_t len, lzma_action action)
	{
		byte buf[MEMORY_CHUNK_SIZE]; // output buffer
		size_t n;
		this->lzma.next_in = p;
		this->lzma.avail_in = len;
		do {
			this->lzma.next_out = buf;
			this->lzma.avail_out = sizeof(buf);

			lzma_ret r = lzma_code(&this->lzma, action);

			/* bytes were emitted? */
			if ((n = sizeof(buf) - this->lzma.avail_out) != 0) {
				this->chain->Write(buf, n);
			}
			if (r == LZMA_STREAM_END) break;
			if (r != LZMA_OK) SlError(STR_GAME_SAVELOAD_ERROR_BROKEN_INTERNAL_ERROR, "liblzma returned error code");
		} while (this->lzma.avail_in || !this->lzma.avail_out);
	}

	/* virtual */ void Write(byte *buf, size_t size)
	{
		this->WriteLoop(buf, size, LZMA_RUN);
	}

	/* virtual */ void Finish()
	{
		this->WriteLoop(NULL, 0, LZMA_FINISH);
		this->chain->Finish();
		lzma_end(&this->lzma);
	}
};

#endif /* WITH_LZMA */

/*******************************************
 ************* END OF CODE *****************
 *******************************************/

/** The format for a reader/writer type of a savegame */
struct SaveLoadFormat {
	const char *name;                     ///< name of the compressor/decompressor (debug-only)
	uint32 tag;                           ///< the 4-letter tag by which it is identified in the savegame

	LoadFilter *(*init_load)(LoadFilter *chain);                    ///< Constructor for the load filter.
	SaveFilter *(*init_write)(SaveFilter *chain, byte compression); ///< Constructor for the save filter.

	byte min_compression;                 ///< the minimum compression level of this format
	byte default_compression;             ///< the default compression level of this format
	byte max_compression;                 ///< the maximum compression level of this format
};

/** The different saveload formats known/understood by OpenTTD. */
static const SaveLoadFormat _saveload_formats[] = {
#if defined(WITH_LZO)
	/* Roughly 75% larger than zlib level 6 at only ~7% of the CPU usage. */
	{"lzo",    TO_BE32X('OTTD'), CreateLoadFilter<LZOLoadFilter>,    CreateSaveFilter<LZOSaveFilter>,    0, 0, 0},
#else
	{"lzo",    TO_BE32X('OTTD'), NULL,                               NULL,                               0, 0, 0},
#endif
	/* Roughly 5 times larger at only 1% of the CPU usage over zlib level 6. */
	{"none",   TO_BE32X('OTTN'), CreateLoadFilter<NoCompLoadFilter>, CreateSaveFilter<NoCompSaveFilter>, 0, 0, 0},
#if defined(WITH_ZLIB)
	/* After level 6 the speed reduction is significant (1.5x to 2.5x slower per level), but the reduction in filesize is
	 * fairly insignificant (~1% for each step). Lower levels become ~5-10% bigger by each level than level 6 while level
	 * 1 is "only" 3 times as fast. Level 0 results in uncompressed savegames at about 8 times the cost of "none". */
	{"zlib",   TO_BE32X('OTTZ'), CreateLoadFilter<ZlibLoadFilter>,   CreateSaveFilter<ZlibSaveFilter>,   0, 6, 9},
#else
	{"zlib",   TO_BE32X('OTTZ'), NULL,                               NULL,                               0, 0, 0},
#endif
#if defined(WITH_LZMA)
	/* Level 2 compression is speed wise as fast as zlib level 6 compression (old default), but results in ~10% smaller saves.
	 * Higher compression levels are possible, and might improve savegame size by up to 25%, but are also up to 10 times slower.
	 * The next significant reduction in file size is at level 4, but that is already 4 times slower. Level 3 is primarily 50%
	 * slower while not improving the filesize, while level 0 and 1 are faster, but don't reduce savegame size much.
	 * It's OTTX and not e.g. OTTL because liblzma is part of xz-utils and .tar.xz is prefered over .tar.lzma. */
	{"lzma",   TO_BE32X('OTTX'), CreateLoadFilter<LZMALoadFilter>,   CreateSaveFilter<LZMASaveFilter>,   0, 2, 9},
#else
	{"lzma",   TO_BE32X('OTTX'), NULL,                               NULL,                               0, 0, 0},
#endif
};

/**
 * Return the savegameformat of the game. Whether it was created with ZLIB compression
 * uncompressed, or another type
 * @param s Name of the savegame format. If NULL it picks the first available one
 * @param compression_level Output for telling what compression level we want.
 * @return Pointer to SaveLoadFormat struct giving all characteristics of this type of savegame
 */
static const SaveLoadFormat *GetSavegameFormat(char *s, byte *compression_level)
{
	const SaveLoadFormat *def = lastof(_saveload_formats);

	/* find default savegame format, the highest one with which files can be written */
	while (!def->init_write) def--;

	if (!StrEmpty(s)) {
		/* Get the ":..." of the compression level out of the way */
		char *complevel = strrchr(s, ':');
		if (complevel != NULL) *complevel = '\0';

		for (const SaveLoadFormat *slf = &_saveload_formats[0]; slf != endof(_saveload_formats); slf++) {
			if (slf->init_write != NULL && strcmp(s, slf->name) == 0) {
				*compression_level = slf->default_compression;
				if (complevel != NULL) {
					/* There is a compression level in the string.
					 * First restore the : we removed to do proper name matching,
					 * then move the the begin of the actual version. */
					*complevel = ':';
					complevel++;

					/* Get the version and determine whether all went fine. */
					char *end;
					long level = strtol(complevel, &end, 10);
					if (end == complevel || level != Clamp(level, slf->min_compression, slf->max_compression)) {
						ShowInfoF("Compression level '%s' is not valid.", complevel);
					} else {
						*compression_level = level;
					}
				}
				return slf;
			}
		}

		ShowInfoF("Savegame format '%s' is not available. Reverting to '%s'.", s, def->name);

		/* Restore the string by adding the : back */
		if (complevel != NULL) *complevel = ':';
	}
	*compression_level = def->default_compression;
	return def;
}

/* actual loader/saver function */
void InitializeGame(uint size_x, uint size_y, bool reset_date, bool reset_settings);
extern bool AfterLoadGame();
extern bool LoadOldSaveGame(const char *file);

/**
 * Clear/free saveload state.
 */
static inline void ClearSaveLoadState()
{
	delete _sl.dumper;
	_sl.dumper = NULL;

	delete _sl.sf;
	_sl.sf = NULL;

	delete _sl.reader;
	_sl.reader = NULL;

	delete _sl.lf;
	_sl.lf = NULL;
}

/**
 * Update the gui accordingly when starting saving
 * and set locks on saveload. Also turn off fast-forward cause with that
 * saving takes Aaaaages
 */
static void SaveFileStart()
{
	_sl.ff_state = _fast_forward;
	_fast_forward = 0;
	if (_cursor.sprite == SPR_CURSOR_MOUSE) SetMouseCursor(SPR_CURSOR_ZZZ, PAL_NONE);

	InvalidateWindowData(WC_STATUS_BAR, 0, SBI_SAVELOAD_START);
	_sl.saveinprogress = true;
}

/** Update the gui accordingly when saving is done and release locks on saveload. */
static void SaveFileDone()
{
	if (_game_mode != GM_MENU) _fast_forward = _sl.ff_state;
	if (_cursor.sprite == SPR_CURSOR_ZZZ) SetMouseCursor(SPR_CURSOR_MOUSE, PAL_NONE);

	InvalidateWindowData(WC_STATUS_BAR, 0, SBI_SAVELOAD_FINISH);
	_sl.saveinprogress = false;
}

/** Set the error message from outside of the actual loading/saving of the game (AfterLoadGame and friends) */
void SetSaveLoadError(StringID str)
{
	_sl.error_str = str;
}

/** Get the string representation of the error message */
const char *GetSaveLoadErrorString()
{
	SetDParam(0, _sl.error_str);
	SetDParamStr(1, _sl.extra_msg);

	static char err_str[512];
	GetString(err_str, _sl.action == SLA_SAVE ? STR_ERROR_GAME_SAVE_FAILED : STR_ERROR_GAME_LOAD_FAILED, lastof(err_str));
	return err_str;
}

/** Show a gui message when saving has failed */
static void SaveFileError()
{
	SetDParamStr(0, GetSaveLoadErrorString());
	ShowErrorMessage(STR_JUST_RAW_STRING, INVALID_STRING_ID, WL_ERROR);
	SaveFileDone();
}

/**
 * We have written the whole game into memory, _memory_savegame, now find
 * and appropiate compressor and start writing to file.
 */
static SaveOrLoadResult SaveFileToDisk(bool threaded)
{
	try {
		byte compression;
		const SaveLoadFormat *fmt = GetSavegameFormat(_savegame_format, &compression);

		/* We have written our stuff to memory, now write it to file! */
		uint32 hdr[2] = { fmt->tag, TO_BE32(SAVEGAME_VERSION << 16) };
		_sl.sf->Write((byte*)hdr, sizeof(hdr));

		_sl.sf = fmt->init_write(_sl.sf, compression);
		_sl.dumper->Flush(_sl.sf);

		ClearSaveLoadState();

		if (threaded) SetAsyncSaveFinish(SaveFileDone);

		return SL_OK;
	} catch (...) {
		ClearSaveLoadState();

		/* Skip the "colour" character */
		DEBUG(sl, 0, "%s", GetSaveLoadErrorString() + 3);

		if (threaded) {
			SetAsyncSaveFinish(SaveFileError);
		} else {
			SaveFileError();
		}
		return SL_ERROR;
	}
}

/** Thread run function for saving the file to disk. */
static void SaveFileToDiskThread(void *arg)
{
	SaveFileToDisk(true);
}

void WaitTillSaved()
{
	if (_save_thread == NULL) return;

	_save_thread->Join();
	delete _save_thread;
	_save_thread = NULL;
}

/**
 * Actually perform the saving of the savegame.
 * General tactic is to first save the game to memory, then write it to file
 * using the writer, either in threaded mode if possible, or single-threaded.
 * @param writer   The filter to write the savegame to.
 * @param threaded Whether to try to perform the saving asynchroniously.
 * @return Return the result of the action. #SL_OK or #SL_ERROR
 */
static SaveOrLoadResult DoSave(SaveFilter *writer, bool threaded)
{
	assert(!_sl.saveinprogress);

	_sl.dumper = new MemoryDumper();
	_sl.sf = writer;

	_sl_version = SAVEGAME_VERSION;

	SaveViewportBeforeSaveGame();
	SlSaveChunks();

	SaveFileStart();
	if (!threaded || !ThreadObject::New(&SaveFileToDiskThread, NULL, &_save_thread)) {
		if (threaded) DEBUG(sl, 1, "Cannot create savegame thread, reverting to single-threaded mode...");

		SaveOrLoadResult result = SaveFileToDisk(false);
		SaveFileDone();

		return result;
	}

	return SL_OK;
}

/**
 * Save the game using a (writer) filter.
 * @param writer   The filter to write the savegame to.
 * @param threaded Whether to try to perform the saving asynchroniously.
 * @return Return the result of the action. #SL_OK or #SL_ERROR
 */
SaveOrLoadResult SaveWithFilter(SaveFilter *writer, bool threaded)
{
	try {
		_sl.action = SLA_SAVE;
		return DoSave(writer, threaded);
	} catch (...) {
		ClearSaveLoadState();
		return SL_ERROR;
	}
}

/**
 * Actually perform the loading of a "non-old" savegame.
 * @param reader     The filter to read the savegame from.
 * @param load_check Whether to perform the checking ("preview") or actually load the game.
 * @return Return the result of the action. #SL_OK or #SL_REINIT ("unload" the game)
 */
static SaveOrLoadResult DoLoad(LoadFilter *reader, bool load_check)
{
	_sl.lf = reader;

	if (load_check) {
		/* Clear previous check data */
		_load_check_data.Clear();
		/* Mark SL_LOAD_CHECK as supported for this savegame. */
		_load_check_data.checkable = true;
	}

	uint32 hdr[2];
	if (_sl.lf->Read((byte*)hdr, sizeof(hdr)) != sizeof(hdr)) SlError(STR_GAME_SAVELOAD_ERROR_FILE_NOT_READABLE);

	/* see if we have any loader for this type. */
	const SaveLoadFormat *fmt = _saveload_formats;
	for (;;) {
		/* No loader found, treat as version 0 and use LZO format */
		if (fmt == endof(_saveload_formats)) {
			DEBUG(sl, 0, "Unknown savegame type, trying to load it as the buggy format");
			_sl.lf->Reset();
			_sl_version = 0;
			_sl_minor_version = 0;

			/* Try to find the LZO savegame format; it uses 'OTTD' as tag. */
			fmt = _saveload_formats;
			for (;;) {
				if (fmt == endof(_saveload_formats)) {
					/* Who removed LZO support? Bad bad boy! */
					NOT_REACHED();
				}
				if (fmt->tag == TO_BE32X('OTTD')) break;
				fmt++;
			}
			break;
		}

		if (fmt->tag == hdr[0]) {
			/* check version number */
			_sl_version = TO_BE32(hdr[1]) >> 16;
			/* Minor is not used anymore from version 18.0, but it is still needed
			 * in versions before that (4 cases) which can't be removed easy.
			 * Therefor it is loaded, but never saved (or, it saves a 0 in any scenario).
			 * So never EVER use this minor version again. -- TrueLight -- 22-11-2005 */
			_sl_minor_version = (TO_BE32(hdr[1]) >> 8) & 0xFF;

			DEBUG(sl, 1, "Loading savegame version %d", _sl_version);

			/* Is the version higher than the current? */
			if (_sl_version > SAVEGAME_VERSION) SlError(STR_GAME_SAVELOAD_ERROR_TOO_NEW_SAVEGAME);
			break;
		}

		fmt++;
	}

	/* loader for this savegame type is not implemented? */
	if (fmt->init_load == NULL) {
		char err_str[64];
		snprintf(err_str, lengthof(err_str), "Loader for '%s' is not available.", fmt->name);
		SlError(STR_GAME_SAVELOAD_ERROR_BROKEN_INTERNAL_ERROR, err_str);
	}

	_sl.lf = fmt->init_load(_sl.lf);
	_sl.reader = new ReadBuffer(_sl.lf);
	_next_offs = 0;

	if (!load_check) {
		_engine_mngr.ResetToDefaultMapping();

		/* Old maps were hardcoded to 256x256 and thus did not contain
		 * any mapsize information. Pre-initialize to 256x256 to not to
		 * confuse old games */
		InitializeGame(256, 256, true, true);

		GamelogReset();

		if (IsSavegameVersionBefore(4)) {
			/*
			 * NewGRFs were introduced between 0.3,4 and 0.3.5, which both
			 * shared savegame version 4. Anything before that 'obviously'
			 * does not have any NewGRFs. Between the introduction and
			 * savegame version 41 (just before 0.5) the NewGRF settings
			 * were not stored in the savegame and they were loaded by
			 * using the settings from the main menu.
			 * So, to recap:
			 * - savegame version  <  4:  do not load any NewGRFs.
			 * - savegame version >= 41:  load NewGRFs from savegame, which is
			 *                            already done at this stage by
			 *                            overwriting the main menu settings.
			 * - other savegame versions: use main menu settings.
			 *
			 * This means that users *can* crash savegame version 4..40
			 * savegames if they set incompatible NewGRFs in the main menu,
			 * but can't crash anymore for savegame version < 4 savegames.
			 *
			 * Note: this is done here because AfterLoadGame is also called
			 * for TTO/TTD/TTDP savegames which have their own NewGRF logic.
			 */
			ClearGRFConfigList(&_grfconfig);
		}
	}

	if (load_check) {
		/* Load chunks into _load_check_data.
		 * No pools are loaded. References are not possible, and thus do not need resolving. */
		SlLoadCheckChunks();
	} else {
		/* Load chunks and resolve references */
		SlLoadChunks();
		SlFixPointers();
	}

	ClearSaveLoadState();

	_savegame_type = SGT_OTTD;

	if (load_check) {
		/* The only part from AfterLoadGame() we need */
		_load_check_data.grf_compatibility = IsGoodGRFConfigList(_load_check_data.grfconfig);
	} else {
		GamelogStartAction(GLAT_LOAD);

		/* After loading fix up savegame for any internal changes that
		 * might have occurred since then. If it fails, load back the old game. */
		if (!AfterLoadGame()) {
			GamelogStopAction();
			return SL_REINIT;
		}

		GamelogStopAction();
	}

	return SL_OK;
}

/**
 * Load the game using a (reader) filter.
 * @param reader   The filter to read the savegame from.
 * @return Return the result of the action. #SL_OK or #SL_REINIT ("unload" the game)
 */
SaveOrLoadResult LoadWithFilter(LoadFilter *reader)
{
	try {
		_sl.action = SLA_LOAD;
		return DoLoad(reader, false);
	} catch (...) {
		ClearSaveLoadState();
		return SL_REINIT;
	}
}

/**
 * Main Save or Load function where the high-level saveload functions are
 * handled. It opens the savegame, selects format and checks versions
 * @param filename The name of the savegame being created/loaded
 * @param mode Save or load mode. Load can also be a TTD(Patch) game. Use #SL_LOAD, #SL_OLD_LOAD, #SL_LOAD_CHECK, or #SL_SAVE.
 * @param sb The sub directory to save the savegame in
 * @param threaded True when threaded saving is allowed
 * @return Return the result of the action. #SL_OK, #SL_ERROR, or #SL_REINIT ("unload" the game)
 */
SaveOrLoadResult SaveOrLoad(const char *filename, int mode, Subdirectory sb, bool threaded)
{
	/* An instance of saving is already active, so don't go saving again */
	if (_sl.saveinprogress && mode == SL_SAVE) {
		/* if not an autosave, but a user action, show error message */
		if (!_do_autosave) ShowErrorMessage(STR_ERROR_SAVE_STILL_IN_PROGRESS, INVALID_STRING_ID, WL_ERROR);
		return SL_OK;
	}
	WaitTillSaved();

	/* Load a TTDLX or TTDPatch game */
	if (mode == SL_OLD_LOAD) {
		_engine_mngr.ResetToDefaultMapping();
		InitializeGame(256, 256, true, true); // set a mapsize of 256x256 for TTDPatch games or it might get confused

		/* TTD/TTO savegames have no NewGRFs, TTDP savegame have them
		 * and if so a new NewGRF list will be made in LoadOldSaveGame.
		 * Note: this is done here because AfterLoadGame is also called
		 * for OTTD savegames which have their own NewGRF logic. */
		ClearGRFConfigList(&_grfconfig);
		GamelogReset();
		if (!LoadOldSaveGame(filename)) return SL_REINIT;
		_sl_version = 0;
		_sl_minor_version = 0;
		GamelogStartAction(GLAT_LOAD);
		if (!AfterLoadGame()) {
			GamelogStopAction();
			return SL_REINIT;
		}
		GamelogStopAction();
		return SL_OK;
	}

	switch (mode) {
		case SL_LOAD_CHECK: _sl.action = SLA_LOAD_CHECK; break;
		case SL_LOAD: _sl.action = SLA_LOAD; break;
		case SL_SAVE: _sl.action = SLA_SAVE; break;
		default: NOT_REACHED();
	}

	try {
		FILE *fh = (mode == SL_SAVE) ? FioFOpenFile(filename, "wb", sb) : FioFOpenFile(filename, "rb", sb);

		/* Make it a little easier to load savegames from the console */
		if (fh == NULL && mode != SL_SAVE) fh = FioFOpenFile(filename, "rb", SAVE_DIR);
		if (fh == NULL && mode != SL_SAVE) fh = FioFOpenFile(filename, "rb", BASE_DIR);

		if (fh == NULL) {
			SlError(mode == SL_SAVE ? STR_GAME_SAVELOAD_ERROR_FILE_NOT_WRITEABLE : STR_GAME_SAVELOAD_ERROR_FILE_NOT_READABLE);
		}

		if (mode == SL_SAVE) { // SAVE game
			DEBUG(desync, 1, "save: %08x; %02x; %s", _date, _date_fract, filename);
			if (_network_server || !_settings_client.gui.threaded_saves) threaded = false;

			return DoSave(new FileWriter(fh), threaded);
		}

		/* LOAD game */
		assert(mode == SL_LOAD || mode == SL_LOAD_CHECK);
		DEBUG(desync, 1, "load: %s", filename);
		return DoLoad(new FileReader(fh), mode == SL_LOAD_CHECK);
	} catch (...) {
		ClearSaveLoadState();

		/* Skip the "colour" character */
		if (mode != SL_LOAD_CHECK) DEBUG(sl, 0, "%s", GetSaveLoadErrorString() + 3);

		/* A saver/loader exception!! reinitialize all variables to prevent crash! */
		return (mode == SL_LOAD) ? SL_REINIT : SL_ERROR;
	}
}

/** Do a save when exiting the game (_settings_client.gui.autosave_on_exit) */
void DoExitSave()
{
	SaveOrLoad("exit.sav", SL_SAVE, AUTOSAVE_DIR);
}

/**
 * Fill the buffer with the default name for a savegame *or* screenshot.
 * @param buf the buffer to write to.
 * @param last the last element in the buffer.
 */
void GenerateDefaultSaveName(char *buf, const char *last)
{
	/* Check if we have a name for this map, which is the name of the first
	 * available company. When there's no company available we'll use
	 * 'Spectator' as "company" name. */
	CompanyID cid = _local_company;
	if (!Company::IsValidID(cid)) {
		const Company *c;
		FOR_ALL_COMPANIES(c) {
			cid = c->index;
			break;
		}
	}

	SetDParam(0, cid);

	/* Insert current date */
	switch (_settings_client.gui.date_format_in_default_names) {
		case 0: SetDParam(1, STR_JUST_DATE_LONG); break;
		case 1: SetDParam(1, STR_JUST_DATE_TINY); break;
		case 2: SetDParam(1, STR_JUST_DATE_ISO); break;
		default: NOT_REACHED();
	}
	SetDParam(2, _date);

	/* Get the correct string (special string for when there's not company) */
	GetString(buf, !Company::IsValidID(cid) ? STR_SAVEGAME_NAME_SPECTATOR : STR_SAVEGAME_NAME_DEFAULT, last);
	SanitizeFilename(buf);
}

#if 0
/**
 * Function to get the type of the savegame by looking at the file header.
 * NOTICE: Not used right now, but could be used if extensions of savegames are garbled
 * @param file Savegame to be checked
 * @return SL_OLD_LOAD or SL_LOAD of the file
 */
int GetSavegameType(char *file)
{
	const SaveLoadFormat *fmt;
	uint32 hdr;
	FILE *f;
	int mode = SL_OLD_LOAD;

	f = fopen(file, "rb");
	if (fread(&hdr, sizeof(hdr), 1, f) != 1) {
		DEBUG(sl, 0, "Savegame is obsolete or invalid format");
		mode = SL_LOAD; // don't try to get filename, just show name as it is written
	} else {
		/* see if we have any loader for this type. */
		for (fmt = _saveload_formats; fmt != endof(_saveload_formats); fmt++) {
			if (fmt->tag == hdr) {
				mode = SL_LOAD; // new type of savegame
				break;
			}
		}
	}

	fclose(f);
	return mode;
}
#endif<|MERGE_RESOLUTION|>--- conflicted
+++ resolved
@@ -222,11 +222,7 @@
  *  155   21453
  *  156   !!TODO!!
  */
-<<<<<<< HEAD
 extern const uint16 SAVEGAME_VERSION = SL_CARGOMAP; ///< Current savegame version of OpenTTD.
-=======
-extern const uint16 SAVEGAME_VERSION = 156; ///< Current savegame version of OpenTTD.
->>>>>>> 374aac33
 
 SavegameType _savegame_type; ///< type of savegame we are loading
 
