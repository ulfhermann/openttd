--- conflicted
+++ resolved
@@ -46,11 +46,7 @@
 
 #include "saveload_internal.h"
 
-<<<<<<< HEAD
-extern const uint16 SAVEGAME_VERSION = COUNTERS_SV;
-=======
-extern const uint16 SAVEGAME_VERSION = SV_ALT_ECO_SW;
->>>>>>> c6afc2d6
+extern const uint16 SAVEGAME_VERSION = SV_DELIVERY_RATING;
 
 SavegameType _savegame_type; ///< type of savegame we are loading
 
