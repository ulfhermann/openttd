--- conflicted
+++ resolved
@@ -211,11 +211,7 @@
  *  146   20446
  *  147   20621
  */
-<<<<<<< HEAD
 extern const uint16 SAVEGAME_VERSION = SL_CAPACITIES; ///< current savegame version of OpenTTD
-=======
-extern const uint16 SAVEGAME_VERSION = 147; ///< current savegame version of OpenTTD
->>>>>>> bffdd0b7
 
 SavegameType _savegame_type; ///< type of savegame we are loading
 
