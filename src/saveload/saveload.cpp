--- conflicted
+++ resolved
@@ -228,11 +228,7 @@
  *  161   22567
  *  162   22713
  */
-<<<<<<< HEAD
 extern const uint16 SAVEGAME_VERSION = SL_CAPACITIES; ///< Current savegame version of OpenTTD.
-=======
-extern const uint16 SAVEGAME_VERSION = 162; ///< Current savegame version of OpenTTD.
->>>>>>> 7c7e6894
 
 SavegameType _savegame_type; ///< type of savegame we are loading
 
