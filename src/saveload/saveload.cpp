/* $Id$ */

/*
 * This file is part of OpenTTD.
 * OpenTTD is free software; you can redistribute it and/or modify it under the terms of the GNU General Public License as published by the Free Software Foundation, version 2.
 * OpenTTD is distributed in the hope that it will be useful, but WITHOUT ANY WARRANTY; without even the implied warranty of MERCHANTABILITY or FITNESS FOR A PARTICULAR PURPOSE.
 * See the GNU General Public License for more details. You should have received a copy of the GNU General Public License along with OpenTTD. If not, see <http://www.gnu.org/licenses/>.
 */

/** @file saveload.cpp
 * All actions handling saving and loading goes on in this file. The general actions
 * are as follows for saving a game (loading is analogous):
 * <ol>
 * <li>initialize the writer by creating a temporary memory-buffer for it
 * <li>go through all to-be saved elements, each 'chunk' (ChunkHandler) prefixed by a label
 * <li>use their description array (SaveLoad) to know what elements to save and in what version
 *    of the game it was active (used when loading)
 * <li>write all data byte-by-byte to the temporary buffer so it is endian-safe
 * <li>when the buffer is full; flush it to the output (eg save to file) (_sl.buf, _sl.bufp, _sl.bufe)
 * <li>repeat this until everything is done, and flush any remaining output to file
 * </ol>
 */
#include "../stdafx.h"
#include "../debug.h"
#include "../station_base.h"
#include "../thread/thread.h"
#include "../town.h"
#include "../network/network.h"
#include "../variables.h"
#include "../window_func.h"
#include "../strings_func.h"
#include "../core/endian_func.hpp"
#include "../vehicle_base.h"
#include "../company_func.h"
#include "../date_func.h"
#include "../autoreplace_base.h"
#include "../roadstop_base.h"
#include "../statusbar_gui.h"
#include "../fileio_func.h"
#include "../gamelog.h"
#include "../string_func.h"
#include "../engine_base.h"
#include "../company_base.h"

#include "table/strings.h"

#include "saveload_internal.h"

<<<<<<< HEAD
extern const uint16 SAVEGAME_VERSION = MOVING_AVERAGE_SV;
=======
extern const uint16 SAVEGAME_VERSION = 138;
>>>>>>> d11d655e

SavegameType _savegame_type; ///< type of savegame we are loading

uint32 _ttdp_version;     ///< version of TTDP savegame (if applicable)
uint16 _sl_version;       ///< the major savegame version identifier
byte   _sl_minor_version; ///< the minor savegame version, DO NOT USE!
char _savegame_format[8]; ///< how to compress savegames

typedef void WriterProc(size_t len);
typedef size_t ReaderProc();

/** What are we currently doing? */
enum SaveLoadAction {
	SLA_LOAD, ///< loading
	SLA_SAVE, ///< saving
	SLA_PTRS, ///< fixing pointers
	SLA_NULL, ///< null all pointers (on loading error)
};

enum NeedLength {
	NL_NONE = 0,       ///< not working in NeedLength mode
	NL_WANTLENGTH = 1, ///< writing length and data
	NL_CALCLENGTH = 2, ///< need to calculate the length
};

/** The saveload struct, containing reader-writer functions, bufffer, version, etc. */
struct SaveLoadParams {
	SaveLoadAction action;               ///< are we doing a save or a load atm.
	NeedLength need_length;              ///< working in NeedLength (Autolength) mode?
	byte block_mode;                     ///< ???
	bool error;                          ///< did an error occur or not

	size_t obj_len;                      ///< the length of the current object we are busy with
	int array_index, last_array_index;   ///< in the case of an array, the current and last positions

	size_t offs_base;                    ///< the offset in number of bytes since we started writing data (eg uncompressed savegame size)

	WriterProc *write_bytes;             ///< savegame writer function
	ReaderProc *read_bytes;              ///< savegame loader function

	/* When saving/loading savegames, they are always saved to a temporary memory-place
	 * to be flushed to file (save) or to final place (load) when full. */
	byte *bufp, *bufe;                   ///< bufp(ointer) gives the current position in the buffer bufe(nd) gives the end of the buffer

	/* these 3 may be used by compressor/decompressors. */
	byte *buf;                           ///< pointer to temporary memory to read/write, initialized by SaveLoadFormat->initread/write
	byte *buf_ori;                       ///< pointer to the original memory location of buf, used to free it afterwards
	uint bufsize;                        ///< the size of the temporary memory *buf
	FILE *fh;                            ///< the file from which is read or written to

	void (*excpt_uninit)();              ///< the function to execute on any encountered error
	StringID error_str;                  ///< the translateable error message to show
	char *extra_msg;                     ///< the error message
};

/* these define the chunks */
extern const ChunkHandler _gamelog_chunk_handlers[];
extern const ChunkHandler _map_chunk_handlers[];
extern const ChunkHandler _misc_chunk_handlers[];
extern const ChunkHandler _name_chunk_handlers[];
extern const ChunkHandler _cheat_chunk_handlers[] ;
extern const ChunkHandler _setting_chunk_handlers[];
extern const ChunkHandler _company_chunk_handlers[];
extern const ChunkHandler _engine_chunk_handlers[];
extern const ChunkHandler _veh_chunk_handlers[];
extern const ChunkHandler _waypoint_chunk_handlers[];
extern const ChunkHandler _depot_chunk_handlers[];
extern const ChunkHandler _order_chunk_handlers[];
extern const ChunkHandler _town_chunk_handlers[];
extern const ChunkHandler _sign_chunk_handlers[];
extern const ChunkHandler _station_chunk_handlers[];
extern const ChunkHandler _industry_chunk_handlers[];
extern const ChunkHandler _economy_chunk_handlers[];
extern const ChunkHandler _subsidy_chunk_handlers[];
extern const ChunkHandler _ai_chunk_handlers[];
extern const ChunkHandler _animated_tile_chunk_handlers[];
extern const ChunkHandler _newgrf_chunk_handlers[];
extern const ChunkHandler _group_chunk_handlers[];
extern const ChunkHandler _cargopacket_chunk_handlers[];
extern const ChunkHandler _autoreplace_chunk_handlers[];
extern const ChunkHandler _labelmaps_chunk_handlers[];

static const ChunkHandler * const _chunk_handlers[] = {
	_gamelog_chunk_handlers,
	_map_chunk_handlers,
	_misc_chunk_handlers,
	_name_chunk_handlers,
	_cheat_chunk_handlers,
	_setting_chunk_handlers,
	_veh_chunk_handlers,
	_waypoint_chunk_handlers,
	_depot_chunk_handlers,
	_order_chunk_handlers,
	_industry_chunk_handlers,
	_economy_chunk_handlers,
	_subsidy_chunk_handlers,
	_engine_chunk_handlers,
	_town_chunk_handlers,
	_sign_chunk_handlers,
	_station_chunk_handlers,
	_company_chunk_handlers,
	_ai_chunk_handlers,
	_animated_tile_chunk_handlers,
	_newgrf_chunk_handlers,
	_group_chunk_handlers,
	_cargopacket_chunk_handlers,
	_autoreplace_chunk_handlers,
	_labelmaps_chunk_handlers,
	NULL,
};

/**
 * Iterate over all chunk handlers.
 * @param ch the chunk handler iterator
 */
#define FOR_ALL_CHUNK_HANDLERS(ch) \
	for (const ChunkHandler * const *chsc = _chunk_handlers; *chsc != NULL; chsc++) \
		for (const ChunkHandler *ch = *chsc; ch != NULL; ch = (ch->flags & CH_LAST) ? NULL : ch + 1)

static SaveLoadParams _sl;

/** Null all pointers (convert index -> NULL) */
static void SlNullPointers()
{
	_sl.action = SLA_NULL;

	DEBUG(sl, 1, "Nulling pointers");

	FOR_ALL_CHUNK_HANDLERS(ch) {
		if (ch->ptrs_proc != NULL) {
			DEBUG(sl, 2, "Nulling pointers for %c%c%c%c", ch->id >> 24, ch->id >> 16, ch->id >> 8, ch->id);
			ch->ptrs_proc();
		}
	}

	DEBUG(sl, 1, "All pointers nulled");

	assert(_sl.action == SLA_NULL);
}

/** Error handler, calls longjmp to simulate an exception.
 * @todo this was used to have a central place to handle errors, but it is
 * pretty ugly, and seriously interferes with any multithreaded approaches */
static void NORETURN SlError(StringID string, const char *extra_msg = NULL)
{
	_sl.error_str = string;
	free(_sl.extra_msg);
	_sl.extra_msg = (extra_msg == NULL) ? NULL : strdup(extra_msg);
	/* We have to NULL all pointers here; we might be in a state where
	 * the pointers are actually filled with indices, which means that
	 * when we access them during cleaning the pool dereferences of
	 * those indices will be made with segmentation faults as result. */
	SlNullPointers();
	throw std::exception();
}

typedef void (*AsyncSaveFinishProc)();
static AsyncSaveFinishProc _async_save_finish = NULL;
static ThreadObject *_save_thread;

/**
 * Called by save thread to tell we finished saving.
 */
static void SetAsyncSaveFinish(AsyncSaveFinishProc proc)
{
	if (_exit_game) return;
	while (_async_save_finish != NULL) CSleep(10);

	_async_save_finish = proc;
}

/**
 * Handle async save finishes.
 */
void ProcessAsyncSaveFinish()
{
	if (_async_save_finish == NULL) return;

	_async_save_finish();

	_async_save_finish = NULL;

	if (_save_thread != NULL) {
		_save_thread->Join();
		delete _save_thread;
		_save_thread = NULL;
	}
}

/**
 * Fill the input buffer by reading from the file with the given reader
 */
static void SlReadFill()
{
	size_t len = _sl.read_bytes();
	if (len == 0) SlError(STR_GAME_SAVELOAD_ERROR_BROKEN_SAVEGAME, "Unexpected end of chunk");

	_sl.bufp = _sl.buf;
	_sl.bufe = _sl.buf + len;
	_sl.offs_base += len;
}

static inline size_t SlGetOffs() {return _sl.offs_base - (_sl.bufe - _sl.bufp);}
static inline uint SlReadArrayLength();

/** Return the size in bytes of a certain type of normal/atomic variable
 * as it appears in memory. See VarTypes
 * @param conv VarType type of variable that is used for calculating the size
 * @return Return the size of this type in bytes */
static inline uint SlCalcConvMemLen(VarType conv)
{
	static const byte conv_mem_size[] = {1, 1, 1, 2, 2, 4, 4, 8, 8, 0};
	byte length = GB(conv, 4, 4);

	switch (length << 4) {
		case SLE_VAR_STRB:
		case SLE_VAR_STRBQ:
		case SLE_VAR_STR:
		case SLE_VAR_STRQ:
			return SlReadArrayLength();

		default:
			assert(length < lengthof(conv_mem_size));
			return conv_mem_size[length];
	}
}

/** Return the size in bytes of a certain type of normal/atomic variable
 * as it appears in a saved game. See VarTypes
 * @param conv VarType type of variable that is used for calculating the size
 * @return Return the size of this type in bytes */
static inline byte SlCalcConvFileLen(VarType conv)
{
	static const byte conv_file_size[] = {1, 1, 2, 2, 4, 4, 8, 8, 2};
	byte length = GB(conv, 0, 4);
	assert(length < lengthof(conv_file_size));
	return conv_file_size[length];
}

/** Return the size in bytes of a reference (pointer) */
static inline size_t SlCalcRefLen() {return CheckSavegameVersion(69) ? 2 : 4;}

/** Flush the output buffer by writing to disk with the given reader.
 * If the buffer pointer has not yet been set up, set it up now. Usually
 * only called when the buffer is full, or there is no more data to be processed
 */
static void SlWriteFill()
{
	/* flush the buffer to disk (the writer) */
	if (_sl.bufp != NULL) {
		uint len = _sl.bufp - _sl.buf;
		_sl.offs_base += len;
		if (len) _sl.write_bytes(len);
	}

	/* All the data from the buffer has been written away, rewind to the beginning
	 * to start reading in more data */
	_sl.bufp = _sl.buf;
	_sl.bufe = _sl.buf + _sl.bufsize;
}

/** Read in a single byte from file. If the temporary buffer is full,
 * flush it to its final destination
 * @return return the read byte from file
 */
static inline byte SlReadByteInternal()
{
	if (_sl.bufp == _sl.bufe) SlReadFill();
	return *_sl.bufp++;
}

/** Wrapper for SlReadByteInternal */
byte SlReadByte() {return SlReadByteInternal();}

/** Write away a single byte from memory. If the temporary buffer is full,
 * flush it to its destination (file)
 * @param b the byte that is currently written
 */
static inline void SlWriteByteInternal(byte b)
{
	if (_sl.bufp == _sl.bufe) SlWriteFill();
	*_sl.bufp++ = b;
}

/** Wrapper for SlWriteByteInternal */
void SlWriteByte(byte b) {SlWriteByteInternal(b);}

static inline int SlReadUint16()
{
	int x = SlReadByte() << 8;
	return x | SlReadByte();
}

static inline uint32 SlReadUint32()
{
	uint32 x = SlReadUint16() << 16;
	return x | SlReadUint16();
}

static inline uint64 SlReadUint64()
{
	uint32 x = SlReadUint32();
	uint32 y = SlReadUint32();
	return (uint64)x << 32 | y;
}

static inline void SlWriteUint16(uint16 v)
{
	SlWriteByte(GB(v, 8, 8));
	SlWriteByte(GB(v, 0, 8));
}

static inline void SlWriteUint32(uint32 v)
{
	SlWriteUint16(GB(v, 16, 16));
	SlWriteUint16(GB(v,  0, 16));
}

static inline void SlWriteUint64(uint64 x)
{
	SlWriteUint32((uint32)(x >> 32));
	SlWriteUint32((uint32)x);
}

/**
 * Read in the header descriptor of an object or an array.
 * If the highest bit is set (7), then the index is bigger than 127
 * elements, so use the next byte to read in the real value.
 * The actual value is then both bytes added with the first shifted
 * 8 bits to the left, and dropping the highest bit (which only indicated a big index).
 * x = ((x & 0x7F) << 8) + SlReadByte();
 * @return Return the value of the index
 */
static uint SlReadSimpleGamma()
{
	uint i = SlReadByte();
	if (HasBit(i, 7)) {
		i &= ~0x80;
		if (HasBit(i, 6)) {
			i &= ~0x40;
			if (HasBit(i, 5)) {
				i &= ~0x20;
				if (HasBit(i, 4))
					SlError(STR_GAME_SAVELOAD_ERROR_BROKEN_SAVEGAME, "Unsupported gamma");
				i = (i << 8) | SlReadByte();
			}
			i = (i << 8) | SlReadByte();
		}
		i = (i << 8) | SlReadByte();
	}
	return i;
}

/**
 * Write the header descriptor of an object or an array.
 * If the element is bigger than 127, use 2 bytes for saving
 * and use the highest byte of the first written one as a notice
 * that the length consists of 2 bytes, etc.. like this:
 * 0xxxxxxx
 * 10xxxxxx xxxxxxxx
 * 110xxxxx xxxxxxxx xxxxxxxx
 * 1110xxxx xxxxxxxx xxxxxxxx xxxxxxxx
 * @param i Index being written
 */

static void SlWriteSimpleGamma(size_t i)
{
	if (i >= (1 << 7)) {
		if (i >= (1 << 14)) {
			if (i >= (1 << 21)) {
				assert(i < (1 << 28));
				SlWriteByte((byte)(0xE0 | (i >> 24)));
				SlWriteByte((byte)(i >> 16));
			} else {
				SlWriteByte((byte)(0xC0 | (i >> 16)));
			}
			SlWriteByte((byte)(i >> 8));
		} else {
			SlWriteByte((byte)(0x80 | (i >> 8)));
		}
	}
	SlWriteByte((byte)i);
}

/** Return how many bytes used to encode a gamma value */
static inline uint SlGetGammaLength(size_t i)
{
	return 1 + (i >= (1 << 7)) + (i >= (1 << 14)) + (i >= (1 << 21));
}

static inline uint SlReadSparseIndex() {return SlReadSimpleGamma();}
static inline void SlWriteSparseIndex(uint index) {SlWriteSimpleGamma(index);}

static inline uint SlReadArrayLength() {return SlReadSimpleGamma();}
static inline void SlWriteArrayLength(size_t length) {SlWriteSimpleGamma(length);}
static inline uint SlGetArrayLength(size_t length) {return SlGetGammaLength(length);}

void SlSetArrayIndex(uint index)
{
	_sl.need_length = NL_WANTLENGTH;
	_sl.array_index = index;
}

static size_t _next_offs;

/**
 * Iterate through the elements of an array and read the whole thing
 * @return The index of the object, or -1 if we have reached the end of current block
 */
int SlIterateArray()
{
	int index;

	/* After reading in the whole array inside the loop
	 * we must have read in all the data, so we must be at end of current block. */
	if (_next_offs != 0 && SlGetOffs() != _next_offs) SlError(STR_GAME_SAVELOAD_ERROR_BROKEN_SAVEGAME, "Invalid chunk size");

	while (true) {
		uint length = SlReadArrayLength();
		if (length == 0) {
			_next_offs = 0;
			return -1;
		}

		_sl.obj_len = --length;
		_next_offs = SlGetOffs() + length;

		switch (_sl.block_mode) {
			case CH_SPARSE_ARRAY: index = (int)SlReadSparseIndex(); break;
			case CH_ARRAY:        index = _sl.array_index++; break;
			default:
				DEBUG(sl, 0, "SlIterateArray error");
				return -1; // error
		}

		if (length != 0) return index;
	}
}

/**
 * Sets the length of either a RIFF object or the number of items in an array.
 * This lets us load an object or an array of arbitrary size
 * @param length The length of the sought object/array
 */
void SlSetLength(size_t length)
{
	assert(_sl.action == SLA_SAVE);

	switch (_sl.need_length) {
		case NL_WANTLENGTH:
			_sl.need_length = NL_NONE;
			switch (_sl.block_mode) {
				case CH_RIFF:
					/* Ugly encoding of >16M RIFF chunks
					 * The lower 24 bits are normal
					 * The uppermost 4 bits are bits 24:27 */
					assert(length < (1 << 28));
					SlWriteUint32((uint32)((length & 0xFFFFFF) | ((length >> 24) << 28)));
					break;
				case CH_ARRAY:
					assert(_sl.last_array_index <= _sl.array_index);
					while (++_sl.last_array_index <= _sl.array_index)
						SlWriteArrayLength(1);
					SlWriteArrayLength(length + 1);
					break;
				case CH_SPARSE_ARRAY:
					SlWriteArrayLength(length + 1 + SlGetArrayLength(_sl.array_index)); // Also include length of sparse index.
					SlWriteSparseIndex(_sl.array_index);
					break;
				default: NOT_REACHED();
			}
			break;

		case NL_CALCLENGTH:
			_sl.obj_len += (int)length;
			break;

		default: NOT_REACHED();
	}
}

/**
 * Save/Load bytes. These do not need to be converted to Little/Big Endian
 * so directly write them or read them to/from file
 * @param ptr The source or destination of the object being manipulated
 * @param length number of bytes this fast CopyBytes lasts
 */
static void SlCopyBytes(void *ptr, size_t length)
{
	byte *p = (byte *)ptr;

	switch (_sl.action) {
		case SLA_LOAD:
			for (; length != 0; length--) { *p++ = SlReadByteInternal(); }
			break;
		case SLA_SAVE:
			for (; length != 0; length--) { SlWriteByteInternal(*p++); }
			break;
		default: NOT_REACHED();
	}
}

/** Read in bytes from the file/data structure but don't do
 * anything with them, discarding them in effect
 * @param length The amount of bytes that is being treated this way
 */
static inline void SlSkipBytes(size_t length)
{
	for (; length != 0; length--) SlReadByte();
}

/* Get the length of the current object */
size_t SlGetFieldLength() {return _sl.obj_len;}

/** Return a signed-long version of the value of a setting
 * @param ptr pointer to the variable
 * @param conv type of variable, can be a non-clean
 * type, eg one with other flags because it is parsed
 * @return returns the value of the pointer-setting */
int64 ReadValue(const void *ptr, VarType conv)
{
	switch (GetVarMemType(conv)) {
		case SLE_VAR_BL:  return (*(bool *)ptr != 0);
		case SLE_VAR_I8:  return *(int8  *)ptr;
		case SLE_VAR_U8:  return *(byte  *)ptr;
		case SLE_VAR_I16: return *(int16 *)ptr;
		case SLE_VAR_U16: return *(uint16*)ptr;
		case SLE_VAR_I32: return *(int32 *)ptr;
		case SLE_VAR_U32: return *(uint32*)ptr;
		case SLE_VAR_I64: return *(int64 *)ptr;
		case SLE_VAR_U64: return *(uint64*)ptr;
		case SLE_VAR_NULL:return 0;
		default: NOT_REACHED();
	}
}

/** Write the value of a setting
 * @param ptr pointer to the variable
 * @param conv type of variable, can be a non-clean type, eg
 *             with other flags. It is parsed upon read
 * @param val the new value being given to the variable */
void WriteValue(void *ptr, VarType conv, int64 val)
{
	switch (GetVarMemType(conv)) {
		case SLE_VAR_BL:  *(bool  *)ptr = (val != 0);  break;
		case SLE_VAR_I8:  *(int8  *)ptr = val; break;
		case SLE_VAR_U8:  *(byte  *)ptr = val; break;
		case SLE_VAR_I16: *(int16 *)ptr = val; break;
		case SLE_VAR_U16: *(uint16*)ptr = val; break;
		case SLE_VAR_I32: *(int32 *)ptr = val; break;
		case SLE_VAR_U32: *(uint32*)ptr = val; break;
		case SLE_VAR_I64: *(int64 *)ptr = val; break;
		case SLE_VAR_U64: *(uint64*)ptr = val; break;
		case SLE_VAR_NAME: *(char**)ptr = CopyFromOldName(val); break;
		case SLE_VAR_NULL: break;
		default: NOT_REACHED();
	}
}

/**
 * Handle all conversion and typechecking of variables here.
 * In the case of saving, read in the actual value from the struct
 * and then write them to file, endian safely. Loading a value
 * goes exactly the opposite way
 * @param ptr The object being filled/read
 * @param conv VarType type of the current element of the struct
 */
static void SlSaveLoadConv(void *ptr, VarType conv)
{
	switch (_sl.action) {
		case SLA_SAVE: {
			int64 x = ReadValue(ptr, conv);

			/* Write the value to the file and check if its value is in the desired range */
			switch (GetVarFileType(conv)) {
				case SLE_FILE_I8: assert(x >= -128 && x <= 127);     SlWriteByte(x);break;
				case SLE_FILE_U8: assert(x >= 0 && x <= 255);        SlWriteByte(x);break;
				case SLE_FILE_I16:assert(x >= -32768 && x <= 32767); SlWriteUint16(x);break;
				case SLE_FILE_STRINGID:
				case SLE_FILE_U16:assert(x >= 0 && x <= 65535);      SlWriteUint16(x);break;
				case SLE_FILE_I32:
				case SLE_FILE_U32:                                   SlWriteUint32((uint32)x);break;
				case SLE_FILE_I64:
				case SLE_FILE_U64:                                   SlWriteUint64(x);break;
				default: NOT_REACHED();
			}
			break;
		}
		case SLA_LOAD: {
			int64 x;
			/* Read a value from the file */
			switch (GetVarFileType(conv)) {
				case SLE_FILE_I8:  x = (int8  )SlReadByte();   break;
				case SLE_FILE_U8:  x = (byte  )SlReadByte();   break;
				case SLE_FILE_I16: x = (int16 )SlReadUint16(); break;
				case SLE_FILE_U16: x = (uint16)SlReadUint16(); break;
				case SLE_FILE_I32: x = (int32 )SlReadUint32(); break;
				case SLE_FILE_U32: x = (uint32)SlReadUint32(); break;
				case SLE_FILE_I64: x = (int64 )SlReadUint64(); break;
				case SLE_FILE_U64: x = (uint64)SlReadUint64(); break;
				case SLE_FILE_STRINGID: x = RemapOldStringID((uint16)SlReadUint16()); break;
				default: NOT_REACHED();
			}

			/* Write The value to the struct. These ARE endian safe. */
			WriteValue(ptr, conv, x);
			break;
		}
		case SLA_PTRS: break;
		case SLA_NULL: break;
		default: NOT_REACHED();
	}
}

/** Calculate the net length of a string. This is in almost all cases
 * just strlen(), but if the string is not properly terminated, we'll
 * resort to the maximum length of the buffer.
 * @param ptr pointer to the stringbuffer
 * @param length maximum length of the string (buffer). If -1 we don't care
 * about a maximum length, but take string length as it is.
 * @return return the net length of the string */
static inline size_t SlCalcNetStringLen(const char *ptr, size_t length)
{
	if (ptr == NULL) return 0;
	return min(strlen(ptr), length - 1);
}

/** Calculate the gross length of the string that it
 * will occupy in the savegame. This includes the real length, returned
 * by SlCalcNetStringLen and the length that the index will occupy.
 * @param ptr pointer to the stringbuffer
 * @param length maximum length of the string (buffer size, etc.)
 * @param conv type of data been used
 * @return return the gross length of the string */
static inline size_t SlCalcStringLen(const void *ptr, size_t length, VarType conv)
{
	size_t len;
	const char *str;

	switch (GetVarMemType(conv)) {
		default: NOT_REACHED();
		case SLE_VAR_STR:
		case SLE_VAR_STRQ:
			str = *(const char**)ptr;
			len = SIZE_MAX;
			break;
		case SLE_VAR_STRB:
		case SLE_VAR_STRBQ:
			str = (const char*)ptr;
			len = length;
			break;
	}

	len = SlCalcNetStringLen(str, len);
	return len + SlGetArrayLength(len); // also include the length of the index
}

/**
 * Save/Load a string.
 * @param ptr the string being manipulated
 * @param length of the string (full length)
 * @param conv must be SLE_FILE_STRING */
static void SlString(void *ptr, size_t length, VarType conv)
{
	switch (_sl.action) {
		case SLA_SAVE: {
			size_t len;
			switch (GetVarMemType(conv)) {
				default: NOT_REACHED();
				case SLE_VAR_STRB:
				case SLE_VAR_STRBQ:
					len = SlCalcNetStringLen((char *)ptr, length);
					break;
				case SLE_VAR_STR:
				case SLE_VAR_STRQ:
					ptr = *(char **)ptr;
					len = SlCalcNetStringLen((char *)ptr, SIZE_MAX);
					break;
			}

			SlWriteArrayLength(len);
			SlCopyBytes(ptr, len);
			break;
		}
		case SLA_LOAD: {
			size_t len = SlReadArrayLength();

			switch (GetVarMemType(conv)) {
				default: NOT_REACHED();
				case SLE_VAR_STRB:
				case SLE_VAR_STRBQ:
					if (len >= length) {
						DEBUG(sl, 1, "String length in savegame is bigger than buffer, truncating");
						SlCopyBytes(ptr, length);
						SlSkipBytes(len - length);
						len = length - 1;
					} else {
						SlCopyBytes(ptr, len);
					}
					break;
				case SLE_VAR_STR:
				case SLE_VAR_STRQ: // Malloc'd string, free previous incarnation, and allocate
					free(*(char **)ptr);
					if (len == 0) {
						*(char **)ptr = NULL;
					} else {
						*(char **)ptr = MallocT<char>(len + 1); // terminating '\0'
						ptr = *(char **)ptr;
						SlCopyBytes(ptr, len);
					}
					break;
			}

			((char *)ptr)[len] = '\0'; // properly terminate the string
			str_validate((char *)ptr, (char *)ptr + len);
			break;
		}
		case SLA_PTRS: break;
		case SLA_NULL: break;
		default: NOT_REACHED();
	}
}

/**
 * Return the size in bytes of a certain type of atomic array
 * @param length The length of the array counted in elements
 * @param conv VarType type of the variable that is used in calculating the size
 */
static inline size_t SlCalcArrayLen(size_t length, VarType conv)
{
	return SlCalcConvFileLen(conv) * length;
}

/**
 * Save/Load an array.
 * @param array The array being manipulated
 * @param length The length of the array in elements
 * @param conv VarType type of the atomic array (int, byte, uint64, etc.)
 */
void SlArray(void *array, size_t length, VarType conv)
{
	if (_sl.action == SLA_PTRS || _sl.action == SLA_NULL) return;

	/* Automatically calculate the length? */
	if (_sl.need_length != NL_NONE) {
		SlSetLength(SlCalcArrayLen(length, conv));
		/* Determine length only? */
		if (_sl.need_length == NL_CALCLENGTH) return;
	}

	/* NOTICE - handle some buggy stuff, in really old versions everything was saved
	 * as a byte-type. So detect this, and adjust array size accordingly */
	if (_sl.action != SLA_SAVE && _sl_version == 0) {
		/* all arrays except difficulty settings */
		if (conv == SLE_INT16 || conv == SLE_UINT16 || conv == SLE_STRINGID ||
				conv == SLE_INT32 || conv == SLE_UINT32) {
			SlCopyBytes(array, length * SlCalcConvFileLen(conv));
			return;
		}
		/* used for conversion of Money 32bit->64bit */
		if (conv == (SLE_FILE_I32 | SLE_VAR_I64)) {
			for (uint i = 0; i < length; i++) {
				((int64*)array)[i] = (int32)BSWAP32(SlReadUint32());
			}
			return;
		}
	}

	/* If the size of elements is 1 byte both in file and memory, no special
	 * conversion is needed, use specialized copy-copy function to speed up things */
	if (conv == SLE_INT8 || conv == SLE_UINT8) {
		SlCopyBytes(array, length);
	} else {
		byte *a = (byte*)array;
		byte mem_size = SlCalcConvMemLen(conv);

		for (; length != 0; length --) {
			SlSaveLoadConv(a, conv);
			a += mem_size; // get size
		}
	}
}


static size_t ReferenceToInt(const void *obj, SLRefType rt);
static void *IntToReference(size_t index, SLRefType rt);


/**
 * Return the size in bytes of a list
 * @param list The std::list to find the size of
 */
static inline size_t SlCalcListLen(const void *list)
{
	std::list<void *> *l = (std::list<void *> *) list;

	int type_size = CheckSavegameVersion(69) ? 2 : 4;
	/* Each entry is saved as type_size bytes, plus type_size bytes are used for the length
	 * of the list */
	return l->size() * type_size + type_size;
}


/**
 * Save/Load a list.
 * @param list The list being manipulated
 * @param conv SLRefType type of the list (Vehicle *, Station *, etc)
 */
static void SlList(void *list, SLRefType conv)
{
	/* Automatically calculate the length? */
	if (_sl.need_length != NL_NONE) {
		SlSetLength(SlCalcListLen(list));
		/* Determine length only? */
		if (_sl.need_length == NL_CALCLENGTH) return;
	}

	typedef std::list<void *> PtrList;
	PtrList *l = (PtrList *)list;

	switch (_sl.action) {
		case SLA_SAVE: {
			SlWriteUint32((uint32)l->size());

			PtrList::iterator iter;
			for (iter = l->begin(); iter != l->end(); ++iter) {
				void *ptr = *iter;
				SlWriteUint32((uint32)ReferenceToInt(ptr, conv));
			}
			break;
		}
		case SLA_LOAD: {
			size_t length = CheckSavegameVersion(69) ? SlReadUint16() : SlReadUint32();

			/* Load each reference and push to the end of the list */
			for (size_t i = 0; i < length; i++) {
				size_t data = CheckSavegameVersion(69) ? SlReadUint16() : SlReadUint32();
				l->push_back((void *)data);
			}
			break;
		}
		case SLA_PTRS: {
			PtrList temp = *l;

			l->clear();
			PtrList::iterator iter;
			for (iter = temp.begin(); iter != temp.end(); ++iter) {
				void *ptr = IntToReference((size_t)*iter, conv);
				l->push_back(ptr);
			}
			break;
		}
		case SLA_NULL:
			l->clear();
			break;
		default: NOT_REACHED();
	}
}


/** Are we going to save this object or not? */
static inline bool SlIsObjectValidInSavegame(const SaveLoad *sld)
{
	if (_sl_version < sld->version_from || _sl_version > sld->version_to) return false;
	if (sld->conv & SLF_SAVE_NO) return false;

	return true;
}

/** Are we going to load this variable when loading a savegame or not?
 * @note If the variable is skipped it is skipped in the savegame
 * bytestream itself as well, so there is no need to skip it somewhere else */
static inline bool SlSkipVariableOnLoad(const SaveLoad *sld)
{
	if ((sld->conv & SLF_NETWORK_NO) && _sl.action != SLA_SAVE && _networking && !_network_server) {
		SlSkipBytes(SlCalcConvMemLen(sld->conv) * sld->length);
		return true;
	}

	return false;
}

/**
 * Calculate the size of an object.
 * @param object to be measured
 * @param sld The SaveLoad description of the object so we know how to manipulate it
 * @return size of given objetc
 */
size_t SlCalcObjLength(const void *object, const SaveLoad *sld)
{
	size_t length = 0;

	/* Need to determine the length and write a length tag. */
	for (; sld->cmd != SL_END; sld++) {
		length += SlCalcObjMemberLength(object, sld);
	}
	return length;
}

size_t SlCalcObjMemberLength(const void *object, const SaveLoad *sld)
{
	assert(_sl.action == SLA_SAVE);

	switch (sld->cmd) {
		case SL_VAR:
		case SL_REF:
		case SL_ARR:
		case SL_STR:
		case SL_LST:
			/* CONDITIONAL saveload types depend on the savegame version */
			if (!SlIsObjectValidInSavegame(sld)) break;

			switch (sld->cmd) {
				case SL_VAR: return SlCalcConvFileLen(sld->conv);
				case SL_REF: return SlCalcRefLen();
				case SL_ARR: return SlCalcArrayLen(sld->length, sld->conv);
				case SL_STR: return SlCalcStringLen(GetVariableAddress(object, sld), sld->length, sld->conv);
				case SL_LST: return SlCalcListLen(GetVariableAddress(object, sld));
				default: NOT_REACHED();
			}
			break;
		case SL_WRITEBYTE: return 1; // a byte is logically of size 1
		case SL_VEH_INCLUDE: return SlCalcObjLength(object, GetVehicleDescription(VEH_END));
		case SL_ST_INCLUDE: return SlCalcObjLength(object, GetBaseStationDescription());
		default: NOT_REACHED();
	}
	return 0;
}


bool SlObjectMember(void *ptr, const SaveLoad *sld)
{
	VarType conv = GB(sld->conv, 0, 8);
	switch (sld->cmd) {
		case SL_VAR:
		case SL_REF:
		case SL_ARR:
		case SL_STR:
		case SL_LST:
			/* CONDITIONAL saveload types depend on the savegame version */
			if (!SlIsObjectValidInSavegame(sld)) return false;
			if (SlSkipVariableOnLoad(sld)) return false;

			switch (sld->cmd) {
				case SL_VAR: SlSaveLoadConv(ptr, conv); break;
				case SL_REF: // Reference variable, translate
					switch (_sl.action) {
						case SLA_SAVE:
							SlWriteUint32((uint32)ReferenceToInt(*(void **)ptr, (SLRefType)conv));
							break;
						case SLA_LOAD:
							*(size_t *)ptr = CheckSavegameVersion(69) ? SlReadUint16() : SlReadUint32();
							break;
						case SLA_PTRS:
							*(void **)ptr = IntToReference(*(size_t *)ptr, (SLRefType)conv);
							break;
						case SLA_NULL:
							*(void **)ptr = NULL;
							break;
						default: NOT_REACHED();
					}
					break;
				case SL_ARR: SlArray(ptr, sld->length, conv); break;
				case SL_STR: SlString(ptr, sld->length, conv); break;
				case SL_LST: SlList(ptr, (SLRefType)conv); break;
				default: NOT_REACHED();
			}
			break;

		/* SL_WRITEBYTE translates a value of a variable to another one upon
		 * saving or loading.
		 * XXX - variable renaming abuse
		 * game_value: the value of the variable ingame is abused by sld->version_from
		 * file_value: the value of the variable in the savegame is abused by sld->version_to */
		case SL_WRITEBYTE:
			switch (_sl.action) {
				case SLA_SAVE: SlWriteByte(sld->version_to); break;
				case SLA_LOAD: *(byte *)ptr = sld->version_from; break;
				case SLA_PTRS: break;
				case SLA_NULL: break;
				default: NOT_REACHED();
			}
			break;

		/* SL_VEH_INCLUDE loads common code for vehicles */
		case SL_VEH_INCLUDE:
			SlObject(ptr, GetVehicleDescription(VEH_END));
			break;

		case SL_ST_INCLUDE:
			SlObject(ptr, GetBaseStationDescription());
			break;

		default: NOT_REACHED();
	}
	return true;
}

/**
 * Main SaveLoad function.
 * @param object The object that is being saved or loaded
 * @param sld The SaveLoad description of the object so we know how to manipulate it
 */
void SlObject(void *object, const SaveLoad *sld)
{
	/* Automatically calculate the length? */
	if (_sl.need_length != NL_NONE) {
		SlSetLength(SlCalcObjLength(object, sld));
		if (_sl.need_length == NL_CALCLENGTH) return;
	}

	for (; sld->cmd != SL_END; sld++) {
		void *ptr = sld->global ? sld->address : GetVariableAddress(object, sld);
		SlObjectMember(ptr, sld);
	}
}

/**
 * Save or Load (a list of) global variables
 * @param sldg The global variable that is being loaded or saved
 */
void SlGlobList(const SaveLoadGlobVarList *sldg)
{
	SlObject(NULL, (const SaveLoad*)sldg);
}

/**
 * Do something of which I have no idea what it is :P
 * @param proc The callback procedure that is called
 * @param arg The variable that will be used for the callback procedure
 */
void SlAutolength(AutolengthProc *proc, void *arg)
{
	size_t offs;

	assert(_sl.action == SLA_SAVE);

	/* Tell it to calculate the length */
	_sl.need_length = NL_CALCLENGTH;
	_sl.obj_len = 0;
	proc(arg);

	/* Setup length */
	_sl.need_length = NL_WANTLENGTH;
	SlSetLength(_sl.obj_len);

	offs = SlGetOffs() + _sl.obj_len;

	/* And write the stuff */
	proc(arg);

	if (offs != SlGetOffs()) SlError(STR_GAME_SAVELOAD_ERROR_BROKEN_SAVEGAME, "Invalid chunk size");
}

/**
 * Load a chunk of data (eg vehicles, stations, etc.)
 * @param ch The chunkhandler that will be used for the operation
 */
static void SlLoadChunk(const ChunkHandler *ch)
{
	byte m = SlReadByte();
	size_t len;
	size_t endoffs;

	_sl.block_mode = m;
	_sl.obj_len = 0;

	switch (m) {
		case CH_ARRAY:
			_sl.array_index = 0;
			ch->load_proc();
			break;
		case CH_SPARSE_ARRAY:
			ch->load_proc();
			break;
		default:
			if ((m & 0xF) == CH_RIFF) {
				/* Read length */
				len = (SlReadByte() << 16) | ((m >> 4) << 24);
				len += SlReadUint16();
				_sl.obj_len = len;
				endoffs = SlGetOffs() + len;
				ch->load_proc();
				if (SlGetOffs() != endoffs) SlError(STR_GAME_SAVELOAD_ERROR_BROKEN_SAVEGAME, "Invalid chunk size");
			} else {
				SlError(STR_GAME_SAVELOAD_ERROR_BROKEN_SAVEGAME, "Invalid chunk type");
			}
			break;
	}
}

/* Stub Chunk handlers to only calculate length and do nothing else */
static ChunkSaveLoadProc *_tmp_proc_1;
static inline void SlStubSaveProc2(void *arg) {_tmp_proc_1();}
static void SlStubSaveProc() {SlAutolength(SlStubSaveProc2, NULL);}

/** Save a chunk of data (eg. vehicles, stations, etc.). Each chunk is
 * prefixed by an ID identifying it, followed by data, and terminator where appropiate
 * @param ch The chunkhandler that will be used for the operation
 */
static void SlSaveChunk(const ChunkHandler *ch)
{
	ChunkSaveLoadProc *proc = ch->save_proc;

	/* Don't save any chunk information if there is no save handler. */
	if (proc == NULL) return;

	SlWriteUint32(ch->id);
	DEBUG(sl, 2, "Saving chunk %c%c%c%c", ch->id >> 24, ch->id >> 16, ch->id >> 8, ch->id);

	if (ch->flags & CH_AUTO_LENGTH) {
		/* Need to calculate the length. Solve that by calling SlAutoLength in the save_proc. */
		_tmp_proc_1 = proc;
		proc = SlStubSaveProc;
	}

	_sl.block_mode = ch->flags & CH_TYPE_MASK;
	switch (ch->flags & CH_TYPE_MASK) {
		case CH_RIFF:
			_sl.need_length = NL_WANTLENGTH;
			proc();
			break;
		case CH_ARRAY:
			_sl.last_array_index = 0;
			SlWriteByte(CH_ARRAY);
			proc();
			SlWriteArrayLength(0); // Terminate arrays
			break;
		case CH_SPARSE_ARRAY:
			SlWriteByte(CH_SPARSE_ARRAY);
			proc();
			SlWriteArrayLength(0); // Terminate arrays
			break;
		default: NOT_REACHED();
	}
}

/** Save all chunks */
static void SlSaveChunks()
{
	FOR_ALL_CHUNK_HANDLERS(ch) {
		SlSaveChunk(ch);
	}

	/* Terminator */
	SlWriteUint32(0);
}

/** Find the ChunkHandler that will be used for processing the found
 * chunk in the savegame or in memory
 * @param id the chunk in question
 * @return returns the appropiate chunkhandler
 */
static const ChunkHandler *SlFindChunkHandler(uint32 id)
{
	FOR_ALL_CHUNK_HANDLERS(ch) if (ch->id == id) return ch;
	return NULL;
}

/** Load all chunks */
static void SlLoadChunks()
{
	uint32 id;
	const ChunkHandler *ch;

	for (id = SlReadUint32(); id != 0; id = SlReadUint32()) {
		DEBUG(sl, 2, "Loading chunk %c%c%c%c", id >> 24, id >> 16, id >> 8, id);

		ch = SlFindChunkHandler(id);
		if (ch == NULL) SlError(STR_GAME_SAVELOAD_ERROR_BROKEN_SAVEGAME, "Unknown chunk type");
		SlLoadChunk(ch);
	}
}

/** Fix all pointers (convert index -> pointer) */
static void SlFixPointers()
{
	_sl.action = SLA_PTRS;

	DEBUG(sl, 1, "Fixing pointers");

	FOR_ALL_CHUNK_HANDLERS(ch) {
		if (ch->ptrs_proc != NULL) {
			DEBUG(sl, 2, "Fixing pointers for %c%c%c%c", ch->id >> 24, ch->id >> 16, ch->id >> 8, ch->id);
			ch->ptrs_proc();
		}
	}

	DEBUG(sl, 1, "All pointers fixed");

	assert(_sl.action == SLA_PTRS);
}

/*******************************************
 ********** START OF LZO CODE **************
 *******************************************/

#ifdef WITH_LZO
#include <lzo/lzo1x.h>

/** Buffer size for the LZO compressor */
static const uint LZO_BUFFER_SIZE = 8192;

static size_t ReadLZO()
{
	/* Buffer size is from the LZO docs plus the chunk header size. */
	byte out[LZO_BUFFER_SIZE + LZO_BUFFER_SIZE / 16 + 64 + 3 + sizeof(uint32) * 2];
	uint32 tmp[2];
	uint32 size;
	lzo_uint len;

	/* Read header*/
	if (fread(tmp, sizeof(tmp), 1, _sl.fh) != 1) SlError(STR_GAME_SAVELOAD_ERROR_FILE_NOT_READABLE, "File read failed");

	/* Check if size is bad */
	((uint32*)out)[0] = size = tmp[1];

	if (_sl_version != 0) {
		tmp[0] = TO_BE32(tmp[0]);
		size = TO_BE32(size);
	}

	if (size >= sizeof(out)) SlError(STR_GAME_SAVELOAD_ERROR_BROKEN_SAVEGAME, "Inconsistent size");

	/* Read block */
	if (fread(out + sizeof(uint32), size, 1, _sl.fh) != 1) SlError(STR_GAME_SAVELOAD_ERROR_FILE_NOT_READABLE);

	/* Verify checksum */
	if (tmp[0] != lzo_adler32(0, out, size + sizeof(uint32))) SlError(STR_GAME_SAVELOAD_ERROR_BROKEN_SAVEGAME, "Bad checksum");

	/* Decompress */
	lzo1x_decompress(out + sizeof(uint32) * 1, size, _sl.buf, &len, NULL);
	return len;
}

static void WriteLZO(size_t size)
{
	const lzo_bytep in = _sl.buf;
	/* Buffer size is from the LZO docs plus the chunk header size. */
	byte out[LZO_BUFFER_SIZE + LZO_BUFFER_SIZE / 16 + 64 + 3 + sizeof(uint32) * 2];
	byte wrkmem[LZO1X_1_MEM_COMPRESS];
	lzo_uint outlen;

	do {
		/* Compress up to LZO_BUFFER_SIZE bytes at once. */
		lzo_uint len = size > LZO_BUFFER_SIZE ? LZO_BUFFER_SIZE : (lzo_uint)size;
		lzo1x_1_compress(in, len, out + sizeof(uint32) * 2, &outlen, wrkmem);
		((uint32*)out)[1] = TO_BE32((uint32)outlen);
		((uint32*)out)[0] = TO_BE32(lzo_adler32(0, out + sizeof(uint32), outlen + sizeof(uint32)));
		if (fwrite(out, outlen + sizeof(uint32) * 2, 1, _sl.fh) != 1) SlError(STR_GAME_SAVELOAD_ERROR_FILE_NOT_WRITEABLE);

		/* Move to next data chunk. */
		size -= len;
		in += len;
	} while (size > 0);
}

static bool InitLZO(byte compression)
{
	if (lzo_init() != LZO_E_OK) return false;
	_sl.bufsize = LZO_BUFFER_SIZE;
	_sl.buf = _sl.buf_ori = MallocT<byte>(LZO_BUFFER_SIZE);
	return true;
}

static void UninitLZO()
{
	free(_sl.buf_ori);
}

#endif /* WITH_LZO */

/*********************************************
 ******** START OF NOCOMP CODE (uncompressed)*
 *********************************************/

/** Buffer size used for the uncompressing 'compressor' */
static const uint NOCOMP_BUFFER_SIZE = 8192;

static size_t ReadNoComp()
{
	return fread(_sl.buf, 1, NOCOMP_BUFFER_SIZE, _sl.fh);
}

static void WriteNoComp(size_t size)
{
	if (fwrite(_sl.buf, 1, size, _sl.fh) != size) SlError(STR_GAME_SAVELOAD_ERROR_FILE_NOT_WRITEABLE);
}

static bool InitNoComp(byte compression)
{
	_sl.bufsize = NOCOMP_BUFFER_SIZE;
	_sl.buf = _sl.buf_ori = MallocT<byte>(NOCOMP_BUFFER_SIZE);
	return true;
}

static void UninitNoComp()
{
	free(_sl.buf_ori);
}

/********************************************
 ********** START OF MEMORY CODE (in ram)****
 ********************************************/

#include "../gui.h"

struct ThreadedSave {
	uint count;
	byte ff_state;
	bool saveinprogress;
	CursorID cursor;
};

/** Save in chunks of 128 KiB. */
static const int MEMORY_CHUNK_SIZE = 128 * 1024;
/** Memory allocation for storing savegames in memory. */
static AutoFreeSmallVector<byte *, 16> _memory_savegame;

static ThreadedSave _ts;

static void WriteMem(size_t size)
{
	_ts.count += (uint)size;

	_sl.buf = CallocT<byte>(MEMORY_CHUNK_SIZE);
	*_memory_savegame.Append() = _sl.buf;
}

static void UnInitMem()
{
	_memory_savegame.Clear();
}

static bool InitMem()
{
	_ts.count = 0;
	_sl.bufsize = MEMORY_CHUNK_SIZE;

	UnInitMem();
	WriteMem(0);
	return true;
}

/********************************************
 ********** START OF ZLIB CODE **************
 ********************************************/

#if defined(WITH_ZLIB)
#include <zlib.h>

/** Buffer size for the LZO compressor */
static const uint ZLIB_BUFFER_SIZE = 8192;

static z_stream _z;

static bool InitReadZlib(byte compression)
{
	memset(&_z, 0, sizeof(_z));
	if (inflateInit(&_z) != Z_OK) return false;

	_sl.bufsize = ZLIB_BUFFER_SIZE;
	_sl.buf = _sl.buf_ori = MallocT<byte>(ZLIB_BUFFER_SIZE + ZLIB_BUFFER_SIZE); // also contains fread buffer
	return true;
}

static size_t ReadZlib()
{
	int r;

	_z.next_out = _sl.buf;
	_z.avail_out = ZLIB_BUFFER_SIZE;

	do {
		/* read more bytes from the file? */
		if (_z.avail_in == 0) {
			_z.avail_in = (uint)fread(_z.next_in = _sl.buf + ZLIB_BUFFER_SIZE, 1, ZLIB_BUFFER_SIZE, _sl.fh);
		}

		/* inflate the data */
		r = inflate(&_z, 0);
		if (r == Z_STREAM_END)
			break;

		if (r != Z_OK) SlError(STR_GAME_SAVELOAD_ERROR_BROKEN_INTERNAL_ERROR, "inflate() failed");
	} while (_z.avail_out);

	return ZLIB_BUFFER_SIZE - _z.avail_out;
}

static void UninitReadZlib()
{
	inflateEnd(&_z);
	free(_sl.buf_ori);
}

static bool InitWriteZlib(byte compression)
{
	memset(&_z, 0, sizeof(_z));
	if (deflateInit(&_z, compression) != Z_OK) return false;

	_sl.bufsize = ZLIB_BUFFER_SIZE;
	_sl.buf = _sl.buf_ori = MallocT<byte>(ZLIB_BUFFER_SIZE);
	return true;
}

static void WriteZlibLoop(z_streamp z, byte *p, size_t len, int mode)
{
	byte buf[ZLIB_BUFFER_SIZE]; // output buffer
	int r;
	uint n;
	z->next_in = p;
	z->avail_in = (uInt)len;
	do {
		z->next_out = buf;
		z->avail_out = sizeof(buf);

		/**
		 * For the poor next soul who sees many valgrind warnings of the
		 * "Conditional jump or move depends on uninitialised value(s)" kind:
		 * According to the author of zlib it is not a bug and it won't be fixed.
		 * http://groups.google.com/group/comp.compression/browse_thread/thread/b154b8def8c2a3ef/cdf9b8729ce17ee2
		 * [Mark Adler, Feb 24 2004, 'zlib-1.2.1 valgrind warnings' in the newgroup comp.compression]
		 **/
		r = deflate(z, mode);

		/* bytes were emitted? */
		if ((n = sizeof(buf) - z->avail_out) != 0) {
			if (fwrite(buf, n, 1, _sl.fh) != 1) SlError(STR_GAME_SAVELOAD_ERROR_FILE_NOT_WRITEABLE);
		}
		if (r == Z_STREAM_END)
			break;
		if (r != Z_OK) SlError(STR_GAME_SAVELOAD_ERROR_BROKEN_INTERNAL_ERROR, "zlib returned error code");
	} while (z->avail_in || !z->avail_out);
}

static void WriteZlib(size_t len)
{
	WriteZlibLoop(&_z, _sl.buf, len, 0);
}

static void UninitWriteZlib()
{
	/* flush any pending output. */
	if (_sl.fh) WriteZlibLoop(&_z, NULL, 0, Z_FINISH);
	deflateEnd(&_z);
	free(_sl.buf_ori);
}

#endif /* WITH_ZLIB */

/*******************************************
 ************* END OF CODE *****************
 *******************************************/

/**
 * Pointers cannot be saved to a savegame, so this functions gets
 * the index of the item, and if not available, it hussles with
 * pointers (looks really bad :()
 * Remember that a NULL item has value 0, and all
 * indeces have +1, so vehicle 0 is saved as index 1.
 * @param obj The object that we want to get the index of
 * @param rt SLRefType type of the object the index is being sought of
 * @return Return the pointer converted to an index of the type pointed to
 */
static size_t ReferenceToInt(const void *obj, SLRefType rt)
{
	assert(_sl.action == SLA_SAVE);

	if (obj == NULL) return 0;

	switch (rt) {
		case REF_VEHICLE_OLD: // Old vehicles we save as new onces
		case REF_VEHICLE:   return ((const  Vehicle*)obj)->index + 1;
		case REF_STATION:   return ((const  Station*)obj)->index + 1;
		case REF_TOWN:      return ((const     Town*)obj)->index + 1;
		case REF_ORDER:     return ((const    Order*)obj)->index + 1;
		case REF_ROADSTOPS: return ((const RoadStop*)obj)->index + 1;
		case REF_ENGINE_RENEWS: return ((const EngineRenew*)obj)->index + 1;
		case REF_CARGO_PACKET:  return ((const CargoPacket*)obj)->index + 1;
		case REF_ORDERLIST:     return ((const   OrderList*)obj)->index + 1;
		default: NOT_REACHED();
	}
}

/**
 * Pointers cannot be loaded from a savegame, so this function
 * gets the index from the savegame and returns the appropiate
 * pointer from the already loaded base.
 * Remember that an index of 0 is a NULL pointer so all indeces
 * are +1 so vehicle 0 is saved as 1.
 * @param index The index that is being converted to a pointer
 * @param rt SLRefType type of the object the pointer is sought of
 * @return Return the index converted to a pointer of any type
 */
static void *IntToReference(size_t index, SLRefType rt)
{
	assert_compile(sizeof(size_t) <= sizeof(void *));

	assert(_sl.action == SLA_PTRS);

	/* After version 4.3 REF_VEHICLE_OLD is saved as REF_VEHICLE,
	 * and should be loaded like that */
	if (rt == REF_VEHICLE_OLD && !CheckSavegameVersionOldStyle(4, 4)) {
		rt = REF_VEHICLE;
	}

	/* No need to look up NULL pointers, just return immediately */
	if (index == (rt == REF_VEHICLE_OLD ? 0xFFFF : 0)) return NULL;

	/* Correct index. Old vehicles were saved differently:
	 * invalid vehicle was 0xFFFF, now we use 0x0000 for everything invalid. */
	if (rt != REF_VEHICLE_OLD) index--;

	switch (rt) {
		case REF_ORDERLIST:
			if (OrderList::IsValidID(index)) return OrderList::Get(index);
			SlError(STR_GAME_SAVELOAD_ERROR_BROKEN_SAVEGAME, "Referencing invalid OrderList");

		case REF_ORDER:
			if (Order::IsValidID(index)) return Order::Get(index);
			/* in old versions, invalid order was used to mark end of order list */
			if (CheckSavegameVersionOldStyle(5, 2)) return NULL;
			SlError(STR_GAME_SAVELOAD_ERROR_BROKEN_SAVEGAME, "Referencing invalid Order");

		case REF_VEHICLE_OLD:
		case REF_VEHICLE:
			if (Vehicle::IsValidID(index)) return Vehicle::Get(index);
			SlError(STR_GAME_SAVELOAD_ERROR_BROKEN_SAVEGAME, "Referencing invalid Vehicle");

		case REF_STATION:
			if (Station::IsValidID(index)) return Station::Get(index);
			SlError(STR_GAME_SAVELOAD_ERROR_BROKEN_SAVEGAME, "Referencing invalid Station");

		case REF_TOWN:
			if (Town::IsValidID(index)) return Town::Get(index);
			SlError(STR_GAME_SAVELOAD_ERROR_BROKEN_SAVEGAME, "Referencing invalid Town");

		case REF_ROADSTOPS:
			if (RoadStop::IsValidID(index)) return RoadStop::Get(index);
			SlError(STR_GAME_SAVELOAD_ERROR_BROKEN_SAVEGAME, "Referencing invalid RoadStop");

		case REF_ENGINE_RENEWS:
			if (EngineRenew::IsValidID(index)) return EngineRenew::Get(index);
			SlError(STR_GAME_SAVELOAD_ERROR_BROKEN_SAVEGAME, "Referencing invalid EngineRenew");

		case REF_CARGO_PACKET:
			if (CargoPacket::IsValidID(index)) return CargoPacket::Get(index);
			SlError(STR_GAME_SAVELOAD_ERROR_BROKEN_SAVEGAME, "Referencing invalid CargoPacket");

		default: NOT_REACHED();
	}
}

/** The format for a reader/writer type of a savegame */
struct SaveLoadFormat {
	const char *name;                     ///< name of the compressor/decompressor (debug-only)
	uint32 tag;                           ///< the 4-letter tag by which it is identified in the savegame

	bool (*init_read)(byte compression);  ///< function executed upon initalization of the loader
	ReaderProc *reader;                   ///< function that loads the data from the file
	void (*uninit_read)();                ///< function executed when reading is finished

	bool (*init_write)(byte compression); ///< function executed upon intialization of the saver
	WriterProc *writer;                   ///< function that saves the data to the file
	void (*uninit_write)();               ///< function executed when writing is done

	byte min_compression;                 ///< the minimum compression level of this format
	byte default_compression;             ///< the default compression level of this format
	byte max_compression;                 ///< the maximum compression level of this format
};

static const SaveLoadFormat _saveload_formats[] = {
#if defined(WITH_LZO)
	{"lzo",    TO_BE32X('OTTD'), InitLZO,      ReadLZO,    UninitLZO,      InitLZO,       WriteLZO,    UninitLZO,       0, 0, 0},
#else
	{"lzo",    TO_BE32X('OTTD'), NULL,         NULL,       NULL,           NULL,          NULL,        NULL,            0, 0, 0},
#endif
	{"none",   TO_BE32X('OTTN'), InitNoComp,   ReadNoComp, UninitNoComp,   InitNoComp,    WriteNoComp, UninitNoComp,    0, 0, 0},
#if defined(WITH_ZLIB)
	{"zlib",   TO_BE32X('OTTZ'), InitReadZlib, ReadZlib,   UninitReadZlib, InitWriteZlib, WriteZlib,   UninitWriteZlib, 0, 6, 9},
#else
	{"zlib",   TO_BE32X('OTTZ'), NULL,         NULL,       NULL,           NULL,          NULL,        NULL,            0, 0, 0},
#endif
};

/**
 * Return the savegameformat of the game. Whether it was created with ZLIB compression
 * uncompressed, or another type
 * @param s Name of the savegame format. If NULL it picks the first available one
 * @param compression_level Output for telling what compression level we want.
 * @return Pointer to SaveLoadFormat struct giving all characteristics of this type of savegame
 */
static const SaveLoadFormat *GetSavegameFormat(char *s, byte *compression_level)
{
	const SaveLoadFormat *def = lastof(_saveload_formats);

	/* find default savegame format, the highest one with which files can be written */
	while (!def->init_write) def--;

	if (!StrEmpty(s)) {
		/* Get the ":..." of the compression level out of the way */
		char *complevel = strrchr(s, ':');
		if (complevel != NULL) *complevel = '\0';

		for (const SaveLoadFormat *slf = &_saveload_formats[0]; slf != endof(_saveload_formats); slf++) {
			if (slf->init_write != NULL && strcmp(s, slf->name) == 0) {
				*compression_level = slf->default_compression;
				if (complevel != NULL) {
					/* There is a compression level in the string.
					 * First restore the : we removed to do proper name matching,
					 * then move the the begin of the actual version. */
					*complevel = ':';
					complevel++;

					/* Get the version and determine whether all went fine. */
					char *end;
					long level = strtol(complevel, &end, 10);
					if (end == complevel || level != Clamp(level, slf->min_compression, slf->max_compression)) {
						ShowInfoF("Compression level '%s' is not valid.", complevel);
					} else {
						*compression_level = level;
					}
				}
				return slf;
			}
		}

		ShowInfoF("Savegame format '%s' is not available. Reverting to '%s'.", s, def->name);

		/* Restore the string by adding the : back */
		if (complevel != NULL) *complevel = ':';
	}
	*compression_level = def->default_compression;
	return def;
}

/* actual loader/saver function */
void InitializeGame(uint size_x, uint size_y, bool reset_date, bool reset_settings);
extern bool AfterLoadGame();
extern bool LoadOldSaveGame(const char *file);

/** Small helper function to close the to be loaded savegame an signal error */
static inline SaveOrLoadResult AbortSaveLoad()
{
	if (_sl.fh != NULL) fclose(_sl.fh);

	_sl.fh = NULL;
	return SL_ERROR;
}

/** Update the gui accordingly when starting saving
 * and set locks on saveload. Also turn off fast-forward cause with that
 * saving takes Aaaaages */
static void SaveFileStart()
{
	_ts.ff_state = _fast_forward;
	_fast_forward = 0;
	if (_cursor.sprite == SPR_CURSOR_MOUSE) SetMouseCursor(SPR_CURSOR_ZZZ, PAL_NONE);

	InvalidateWindowData(WC_STATUS_BAR, 0, SBI_SAVELOAD_START);
	_ts.saveinprogress = true;
}

/** Update the gui accordingly when saving is done and release locks
 * on saveload */
static void SaveFileDone()
{
	if (_game_mode != GM_MENU) _fast_forward = _ts.ff_state;
	if (_cursor.sprite == SPR_CURSOR_ZZZ) SetMouseCursor(SPR_CURSOR_MOUSE, PAL_NONE);

	InvalidateWindowData(WC_STATUS_BAR, 0, SBI_SAVELOAD_FINISH);
	_ts.saveinprogress = false;
}

/** Set the error message from outside of the actual loading/saving of the game (AfterLoadGame and friends) */
void SetSaveLoadError(StringID str)
{
	_sl.error_str = str;
}

/** Get the string representation of the error message */
const char *GetSaveLoadErrorString()
{
	SetDParam(0, _sl.error_str);
	SetDParamStr(1, _sl.extra_msg);

	static char err_str[512];
	GetString(err_str, _sl.action == SLA_SAVE ? STR_ERROR_GAME_SAVE_FAILED : STR_ERROR_GAME_LOAD_FAILED, lastof(err_str));
	return err_str;
}

/** Show a gui message when saving has failed */
static void SaveFileError()
{
	SetDParamStr(0, GetSaveLoadErrorString());
	ShowErrorMessage(STR_JUST_RAW_STRING, INVALID_STRING_ID, 0, 0);
	SaveFileDone();
}

/** We have written the whole game into memory, _memory_savegame, now find
 * and appropiate compressor and start writing to file.
 */
static SaveOrLoadResult SaveFileToDisk(bool threaded)
{
	_sl.excpt_uninit = NULL;
	try {
		byte compression;
		const SaveLoadFormat *fmt = GetSavegameFormat(_savegame_format, &compression);

		/* We have written our stuff to memory, now write it to file! */
		uint32 hdr[2] = { fmt->tag, TO_BE32(SAVEGAME_VERSION << 16) };
		if (fwrite(hdr, sizeof(hdr), 1, _sl.fh) != 1) SlError(STR_GAME_SAVELOAD_ERROR_FILE_NOT_WRITEABLE);

		if (!fmt->init_write(compression)) SlError(STR_GAME_SAVELOAD_ERROR_BROKEN_INTERNAL_ERROR, "cannot initialize compressor");

		{
			uint i;

			if (_ts.count != _sl.offs_base) SlError(STR_GAME_SAVELOAD_ERROR_BROKEN_SAVEGAME, "Unexpected size of chunk");
			for (i = 0; i != _memory_savegame.Length() - 1; i++) {
				_sl.buf = _memory_savegame[i];
				fmt->writer(MEMORY_CHUNK_SIZE);
			}

			/* The last block is (almost) always not fully filled, so only write away
			 * as much data as it is in there */
			_sl.buf = _memory_savegame[i];
			fmt->writer(_ts.count % MEMORY_CHUNK_SIZE);
		}

		fmt->uninit_write();
		if (_ts.count != _sl.offs_base) SlError(STR_GAME_SAVELOAD_ERROR_BROKEN_SAVEGAME, "Unexpected size of chunk");
		UnInitMem();
		fclose(_sl.fh);

		if (threaded) SetAsyncSaveFinish(SaveFileDone);

		return SL_OK;
	}
	catch (...) {
		AbortSaveLoad();
		if (_sl.excpt_uninit != NULL) _sl.excpt_uninit();

		/* Skip the "colour" character */
		DEBUG(sl, 0, "%s", GetSaveLoadErrorString() + 3);

		if (threaded) {
			SetAsyncSaveFinish(SaveFileError);
		} else {
			SaveFileError();
		}
		return SL_ERROR;
	}
}

static void SaveFileToDiskThread(void *arg)
{
	SaveFileToDisk(true);
}

void WaitTillSaved()
{
	if (_save_thread == NULL) return;

	_save_thread->Join();
	delete _save_thread;
	_save_thread = NULL;
}

/**
 * Main Save or Load function where the high-level saveload functions are
 * handled. It opens the savegame, selects format and checks versions
 * @param filename The name of the savegame being created/loaded
 * @param mode Save or load. Load can also be a TTD(Patch) game. Use SL_LOAD, SL_OLD_LOAD or SL_SAVE
 * @param sb The sub directory to save the savegame in
 * @param threaded True when threaded saving is allowed
 * @return Return the results of the action. SL_OK, SL_ERROR or SL_REINIT ("unload" the game)
 */
SaveOrLoadResult SaveOrLoad(const char *filename, int mode, Subdirectory sb, bool threaded)
{
	uint32 hdr[2];

	/* An instance of saving is already active, so don't go saving again */
	if (_ts.saveinprogress && mode == SL_SAVE) {
		/* if not an autosave, but a user action, show error message */
		if (!_do_autosave) ShowErrorMessage(STR_ERROR_SAVE_STILL_IN_PROGRESS, INVALID_STRING_ID, 0, 0);
		return SL_OK;
	}
	WaitTillSaved();

	_next_offs = 0;

	/* Load a TTDLX or TTDPatch game */
	if (mode == SL_OLD_LOAD) {
		_engine_mngr.ResetToDefaultMapping();
		InitializeGame(256, 256, true, true); // set a mapsize of 256x256 for TTDPatch games or it might get confused
		GamelogReset();
		if (!LoadOldSaveGame(filename)) return SL_REINIT;
		_sl_version = 0;
		_sl_minor_version = 0;
		GamelogStartAction(GLAT_LOAD);
		if (!AfterLoadGame()) {
			GamelogStopAction();
			return SL_REINIT;
		}
		GamelogStopAction();
		return SL_OK;
	}

	_sl.excpt_uninit = NULL;
	try {
		_sl.fh = (mode == SL_SAVE) ? FioFOpenFile(filename, "wb", sb) : FioFOpenFile(filename, "rb", sb);

		/* Make it a little easier to load savegames from the console */
		if (_sl.fh == NULL && mode == SL_LOAD) _sl.fh = FioFOpenFile(filename, "rb", SAVE_DIR);
		if (_sl.fh == NULL && mode == SL_LOAD) _sl.fh = FioFOpenFile(filename, "rb", BASE_DIR);

		if (_sl.fh == NULL) {
			SlError(mode == SL_SAVE ? STR_GAME_SAVELOAD_ERROR_FILE_NOT_WRITEABLE : STR_GAME_SAVELOAD_ERROR_FILE_NOT_READABLE);
		}

		_sl.bufe = _sl.bufp = NULL;
		_sl.offs_base = 0;
		_sl.action = (mode != 0) ? SLA_SAVE : SLA_LOAD;

		/* General tactic is to first save the game to memory, then use an available writer
		 * to write it to file, either in threaded mode if possible, or single-threaded */
		if (mode == SL_SAVE) { // SAVE game
			DEBUG(desync, 1, "save: %s\n", filename);

			_sl.write_bytes = WriteMem;
			_sl.excpt_uninit = UnInitMem;
			InitMem();

			_sl_version = SAVEGAME_VERSION;

			SaveViewportBeforeSaveGame();
			SlSaveChunks();
			SlWriteFill(); // flush the save buffer

			SaveFileStart();
			if (_network_server || !_settings_client.gui.threaded_saves) threaded = false;
			if (!threaded || !ThreadObject::New(&SaveFileToDiskThread, NULL, &_save_thread)) {
				if (threaded) DEBUG(sl, 1, "Cannot create savegame thread, reverting to single-threaded mode...");

				SaveOrLoadResult result = SaveFileToDisk(false);
				SaveFileDone();

				return result;
			}
		} else { // LOAD game
			assert(mode == SL_LOAD);
			DEBUG(desync, 1, "load: %s\n", filename);

			/* Can't fseek to 0 as in tar files that is not correct */
			long pos = ftell(_sl.fh);
			if (fread(hdr, sizeof(hdr), 1, _sl.fh) != 1) SlError(STR_GAME_SAVELOAD_ERROR_FILE_NOT_READABLE);

			/* see if we have any loader for this type. */
			const SaveLoadFormat *fmt = _saveload_formats;
			for (;;) {
				/* No loader found, treat as version 0 and use LZO format */
				if (fmt == endof(_saveload_formats)) {
					DEBUG(sl, 0, "Unknown savegame type, trying to load it as the buggy format");
					clearerr(_sl.fh);
					fseek(_sl.fh, pos, SEEK_SET);
					_sl_version = 0;
					_sl_minor_version = 0;
					fmt = _saveload_formats + 1; // LZO
					break;
				}

				if (fmt->tag == hdr[0]) {
					/* check version number */
					_sl_version = TO_BE32(hdr[1]) >> 16;
					/* Minor is not used anymore from version 18.0, but it is still needed
					 * in versions before that (4 cases) which can't be removed easy.
					 * Therefor it is loaded, but never saved (or, it saves a 0 in any scenario).
					 * So never EVER use this minor version again. -- TrueLight -- 22-11-2005 */
					_sl_minor_version = (TO_BE32(hdr[1]) >> 8) & 0xFF;

					DEBUG(sl, 1, "Loading savegame version %d", _sl_version);

					/* Is the version higher than the current? */
					if (_sl_version > SAVEGAME_VERSION) SlError(STR_GAME_SAVELOAD_ERROR_TOO_NEW_SAVEGAME);
					break;
				}

				fmt++;
			}

			_sl.read_bytes = fmt->reader;
			_sl.excpt_uninit = fmt->uninit_read;

			/* loader for this savegame type is not implemented? */
			if (fmt->init_read == NULL) {
				char err_str[64];
				snprintf(err_str, lengthof(err_str), "Loader for '%s' is not available.", fmt->name);
				SlError(STR_GAME_SAVELOAD_ERROR_BROKEN_INTERNAL_ERROR, err_str);
			}

			if (!fmt->init_read(0)) {
				char err_str[64];
				snprintf(err_str, lengthof(err_str), "Initializing loader '%s' failed", fmt->name);
				SlError(STR_GAME_SAVELOAD_ERROR_BROKEN_INTERNAL_ERROR, err_str);
			}

			_engine_mngr.ResetToDefaultMapping();

			/* Old maps were hardcoded to 256x256 and thus did not contain
			 * any mapsize information. Pre-initialize to 256x256 to not to
			 * confuse old games */
			InitializeGame(256, 256, true, true);

			GamelogReset();

			SlLoadChunks();
			SlFixPointers();
			fmt->uninit_read();
			fclose(_sl.fh);

			GamelogStartAction(GLAT_LOAD);

			_savegame_type = SGT_OTTD;

			/* After loading fix up savegame for any internal changes that
			 * might've occured since then. If it fails, load back the old game */
			if (!AfterLoadGame()) {
				GamelogStopAction();
				return SL_REINIT;
			}

			GamelogStopAction();
		}

		return SL_OK;
	}
	catch (...) {
		AbortSaveLoad();

		/* deinitialize compressor. */
		if (_sl.excpt_uninit != NULL) _sl.excpt_uninit();

		/* Skip the "colour" character */
		DEBUG(sl, 0, "%s", GetSaveLoadErrorString() + 3);

		/* A saver/loader exception!! reinitialize all variables to prevent crash! */
		return (mode == SL_LOAD) ? SL_REINIT : SL_ERROR;
	}
}

/** Do a save when exiting the game (_settings_client.gui.autosave_on_exit) */
void DoExitSave()
{
	SaveOrLoad("exit.sav", SL_SAVE, AUTOSAVE_DIR);
}

/**
 * Fill the buffer with the default name for a savegame *or* screenshot.
 * @param buf the buffer to write to.
 * @param last the last element in the buffer.
 */
void GenerateDefaultSaveName(char *buf, const char *last)
{
	/* Check if we have a name for this map, which is the name of the first
	 * available company. When there's no company available we'll use
	 * 'Spectator' as "company" name. */
	CompanyID cid = _local_company;
	if (!Company::IsValidID(cid)) {
		const Company *c;
		FOR_ALL_COMPANIES(c) {
			cid = c->index;
			break;
		}
	}

	SetDParam(0, cid);

	/* Insert current date */
	switch (_settings_client.gui.date_format_in_default_names) {
		case 0: SetDParam(1, STR_JUST_DATE_LONG); break;
		case 1: SetDParam(1, STR_JUST_DATE_TINY); break;
		case 2: SetDParam(1, STR_JUST_DATE_ISO); break;
		default: NOT_REACHED();
	}
	SetDParam(2, _date);

	/* Get the correct string (special string for when there's not company) */
	GetString(buf, !Company::IsValidID(cid) ? STR_SAVEGAME_NAME_SPECTATOR : STR_SAVEGAME_NAME_DEFAULT, last);
	SanitizeFilename(buf);
}

#if 0
/**
 * Function to get the type of the savegame by looking at the file header.
 * NOTICE: Not used right now, but could be used if extensions of savegames are garbled
 * @param file Savegame to be checked
 * @return SL_OLD_LOAD or SL_LOAD of the file
 */
int GetSavegameType(char *file)
{
	const SaveLoadFormat *fmt;
	uint32 hdr;
	FILE *f;
	int mode = SL_OLD_LOAD;

	f = fopen(file, "rb");
	if (fread(&hdr, sizeof(hdr), 1, f) != 1) {
		DEBUG(sl, 0, "Savegame is obsolete or invalid format");
		mode = SL_LOAD; // don't try to get filename, just show name as it is written
	} else {
		/* see if we have any loader for this type. */
		for (fmt = _saveload_formats; fmt != endof(_saveload_formats); fmt++) {
			if (fmt->tag == hdr) {
				mode = SL_LOAD; // new type of savegame
				break;
			}
		}
	}

	fclose(f);
	return mode;
}
#endif<|MERGE_RESOLUTION|>--- conflicted
+++ resolved
@@ -46,11 +46,7 @@
 
 #include "saveload_internal.h"
 
-<<<<<<< HEAD
 extern const uint16 SAVEGAME_VERSION = MOVING_AVERAGE_SV;
-=======
-extern const uint16 SAVEGAME_VERSION = 138;
->>>>>>> d11d655e
 
 SavegameType _savegame_type; ///< type of savegame we are loading
 
