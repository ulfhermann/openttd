/* $Id$ */

/*
 * This file is part of OpenTTD.
 * OpenTTD is free software; you can redistribute it and/or modify it under the terms of the GNU General Public License as published by the Free Software Foundation, version 2.
 * OpenTTD is distributed in the hope that it will be useful, but WITHOUT ANY WARRANTY; without even the implied warranty of MERCHANTABILITY or FITNESS FOR A PARTICULAR PURPOSE.
 * See the GNU General Public License for more details. You should have received a copy of the GNU General Public License along with OpenTTD. If not, see <http://www.gnu.org/licenses/>.
 */

/**
 * @file saveload.cpp
 * All actions handling saving and loading goes on in this file. The general actions
 * are as follows for saving a game (loading is analogous):
 * <ol>
 * <li>initialize the writer by creating a temporary memory-buffer for it
 * <li>go through all to-be saved elements, each 'chunk' (ChunkHandler) prefixed by a label
 * <li>use their description array (SaveLoad) to know what elements to save and in what version
 *    of the game it was active (used when loading)
 * <li>write all data byte-by-byte to the temporary buffer so it is endian-safe
 * <li>when the buffer is full; flush it to the output (eg save to file) (_sl.buf, _sl.bufp, _sl.bufe)
 * <li>repeat this until everything is done, and flush any remaining output to file
 * </ol>
 */
#include "../stdafx.h"
#include "../debug.h"
#include "../station_base.h"
#include "../thread/thread.h"
#include "../town.h"
#include "../network/network.h"
#include "../window_func.h"
#include "../strings_func.h"
#include "../core/endian_func.hpp"
#include "../vehicle_base.h"
#include "../company_func.h"
#include "../date_func.h"
#include "../autoreplace_base.h"
#include "../roadstop_base.h"
#include "../statusbar_gui.h"
#include "../fileio_func.h"
#include "../gamelog.h"
#include "../string_func.h"
#include "../engine_base.h"
#include "../fios.h"

#include "table/strings.h"

#include "saveload_internal.h"

/*
 * Previous savegame versions, the trunk revision where they were
 * introduced and the released version that had that particular
 * savegame version.
 * Up to savegame version 18 there is a minor version as well.
 *
 *    1.0         0.1.x, 0.2.x
 *    2.0         0.3.0
 *    2.1         0.3.1, 0.3.2
 *    3.x         lost
 *    4.0     1
 *    4.1   122   0.3.3, 0.3.4
 *    4.2  1222   0.3.5
 *    4.3  1417
 *    4.4  1426
 *    5.0  1429
 *    5.1  1440
 *    5.2  1525   0.3.6
 *    6.0  1721
 *    6.1  1768
 *    7.0  1770
 *    8.0  1786
 *    9.0  1909
 *   10.0  2030
 *   11.0  2033
 *   11.1  2041
 *   12.1  2046
 *   13.1  2080   0.4.0, 0.4.0.1
 *   14.0  2441
 *   15.0  2499
 *   16.0  2817
 *   16.1  3155
 *   17.0  3212
 *   17.1  3218
 *   18    3227
 *   19    3396
 *   20    3403
 *   21    3472   0.4.x
 *   22    3726
 *   23    3915
 *   24    4150
 *   25    4259
 *   26    4466
 *   27    4757
 *   28    4987
 *   29    5070
 *   30    5946
 *   31    5999
 *   32    6001
 *   33    6440
 *   34    6455
 *   35    6602
 *   36    6624
 *   37    7182
 *   38    7195
 *   39    7269
 *   40    7326
 *   41    7348   0.5.x
 *   42    7573
 *   43    7642
 *   44    8144
 *   45    8501
 *   46    8705
 *   47    8735
 *   48    8935
 *   49    8969
 *   50    8973
 *   51    8978
 *   52    9066
 *   53    9316
 *   54    9613
 *   55    9638
 *   56    9667
 *   57    9691
 *   58    9762
 *   59    9779
 *   60    9874
 *   61    9892
 *   62    9905
 *   63    9956
 *   64   10006
 *   65   10210
 *   66   10211
 *   67   10236
 *   68   10266
 *   69   10319
 *   70   10541
 *   71   10567
 *   72   10601
 *   73   10903
 *   74   11030
 *   75   11107
 *   76   11139
 *   77   11172
 *   78   11176
 *   79   11188
 *   80   11228
 *   81   11244
 *   82   11410
 *   83   11589
 *   84   11822
 *   85   11874
 *   86   12042
 *   87   12129
 *   88   12134
 *   89   12160
 *   90   12293
 *   91   12347
 *   92   12381   0.6.x
 *   93   12648
 *   94   12816
 *   95   12924
 *   96   13226
 *   97   13256
 *   98   13375
 *   99   13838
 *  100   13952
 *  101   14233
 *  102   14332
 *  103   14598
 *  104   14735
 *  105   14803
 *  106   14919
 *  107   15027
 *  108   15045
 *  109   15075
 *  110   15148
 *  111   15190
 *  112   15290
 *  113   15340
 *  114   15601
 *  115   15695
 *  116   15893   0.7.x
 *  117   16037
 *  118   16129
 *  119   16242
 *  120   16439
 *  121   16694
 *  122   16855
 *  123   16909
 *  124   16993
 *  125   17113
 *  126   17433
 *  127   17439
 *  128   18281
 *  129   18292
 *  130   18404
 *  131   18481
 *  132   18522
 *  133   18674
 *  134   18703
 *  135   18719
 *  136   18764
 *  137   18912
 *  138   18942   1.0.x
 *  139   19346
 *  140   19382
 *  141   19799
 *  142   20003
 *  143   20048
 *  144   20334
 *  145   20376
 *  146   20446
 *  147   20621
 *  148   20659
 *  149   20832
 *  150   20857
 *  151   20918
 *  152   21171
 */
<<<<<<< HEAD
extern const uint16 SAVEGAME_VERSION = SL_RESERVATION; ///< current savegame version of OpenTTD
=======
extern const uint16 SAVEGAME_VERSION = 152; ///< Current savegame version of OpenTTD.
>>>>>>> 6c7eb891

SavegameType _savegame_type; ///< type of savegame we are loading

uint32 _ttdp_version;     ///< version of TTDP savegame (if applicable)
uint16 _sl_version;       ///< the major savegame version identifier
byte   _sl_minor_version; ///< the minor savegame version, DO NOT USE!
char _savegame_format[8]; ///< how to compress savegames
bool _do_autosave;        ///< are we doing an autosave at the moment?

typedef void WriterProc(size_t len);
typedef size_t ReaderProc();

/** What are we currently doing? */
enum SaveLoadAction {
	SLA_LOAD,        ///< loading
	SLA_SAVE,        ///< saving
	SLA_PTRS,        ///< fixing pointers
	SLA_NULL,        ///< null all pointers (on loading error)
	SLA_LOAD_CHECK,  ///< partial loading into #_load_check_data
};

enum NeedLength {
	NL_NONE = 0,       ///< not working in NeedLength mode
	NL_WANTLENGTH = 1, ///< writing length and data
	NL_CALCLENGTH = 2, ///< need to calculate the length
};

/** The saveload struct, containing reader-writer functions, bufffer, version, etc. */
struct SaveLoadParams {
	SaveLoadAction action;               ///< are we doing a save or a load atm.
	NeedLength need_length;              ///< working in NeedLength (Autolength) mode?
	byte block_mode;                     ///< ???
	bool error;                          ///< did an error occur or not

	size_t obj_len;                      ///< the length of the current object we are busy with
	int array_index, last_array_index;   ///< in the case of an array, the current and last positions

	size_t offs_base;                    ///< the offset in number of bytes since we started writing data (eg uncompressed savegame size)

	WriterProc *write_bytes;             ///< savegame writer function
	ReaderProc *read_bytes;              ///< savegame loader function

	/* When saving/loading savegames, they are always saved to a temporary memory-place
	 * to be flushed to file (save) or to final place (load) when full. */
	byte *bufp, *bufe;                   ///< bufp(ointer) gives the current position in the buffer bufe(nd) gives the end of the buffer

	/* these 3 may be used by compressor/decompressors. */
	byte *buf;                           ///< pointer to temporary memory to read/write, initialized by SaveLoadFormat->initread/write
	byte *buf_ori;                       ///< pointer to the original memory location of buf, used to free it afterwards
	uint bufsize;                        ///< the size of the temporary memory *buf
	FILE *fh;                            ///< the file from which is read or written to

	void (*excpt_uninit)();              ///< the function to execute on any encountered error
	StringID error_str;                  ///< the translateable error message to show
	char *extra_msg;                     ///< the error message
};

/* these define the chunks */
extern const ChunkHandler _gamelog_chunk_handlers[];
extern const ChunkHandler _map_chunk_handlers[];
extern const ChunkHandler _misc_chunk_handlers[];
extern const ChunkHandler _name_chunk_handlers[];
extern const ChunkHandler _cheat_chunk_handlers[] ;
extern const ChunkHandler _setting_chunk_handlers[];
extern const ChunkHandler _company_chunk_handlers[];
extern const ChunkHandler _engine_chunk_handlers[];
extern const ChunkHandler _veh_chunk_handlers[];
extern const ChunkHandler _waypoint_chunk_handlers[];
extern const ChunkHandler _depot_chunk_handlers[];
extern const ChunkHandler _order_chunk_handlers[];
extern const ChunkHandler _town_chunk_handlers[];
extern const ChunkHandler _sign_chunk_handlers[];
extern const ChunkHandler _station_chunk_handlers[];
extern const ChunkHandler _industry_chunk_handlers[];
extern const ChunkHandler _economy_chunk_handlers[];
extern const ChunkHandler _subsidy_chunk_handlers[];
extern const ChunkHandler _ai_chunk_handlers[];
extern const ChunkHandler _animated_tile_chunk_handlers[];
extern const ChunkHandler _newgrf_chunk_handlers[];
extern const ChunkHandler _group_chunk_handlers[];
extern const ChunkHandler _cargopacket_chunk_handlers[];
extern const ChunkHandler _autoreplace_chunk_handlers[];
extern const ChunkHandler _labelmaps_chunk_handlers[];
extern const ChunkHandler _airport_chunk_handlers[];
extern const ChunkHandler _object_chunk_handlers[];

static const ChunkHandler * const _chunk_handlers[] = {
	_gamelog_chunk_handlers,
	_map_chunk_handlers,
	_misc_chunk_handlers,
	_name_chunk_handlers,
	_cheat_chunk_handlers,
	_setting_chunk_handlers,
	_veh_chunk_handlers,
	_waypoint_chunk_handlers,
	_depot_chunk_handlers,
	_order_chunk_handlers,
	_industry_chunk_handlers,
	_economy_chunk_handlers,
	_subsidy_chunk_handlers,
	_engine_chunk_handlers,
	_town_chunk_handlers,
	_sign_chunk_handlers,
	_station_chunk_handlers,
	_company_chunk_handlers,
	_ai_chunk_handlers,
	_animated_tile_chunk_handlers,
	_newgrf_chunk_handlers,
	_group_chunk_handlers,
	_cargopacket_chunk_handlers,
	_autoreplace_chunk_handlers,
	_labelmaps_chunk_handlers,
	_airport_chunk_handlers,
	_object_chunk_handlers,
	NULL,
};

/**
 * Iterate over all chunk handlers.
 * @param ch the chunk handler iterator
 */
#define FOR_ALL_CHUNK_HANDLERS(ch) \
	for (const ChunkHandler * const *chsc = _chunk_handlers; *chsc != NULL; chsc++) \
		for (const ChunkHandler *ch = *chsc; ch != NULL; ch = (ch->flags & CH_LAST) ? NULL : ch + 1)

static SaveLoadParams _sl;

/** Null all pointers (convert index -> NULL) */
static void SlNullPointers()
{
	_sl.action = SLA_NULL;

	DEBUG(sl, 1, "Nulling pointers");

	FOR_ALL_CHUNK_HANDLERS(ch) {
		if (ch->ptrs_proc != NULL) {
			DEBUG(sl, 2, "Nulling pointers for %c%c%c%c", ch->id >> 24, ch->id >> 16, ch->id >> 8, ch->id);
			ch->ptrs_proc();
		}
	}

	DEBUG(sl, 1, "All pointers nulled");

	assert(_sl.action == SLA_NULL);
}

/**
 * Error handler. Sets everything up to show an error message and to clean
 * up the mess of a partial savegame load.
 * @param string The translatable error message to show.
 * @param extra_msg An extra error message coming from one of the APIs.
 * @note This function does never return as it throws an exception to
 *       break out of all the saveload code.
 */
static void NORETURN SlError(StringID string, const char *extra_msg = NULL)
{
	/* Distinguish between loading into _load_check_data vs. normal save/load. */
	if (_sl.action == SLA_LOAD_CHECK) {
		_load_check_data.error = string;
		free(_load_check_data.error_data);
		_load_check_data.error_data = (extra_msg == NULL) ? NULL : strdup(extra_msg);
	} else {
		_sl.error_str = string;
		free(_sl.extra_msg);
		_sl.extra_msg = (extra_msg == NULL) ? NULL : strdup(extra_msg);
		/* We have to NULL all pointers here; we might be in a state where
		 * the pointers are actually filled with indices, which means that
		 * when we access them during cleaning the pool dereferences of
		 * those indices will be made with segmentation faults as result. */
	}
	if (_sl.action == SLA_LOAD || _sl.action == SLA_PTRS) SlNullPointers();
	throw std::exception();
}

/**
 * Error handler for corrupt savegames. Sets everything up to show the
 * error message and to clean up the mess of a partial savegame load.
 * @param msg Location the corruption has been spotted.
 * @note This function does never return as it throws an exception to
 *       break out of all the saveload code.
 */
void NORETURN SlErrorCorrupt(const char *msg)
{
	SlError(STR_GAME_SAVELOAD_ERROR_BROKEN_SAVEGAME, msg);
}


typedef void (*AsyncSaveFinishProc)();                ///< Callback for when the savegame loading is finished.
static AsyncSaveFinishProc _async_save_finish = NULL; ///< Callback to call when the savegame loading is finished.
static ThreadObject *_save_thread;                    ///< The thread we're using to compress and write a savegame

/**
 * Called by save thread to tell we finished saving.
 * @param proc The callback to call when saving is done.
 */
static void SetAsyncSaveFinish(AsyncSaveFinishProc proc)
{
	if (_exit_game) return;
	while (_async_save_finish != NULL) CSleep(10);

	_async_save_finish = proc;
}

/**
 * Handle async save finishes.
 */
void ProcessAsyncSaveFinish()
{
	if (_async_save_finish == NULL) return;

	_async_save_finish();

	_async_save_finish = NULL;

	if (_save_thread != NULL) {
		_save_thread->Join();
		delete _save_thread;
		_save_thread = NULL;
	}
}

/**
 * Fill the input buffer by reading from the file with the given reader
 */
static void SlReadFill()
{
	size_t len = _sl.read_bytes();
	if (len == 0) SlErrorCorrupt("Unexpected end of chunk");

	_sl.bufp = _sl.buf;
	_sl.bufe = _sl.buf + len;
	_sl.offs_base += len;
}

static inline size_t SlGetOffs()
{
	return _sl.offs_base - (_sl.bufe - _sl.bufp);
}

/**
 * Flush the output buffer by writing to disk with the given reader.
 * If the buffer pointer has not yet been set up, set it up now. Usually
 * only called when the buffer is full, or there is no more data to be processed
 */
static void SlWriteFill()
{
	/* flush the buffer to disk (the writer) */
	if (_sl.bufp != NULL) {
		uint len = _sl.bufp - _sl.buf;
		_sl.offs_base += len;
		if (len) _sl.write_bytes(len);
	}

	/* All the data from the buffer has been written away, rewind to the beginning
	 * to start reading in more data */
	_sl.bufp = _sl.buf;
	_sl.bufe = _sl.buf + _sl.bufsize;
}

/**
 * Read in a single byte from file. If the temporary buffer is full,
 * flush it to its final destination
 * @return return the read byte from file
 */
static inline byte SlReadByteInternal()
{
	if (_sl.bufp == _sl.bufe) SlReadFill();
	return *_sl.bufp++;
}

/** Wrapper for SlReadByteInternal */
byte SlReadByte() {return SlReadByteInternal();}

/**
 * Write away a single byte from memory. If the temporary buffer is full,
 * flush it to its destination (file)
 * @param b the byte that is currently written
 */
static inline void SlWriteByteInternal(byte b)
{
	if (_sl.bufp == _sl.bufe) SlWriteFill();
	*_sl.bufp++ = b;
}

/** Wrapper for SlWriteByteInternal */
void SlWriteByte(byte b) {SlWriteByteInternal(b);}

static inline int SlReadUint16()
{
	int x = SlReadByte() << 8;
	return x | SlReadByte();
}

static inline uint32 SlReadUint32()
{
	uint32 x = SlReadUint16() << 16;
	return x | SlReadUint16();
}

static inline uint64 SlReadUint64()
{
	uint32 x = SlReadUint32();
	uint32 y = SlReadUint32();
	return (uint64)x << 32 | y;
}

static inline void SlWriteUint16(uint16 v)
{
	SlWriteByte(GB(v, 8, 8));
	SlWriteByte(GB(v, 0, 8));
}

static inline void SlWriteUint32(uint32 v)
{
	SlWriteUint16(GB(v, 16, 16));
	SlWriteUint16(GB(v,  0, 16));
}

static inline void SlWriteUint64(uint64 x)
{
	SlWriteUint32((uint32)(x >> 32));
	SlWriteUint32((uint32)x);
}

/**
 * Read in bytes from the file/data structure but don't do
 * anything with them, discarding them in effect
 * @param length The amount of bytes that is being treated this way
 */
static inline void SlSkipBytes(size_t length)
{
	for (; length != 0; length--) SlReadByte();
}

/**
 * Read in the header descriptor of an object or an array.
 * If the highest bit is set (7), then the index is bigger than 127
 * elements, so use the next byte to read in the real value.
 * The actual value is then both bytes added with the first shifted
 * 8 bits to the left, and dropping the highest bit (which only indicated a big index).
 * x = ((x & 0x7F) << 8) + SlReadByte();
 * @return Return the value of the index
 */
static uint SlReadSimpleGamma()
{
	uint i = SlReadByte();
	if (HasBit(i, 7)) {
		i &= ~0x80;
		if (HasBit(i, 6)) {
			i &= ~0x40;
			if (HasBit(i, 5)) {
				i &= ~0x20;
				if (HasBit(i, 4)) {
					SlErrorCorrupt("Unsupported gamma");
				}
				i = (i << 8) | SlReadByte();
			}
			i = (i << 8) | SlReadByte();
		}
		i = (i << 8) | SlReadByte();
	}
	return i;
}

/**
 * Write the header descriptor of an object or an array.
 * If the element is bigger than 127, use 2 bytes for saving
 * and use the highest byte of the first written one as a notice
 * that the length consists of 2 bytes, etc.. like this:
 * 0xxxxxxx
 * 10xxxxxx xxxxxxxx
 * 110xxxxx xxxxxxxx xxxxxxxx
 * 1110xxxx xxxxxxxx xxxxxxxx xxxxxxxx
 * @param i Index being written
 */

static void SlWriteSimpleGamma(size_t i)
{
	if (i >= (1 << 7)) {
		if (i >= (1 << 14)) {
			if (i >= (1 << 21)) {
				assert(i < (1 << 28));
				SlWriteByte((byte)(0xE0 | (i >> 24)));
				SlWriteByte((byte)(i >> 16));
			} else {
				SlWriteByte((byte)(0xC0 | (i >> 16)));
			}
			SlWriteByte((byte)(i >> 8));
		} else {
			SlWriteByte((byte)(0x80 | (i >> 8)));
		}
	}
	SlWriteByte((byte)i);
}

/** Return how many bytes used to encode a gamma value */
static inline uint SlGetGammaLength(size_t i)
{
	return 1 + (i >= (1 << 7)) + (i >= (1 << 14)) + (i >= (1 << 21));
}

static inline uint SlReadSparseIndex()
{
	return SlReadSimpleGamma();
}

static inline void SlWriteSparseIndex(uint index)
{
	SlWriteSimpleGamma(index);
}

static inline uint SlReadArrayLength()
{
	return SlReadSimpleGamma();
}

static inline void SlWriteArrayLength(size_t length)
{
	SlWriteSimpleGamma(length);
}

static inline uint SlGetArrayLength(size_t length)
{
	return SlGetGammaLength(length);
}

/**
 * Return the size in bytes of a certain type of normal/atomic variable
 * as it appears in memory. See VarTypes
 * @param conv VarType type of variable that is used for calculating the size
 * @return Return the size of this type in bytes
 */
static inline uint SlCalcConvMemLen(VarType conv)
{
	static const byte conv_mem_size[] = {1, 1, 1, 2, 2, 4, 4, 8, 8, 0};
	byte length = GB(conv, 4, 4);

	switch (length << 4) {
		case SLE_VAR_STRB:
		case SLE_VAR_STRBQ:
		case SLE_VAR_STR:
		case SLE_VAR_STRQ:
			return SlReadArrayLength();

		default:
			assert(length < lengthof(conv_mem_size));
			return conv_mem_size[length];
	}
}

/**
 * Return the size in bytes of a certain type of normal/atomic variable
 * as it appears in a saved game. See VarTypes
 * @param conv VarType type of variable that is used for calculating the size
 * @return Return the size of this type in bytes
 */
static inline byte SlCalcConvFileLen(VarType conv)
{
	static const byte conv_file_size[] = {1, 1, 2, 2, 4, 4, 8, 8, 2};
	byte length = GB(conv, 0, 4);
	assert(length < lengthof(conv_file_size));
	return conv_file_size[length];
}

/** Return the size in bytes of a reference (pointer) */
static inline size_t SlCalcRefLen()
{
	return CheckSavegameVersion(69) ? 2 : 4;
}

void SlSetArrayIndex(uint index)
{
	_sl.need_length = NL_WANTLENGTH;
	_sl.array_index = index;
}

static size_t _next_offs;

/**
 * Iterate through the elements of an array and read the whole thing
 * @return The index of the object, or -1 if we have reached the end of current block
 */
int SlIterateArray()
{
	int index;

	/* After reading in the whole array inside the loop
	 * we must have read in all the data, so we must be at end of current block. */
	if (_next_offs != 0 && SlGetOffs() != _next_offs) SlErrorCorrupt("Invalid chunk size");

	while (true) {
		uint length = SlReadArrayLength();
		if (length == 0) {
			_next_offs = 0;
			return -1;
		}

		_sl.obj_len = --length;
		_next_offs = SlGetOffs() + length;

		switch (_sl.block_mode) {
			case CH_SPARSE_ARRAY: index = (int)SlReadSparseIndex(); break;
			case CH_ARRAY:        index = _sl.array_index++; break;
			default:
				DEBUG(sl, 0, "SlIterateArray error");
				return -1; // error
		}

		if (length != 0) return index;
	}
}

/**
 * Skip an array or sparse array
 */
void SlSkipArray()
{
	while (SlIterateArray() != -1) {
		SlSkipBytes(_next_offs - SlGetOffs());
	}
}

/**
 * Sets the length of either a RIFF object or the number of items in an array.
 * This lets us load an object or an array of arbitrary size
 * @param length The length of the sought object/array
 */
void SlSetLength(size_t length)
{
	assert(_sl.action == SLA_SAVE);

	switch (_sl.need_length) {
		case NL_WANTLENGTH:
			_sl.need_length = NL_NONE;
			switch (_sl.block_mode) {
				case CH_RIFF:
					/* Ugly encoding of >16M RIFF chunks
					 * The lower 24 bits are normal
					 * The uppermost 4 bits are bits 24:27 */
					assert(length < (1 << 28));
					SlWriteUint32((uint32)((length & 0xFFFFFF) | ((length >> 24) << 28)));
					break;
				case CH_ARRAY:
					assert(_sl.last_array_index <= _sl.array_index);
					while (++_sl.last_array_index <= _sl.array_index) {
						SlWriteArrayLength(1);
					}
					SlWriteArrayLength(length + 1);
					break;
				case CH_SPARSE_ARRAY:
					SlWriteArrayLength(length + 1 + SlGetArrayLength(_sl.array_index)); // Also include length of sparse index.
					SlWriteSparseIndex(_sl.array_index);
					break;
				default: NOT_REACHED();
			}
			break;

		case NL_CALCLENGTH:
			_sl.obj_len += (int)length;
			break;

		default: NOT_REACHED();
	}
}

/**
 * Save/Load bytes. These do not need to be converted to Little/Big Endian
 * so directly write them or read them to/from file
 * @param ptr The source or destination of the object being manipulated
 * @param length number of bytes this fast CopyBytes lasts
 */
static void SlCopyBytes(void *ptr, size_t length)
{
	byte *p = (byte *)ptr;

	switch (_sl.action) {
		case SLA_LOAD_CHECK:
		case SLA_LOAD:
			for (; length != 0; length--) *p++ = SlReadByteInternal();
			break;
		case SLA_SAVE:
			for (; length != 0; length--) SlWriteByteInternal(*p++);
			break;
		default: NOT_REACHED();
	}
}

/** Get the length of the current object */
size_t SlGetFieldLength()
{
	return _sl.obj_len;
}

/**
 * Return a signed-long version of the value of a setting
 * @param ptr pointer to the variable
 * @param conv type of variable, can be a non-clean
 * type, eg one with other flags because it is parsed
 * @return returns the value of the pointer-setting
 */
int64 ReadValue(const void *ptr, VarType conv)
{
	switch (GetVarMemType(conv)) {
		case SLE_VAR_BL:  return (*(bool *)ptr != 0);
		case SLE_VAR_I8:  return *(int8  *)ptr;
		case SLE_VAR_U8:  return *(byte  *)ptr;
		case SLE_VAR_I16: return *(int16 *)ptr;
		case SLE_VAR_U16: return *(uint16*)ptr;
		case SLE_VAR_I32: return *(int32 *)ptr;
		case SLE_VAR_U32: return *(uint32*)ptr;
		case SLE_VAR_I64: return *(int64 *)ptr;
		case SLE_VAR_U64: return *(uint64*)ptr;
		case SLE_VAR_NULL:return 0;
		default: NOT_REACHED();
	}
}

/**
 * Write the value of a setting
 * @param ptr pointer to the variable
 * @param conv type of variable, can be a non-clean type, eg
 *             with other flags. It is parsed upon read
 * @param val the new value being given to the variable
 */
void WriteValue(void *ptr, VarType conv, int64 val)
{
	switch (GetVarMemType(conv)) {
		case SLE_VAR_BL:  *(bool  *)ptr = (val != 0);  break;
		case SLE_VAR_I8:  *(int8  *)ptr = val; break;
		case SLE_VAR_U8:  *(byte  *)ptr = val; break;
		case SLE_VAR_I16: *(int16 *)ptr = val; break;
		case SLE_VAR_U16: *(uint16*)ptr = val; break;
		case SLE_VAR_I32: *(int32 *)ptr = val; break;
		case SLE_VAR_U32: *(uint32*)ptr = val; break;
		case SLE_VAR_I64: *(int64 *)ptr = val; break;
		case SLE_VAR_U64: *(uint64*)ptr = val; break;
		case SLE_VAR_NAME: *(char**)ptr = CopyFromOldName(val); break;
		case SLE_VAR_NULL: break;
		default: NOT_REACHED();
	}
}

/**
 * Handle all conversion and typechecking of variables here.
 * In the case of saving, read in the actual value from the struct
 * and then write them to file, endian safely. Loading a value
 * goes exactly the opposite way
 * @param ptr The object being filled/read
 * @param conv VarType type of the current element of the struct
 */
static void SlSaveLoadConv(void *ptr, VarType conv)
{
	switch (_sl.action) {
		case SLA_SAVE: {
			int64 x = ReadValue(ptr, conv);

			/* Write the value to the file and check if its value is in the desired range */
			switch (GetVarFileType(conv)) {
				case SLE_FILE_I8: assert(x >= -128 && x <= 127);     SlWriteByte(x);break;
				case SLE_FILE_U8: assert(x >= 0 && x <= 255);        SlWriteByte(x);break;
				case SLE_FILE_I16:assert(x >= -32768 && x <= 32767); SlWriteUint16(x);break;
				case SLE_FILE_STRINGID:
				case SLE_FILE_U16:assert(x >= 0 && x <= 65535);      SlWriteUint16(x);break;
				case SLE_FILE_I32:
				case SLE_FILE_U32:                                   SlWriteUint32((uint32)x);break;
				case SLE_FILE_I64:
				case SLE_FILE_U64:                                   SlWriteUint64(x);break;
				default: NOT_REACHED();
			}
			break;
		}
		case SLA_LOAD_CHECK:
		case SLA_LOAD: {
			int64 x;
			/* Read a value from the file */
			switch (GetVarFileType(conv)) {
				case SLE_FILE_I8:  x = (int8  )SlReadByte();   break;
				case SLE_FILE_U8:  x = (byte  )SlReadByte();   break;
				case SLE_FILE_I16: x = (int16 )SlReadUint16(); break;
				case SLE_FILE_U16: x = (uint16)SlReadUint16(); break;
				case SLE_FILE_I32: x = (int32 )SlReadUint32(); break;
				case SLE_FILE_U32: x = (uint32)SlReadUint32(); break;
				case SLE_FILE_I64: x = (int64 )SlReadUint64(); break;
				case SLE_FILE_U64: x = (uint64)SlReadUint64(); break;
				case SLE_FILE_STRINGID: x = RemapOldStringID((uint16)SlReadUint16()); break;
				default: NOT_REACHED();
			}

			/* Write The value to the struct. These ARE endian safe. */
			WriteValue(ptr, conv, x);
			break;
		}
		case SLA_PTRS: break;
		case SLA_NULL: break;
		default: NOT_REACHED();
	}
}

/**
 * Calculate the net length of a string. This is in almost all cases
 * just strlen(), but if the string is not properly terminated, we'll
 * resort to the maximum length of the buffer.
 * @param ptr pointer to the stringbuffer
 * @param length maximum length of the string (buffer). If -1 we don't care
 * about a maximum length, but take string length as it is.
 * @return return the net length of the string
 */
static inline size_t SlCalcNetStringLen(const char *ptr, size_t length)
{
	if (ptr == NULL) return 0;
	return min(strlen(ptr), length - 1);
}

/**
 * Calculate the gross length of the string that it
 * will occupy in the savegame. This includes the real length, returned
 * by SlCalcNetStringLen and the length that the index will occupy.
 * @param ptr pointer to the stringbuffer
 * @param length maximum length of the string (buffer size, etc.)
 * @param conv type of data been used
 * @return return the gross length of the string
 */
static inline size_t SlCalcStringLen(const void *ptr, size_t length, VarType conv)
{
	size_t len;
	const char *str;

	switch (GetVarMemType(conv)) {
		default: NOT_REACHED();
		case SLE_VAR_STR:
		case SLE_VAR_STRQ:
			str = *(const char**)ptr;
			len = SIZE_MAX;
			break;
		case SLE_VAR_STRB:
		case SLE_VAR_STRBQ:
			str = (const char*)ptr;
			len = length;
			break;
	}

	len = SlCalcNetStringLen(str, len);
	return len + SlGetArrayLength(len); // also include the length of the index
}

/**
 * Save/Load a string.
 * @param ptr the string being manipulated
 * @param length of the string (full length)
 * @param conv must be SLE_FILE_STRING
 */
static void SlString(void *ptr, size_t length, VarType conv)
{
	switch (_sl.action) {
		case SLA_SAVE: {
			size_t len;
			switch (GetVarMemType(conv)) {
				default: NOT_REACHED();
				case SLE_VAR_STRB:
				case SLE_VAR_STRBQ:
					len = SlCalcNetStringLen((char *)ptr, length);
					break;
				case SLE_VAR_STR:
				case SLE_VAR_STRQ:
					ptr = *(char **)ptr;
					len = SlCalcNetStringLen((char *)ptr, SIZE_MAX);
					break;
			}

			SlWriteArrayLength(len);
			SlCopyBytes(ptr, len);
			break;
		}
		case SLA_LOAD_CHECK:
		case SLA_LOAD: {
			size_t len = SlReadArrayLength();

			switch (GetVarMemType(conv)) {
				default: NOT_REACHED();
				case SLE_VAR_STRB:
				case SLE_VAR_STRBQ:
					if (len >= length) {
						DEBUG(sl, 1, "String length in savegame is bigger than buffer, truncating");
						SlCopyBytes(ptr, length);
						SlSkipBytes(len - length);
						len = length - 1;
					} else {
						SlCopyBytes(ptr, len);
					}
					break;
				case SLE_VAR_STR:
				case SLE_VAR_STRQ: // Malloc'd string, free previous incarnation, and allocate
					free(*(char **)ptr);
					if (len == 0) {
						*(char **)ptr = NULL;
					} else {
						*(char **)ptr = MallocT<char>(len + 1); // terminating '\0'
						ptr = *(char **)ptr;
						SlCopyBytes(ptr, len);
					}
					break;
			}

			((char *)ptr)[len] = '\0'; // properly terminate the string
			str_validate((char *)ptr, (char *)ptr + len);
			break;
		}
		case SLA_PTRS: break;
		case SLA_NULL: break;
		default: NOT_REACHED();
	}
}

/**
 * Return the size in bytes of a certain type of atomic array
 * @param length The length of the array counted in elements
 * @param conv VarType type of the variable that is used in calculating the size
 */
static inline size_t SlCalcArrayLen(size_t length, VarType conv)
{
	return SlCalcConvFileLen(conv) * length;
}

/**
 * Save/Load an array.
 * @param array The array being manipulated
 * @param length The length of the array in elements
 * @param conv VarType type of the atomic array (int, byte, uint64, etc.)
 */
void SlArray(void *array, size_t length, VarType conv)
{
	if (_sl.action == SLA_PTRS || _sl.action == SLA_NULL) return;

	/* Automatically calculate the length? */
	if (_sl.need_length != NL_NONE) {
		SlSetLength(SlCalcArrayLen(length, conv));
		/* Determine length only? */
		if (_sl.need_length == NL_CALCLENGTH) return;
	}

	/* NOTICE - handle some buggy stuff, in really old versions everything was saved
	 * as a byte-type. So detect this, and adjust array size accordingly */
	if (_sl.action != SLA_SAVE && _sl_version == 0) {
		/* all arrays except difficulty settings */
		if (conv == SLE_INT16 || conv == SLE_UINT16 || conv == SLE_STRINGID ||
				conv == SLE_INT32 || conv == SLE_UINT32) {
			SlCopyBytes(array, length * SlCalcConvFileLen(conv));
			return;
		}
		/* used for conversion of Money 32bit->64bit */
		if (conv == (SLE_FILE_I32 | SLE_VAR_I64)) {
			for (uint i = 0; i < length; i++) {
				((int64*)array)[i] = (int32)BSWAP32(SlReadUint32());
			}
			return;
		}
	}

	/* If the size of elements is 1 byte both in file and memory, no special
	 * conversion is needed, use specialized copy-copy function to speed up things */
	if (conv == SLE_INT8 || conv == SLE_UINT8) {
		SlCopyBytes(array, length);
	} else {
		byte *a = (byte*)array;
		byte mem_size = SlCalcConvMemLen(conv);

		for (; length != 0; length --) {
			SlSaveLoadConv(a, conv);
			a += mem_size; // get size
		}
	}
}


/**
 * Pointers cannot be saved to a savegame, so this functions gets
 * the index of the item, and if not available, it hussles with
 * pointers (looks really bad :()
 * Remember that a NULL item has value 0, and all
 * indices have +1, so vehicle 0 is saved as index 1.
 * @param obj The object that we want to get the index of
 * @param rt SLRefType type of the object the index is being sought of
 * @return Return the pointer converted to an index of the type pointed to
 */
static size_t ReferenceToInt(const void *obj, SLRefType rt)
{
	assert(_sl.action == SLA_SAVE);

	if (obj == NULL) return 0;

	switch (rt) {
		case REF_VEHICLE_OLD: // Old vehicles we save as new onces
		case REF_VEHICLE:   return ((const  Vehicle*)obj)->index + 1;
		case REF_STATION:   return ((const  Station*)obj)->index + 1;
		case REF_TOWN:      return ((const     Town*)obj)->index + 1;
		case REF_ORDER:     return ((const    Order*)obj)->index + 1;
		case REF_ROADSTOPS: return ((const RoadStop*)obj)->index + 1;
		case REF_ENGINE_RENEWS: return ((const EngineRenew*)obj)->index + 1;
		case REF_CARGO_PACKET:  return ((const CargoPacket*)obj)->index + 1;
		case REF_ORDERLIST:     return ((const   OrderList*)obj)->index + 1;
		default: NOT_REACHED();
	}
}

/**
 * Pointers cannot be loaded from a savegame, so this function
 * gets the index from the savegame and returns the appropiate
 * pointer from the already loaded base.
 * Remember that an index of 0 is a NULL pointer so all indices
 * are +1 so vehicle 0 is saved as 1.
 * @param index The index that is being converted to a pointer
 * @param rt SLRefType type of the object the pointer is sought of
 * @return Return the index converted to a pointer of any type
 */
static void *IntToReference(size_t index, SLRefType rt)
{
	assert_compile(sizeof(size_t) <= sizeof(void *));

	assert(_sl.action == SLA_PTRS);

	/* After version 4.3 REF_VEHICLE_OLD is saved as REF_VEHICLE,
	 * and should be loaded like that */
	if (rt == REF_VEHICLE_OLD && !CheckSavegameVersionOldStyle(4, 4)) {
		rt = REF_VEHICLE;
	}

	/* No need to look up NULL pointers, just return immediately */
	if (index == (rt == REF_VEHICLE_OLD ? 0xFFFF : 0)) return NULL;

	/* Correct index. Old vehicles were saved differently:
	 * invalid vehicle was 0xFFFF, now we use 0x0000 for everything invalid. */
	if (rt != REF_VEHICLE_OLD) index--;

	switch (rt) {
		case REF_ORDERLIST:
			if (OrderList::IsValidID(index)) return OrderList::Get(index);
			SlErrorCorrupt("Referencing invalid OrderList");

		case REF_ORDER:
			if (Order::IsValidID(index)) return Order::Get(index);
			/* in old versions, invalid order was used to mark end of order list */
			if (CheckSavegameVersionOldStyle(5, 2)) return NULL;
			SlErrorCorrupt("Referencing invalid Order");

		case REF_VEHICLE_OLD:
		case REF_VEHICLE:
			if (Vehicle::IsValidID(index)) return Vehicle::Get(index);
			SlErrorCorrupt("Referencing invalid Vehicle");

		case REF_STATION:
			if (Station::IsValidID(index)) return Station::Get(index);
			SlErrorCorrupt("Referencing invalid Station");

		case REF_TOWN:
			if (Town::IsValidID(index)) return Town::Get(index);
			SlErrorCorrupt("Referencing invalid Town");

		case REF_ROADSTOPS:
			if (RoadStop::IsValidID(index)) return RoadStop::Get(index);
			SlErrorCorrupt("Referencing invalid RoadStop");

		case REF_ENGINE_RENEWS:
			if (EngineRenew::IsValidID(index)) return EngineRenew::Get(index);
			SlErrorCorrupt("Referencing invalid EngineRenew");

		case REF_CARGO_PACKET:
			if (CargoPacket::IsValidID(index)) return CargoPacket::Get(index);
			SlErrorCorrupt("Referencing invalid CargoPacket");

		default: NOT_REACHED();
	}
}

/**
 * Return the size in bytes of a list
 * @param list The std::list to find the size of
 */
static inline size_t SlCalcListLen(const void *list)
{
	std::list<void *> *l = (std::list<void *> *) list;

	int type_size = CheckSavegameVersion(69) ? 2 : 4;
	/* Each entry is saved as type_size bytes, plus type_size bytes are used for the length
	 * of the list */
	return l->size() * type_size + type_size;
}


/**
 * Save/Load a list.
 * @param list The list being manipulated
 * @param conv SLRefType type of the list (Vehicle *, Station *, etc)
 */
static void SlList(void *list, SLRefType conv)
{
	/* Automatically calculate the length? */
	if (_sl.need_length != NL_NONE) {
		SlSetLength(SlCalcListLen(list));
		/* Determine length only? */
		if (_sl.need_length == NL_CALCLENGTH) return;
	}

	typedef std::list<void *> PtrList;
	PtrList *l = (PtrList *)list;

	switch (_sl.action) {
		case SLA_SAVE: {
			SlWriteUint32((uint32)l->size());

			PtrList::iterator iter;
			for (iter = l->begin(); iter != l->end(); ++iter) {
				void *ptr = *iter;
				SlWriteUint32((uint32)ReferenceToInt(ptr, conv));
			}
			break;
		}
		case SLA_LOAD_CHECK:
		case SLA_LOAD: {
			size_t length = CheckSavegameVersion(69) ? SlReadUint16() : SlReadUint32();

			/* Load each reference and push to the end of the list */
			for (size_t i = 0; i < length; i++) {
				size_t data = CheckSavegameVersion(69) ? SlReadUint16() : SlReadUint32();
				l->push_back((void *)data);
			}
			break;
		}
		case SLA_PTRS: {
			PtrList temp = *l;

			l->clear();
			PtrList::iterator iter;
			for (iter = temp.begin(); iter != temp.end(); ++iter) {
				void *ptr = IntToReference((size_t)*iter, conv);
				l->push_back(ptr);
			}
			break;
		}
		case SLA_NULL:
			l->clear();
			break;
		default: NOT_REACHED();
	}
}


/** Are we going to save this object or not? */
static inline bool SlIsObjectValidInSavegame(const SaveLoad *sld)
{
	if (_sl_version < sld->version_from || _sl_version > sld->version_to) return false;
	if (sld->conv & SLF_SAVE_NO) return false;

	return true;
}

/**
 * Are we going to load this variable when loading a savegame or not?
 * @note If the variable is skipped it is skipped in the savegame
 * bytestream itself as well, so there is no need to skip it somewhere else
 */
static inline bool SlSkipVariableOnLoad(const SaveLoad *sld)
{
	if ((sld->conv & SLF_NETWORK_NO) && _sl.action != SLA_SAVE && _networking && !_network_server) {
		SlSkipBytes(SlCalcConvMemLen(sld->conv) * sld->length);
		return true;
	}

	return false;
}

/**
 * Calculate the size of an object.
 * @param object to be measured
 * @param sld The SaveLoad description of the object so we know how to manipulate it
 * @return size of given objetc
 */
size_t SlCalcObjLength(const void *object, const SaveLoad *sld)
{
	size_t length = 0;

	/* Need to determine the length and write a length tag. */
	for (; sld->cmd != SL_END; sld++) {
		length += SlCalcObjMemberLength(object, sld);
	}
	return length;
}

size_t SlCalcObjMemberLength(const void *object, const SaveLoad *sld)
{
	assert(_sl.action == SLA_SAVE);

	switch (sld->cmd) {
		case SL_VAR:
		case SL_REF:
		case SL_ARR:
		case SL_STR:
		case SL_LST:
			/* CONDITIONAL saveload types depend on the savegame version */
			if (!SlIsObjectValidInSavegame(sld)) break;

			switch (sld->cmd) {
				case SL_VAR: return SlCalcConvFileLen(sld->conv);
				case SL_REF: return SlCalcRefLen();
				case SL_ARR: return SlCalcArrayLen(sld->length, sld->conv);
				case SL_STR: return SlCalcStringLen(GetVariableAddress(object, sld), sld->length, sld->conv);
				case SL_LST: return SlCalcListLen(GetVariableAddress(object, sld));
				default: NOT_REACHED();
			}
			break;
		case SL_WRITEBYTE: return 1; // a byte is logically of size 1
		case SL_VEH_INCLUDE: return SlCalcObjLength(object, GetVehicleDescription(VEH_END));
		case SL_ST_INCLUDE: return SlCalcObjLength(object, GetBaseStationDescription());
		default: NOT_REACHED();
	}
	return 0;
}


bool SlObjectMember(void *ptr, const SaveLoad *sld)
{
	VarType conv = GB(sld->conv, 0, 8);
	switch (sld->cmd) {
		case SL_VAR:
		case SL_REF:
		case SL_ARR:
		case SL_STR:
		case SL_LST:
			/* CONDITIONAL saveload types depend on the savegame version */
			if (!SlIsObjectValidInSavegame(sld)) return false;
			if (SlSkipVariableOnLoad(sld)) return false;

			switch (sld->cmd) {
				case SL_VAR: SlSaveLoadConv(ptr, conv); break;
				case SL_REF: // Reference variable, translate
					switch (_sl.action) {
						case SLA_SAVE:
							SlWriteUint32((uint32)ReferenceToInt(*(void **)ptr, (SLRefType)conv));
							break;
						case SLA_LOAD_CHECK:
						case SLA_LOAD:
							*(size_t *)ptr = CheckSavegameVersion(69) ? SlReadUint16() : SlReadUint32();
							break;
						case SLA_PTRS:
							*(void **)ptr = IntToReference(*(size_t *)ptr, (SLRefType)conv);
							break;
						case SLA_NULL:
							*(void **)ptr = NULL;
							break;
						default: NOT_REACHED();
					}
					break;
				case SL_ARR: SlArray(ptr, sld->length, conv); break;
				case SL_STR: SlString(ptr, sld->length, conv); break;
				case SL_LST: SlList(ptr, (SLRefType)conv); break;
				default: NOT_REACHED();
			}
			break;

		/* SL_WRITEBYTE translates a value of a variable to another one upon
		 * saving or loading.
		 * XXX - variable renaming abuse
		 * game_value: the value of the variable ingame is abused by sld->version_from
		 * file_value: the value of the variable in the savegame is abused by sld->version_to */
		case SL_WRITEBYTE:
			switch (_sl.action) {
				case SLA_SAVE: SlWriteByte(sld->version_to); break;
				case SLA_LOAD_CHECK:
				case SLA_LOAD: *(byte *)ptr = sld->version_from; break;
				case SLA_PTRS: break;
				case SLA_NULL: break;
				default: NOT_REACHED();
			}
			break;

		/* SL_VEH_INCLUDE loads common code for vehicles */
		case SL_VEH_INCLUDE:
			SlObject(ptr, GetVehicleDescription(VEH_END));
			break;

		case SL_ST_INCLUDE:
			SlObject(ptr, GetBaseStationDescription());
			break;

		default: NOT_REACHED();
	}
	return true;
}

/**
 * Main SaveLoad function.
 * @param object The object that is being saved or loaded
 * @param sld The SaveLoad description of the object so we know how to manipulate it
 */
void SlObject(void *object, const SaveLoad *sld)
{
	/* Automatically calculate the length? */
	if (_sl.need_length != NL_NONE) {
		SlSetLength(SlCalcObjLength(object, sld));
		if (_sl.need_length == NL_CALCLENGTH) return;
	}

	for (; sld->cmd != SL_END; sld++) {
		void *ptr = sld->global ? sld->address : GetVariableAddress(object, sld);
		SlObjectMember(ptr, sld);
	}
}

/**
 * Save or Load (a list of) global variables
 * @param sldg The global variable that is being loaded or saved
 */
void SlGlobList(const SaveLoadGlobVarList *sldg)
{
	SlObject(NULL, (const SaveLoad*)sldg);
}

/**
 * Do something of which I have no idea what it is :P
 * @param proc The callback procedure that is called
 * @param arg The variable that will be used for the callback procedure
 */
void SlAutolength(AutolengthProc *proc, void *arg)
{
	size_t offs;

	assert(_sl.action == SLA_SAVE);

	/* Tell it to calculate the length */
	_sl.need_length = NL_CALCLENGTH;
	_sl.obj_len = 0;
	proc(arg);

	/* Setup length */
	_sl.need_length = NL_WANTLENGTH;
	SlSetLength(_sl.obj_len);

	offs = SlGetOffs() + _sl.obj_len;

	/* And write the stuff */
	proc(arg);

	if (offs != SlGetOffs()) SlErrorCorrupt("Invalid chunk size");
}

/**
 * Load a chunk of data (eg vehicles, stations, etc.)
 * @param ch The chunkhandler that will be used for the operation
 */
static void SlLoadChunk(const ChunkHandler *ch)
{
	byte m = SlReadByte();
	size_t len;
	size_t endoffs;

	_sl.block_mode = m;
	_sl.obj_len = 0;

	switch (m) {
		case CH_ARRAY:
			_sl.array_index = 0;
			ch->load_proc();
			break;
		case CH_SPARSE_ARRAY:
			ch->load_proc();
			break;
		default:
			if ((m & 0xF) == CH_RIFF) {
				/* Read length */
				len = (SlReadByte() << 16) | ((m >> 4) << 24);
				len += SlReadUint16();
				_sl.obj_len = len;
				endoffs = SlGetOffs() + len;
				ch->load_proc();
				if (SlGetOffs() != endoffs) SlErrorCorrupt("Invalid chunk size");
			} else {
				SlErrorCorrupt("Invalid chunk type");
			}
			break;
	}
}

/**
 * Load a chunk of data for checking savegames.
 * If the chunkhandler is NULL, the chunk is skipped.
 * @param ch The chunkhandler that will be used for the operation
 */
static void SlLoadCheckChunk(const ChunkHandler *ch)
{
	byte m = SlReadByte();
	size_t len;
	size_t endoffs;

	_sl.block_mode = m;
	_sl.obj_len = 0;

	switch (m) {
		case CH_ARRAY:
			_sl.array_index = 0;
			if (ch->load_check_proc) {
				ch->load_check_proc();
			} else {
				SlSkipArray();
			}
			break;
		case CH_SPARSE_ARRAY:
			if (ch->load_check_proc) {
				ch->load_check_proc();
			} else {
				SlSkipArray();
			}
			break;
		default:
			if ((m & 0xF) == CH_RIFF) {
				/* Read length */
				len = (SlReadByte() << 16) | ((m >> 4) << 24);
				len += SlReadUint16();
				_sl.obj_len = len;
				endoffs = SlGetOffs() + len;
				if (ch->load_check_proc) {
					ch->load_check_proc();
				} else {
					SlSkipBytes(len);
				}
				if (SlGetOffs() != endoffs) SlErrorCorrupt("Invalid chunk size");
			} else {
				SlErrorCorrupt("Invalid chunk type");
			}
			break;
	}
}

/**
 * Stub Chunk handlers to only calculate length and do nothing else.
 * The intended chunk handler that should be called.
 */
static ChunkSaveLoadProc *_stub_save_proc;

/**
 * Stub Chunk handlers to only calculate length and do nothing else.
 * Actually call the intended chunk handler.
 * @param arg ignored parameter.
 */
static inline void SlStubSaveProc2(void *arg)
{
	_stub_save_proc();
}

/**
 * Stub Chunk handlers to only calculate length and do nothing else.
 * Call SlAutoLenth with our stub save proc that will eventually
 * call the intended chunk handler.
 */
static void SlStubSaveProc()
{
	SlAutolength(SlStubSaveProc2, NULL);
}

/**
 * Save a chunk of data (eg. vehicles, stations, etc.). Each chunk is
 * prefixed by an ID identifying it, followed by data, and terminator where appropiate
 * @param ch The chunkhandler that will be used for the operation
 */
static void SlSaveChunk(const ChunkHandler *ch)
{
	ChunkSaveLoadProc *proc = ch->save_proc;

	/* Don't save any chunk information if there is no save handler. */
	if (proc == NULL) return;

	SlWriteUint32(ch->id);
	DEBUG(sl, 2, "Saving chunk %c%c%c%c", ch->id >> 24, ch->id >> 16, ch->id >> 8, ch->id);

	if (ch->flags & CH_AUTO_LENGTH) {
		/* Need to calculate the length. Solve that by calling SlAutoLength in the save_proc. */
		_stub_save_proc = proc;
		proc = SlStubSaveProc;
	}

	_sl.block_mode = ch->flags & CH_TYPE_MASK;
	switch (ch->flags & CH_TYPE_MASK) {
		case CH_RIFF:
			_sl.need_length = NL_WANTLENGTH;
			proc();
			break;
		case CH_ARRAY:
			_sl.last_array_index = 0;
			SlWriteByte(CH_ARRAY);
			proc();
			SlWriteArrayLength(0); // Terminate arrays
			break;
		case CH_SPARSE_ARRAY:
			SlWriteByte(CH_SPARSE_ARRAY);
			proc();
			SlWriteArrayLength(0); // Terminate arrays
			break;
		default: NOT_REACHED();
	}
}

/** Save all chunks */
static void SlSaveChunks()
{
	FOR_ALL_CHUNK_HANDLERS(ch) {
		SlSaveChunk(ch);
	}

	/* Terminator */
	SlWriteUint32(0);
}

/**
 * Find the ChunkHandler that will be used for processing the found
 * chunk in the savegame or in memory
 * @param id the chunk in question
 * @return returns the appropiate chunkhandler
 */
static const ChunkHandler *SlFindChunkHandler(uint32 id)
{
	FOR_ALL_CHUNK_HANDLERS(ch) if (ch->id == id) return ch;
	return NULL;
}

/** Load all chunks */
static void SlLoadChunks()
{
	uint32 id;
	const ChunkHandler *ch;

	for (id = SlReadUint32(); id != 0; id = SlReadUint32()) {
		DEBUG(sl, 2, "Loading chunk %c%c%c%c", id >> 24, id >> 16, id >> 8, id);

		ch = SlFindChunkHandler(id);
		if (ch == NULL) SlErrorCorrupt("Unknown chunk type");
		SlLoadChunk(ch);
	}
}

/** Load all chunks for savegame checking */
static void SlLoadCheckChunks()
{
	uint32 id;
	const ChunkHandler *ch;

	for (id = SlReadUint32(); id != 0; id = SlReadUint32()) {
		DEBUG(sl, 2, "Loading chunk %c%c%c%c", id >> 24, id >> 16, id >> 8, id);

		ch = SlFindChunkHandler(id);
		if (ch == NULL) SlErrorCorrupt("Unknown chunk type");
		SlLoadCheckChunk(ch);
	}
}

/** Fix all pointers (convert index -> pointer) */
static void SlFixPointers()
{
	_sl.action = SLA_PTRS;

	DEBUG(sl, 1, "Fixing pointers");

	FOR_ALL_CHUNK_HANDLERS(ch) {
		if (ch->ptrs_proc != NULL) {
			DEBUG(sl, 2, "Fixing pointers for %c%c%c%c", ch->id >> 24, ch->id >> 16, ch->id >> 8, ch->id);
			ch->ptrs_proc();
		}
	}

	DEBUG(sl, 1, "All pointers fixed");

	assert(_sl.action == SLA_PTRS);
}

/*******************************************
 ********** START OF LZO CODE **************
 *******************************************/

#ifdef WITH_LZO
#include <lzo/lzo1x.h>

/** Buffer size for the LZO compressor */
static const uint LZO_BUFFER_SIZE = 8192;

static size_t ReadLZO()
{
	/* Buffer size is from the LZO docs plus the chunk header size. */
	byte out[LZO_BUFFER_SIZE + LZO_BUFFER_SIZE / 16 + 64 + 3 + sizeof(uint32) * 2];
	uint32 tmp[2];
	uint32 size;
	lzo_uint len;

	/* Read header*/
	if (fread(tmp, sizeof(tmp), 1, _sl.fh) != 1) SlError(STR_GAME_SAVELOAD_ERROR_FILE_NOT_READABLE, "File read failed");

	/* Check if size is bad */
	((uint32*)out)[0] = size = tmp[1];

	if (_sl_version != 0) {
		tmp[0] = TO_BE32(tmp[0]);
		size = TO_BE32(size);
	}

	if (size >= sizeof(out)) SlErrorCorrupt("Inconsistent size");

	/* Read block */
	if (fread(out + sizeof(uint32), size, 1, _sl.fh) != 1) SlError(STR_GAME_SAVELOAD_ERROR_FILE_NOT_READABLE);

	/* Verify checksum */
	if (tmp[0] != lzo_adler32(0, out, size + sizeof(uint32))) SlErrorCorrupt("Bad checksum");

	/* Decompress */
	lzo1x_decompress(out + sizeof(uint32) * 1, size, _sl.buf, &len, NULL);
	return len;
}

static void WriteLZO(size_t size)
{
	const lzo_bytep in = _sl.buf;
	/* Buffer size is from the LZO docs plus the chunk header size. */
	byte out[LZO_BUFFER_SIZE + LZO_BUFFER_SIZE / 16 + 64 + 3 + sizeof(uint32) * 2];
	byte wrkmem[LZO1X_1_MEM_COMPRESS];
	lzo_uint outlen;

	do {
		/* Compress up to LZO_BUFFER_SIZE bytes at once. */
		lzo_uint len = size > LZO_BUFFER_SIZE ? LZO_BUFFER_SIZE : (lzo_uint)size;
		lzo1x_1_compress(in, len, out + sizeof(uint32) * 2, &outlen, wrkmem);
		((uint32*)out)[1] = TO_BE32((uint32)outlen);
		((uint32*)out)[0] = TO_BE32(lzo_adler32(0, out + sizeof(uint32), outlen + sizeof(uint32)));
		if (fwrite(out, outlen + sizeof(uint32) * 2, 1, _sl.fh) != 1) SlError(STR_GAME_SAVELOAD_ERROR_FILE_NOT_WRITEABLE);

		/* Move to next data chunk. */
		size -= len;
		in += len;
	} while (size > 0);
}

static bool InitLZO(byte compression)
{
	if (lzo_init() != LZO_E_OK) return false;
	_sl.bufsize = LZO_BUFFER_SIZE;
	_sl.buf = _sl.buf_ori = MallocT<byte>(LZO_BUFFER_SIZE);
	return true;
}

static void UninitLZO()
{
	free(_sl.buf_ori);
}

#endif /* WITH_LZO */

/*********************************************
 ******** START OF NOCOMP CODE (uncompressed)*
 *********************************************/

/** Buffer size used for the uncompressing 'compressor' */
static const uint NOCOMP_BUFFER_SIZE = 8192;

static size_t ReadNoComp()
{
	return fread(_sl.buf, 1, NOCOMP_BUFFER_SIZE, _sl.fh);
}

static void WriteNoComp(size_t size)
{
	if (fwrite(_sl.buf, 1, size, _sl.fh) != size) SlError(STR_GAME_SAVELOAD_ERROR_FILE_NOT_WRITEABLE);
}

static bool InitNoComp(byte compression)
{
	_sl.bufsize = NOCOMP_BUFFER_SIZE;
	_sl.buf = _sl.buf_ori = MallocT<byte>(NOCOMP_BUFFER_SIZE);
	return true;
}

static void UninitNoComp()
{
	free(_sl.buf_ori);
}

/********************************************
 ********** START OF MEMORY CODE (in ram)****
 ********************************************/

#include "../gui.h"

struct ThreadedSave {
	uint count;
	byte ff_state;
	bool saveinprogress;
	CursorID cursor;
};

/** Save in chunks of 128 KiB. */
static const size_t MEMORY_CHUNK_SIZE = 128 * 1024;
/** Memory allocation for storing savegames in memory. */
static AutoFreeSmallVector<byte *, 16> _memory_savegame;

static ThreadedSave _ts;

static void WriteMem(size_t size)
{
	_ts.count += (uint)size;

	_sl.buf = CallocT<byte>(MEMORY_CHUNK_SIZE);
	*_memory_savegame.Append() = _sl.buf;
}

static void UnInitMem()
{
	_memory_savegame.Clear();
}

static bool InitMem()
{
	_ts.count = 0;
	_sl.bufsize = MEMORY_CHUNK_SIZE;

	UnInitMem();
	WriteMem(0);
	return true;
}

/********************************************
 ********** START OF ZLIB CODE **************
 ********************************************/

#if defined(WITH_ZLIB)
#include <zlib.h>

/** Buffer size for the LZO compressor */
static const uint ZLIB_BUFFER_SIZE = 8192;

static z_stream _z;

static bool InitReadZlib(byte compression)
{
	memset(&_z, 0, sizeof(_z));
	if (inflateInit(&_z) != Z_OK) return false;

	_sl.bufsize = ZLIB_BUFFER_SIZE;
	_sl.buf = _sl.buf_ori = MallocT<byte>(ZLIB_BUFFER_SIZE + ZLIB_BUFFER_SIZE); // also contains fread buffer
	return true;
}

static size_t ReadZlib()
{
	int r;

	_z.next_out = _sl.buf;
	_z.avail_out = ZLIB_BUFFER_SIZE;

	do {
		/* read more bytes from the file? */
		if (_z.avail_in == 0) {
			_z.avail_in = (uint)fread(_z.next_in = _sl.buf + ZLIB_BUFFER_SIZE, 1, ZLIB_BUFFER_SIZE, _sl.fh);
		}

		/* inflate the data */
		r = inflate(&_z, 0);
		if (r == Z_STREAM_END) break;

		if (r != Z_OK) SlError(STR_GAME_SAVELOAD_ERROR_BROKEN_INTERNAL_ERROR, "inflate() failed");
	} while (_z.avail_out);

	return ZLIB_BUFFER_SIZE - _z.avail_out;
}

static void UninitReadZlib()
{
	inflateEnd(&_z);
	free(_sl.buf_ori);
}

static bool InitWriteZlib(byte compression)
{
	memset(&_z, 0, sizeof(_z));
	if (deflateInit(&_z, compression) != Z_OK) return false;

	_sl.bufsize = ZLIB_BUFFER_SIZE;
	_sl.buf = _sl.buf_ori = MallocT<byte>(ZLIB_BUFFER_SIZE);
	return true;
}

static void WriteZlibLoop(z_streamp z, byte *p, size_t len, int mode)
{
	byte buf[ZLIB_BUFFER_SIZE]; // output buffer
	int r;
	uint n;
	z->next_in = p;
	z->avail_in = (uInt)len;
	do {
		z->next_out = buf;
		z->avail_out = sizeof(buf);

		/**
		 * For the poor next soul who sees many valgrind warnings of the
		 * "Conditional jump or move depends on uninitialised value(s)" kind:
		 * According to the author of zlib it is not a bug and it won't be fixed.
		 * http://groups.google.com/group/comp.compression/browse_thread/thread/b154b8def8c2a3ef/cdf9b8729ce17ee2
		 * [Mark Adler, Feb 24 2004, 'zlib-1.2.1 valgrind warnings' in the newgroup comp.compression]
		 */
		r = deflate(z, mode);

		/* bytes were emitted? */
		if ((n = sizeof(buf) - z->avail_out) != 0) {
			if (fwrite(buf, n, 1, _sl.fh) != 1) SlError(STR_GAME_SAVELOAD_ERROR_FILE_NOT_WRITEABLE);
		}
		if (r == Z_STREAM_END) break;

		if (r != Z_OK) SlError(STR_GAME_SAVELOAD_ERROR_BROKEN_INTERNAL_ERROR, "zlib returned error code");
	} while (z->avail_in || !z->avail_out);
}

static void WriteZlib(size_t len)
{
	WriteZlibLoop(&_z, _sl.buf, len, 0);
}

static void UninitWriteZlib()
{
	/* flush any pending output. */
	if (_sl.fh) WriteZlibLoop(&_z, NULL, 0, Z_FINISH);
	deflateEnd(&_z);
	free(_sl.buf_ori);
}

#endif /* WITH_ZLIB */

/********************************************
 ********** START OF LZMA CODE **************
 ********************************************/

#if defined(WITH_LZMA)
#include <lzma.h>

/**
 * Have a copy of an initialised LZMA stream. We need this as it's
 * impossible to "re"-assign LZMA_STREAM_INIT to a variable, i.e.
 * LZMA_STREAM_INIT can't be used to reset something. This var can.
 */
static const lzma_stream _lzma_init = LZMA_STREAM_INIT;
/** The current LZMA stream we're processing. */
static lzma_stream _lzma;

static bool InitReadLZMA(byte compression)
{
	_lzma = _lzma_init;
	/* Allow saves up to 256 MB uncompressed */
	if (lzma_auto_decoder(&_lzma, 1 << 28, 0) != LZMA_OK) return false;

	_sl.bufsize = MEMORY_CHUNK_SIZE;
	_sl.buf = _sl.buf_ori = MallocT<byte>(MEMORY_CHUNK_SIZE + MEMORY_CHUNK_SIZE); // also contains fread buffer
	return true;
}

static size_t ReadLZMA()
{
	_lzma.next_out = _sl.buf;
	_lzma.avail_out = MEMORY_CHUNK_SIZE;

	do {
		/* read more bytes from the file? */
		if (_lzma.avail_in == 0) {
			_lzma.next_in = _sl.buf + MEMORY_CHUNK_SIZE;
			_lzma.avail_in = fread(_sl.buf + MEMORY_CHUNK_SIZE, 1, MEMORY_CHUNK_SIZE, _sl.fh);
		}

		/* inflate the data */
		lzma_ret r = lzma_code(&_lzma, LZMA_RUN);
		if (r == LZMA_STREAM_END) break;
		if (r != LZMA_OK) SlError(STR_GAME_SAVELOAD_ERROR_BROKEN_INTERNAL_ERROR, "liblzma returned error code");
	} while (_lzma.avail_out != 0);

	return MEMORY_CHUNK_SIZE - _lzma.avail_out;
}

static void UninitReadLZMA()
{
	lzma_end(&_lzma);
	free(_sl.buf_ori);
}

static bool InitWriteLZMA(byte compression)
{
	_lzma = _lzma_init;
	if (lzma_easy_encoder(&_lzma, compression, LZMA_CHECK_CRC32) != LZMA_OK) return false;

	_sl.bufsize = MEMORY_CHUNK_SIZE;
	_sl.buf = _sl.buf_ori = MallocT<byte>(MEMORY_CHUNK_SIZE);
	return true;
}

static void WriteLZMALoop(lzma_stream *lzma, byte *p, size_t len, lzma_action action)
{
	byte buf[MEMORY_CHUNK_SIZE]; // output buffer
	size_t n;
	lzma->next_in = p;
	lzma->avail_in = len;
	do {
		lzma->next_out = buf;
		lzma->avail_out = sizeof(buf);

		lzma_ret r = lzma_code(&_lzma, action);

		/* bytes were emitted? */
		if ((n = sizeof(buf) - lzma->avail_out) != 0) {
			if (fwrite(buf, n, 1, _sl.fh) != 1) SlError(STR_GAME_SAVELOAD_ERROR_FILE_NOT_WRITEABLE);
		}
		if (r == LZMA_STREAM_END) break;
		if (r != LZMA_OK) SlError(STR_GAME_SAVELOAD_ERROR_BROKEN_INTERNAL_ERROR, "liblzma returned error code");
	} while (lzma->avail_in || !lzma->avail_out);
}

static void WriteLZMA(size_t len)
{
	WriteLZMALoop(&_lzma, _sl.buf, len, LZMA_RUN);
}

static void UninitWriteLZMA()
{
	/* flush any pending output. */
	if (_sl.fh) WriteLZMALoop(&_lzma, NULL, 0, LZMA_FINISH);
	lzma_end(&_lzma);
	free(_sl.buf_ori);
}

#endif /* WITH_LZMA */

/*******************************************
 ************* END OF CODE *****************
 *******************************************/

/** The format for a reader/writer type of a savegame */
struct SaveLoadFormat {
	const char *name;                     ///< name of the compressor/decompressor (debug-only)
	uint32 tag;                           ///< the 4-letter tag by which it is identified in the savegame

	bool (*init_read)(byte compression);  ///< function executed upon initalization of the loader
	ReaderProc *reader;                   ///< function that loads the data from the file
	void (*uninit_read)();                ///< function executed when reading is finished

	bool (*init_write)(byte compression); ///< function executed upon intialization of the saver
	WriterProc *writer;                   ///< function that saves the data to the file
	void (*uninit_write)();               ///< function executed when writing is done

	byte min_compression;                 ///< the minimum compression level of this format
	byte default_compression;             ///< the default compression level of this format
	byte max_compression;                 ///< the maximum compression level of this format
};

/** The different saveload formats known/understood by OpenTTD. */
static const SaveLoadFormat _saveload_formats[] = {
#if defined(WITH_LZO)
	/* Roughly 75% larger than zlib level 6 at only ~7% of the CPU usage. */
	{"lzo",    TO_BE32X('OTTD'), InitLZO,      ReadLZO,    UninitLZO,      InitLZO,       WriteLZO,    UninitLZO,       0, 0, 0},
#else
	{"lzo",    TO_BE32X('OTTD'), NULL,         NULL,       NULL,           NULL,          NULL,        NULL,            0, 0, 0},
#endif
	/* Roughly 5 times larger at only 1% of the CPU usage over zlib level 6. */
	{"none",   TO_BE32X('OTTN'), InitNoComp,   ReadNoComp, UninitNoComp,   InitNoComp,    WriteNoComp, UninitNoComp,    0, 0, 0},
#if defined(WITH_ZLIB)
	/* After level 6 the speed reduction is significant (1.5x to 2.5x slower per level), but the reduction in filesize is
	 * fairly insignificant (~1% for each step). Lower levels become ~5-10% bigger by each level than level 6 while level
	 * 1 is "only" 3 times as fast. Level 0 results in uncompressed savegames at about 8 times the cost of "none". */
	{"zlib",   TO_BE32X('OTTZ'), InitReadZlib, ReadZlib,   UninitReadZlib, InitWriteZlib, WriteZlib,   UninitWriteZlib, 0, 6, 9},
#else
	{"zlib",   TO_BE32X('OTTZ'), NULL,         NULL,       NULL,           NULL,          NULL,        NULL,            0, 0, 0},
#endif
#if defined(WITH_LZMA)
	/* Level 2 compression is speed wise as fast as zlib level 6 compression (old default), but results in ~10% smaller saves.
	 * Higher compression levels are possible, and might improve savegame size by up to 25%, but are also up to 10 times slower.
	 * The next significant reduction in file size is at level 4, but that is already 4 times slower. Level 3 is primarily 50%
	 * slower while not improving the filesize, while level 0 and 1 are faster, but don't reduce savegame size much.
	 * It's OTTX and not e.g. OTTL because liblzma is part of xz-utils and .tar.xz is prefered over .tar.lzma. */
	{"lzma",   TO_BE32X('OTTX'), InitReadLZMA, ReadLZMA,   UninitReadLZMA, InitWriteLZMA, WriteLZMA,   UninitWriteLZMA, 0, 2, 9},
#else
	{"lzma",   TO_BE32X('OTTX'), NULL,         NULL,       NULL,           NULL,          NULL,        NULL,            0, 0, 0},
#endif
};

/**
 * Return the savegameformat of the game. Whether it was created with ZLIB compression
 * uncompressed, or another type
 * @param s Name of the savegame format. If NULL it picks the first available one
 * @param compression_level Output for telling what compression level we want.
 * @return Pointer to SaveLoadFormat struct giving all characteristics of this type of savegame
 */
static const SaveLoadFormat *GetSavegameFormat(char *s, byte *compression_level)
{
	const SaveLoadFormat *def = lastof(_saveload_formats);

	/* find default savegame format, the highest one with which files can be written */
	while (!def->init_write) def--;

	if (!StrEmpty(s)) {
		/* Get the ":..." of the compression level out of the way */
		char *complevel = strrchr(s, ':');
		if (complevel != NULL) *complevel = '\0';

		for (const SaveLoadFormat *slf = &_saveload_formats[0]; slf != endof(_saveload_formats); slf++) {
			if (slf->init_write != NULL && strcmp(s, slf->name) == 0) {
				*compression_level = slf->default_compression;
				if (complevel != NULL) {
					/* There is a compression level in the string.
					 * First restore the : we removed to do proper name matching,
					 * then move the the begin of the actual version. */
					*complevel = ':';
					complevel++;

					/* Get the version and determine whether all went fine. */
					char *end;
					long level = strtol(complevel, &end, 10);
					if (end == complevel || level != Clamp(level, slf->min_compression, slf->max_compression)) {
						ShowInfoF("Compression level '%s' is not valid.", complevel);
					} else {
						*compression_level = level;
					}
				}
				return slf;
			}
		}

		ShowInfoF("Savegame format '%s' is not available. Reverting to '%s'.", s, def->name);

		/* Restore the string by adding the : back */
		if (complevel != NULL) *complevel = ':';
	}
	*compression_level = def->default_compression;
	return def;
}

/* actual loader/saver function */
void InitializeGame(uint size_x, uint size_y, bool reset_date, bool reset_settings);
extern bool AfterLoadGame();
extern bool LoadOldSaveGame(const char *file);

/** Small helper function to close the to be loaded savegame and signal error */
static inline SaveOrLoadResult AbortSaveLoad()
{
	if (_sl.fh != NULL) fclose(_sl.fh);

	_sl.fh = NULL;
	return SL_ERROR;
}

/**
 * Update the gui accordingly when starting saving
 * and set locks on saveload. Also turn off fast-forward cause with that
 * saving takes Aaaaages
 */
static void SaveFileStart()
{
	_ts.ff_state = _fast_forward;
	_fast_forward = 0;
	if (_cursor.sprite == SPR_CURSOR_MOUSE) SetMouseCursor(SPR_CURSOR_ZZZ, PAL_NONE);

	InvalidateWindowData(WC_STATUS_BAR, 0, SBI_SAVELOAD_START);
	_ts.saveinprogress = true;
}

/** Update the gui accordingly when saving is done and release locks on saveload. */
static void SaveFileDone()
{
	if (_game_mode != GM_MENU) _fast_forward = _ts.ff_state;
	if (_cursor.sprite == SPR_CURSOR_ZZZ) SetMouseCursor(SPR_CURSOR_MOUSE, PAL_NONE);

	InvalidateWindowData(WC_STATUS_BAR, 0, SBI_SAVELOAD_FINISH);
	_ts.saveinprogress = false;
}

/** Set the error message from outside of the actual loading/saving of the game (AfterLoadGame and friends) */
void SetSaveLoadError(StringID str)
{
	_sl.error_str = str;
}

/** Get the string representation of the error message */
const char *GetSaveLoadErrorString()
{
	SetDParam(0, _sl.error_str);
	SetDParamStr(1, _sl.extra_msg);

	static char err_str[512];
	GetString(err_str, _sl.action == SLA_SAVE ? STR_ERROR_GAME_SAVE_FAILED : STR_ERROR_GAME_LOAD_FAILED, lastof(err_str));
	return err_str;
}

/** Show a gui message when saving has failed */
static void SaveFileError()
{
	SetDParamStr(0, GetSaveLoadErrorString());
	ShowErrorMessage(STR_JUST_RAW_STRING, INVALID_STRING_ID, WL_ERROR);
	SaveFileDone();
}

/**
 * We have written the whole game into memory, _memory_savegame, now find
 * and appropiate compressor and start writing to file.
 */
static SaveOrLoadResult SaveFileToDisk(bool threaded)
{
	_sl.excpt_uninit = NULL;
	try {
		byte compression;
		const SaveLoadFormat *fmt = GetSavegameFormat(_savegame_format, &compression);

		/* We have written our stuff to memory, now write it to file! */
		uint32 hdr[2] = { fmt->tag, TO_BE32(SAVEGAME_VERSION << 16) };
		if (fwrite(hdr, sizeof(hdr), 1, _sl.fh) != 1) SlError(STR_GAME_SAVELOAD_ERROR_FILE_NOT_WRITEABLE);

		if (!fmt->init_write(compression)) SlError(STR_GAME_SAVELOAD_ERROR_BROKEN_INTERNAL_ERROR, "cannot initialize compressor");

		uint i = 0;
		size_t t = _ts.count;

		if (_ts.count != _sl.offs_base) SlErrorCorrupt("Unexpected size of chunk");
		while (t >= MEMORY_CHUNK_SIZE) {
			_sl.buf = _memory_savegame[i++];
			fmt->writer(MEMORY_CHUNK_SIZE);
			t -= MEMORY_CHUNK_SIZE;
		}

		if (t != 0) {
			/* The last block is (almost) always not fully filled, so only write away
			 * as much data as it is in there */
			_sl.buf = _memory_savegame[i];

			assert(t == _ts.count % MEMORY_CHUNK_SIZE);
			fmt->writer(t);
		}

		fmt->uninit_write();
		if (_ts.count != _sl.offs_base) SlErrorCorrupt("Unexpected size of chunk");
		UnInitMem();
		fclose(_sl.fh);

		if (threaded) SetAsyncSaveFinish(SaveFileDone);

		return SL_OK;
	} catch (...) {
		AbortSaveLoad();
		if (_sl.excpt_uninit != NULL) _sl.excpt_uninit();

		/* Skip the "colour" character */
		DEBUG(sl, 0, "%s", GetSaveLoadErrorString() + 3);

		if (threaded) {
			SetAsyncSaveFinish(SaveFileError);
		} else {
			SaveFileError();
		}
		return SL_ERROR;
	}
}

static void SaveFileToDiskThread(void *arg)
{
	SaveFileToDisk(true);
}

void WaitTillSaved()
{
	if (_save_thread == NULL) return;

	_save_thread->Join();
	delete _save_thread;
	_save_thread = NULL;
}

/**
 * Main Save or Load function where the high-level saveload functions are
 * handled. It opens the savegame, selects format and checks versions
 * @param filename The name of the savegame being created/loaded
 * @param mode Save or load. Load can also be a TTD(Patch) game. Use SL_LOAD, SL_OLD_LOAD or SL_SAVE
 * @param sb The sub directory to save the savegame in
 * @param threaded True when threaded saving is allowed
 * @return Return the results of the action. SL_OK, SL_ERROR or SL_REINIT ("unload" the game)
 */
SaveOrLoadResult SaveOrLoad(const char *filename, int mode, Subdirectory sb, bool threaded)
{
	uint32 hdr[2];

	/* An instance of saving is already active, so don't go saving again */
	if (_ts.saveinprogress && mode == SL_SAVE) {
		/* if not an autosave, but a user action, show error message */
		if (!_do_autosave) ShowErrorMessage(STR_ERROR_SAVE_STILL_IN_PROGRESS, INVALID_STRING_ID, WL_ERROR);
		return SL_OK;
	}
	WaitTillSaved();

	/* Clear previous check data */
	if (mode == SL_LOAD_CHECK) _load_check_data.Clear();
	_next_offs = 0;

	/* Load a TTDLX or TTDPatch game */
	if (mode == SL_OLD_LOAD) {
		_engine_mngr.ResetToDefaultMapping();
		InitializeGame(256, 256, true, true); // set a mapsize of 256x256 for TTDPatch games or it might get confused

		/* TTD/TTO savegames have no NewGRFs, TTDP savegame have them
		 * and if so a new NewGRF list will be made in LoadOldSaveGame.
		 * Note: this is done here because AfterLoadGame is also called
		 * for OTTD savegames which have their own NewGRF logic. */
		ClearGRFConfigList(&_grfconfig);
		GamelogReset();
		if (!LoadOldSaveGame(filename)) return SL_REINIT;
		_sl_version = 0;
		_sl_minor_version = 0;
		GamelogStartAction(GLAT_LOAD);
		if (!AfterLoadGame()) {
			GamelogStopAction();
			return SL_REINIT;
		}
		GamelogStopAction();
		return SL_OK;
	}

	/* Mark SL_LOAD_CHECK as supported for this savegame. */
	if (mode == SL_LOAD_CHECK) _load_check_data.checkable = true;

	_sl.excpt_uninit = NULL;
	_sl.bufe = _sl.bufp = NULL;
	_sl.offs_base = 0;
	switch (mode) {
		case SL_LOAD_CHECK: _sl.action = SLA_LOAD_CHECK; break;
		case SL_LOAD: _sl.action = SLA_LOAD; break;
		case SL_SAVE: _sl.action = SLA_SAVE; break;
		default: NOT_REACHED();
	}

	try {
		_sl.fh = (mode == SL_SAVE) ? FioFOpenFile(filename, "wb", sb) : FioFOpenFile(filename, "rb", sb);

		/* Make it a little easier to load savegames from the console */
		if (_sl.fh == NULL && mode != SL_SAVE) _sl.fh = FioFOpenFile(filename, "rb", SAVE_DIR);
		if (_sl.fh == NULL && mode != SL_SAVE) _sl.fh = FioFOpenFile(filename, "rb", BASE_DIR);

		if (_sl.fh == NULL) {
			SlError(mode == SL_SAVE ? STR_GAME_SAVELOAD_ERROR_FILE_NOT_WRITEABLE : STR_GAME_SAVELOAD_ERROR_FILE_NOT_READABLE);
		}

		/* General tactic is to first save the game to memory, then use an available writer
		 * to write it to file, either in threaded mode if possible, or single-threaded */
		if (mode == SL_SAVE) { // SAVE game
			DEBUG(desync, 1, "save: %08x; %02x; %s", _date, _date_fract, filename);

			_sl.write_bytes = WriteMem;
			_sl.excpt_uninit = UnInitMem;
			InitMem();

			_sl_version = SAVEGAME_VERSION;

			SaveViewportBeforeSaveGame();
			SlSaveChunks();
			SlWriteFill(); // flush the save buffer

			SaveFileStart();
			if (_network_server || !_settings_client.gui.threaded_saves) threaded = false;
			if (!threaded || !ThreadObject::New(&SaveFileToDiskThread, NULL, &_save_thread)) {
				if (threaded) DEBUG(sl, 1, "Cannot create savegame thread, reverting to single-threaded mode...");

				SaveOrLoadResult result = SaveFileToDisk(false);
				SaveFileDone();

				return result;
			}
		} else { // LOAD game
			assert(mode == SL_LOAD || mode == SL_LOAD_CHECK);
			DEBUG(desync, 1, "load: %s", filename);

			/* Can't fseek to 0 as in tar files that is not correct */
			long pos = ftell(_sl.fh);
			if (fread(hdr, sizeof(hdr), 1, _sl.fh) != 1) SlError(STR_GAME_SAVELOAD_ERROR_FILE_NOT_READABLE);

			/* see if we have any loader for this type. */
			const SaveLoadFormat *fmt = _saveload_formats;
			for (;;) {
				/* No loader found, treat as version 0 and use LZO format */
				if (fmt == endof(_saveload_formats)) {
					DEBUG(sl, 0, "Unknown savegame type, trying to load it as the buggy format");
					clearerr(_sl.fh);
					fseek(_sl.fh, pos, SEEK_SET);
					_sl_version = 0;
					_sl_minor_version = 0;

					/* Try to find the LZO savegame format; it uses 'OTTD' as tag. */
					fmt = _saveload_formats;
					for (;;) {
						if (fmt == endof(_saveload_formats)) {
							/* Who removed LZO support? Bad bad boy! */
							NOT_REACHED();
						}
						if (fmt->tag == TO_BE32X('OTTD')) break;
						fmt++;
					}
					break;
				}

				if (fmt->tag == hdr[0]) {
					/* check version number */
					_sl_version = TO_BE32(hdr[1]) >> 16;
					/* Minor is not used anymore from version 18.0, but it is still needed
					 * in versions before that (4 cases) which can't be removed easy.
					 * Therefor it is loaded, but never saved (or, it saves a 0 in any scenario).
					 * So never EVER use this minor version again. -- TrueLight -- 22-11-2005 */
					_sl_minor_version = (TO_BE32(hdr[1]) >> 8) & 0xFF;

					DEBUG(sl, 1, "Loading savegame version %d", _sl_version);

					/* Is the version higher than the current? */
					if (_sl_version > SAVEGAME_VERSION) SlError(STR_GAME_SAVELOAD_ERROR_TOO_NEW_SAVEGAME);
					break;
				}

				fmt++;
			}

			_sl.read_bytes = fmt->reader;
			_sl.excpt_uninit = fmt->uninit_read;

			/* loader for this savegame type is not implemented? */
			if (fmt->init_read == NULL) {
				char err_str[64];
				snprintf(err_str, lengthof(err_str), "Loader for '%s' is not available.", fmt->name);
				SlError(STR_GAME_SAVELOAD_ERROR_BROKEN_INTERNAL_ERROR, err_str);
			}

			if (!fmt->init_read(0)) {
				char err_str[64];
				snprintf(err_str, lengthof(err_str), "Initializing loader '%s' failed", fmt->name);
				SlError(STR_GAME_SAVELOAD_ERROR_BROKEN_INTERNAL_ERROR, err_str);
			}

			if (mode != SL_LOAD_CHECK) {
				_engine_mngr.ResetToDefaultMapping();

				/* Old maps were hardcoded to 256x256 and thus did not contain
				 * any mapsize information. Pre-initialize to 256x256 to not to
				 * confuse old games */
				InitializeGame(256, 256, true, true);

				GamelogReset();

				if (CheckSavegameVersion(4)) {
					/*
					 * NewGRFs were introduced between 0.3,4 and 0.3.5, which both
					 * shared savegame version 4. Anything before that 'obviously'
					 * does not have any NewGRFs. Between the introduction and
					 * savegame version 41 (just before 0.5) the NewGRF settings
					 * were not stored in the savegame and they were loaded by
					 * using the settings from the main menu.
					 * So, to recap:
					 * - savegame version  <  4:  do not load any NewGRFs.
					 * - savegame version >= 41:  load NewGRFs from savegame, which is
					 *                            already done at this stage by
					 *                            overwriting the main menu settings.
					 * - other savegame versions: use main menu settings.
					 *
					 * This means that users *can* crash savegame version 4..40
					 * savegames if they set incompatible NewGRFs in the main menu,
					 * but can't crash anymore for savegame version < 4 savegames.
					 *
					 * Note: this is done here because AfterLoadGame is also called
					 * for TTO/TTD/TTDP savegames which have their own NewGRF logic.
					 */
					ClearGRFConfigList(&_grfconfig);
				}
			}

			if (mode == SL_LOAD_CHECK) {
				/* Load chunks into _load_check_data.
				 * No pools are loaded. References are not possible, and thus do not need resolving. */
				SlLoadCheckChunks();
			} else {
				/* Load chunks and resolve references */
				SlLoadChunks();
				SlFixPointers();
			}
			fmt->uninit_read();
			fclose(_sl.fh);

			_savegame_type = SGT_OTTD;

			if (mode == SL_LOAD_CHECK) {
				/* The only part from AfterLoadGame() we need */
				_load_check_data.grf_compatibility = IsGoodGRFConfigList(_load_check_data.grfconfig);
			} else {
				GamelogStartAction(GLAT_LOAD);

				/* After loading fix up savegame for any internal changes that
				 * might have occurred since then. If it fails, load back the old game. */
				if (!AfterLoadGame()) {
					GamelogStopAction();
					return SL_REINIT;
				}

				GamelogStopAction();
			}
		}

		return SL_OK;
	} catch (...) {
		AbortSaveLoad();

		/* deinitialize compressor. */
		if (_sl.excpt_uninit != NULL) _sl.excpt_uninit();

		/* Skip the "colour" character */
		if (mode != SL_LOAD_CHECK) DEBUG(sl, 0, "%s", GetSaveLoadErrorString() + 3);

		/* A saver/loader exception!! reinitialize all variables to prevent crash! */
		return (mode == SL_LOAD) ? SL_REINIT : SL_ERROR;
	}
}

/** Do a save when exiting the game (_settings_client.gui.autosave_on_exit) */
void DoExitSave()
{
	SaveOrLoad("exit.sav", SL_SAVE, AUTOSAVE_DIR);
}

/**
 * Fill the buffer with the default name for a savegame *or* screenshot.
 * @param buf the buffer to write to.
 * @param last the last element in the buffer.
 */
void GenerateDefaultSaveName(char *buf, const char *last)
{
	/* Check if we have a name for this map, which is the name of the first
	 * available company. When there's no company available we'll use
	 * 'Spectator' as "company" name. */
	CompanyID cid = _local_company;
	if (!Company::IsValidID(cid)) {
		const Company *c;
		FOR_ALL_COMPANIES(c) {
			cid = c->index;
			break;
		}
	}

	SetDParam(0, cid);

	/* Insert current date */
	switch (_settings_client.gui.date_format_in_default_names) {
		case 0: SetDParam(1, STR_JUST_DATE_LONG); break;
		case 1: SetDParam(1, STR_JUST_DATE_TINY); break;
		case 2: SetDParam(1, STR_JUST_DATE_ISO); break;
		default: NOT_REACHED();
	}
	SetDParam(2, _date);

	/* Get the correct string (special string for when there's not company) */
	GetString(buf, !Company::IsValidID(cid) ? STR_SAVEGAME_NAME_SPECTATOR : STR_SAVEGAME_NAME_DEFAULT, last);
	SanitizeFilename(buf);
}

#if 0
/**
 * Function to get the type of the savegame by looking at the file header.
 * NOTICE: Not used right now, but could be used if extensions of savegames are garbled
 * @param file Savegame to be checked
 * @return SL_OLD_LOAD or SL_LOAD of the file
 */
int GetSavegameType(char *file)
{
	const SaveLoadFormat *fmt;
	uint32 hdr;
	FILE *f;
	int mode = SL_OLD_LOAD;

	f = fopen(file, "rb");
	if (fread(&hdr, sizeof(hdr), 1, f) != 1) {
		DEBUG(sl, 0, "Savegame is obsolete or invalid format");
		mode = SL_LOAD; // don't try to get filename, just show name as it is written
	} else {
		/* see if we have any loader for this type. */
		for (fmt = _saveload_formats; fmt != endof(_saveload_formats); fmt++) {
			if (fmt->tag == hdr) {
				mode = SL_LOAD; // new type of savegame
				break;
			}
		}
	}

	fclose(f);
	return mode;
}
#endif<|MERGE_RESOLUTION|>--- conflicted
+++ resolved
@@ -216,11 +216,7 @@
  *  151   20918
  *  152   21171
  */
-<<<<<<< HEAD
-extern const uint16 SAVEGAME_VERSION = SL_RESERVATION; ///< current savegame version of OpenTTD
-=======
-extern const uint16 SAVEGAME_VERSION = 152; ///< Current savegame version of OpenTTD.
->>>>>>> 6c7eb891
+extern const uint16 SAVEGAME_VERSION = SL_RESERVATION; ///< Current savegame version of OpenTTD
 
 SavegameType _savegame_type; ///< type of savegame we are loading
 
