/* $Id$ */

/*
 * This file is part of OpenTTD.
 * OpenTTD is free software; you can redistribute it and/or modify it under the terms of the GNU General Public License as published by the Free Software Foundation, version 2.
 * OpenTTD is distributed in the hope that it will be useful, but WITHOUT ANY WARRANTY; without even the implied warranty of MERCHANTABILITY or FITNESS FOR A PARTICULAR PURPOSE.
 * See the GNU General Public License for more details. You should have received a copy of the GNU General Public License along with OpenTTD. If not, see <http://www.gnu.org/licenses/>.
 */

/** @file saveload.cpp
 * All actions handling saving and loading goes on in this file. The general actions
 * are as follows for saving a game (loading is analogous):
 * <ol>
 * <li>initialize the writer by creating a temporary memory-buffer for it
 * <li>go through all to-be saved elements, each 'chunk' (ChunkHandler) prefixed by a label
 * <li>use their description array (SaveLoad) to know what elements to save and in what version
 *    of the game it was active (used when loading)
 * <li>write all data byte-by-byte to the temporary buffer so it is endian-safe
 * <li>when the buffer is full; flush it to the output (eg save to file) (_sl.buf, _sl.bufp, _sl.bufe)
 * <li>repeat this until everything is done, and flush any remaining output to file
 * </ol>
 */
#include "../stdafx.h"
#include "../openttd.h"
#include "../debug.h"
#include "../station_base.h"
#include "../thread/thread.h"
#include "../town.h"
#include "../network/network.h"
#include "../variables.h"
#include "../window_func.h"
#include "../strings_func.h"
#include "../gfx_func.h"
#include "../core/endian_func.hpp"
#include "../vehicle_base.h"
#include "../company_func.h"
#include "../date_func.h"
#include "../autoreplace_base.h"
#include "../roadstop_base.h"
#include "../statusbar_gui.h"
#include "../fileio_func.h"
#include "../gamelog.h"
#include "../string_func.h"
#include "../engine_base.h"

#include "table/strings.h"

#include "saveload_internal.h"

<<<<<<< HEAD
#include <list>
#include <set>
typedef std::list<void *> PtrList;
typedef std::set<void *> PtrSet;

extern const uint16 SAVEGAME_VERSION = CARGOMAP_SV;
=======
extern const uint16 SAVEGAME_VERSION = RESERVATION_SV;
>>>>>>> ebad8a0d

SavegameType _savegame_type; ///< type of savegame we are loading

uint32 _ttdp_version;     ///< version of TTDP savegame (if applicable)
uint16 _sl_version;       ///< the major savegame version identifier
byte   _sl_minor_version; ///< the minor savegame version, DO NOT USE!
char _savegame_format[8]; ///< how to compress savegames

typedef void WriterProc(size_t len);
typedef size_t ReaderProc();

/** What are we currently doing? */
enum SaveLoadAction {
	SLA_LOAD, ///< loading
	SLA_SAVE, ///< saving
	SLA_PTRS, ///< fixing pointers
};

enum NeedLength {
	NL_NONE = 0,       ///< not working in NeedLength mode
	NL_WANTLENGTH = 1, ///< writing length and data
	NL_CALCLENGTH = 2, ///< need to calculate the length
};

/** The saveload struct, containing reader-writer functions, bufffer, version, etc. */
struct SaveLoadParams {
	SaveLoadAction action;               ///< are we doing a save or a load atm.
	NeedLength need_length;              ///< working in NeedLength (Autolength) mode?
	byte block_mode;                     ///< ???
	bool error;                          ///< did an error occur or not

	size_t obj_len;                      ///< the length of the current object we are busy with
	int array_index, last_array_index;   ///< in the case of an array, the current and last positions

	size_t offs_base;                    ///< the offset in number of bytes since we started writing data (eg uncompressed savegame size)

	WriterProc *write_bytes;             ///< savegame writer function
	ReaderProc *read_bytes;              ///< savegame loader function

	const ChunkHandler * const *chs;     ///< the chunk of data that is being processed atm (vehicles, signs, etc.)

	/* When saving/loading savegames, they are always saved to a temporary memory-place
	 * to be flushed to file (save) or to final place (load) when full. */
	byte *bufp, *bufe;                   ///< bufp(ointer) gives the current position in the buffer bufe(nd) gives the end of the buffer

	/* these 3 may be used by compressor/decompressors. */
	byte *buf;                           ///< pointer to temporary memory to read/write, initialized by SaveLoadFormat->initread/write
	byte *buf_ori;                       ///< pointer to the original memory location of buf, used to free it afterwards
	uint bufsize;                        ///< the size of the temporary memory *buf
	FILE *fh;                            ///< the file from which is read or written to

	void (*excpt_uninit)();              ///< the function to execute on any encountered error
	StringID error_str;                  ///< the translateable error message to show
	char *extra_msg;                     ///< the error message
};

static SaveLoadParams _sl;

/** Error handler, calls longjmp to simulate an exception.
 * @todo this was used to have a central place to handle errors, but it is
 * pretty ugly, and seriously interferes with any multithreaded approaches */
static void NORETURN SlError(StringID string, const char *extra_msg = NULL)
{
	_sl.error_str = string;
	free(_sl.extra_msg);
	_sl.extra_msg = (extra_msg == NULL) ? NULL : strdup(extra_msg);
	throw std::exception();
}

typedef void (*AsyncSaveFinishProc)();
static AsyncSaveFinishProc _async_save_finish = NULL;
static ThreadObject *_save_thread;

/**
 * Called by save thread to tell we finished saving.
 */
static void SetAsyncSaveFinish(AsyncSaveFinishProc proc)
{
	if (_exit_game) return;
	while (_async_save_finish != NULL) CSleep(10);

	_async_save_finish = proc;
}

/**
 * Handle async save finishes.
 */
void ProcessAsyncSaveFinish()
{
	if (_async_save_finish == NULL) return;

	_async_save_finish();

	_async_save_finish = NULL;

	if (_save_thread != NULL) {
		_save_thread->Join();
		delete _save_thread;
		_save_thread = NULL;
	}
}

/**
 * Fill the input buffer by reading from the file with the given reader
 */
static void SlReadFill()
{
	size_t len = _sl.read_bytes();
	if (len == 0) SlError(STR_GAME_SAVELOAD_ERROR_BROKEN_SAVEGAME, "Unexpected end of chunk");

	_sl.bufp = _sl.buf;
	_sl.bufe = _sl.buf + len;
	_sl.offs_base += len;
}

static inline size_t SlGetOffs() {return _sl.offs_base - (_sl.bufe - _sl.bufp);}
static inline uint SlReadArrayLength();

/** Return the size in bytes of a certain type of normal/atomic variable
 * as it appears in memory. See VarTypes
 * @param conv VarType type of variable that is used for calculating the size
 * @return Return the size of this type in bytes */
static inline uint SlCalcConvMemLen(VarType conv)
{
	static const byte conv_mem_size[] = {1, 1, 1, 2, 2, 4, 4, 8, 8, 0};
	byte length = GB(conv, 4, 4);

	switch (length << 4) {
		case SLE_VAR_STRB:
		case SLE_VAR_STRBQ:
		case SLE_VAR_STR:
		case SLE_VAR_STRQ:
			return SlReadArrayLength();

		default:
			assert(length < lengthof(conv_mem_size));
			return conv_mem_size[length];
	}
}

/** Return the size in bytes of a certain type of normal/atomic variable
 * as it appears in a saved game. See VarTypes
 * @param conv VarType type of variable that is used for calculating the size
 * @return Return the size of this type in bytes */
static inline byte SlCalcConvFileLen(VarType conv)
{
	static const byte conv_file_size[] = {1, 1, 2, 2, 4, 4, 8, 8, 2};
	byte length = GB(conv, 0, 4);
	assert(length < lengthof(conv_file_size));
	return conv_file_size[length];
}

/** Return the size in bytes of a reference (pointer) */
static inline size_t SlCalcRefLen() {return CheckSavegameVersion(69) ? 2 : 4;}

/** Flush the output buffer by writing to disk with the given reader.
 * If the buffer pointer has not yet been set up, set it up now. Usually
 * only called when the buffer is full, or there is no more data to be processed
 */
static void SlWriteFill()
{
	/* flush the buffer to disk (the writer) */
	if (_sl.bufp != NULL) {
		uint len = _sl.bufp - _sl.buf;
		_sl.offs_base += len;
		if (len) _sl.write_bytes(len);
	}

	/* All the data from the buffer has been written away, rewind to the beginning
	 * to start reading in more data */
	_sl.bufp = _sl.buf;
	_sl.bufe = _sl.buf + _sl.bufsize;
}

/** Read in a single byte from file. If the temporary buffer is full,
 * flush it to its final destination
 * @return return the read byte from file
 */
static inline byte SlReadByteInternal()
{
	if (_sl.bufp == _sl.bufe) SlReadFill();
	return *_sl.bufp++;
}

/** Wrapper for SlReadByteInternal */
byte SlReadByte() {return SlReadByteInternal();}

/** Write away a single byte from memory. If the temporary buffer is full,
 * flush it to its destination (file)
 * @param b the byte that is currently written
 */
static inline void SlWriteByteInternal(byte b)
{
	if (_sl.bufp == _sl.bufe) SlWriteFill();
	*_sl.bufp++ = b;
}

/** Wrapper for SlWriteByteInternal */
void SlWriteByte(byte b) {SlWriteByteInternal(b);}

static inline int SlReadUint16()
{
	int x = SlReadByte() << 8;
	return x | SlReadByte();
}

static inline uint32 SlReadUint32()
{
	uint32 x = SlReadUint16() << 16;
	return x | SlReadUint16();
}

static inline uint64 SlReadUint64()
{
	uint32 x = SlReadUint32();
	uint32 y = SlReadUint32();
	return (uint64)x << 32 | y;
}

static inline void SlWriteUint16(uint16 v)
{
	SlWriteByte(GB(v, 8, 8));
	SlWriteByte(GB(v, 0, 8));
}

static inline void SlWriteUint32(uint32 v)
{
	SlWriteUint16(GB(v, 16, 16));
	SlWriteUint16(GB(v,  0, 16));
}

static inline void SlWriteUint64(uint64 x)
{
	SlWriteUint32((uint32)(x >> 32));
	SlWriteUint32((uint32)x);
}

/**
 * Read in the header descriptor of an object or an array.
 * If the highest bit is set (7), then the index is bigger than 127
 * elements, so use the next byte to read in the real value.
 * The actual value is then both bytes added with the first shifted
 * 8 bits to the left, and dropping the highest bit (which only indicated a big index).
 * x = ((x & 0x7F) << 8) + SlReadByte();
 * @return Return the value of the index
 */
static uint SlReadSimpleGamma()
{
	uint i = SlReadByte();
	if (HasBit(i, 7)) {
		i &= ~0x80;
		if (HasBit(i, 6)) {
			i &= ~0x40;
			if (HasBit(i, 5)) {
				i &= ~0x20;
				if (HasBit(i, 4))
					SlError(STR_GAME_SAVELOAD_ERROR_BROKEN_SAVEGAME, "Unsupported gamma");
				i = (i << 8) | SlReadByte();
			}
			i = (i << 8) | SlReadByte();
		}
		i = (i << 8) | SlReadByte();
	}
	return i;
}

/**
 * Write the header descriptor of an object or an array.
 * If the element is bigger than 127, use 2 bytes for saving
 * and use the highest byte of the first written one as a notice
 * that the length consists of 2 bytes, etc.. like this:
 * 0xxxxxxx
 * 10xxxxxx xxxxxxxx
 * 110xxxxx xxxxxxxx xxxxxxxx
 * 1110xxxx xxxxxxxx xxxxxxxx xxxxxxxx
 * @param i Index being written
 */

static void SlWriteSimpleGamma(size_t i)
{
	if (i >= (1 << 7)) {
		if (i >= (1 << 14)) {
			if (i >= (1 << 21)) {
				assert(i < (1 << 28));
				SlWriteByte((byte)(0xE0 | (i >> 24)));
				SlWriteByte((byte)(i >> 16));
			} else {
				SlWriteByte((byte)(0xC0 | (i >> 16)));
			}
			SlWriteByte((byte)(i >> 8));
		} else {
			SlWriteByte((byte)(0x80 | (i >> 8)));
		}
	}
	SlWriteByte((byte)i);
}

/** Return how many bytes used to encode a gamma value */
static inline uint SlGetGammaLength(size_t i)
{
	return 1 + (i >= (1 << 7)) + (i >= (1 << 14)) + (i >= (1 << 21));
}

static inline uint SlReadSparseIndex() {return SlReadSimpleGamma();}
static inline void SlWriteSparseIndex(uint index) {SlWriteSimpleGamma(index);}

static inline uint SlReadArrayLength() {return SlReadSimpleGamma();}
static inline void SlWriteArrayLength(size_t length) {SlWriteSimpleGamma(length);}
static inline uint SlGetArrayLength(size_t length) {return SlGetGammaLength(length);}

void SlSetArrayIndex(uint index)
{
	_sl.need_length = NL_WANTLENGTH;
	_sl.array_index = index;
}

static size_t _next_offs;

/**
 * Iterate through the elements of an array and read the whole thing
 * @return The index of the object, or -1 if we have reached the end of current block
 */
int SlIterateArray()
{
	int index;

	/* After reading in the whole array inside the loop
	 * we must have read in all the data, so we must be at end of current block. */
	if (_next_offs != 0 && SlGetOffs() != _next_offs) SlError(STR_GAME_SAVELOAD_ERROR_BROKEN_SAVEGAME, "Invalid chunk size");

	while (true) {
		uint length = SlReadArrayLength();
		if (length == 0) {
			_next_offs = 0;
			return -1;
		}

		_sl.obj_len = --length;
		_next_offs = SlGetOffs() + length;

		switch (_sl.block_mode) {
			case CH_SPARSE_ARRAY: index = (int)SlReadSparseIndex(); break;
			case CH_ARRAY:        index = _sl.array_index++; break;
			default:
				DEBUG(sl, 0, "SlIterateArray error");
				return -1; // error
		}

		if (length != 0) return index;
	}
}

/**
 * Sets the length of either a RIFF object or the number of items in an array.
 * This lets us load an object or an array of arbitrary size
 * @param length The length of the sought object/array
 */
void SlSetLength(size_t length)
{
	assert(_sl.action == SLA_SAVE);

	switch (_sl.need_length) {
		case NL_WANTLENGTH:
			_sl.need_length = NL_NONE;
			switch (_sl.block_mode) {
				case CH_RIFF:
					/* Ugly encoding of >16M RIFF chunks
					* The lower 24 bits are normal
					* The uppermost 4 bits are bits 24:27 */
					assert(length < (1 << 28));
					SlWriteUint32((uint32)((length & 0xFFFFFF) | ((length >> 24) << 28)));
					break;
				case CH_ARRAY:
					assert(_sl.last_array_index <= _sl.array_index);
					while (++_sl.last_array_index <= _sl.array_index)
						SlWriteArrayLength(1);
					SlWriteArrayLength(length + 1);
					break;
				case CH_SPARSE_ARRAY:
					SlWriteArrayLength(length + 1 + SlGetArrayLength(_sl.array_index)); // Also include length of sparse index.
					SlWriteSparseIndex(_sl.array_index);
					break;
				default: NOT_REACHED();
			}
			break;

		case NL_CALCLENGTH:
			_sl.obj_len += (int)length;
			break;

		default: NOT_REACHED();
	}
}

/**
 * Save/Load bytes. These do not need to be converted to Little/Big Endian
 * so directly write them or read them to/from file
 * @param ptr The source or destination of the object being manipulated
 * @param length number of bytes this fast CopyBytes lasts
 */
static void SlCopyBytes(void *ptr, size_t length)
{
	byte *p = (byte *)ptr;

	switch (_sl.action) {
		case SLA_LOAD:
			for (; length != 0; length--) { *p++ = SlReadByteInternal(); }
			break;
		case SLA_SAVE:
			for (; length != 0; length--) { SlWriteByteInternal(*p++); }
			break;
		default: NOT_REACHED();
	}
}

/** Read in bytes from the file/data structure but don't do
 * anything with them, discarding them in effect
 * @param length The amount of bytes that is being treated this way
 */
static inline void SlSkipBytes(size_t length)
{
	for (; length != 0; length--) SlReadByte();
}

/* Get the length of the current object */
size_t SlGetFieldLength() {return _sl.obj_len;}

/** Return a signed-long version of the value of a setting
 * @param ptr pointer to the variable
 * @param conv type of variable, can be a non-clean
 * type, eg one with other flags because it is parsed
 * @return returns the value of the pointer-setting */
int64 ReadValue(const void *ptr, VarType conv)
{
	switch (GetVarMemType(conv)) {
		case SLE_VAR_BL:  return (*(bool *)ptr != 0);
		case SLE_VAR_I8:  return *(int8  *)ptr;
		case SLE_VAR_U8:  return *(byte  *)ptr;
		case SLE_VAR_I16: return *(int16 *)ptr;
		case SLE_VAR_U16: return *(uint16*)ptr;
		case SLE_VAR_I32: return *(int32 *)ptr;
		case SLE_VAR_U32: return *(uint32*)ptr;
		case SLE_VAR_I64: return *(int64 *)ptr;
		case SLE_VAR_U64: return *(uint64*)ptr;
		case SLE_VAR_NULL:return 0;
		default: NOT_REACHED();
	}
}

/** Write the value of a setting
 * @param ptr pointer to the variable
 * @param conv type of variable, can be a non-clean type, eg
 *             with other flags. It is parsed upon read
 * @param val the new value being given to the variable */
void WriteValue(void *ptr, VarType conv, int64 val)
{
	switch (GetVarMemType(conv)) {
		case SLE_VAR_BL:  *(bool  *)ptr = (val != 0);  break;
		case SLE_VAR_I8:  *(int8  *)ptr = val; break;
		case SLE_VAR_U8:  *(byte  *)ptr = val; break;
		case SLE_VAR_I16: *(int16 *)ptr = val; break;
		case SLE_VAR_U16: *(uint16*)ptr = val; break;
		case SLE_VAR_I32: *(int32 *)ptr = val; break;
		case SLE_VAR_U32: *(uint32*)ptr = val; break;
		case SLE_VAR_I64: *(int64 *)ptr = val; break;
		case SLE_VAR_U64: *(uint64*)ptr = val; break;
		case SLE_VAR_NAME: *(char**)ptr = CopyFromOldName(val); break;
		case SLE_VAR_NULL: break;
		default: NOT_REACHED();
	}
}

/**
 * Handle all conversion and typechecking of variables here.
 * In the case of saving, read in the actual value from the struct
 * and then write them to file, endian safely. Loading a value
 * goes exactly the opposite way
 * @param ptr The object being filled/read
 * @param conv VarType type of the current element of the struct
 */
static void SlSaveLoadConv(void *ptr, VarType conv)
{
	switch (_sl.action) {
		case SLA_SAVE: {
			int64 x = ReadValue(ptr, conv);

			/* Write the value to the file and check if its value is in the desired range */
			switch (GetVarFileType(conv)) {
				case SLE_FILE_I8: assert(x >= -128 && x <= 127);     SlWriteByte(x);break;
				case SLE_FILE_U8: assert(x >= 0 && x <= 255);        SlWriteByte(x);break;
				case SLE_FILE_I16:assert(x >= -32768 && x <= 32767); SlWriteUint16(x);break;
				case SLE_FILE_STRINGID:
				case SLE_FILE_U16:assert(x >= 0 && x <= 65535);      SlWriteUint16(x);break;
				case SLE_FILE_I32:
				case SLE_FILE_U32:                                   SlWriteUint32((uint32)x);break;
				case SLE_FILE_I64:
				case SLE_FILE_U64:                                   SlWriteUint64(x);break;
				default: NOT_REACHED();
			}
			break;
		}
		case SLA_LOAD: {
			int64 x;
			/* Read a value from the file */
			switch (GetVarFileType(conv)) {
				case SLE_FILE_I8:  x = (int8  )SlReadByte();   break;
				case SLE_FILE_U8:  x = (byte  )SlReadByte();   break;
				case SLE_FILE_I16: x = (int16 )SlReadUint16(); break;
				case SLE_FILE_U16: x = (uint16)SlReadUint16(); break;
				case SLE_FILE_I32: x = (int32 )SlReadUint32(); break;
				case SLE_FILE_U32: x = (uint32)SlReadUint32(); break;
				case SLE_FILE_I64: x = (int64 )SlReadUint64(); break;
				case SLE_FILE_U64: x = (uint64)SlReadUint64(); break;
				case SLE_FILE_STRINGID: x = RemapOldStringID((uint16)SlReadUint16()); break;
				default: NOT_REACHED();
			}

			/* Write The value to the struct. These ARE endian safe. */
			WriteValue(ptr, conv, x);
			break;
		}
		case SLA_PTRS: break;
		default: NOT_REACHED();
	}
}

/** Calculate the net length of a string. This is in almost all cases
 * just strlen(), but if the string is not properly terminated, we'll
 * resort to the maximum length of the buffer.
 * @param ptr pointer to the stringbuffer
 * @param length maximum length of the string (buffer). If -1 we don't care
 * about a maximum length, but take string length as it is.
 * @return return the net length of the string */
static inline size_t SlCalcNetStringLen(const char *ptr, size_t length)
{
	if (ptr == NULL) return 0;
	return min(strlen(ptr), length - 1);
}

/** Calculate the gross length of the string that it
 * will occupy in the savegame. This includes the real length, returned
 * by SlCalcNetStringLen and the length that the index will occupy.
 * @param ptr pointer to the stringbuffer
 * @param length maximum length of the string (buffer size, etc.)
 * @param conv type of data been used
 * @return return the gross length of the string */
static inline size_t SlCalcStringLen(const void *ptr, size_t length, VarType conv)
{
	size_t len;
	const char *str;

	switch (GetVarMemType(conv)) {
		default: NOT_REACHED();
		case SLE_VAR_STR:
		case SLE_VAR_STRQ:
			str = *(const char**)ptr;
			len = SIZE_MAX;
			break;
		case SLE_VAR_STRB:
		case SLE_VAR_STRBQ:
			str = (const char*)ptr;
			len = length;
			break;
	}

	len = SlCalcNetStringLen(str, len);
	return len + SlGetArrayLength(len); // also include the length of the index
}

/**
 * Save/Load a string.
 * @param ptr the string being manipulated
 * @param length of the string (full length)
 * @param conv must be SLE_FILE_STRING */
static void SlString(void *ptr, size_t length, VarType conv)
{
	switch (_sl.action) {
		case SLA_SAVE: {
			size_t len;
			switch (GetVarMemType(conv)) {
				default: NOT_REACHED();
				case SLE_VAR_STRB:
				case SLE_VAR_STRBQ:
					len = SlCalcNetStringLen((char *)ptr, length);
					break;
				case SLE_VAR_STR:
				case SLE_VAR_STRQ:
					ptr = *(char **)ptr;
					len = SlCalcNetStringLen((char *)ptr, SIZE_MAX);
					break;
			}

			SlWriteArrayLength(len);
			SlCopyBytes(ptr, len);
			break;
		}
		case SLA_LOAD: {
			size_t len = SlReadArrayLength();

			switch (GetVarMemType(conv)) {
				default: NOT_REACHED();
				case SLE_VAR_STRB:
				case SLE_VAR_STRBQ:
					if (len >= length) {
						DEBUG(sl, 1, "String length in savegame is bigger than buffer, truncating");
						SlCopyBytes(ptr, length);
						SlSkipBytes(len - length);
						len = length - 1;
					} else {
						SlCopyBytes(ptr, len);
					}
					break;
				case SLE_VAR_STR:
				case SLE_VAR_STRQ: // Malloc'd string, free previous incarnation, and allocate
					free(*(char **)ptr);
					if (len == 0) {
						*(char **)ptr = NULL;
					} else {
						*(char **)ptr = MallocT<char>(len + 1); // terminating '\0'
						ptr = *(char **)ptr;
						SlCopyBytes(ptr, len);
					}
					break;
			}

			((char *)ptr)[len] = '\0'; // properly terminate the string
			str_validate((char *)ptr, (char *)ptr + len);
			break;
		}
		case SLA_PTRS: break;
		default: NOT_REACHED();
	}
}

/**
 * Return the size in bytes of a certain type of atomic array
 * @param length The length of the array counted in elements
 * @param conv VarType type of the variable that is used in calculating the size
 */
static inline size_t SlCalcArrayLen(size_t length, VarType conv)
{
	return SlCalcConvFileLen(conv) * length;
}

/**
 * Save/Load an array.
 * @param array The array being manipulated
 * @param length The length of the array in elements
 * @param conv VarType type of the atomic array (int, byte, uint64, etc.)
 */
void SlArray(void *array, size_t length, VarType conv)
{
	if (_sl.action == SLA_PTRS) return;

	/* Automatically calculate the length? */
	if (_sl.need_length != NL_NONE) {
		SlSetLength(SlCalcArrayLen(length, conv));
		/* Determine length only? */
		if (_sl.need_length == NL_CALCLENGTH) return;
	}

	/* NOTICE - handle some buggy stuff, in really old versions everything was saved
	 * as a byte-type. So detect this, and adjust array size accordingly */
	if (_sl.action != SLA_SAVE && _sl_version == 0) {
		/* all arrays except difficulty settings */
		if (conv == SLE_INT16 || conv == SLE_UINT16 || conv == SLE_STRINGID ||
				conv == SLE_INT32 || conv == SLE_UINT32) {
			SlCopyBytes(array, length * SlCalcConvFileLen(conv));
			return;
		}
		/* used for conversion of Money 32bit->64bit */
		if (conv == (SLE_FILE_I32 | SLE_VAR_I64)) {
			for (uint i = 0; i < length; i++) {
				((int64*)array)[i] = (int32)BSWAP32(SlReadUint32());
			}
			return;
		}
	}

	/* If the size of elements is 1 byte both in file and memory, no special
	 * conversion is needed, use specialized copy-copy function to speed up things */
	if (conv == SLE_INT8 || conv == SLE_UINT8) {
		SlCopyBytes(array, length);
	} else {
		byte *a = (byte*)array;
		byte mem_size = SlCalcConvMemLen(conv);

		for (; length != 0; length --) {
			SlSaveLoadConv(a, conv);
			a += mem_size; // get size
		}
	}
}


static size_t ReferenceToInt(const void *obj, SLRefType rt);
static void *IntToReference(size_t index, SLRefType rt);


/**
 * Return the size in bytes of a list
 * @param list The std::list to find the size of
 */
static inline size_t SlCalcListLen(const void *list)
{
	std::list<void *> *l = (std::list<void *> *) list;

	int type_size = CheckSavegameVersion(69) ? 2 : 4;
	/* Each entry is saved as type_size bytes, plus type_size bytes are used for the length
	 * of the list */
	return l->size() * type_size + type_size;
}


/**
 * Save/Load a list.
 * @param list The list being manipulated
 * @param conv SLRefType type of the list (Vehicle *, Station *, etc)
 */
void SlList(void *list, SLRefType conv)
{
	/* Automatically calculate the length? */
	if (_sl.need_length != NL_NONE) {
		SlSetLength(SlCalcListLen(list));
		/* Determine length only? */
		if (_sl.need_length == NL_CALCLENGTH) return;
	}

	typedef std::list<void *> PtrList;
	PtrList *l = (PtrList *)list;

	switch (_sl.action) {
		case SLA_SAVE: {
			SlWriteUint32((uint32)l->size());

			PtrList::iterator iter;
			for (iter = l->begin(); iter != l->end(); ++iter) {
				void *ptr = *iter;
				SlWriteUint32((uint32)ReferenceToInt(ptr, conv));
			}
			break;
		}
		case SLA_LOAD: {
			size_t length = CheckSavegameVersion(69) ? SlReadUint16() : SlReadUint32();

			/* Load each reference and push to the end of the list */
			for (size_t i = 0; i < length; i++) {
				size_t data = CheckSavegameVersion(69) ? SlReadUint16() : SlReadUint32();
				l->push_back((void *)data);
			}
			break;
		}
		case SLA_PTRS: {
			PtrList temp = *l;

			l->clear();
			PtrList::iterator iter;
			for (iter = temp.begin(); iter != temp.end(); ++iter) {
				void *ptr = IntToReference((size_t)*iter, conv);
				l->push_back(ptr);
			}
			break;
		}
		default: NOT_REACHED();
	}
}


/** Are we going to save this object or not? */
static inline bool SlIsObjectValidInSavegame(const SaveLoad *sld)
{
	if (_sl_version < sld->version_from || _sl_version > sld->version_to) return false;
	if (sld->conv & SLF_SAVE_NO) return false;

	return true;
}

/** Are we going to load this variable when loading a savegame or not?
 * @note If the variable is skipped it is skipped in the savegame
 * bytestream itself as well, so there is no need to skip it somewhere else */
static inline bool SlSkipVariableOnLoad(const SaveLoad *sld)
{
	if ((sld->conv & SLF_NETWORK_NO) && _sl.action != SLA_SAVE && _networking && !_network_server) {
		SlSkipBytes(SlCalcConvMemLen(sld->conv) * sld->length);
		return true;
	}

	return false;
}

/**
 * Calculate the size of an object.
 * @param object to be measured
 * @param sld The SaveLoad description of the object so we know how to manipulate it
 * @return size of given objetc
 */
size_t SlCalcObjLength(const void *object, const SaveLoad *sld)
{
	size_t length = 0;

	/* Need to determine the length and write a length tag. */
	for (; sld->cmd != SL_END; sld++) {
		length += SlCalcObjMemberLength(object, sld);
	}
	return length;
}

size_t SlCalcObjMemberLength(const void *object, const SaveLoad *sld)
{
	assert(_sl.action == SLA_SAVE);

	switch (sld->cmd) {
		case SL_VAR:
		case SL_REF:
		case SL_ARR:
		case SL_STR:
		case SL_LST:
			/* CONDITIONAL saveload types depend on the savegame version */
			if (!SlIsObjectValidInSavegame(sld)) break;

			switch (sld->cmd) {
				case SL_VAR: return SlCalcConvFileLen(sld->conv);
				case SL_REF: return SlCalcRefLen();
				case SL_ARR: return SlCalcArrayLen(sld->length, sld->conv);
				case SL_STR: return SlCalcStringLen(GetVariableAddress(object, sld), sld->length, sld->conv);
				case SL_LST: return SlCalcListLen(GetVariableAddress(object, sld));
				default: NOT_REACHED();
			}
			break;
		case SL_WRITEBYTE: return 1; // a byte is logically of size 1
		case SL_VEH_INCLUDE: return SlCalcObjLength(object, GetVehicleDescription(VEH_END));
		case SL_ST_INCLUDE: return SlCalcObjLength(object, GetBaseStationDescription());
		default: NOT_REACHED();
	}
	return 0;
}


bool SlObjectMember(void *ptr, const SaveLoad *sld)
{
	VarType conv = GB(sld->conv, 0, 8);
	switch (sld->cmd) {
		case SL_VAR:
		case SL_REF:
		case SL_ARR:
		case SL_STR:
		case SL_LST:
			/* CONDITIONAL saveload types depend on the savegame version */
			if (!SlIsObjectValidInSavegame(sld)) return false;
			if (SlSkipVariableOnLoad(sld)) return false;

			switch (sld->cmd) {
				case SL_VAR: SlSaveLoadConv(ptr, conv); break;
				case SL_REF: // Reference variable, translate
					switch (_sl.action) {
						case SLA_SAVE:
							SlWriteUint32((uint32)ReferenceToInt(*(void **)ptr, (SLRefType)conv));
							break;
						case SLA_LOAD:
							*(size_t *)ptr = CheckSavegameVersion(69) ? SlReadUint16() : SlReadUint32();
							break;
						case SLA_PTRS:
							*(void **)ptr = IntToReference(*(size_t *)ptr, (SLRefType)conv);
							break;
						default: NOT_REACHED();
					}
					break;
				case SL_ARR: SlArray(ptr, sld->length, conv); break;
				case SL_STR: SlString(ptr, sld->length, conv); break;
				case SL_LST: SlList(ptr, (SLRefType)conv); break;
				default: NOT_REACHED();
			}
			break;

		/* SL_WRITEBYTE translates a value of a variable to another one upon
		 * saving or loading.
		 * XXX - variable renaming abuse
		 * game_value: the value of the variable ingame is abused by sld->version_from
		 * file_value: the value of the variable in the savegame is abused by sld->version_to */
		case SL_WRITEBYTE:
			switch (_sl.action) {
				case SLA_SAVE: SlWriteByte(sld->version_to); break;
				case SLA_LOAD: *(byte *)ptr = sld->version_from; break;
				case SLA_PTRS: break;
				default: NOT_REACHED();
			}
			break;

		/* SL_VEH_INCLUDE loads common code for vehicles */
		case SL_VEH_INCLUDE:
			SlObject(ptr, GetVehicleDescription(VEH_END));
			break;

		case SL_ST_INCLUDE:
			SlObject(ptr, GetBaseStationDescription());
			break;

		default: NOT_REACHED();
	}
	return true;
}

/**
 * Main SaveLoad function.
 * @param object The object that is being saved or loaded
 * @param sld The SaveLoad description of the object so we know how to manipulate it
 */
void SlObject(void *object, const SaveLoad *sld)
{
	/* Automatically calculate the length? */
	if (_sl.need_length != NL_NONE) {
		SlSetLength(SlCalcObjLength(object, sld));
		if (_sl.need_length == NL_CALCLENGTH) return;
	}

	for (; sld->cmd != SL_END; sld++) {
		void *ptr = sld->global ? sld->address : GetVariableAddress(object, sld);
		SlObjectMember(ptr, sld);
	}
}

/**
 * Save or Load (a list of) global variables
 * @param sldg The global variable that is being loaded or saved
 */
void SlGlobList(const SaveLoadGlobVarList *sldg)
{
	SlObject(NULL, (const SaveLoad*)sldg);
}

/**
 * Do something of which I have no idea what it is :P
 * @param proc The callback procedure that is called
 * @param arg The variable that will be used for the callback procedure
 */
void SlAutolength(AutolengthProc *proc, void *arg)
{
	size_t offs;

	assert(_sl.action == SLA_SAVE);

	/* Tell it to calculate the length */
	_sl.need_length = NL_CALCLENGTH;
	_sl.obj_len = 0;
	proc(arg);

	/* Setup length */
	_sl.need_length = NL_WANTLENGTH;
	SlSetLength(_sl.obj_len);

	offs = SlGetOffs() + _sl.obj_len;

	/* And write the stuff */
	proc(arg);

	if (offs != SlGetOffs()) SlError(STR_GAME_SAVELOAD_ERROR_BROKEN_SAVEGAME, "Invalid chunk size");
}

/**
 * Load a chunk of data (eg vehicles, stations, etc.)
 * @param ch The chunkhandler that will be used for the operation
 */
static void SlLoadChunk(const ChunkHandler *ch)
{
	byte m = SlReadByte();
	size_t len;
	size_t endoffs;

	_sl.block_mode = m;
	_sl.obj_len = 0;

	switch (m) {
		case CH_ARRAY:
			_sl.array_index = 0;
			ch->load_proc();
			break;
		case CH_SPARSE_ARRAY:
			ch->load_proc();
			break;
		default:
			if ((m & 0xF) == CH_RIFF) {
				/* Read length */
				len = (SlReadByte() << 16) | ((m >> 4) << 24);
				len += SlReadUint16();
				_sl.obj_len = len;
				endoffs = SlGetOffs() + len;
				ch->load_proc();
				if (SlGetOffs() != endoffs) SlError(STR_GAME_SAVELOAD_ERROR_BROKEN_SAVEGAME, "Invalid chunk size");
			} else {
				SlError(STR_GAME_SAVELOAD_ERROR_BROKEN_SAVEGAME, "Invalid chunk type");
			}
			break;
	}
}

/* Stub Chunk handlers to only calculate length and do nothing else */
static ChunkSaveLoadProc *_tmp_proc_1;
static inline void SlStubSaveProc2(void *arg) {_tmp_proc_1();}
static void SlStubSaveProc() {SlAutolength(SlStubSaveProc2, NULL);}

/** Save a chunk of data (eg. vehicles, stations, etc.). Each chunk is
 * prefixed by an ID identifying it, followed by data, and terminator where appropiate
 * @param ch The chunkhandler that will be used for the operation
 */
static void SlSaveChunk(const ChunkHandler *ch)
{
	ChunkSaveLoadProc *proc = ch->save_proc;

	/* Don't save any chunk information if there is no save handler. */
	if (proc == NULL) return;

	SlWriteUint32(ch->id);
	DEBUG(sl, 2, "Saving chunk %c%c%c%c", ch->id >> 24, ch->id >> 16, ch->id >> 8, ch->id);

	if (ch->flags & CH_AUTO_LENGTH) {
		/* Need to calculate the length. Solve that by calling SlAutoLength in the save_proc. */
		_tmp_proc_1 = proc;
		proc = SlStubSaveProc;
	}

	_sl.block_mode = ch->flags & CH_TYPE_MASK;
	switch (ch->flags & CH_TYPE_MASK) {
		case CH_RIFF:
			_sl.need_length = NL_WANTLENGTH;
			proc();
			break;
		case CH_ARRAY:
			_sl.last_array_index = 0;
			SlWriteByte(CH_ARRAY);
			proc();
			SlWriteArrayLength(0); // Terminate arrays
			break;
		case CH_SPARSE_ARRAY:
			SlWriteByte(CH_SPARSE_ARRAY);
			proc();
			SlWriteArrayLength(0); // Terminate arrays
			break;
		default: NOT_REACHED();
	}
}

/** Save all chunks */
static void SlSaveChunks()
{
	const ChunkHandler *ch;
	const ChunkHandler * const *chsc;
	uint p;

	for (p = 0; p != CH_NUM_PRI_LEVELS; p++) {
		for (chsc = _sl.chs; (ch = *chsc++) != NULL;) {
			while (true) {
				if (((ch->flags >> CH_PRI_SHL) & (CH_NUM_PRI_LEVELS - 1)) == p)
					SlSaveChunk(ch);
				if (ch->flags & CH_LAST)
					break;
				ch++;
			}
		}
	}

	/* Terminator */
	SlWriteUint32(0);
}

/** Find the ChunkHandler that will be used for processing the found
 * chunk in the savegame or in memory
 * @param id the chunk in question
 * @return returns the appropiate chunkhandler
 */
static const ChunkHandler *SlFindChunkHandler(uint32 id)
{
	const ChunkHandler *ch;
	const ChunkHandler *const *chsc;
	for (chsc = _sl.chs; (ch = *chsc++) != NULL;) {
		for (;;) {
			if (ch->id == id) return ch;
			if (ch->flags & CH_LAST) break;
			ch++;
		}
	}
	return NULL;
}

/** Load all chunks */
static void SlLoadChunks()
{
	uint32 id;
	const ChunkHandler *ch;

	for (id = SlReadUint32(); id != 0; id = SlReadUint32()) {
		DEBUG(sl, 2, "Loading chunk %c%c%c%c", id >> 24, id >> 16, id >> 8, id);

		ch = SlFindChunkHandler(id);
		if (ch == NULL) SlError(STR_GAME_SAVELOAD_ERROR_BROKEN_SAVEGAME, "Unknown chunk type");
		SlLoadChunk(ch);
	}
}

static const char *_sl_ptrs_error; ///< error message if there was an error during fixing pointers, NULL otherwise

/** Fix all pointers (convert index -> pointer) */
static void SlFixPointers()
{
	const ChunkHandler *ch;
	const ChunkHandler * const *chsc;

	_sl.action = SLA_PTRS;
	_sl_ptrs_error = NULL;

	DEBUG(sl, 1, "Fixing pointers");

	for (chsc = _sl.chs; (ch = *chsc++) != NULL;) {
		while (true) {
			if (ch->ptrs_proc != NULL) {
				DEBUG(sl, 2, "Fixing pointers for %c%c%c%c", ch->id >> 24, ch->id >> 16, ch->id >> 8, ch->id);
				ch->ptrs_proc();
			}
			if (ch->flags & CH_LAST)
				break;
			ch++;
		}
	}

	/* We need to fix all possible pointers even if there were invalid ones. This way pool cleaning will work fine. */
	if (_sl_ptrs_error != NULL) SlError(STR_GAME_SAVELOAD_ERROR_BROKEN_SAVEGAME, _sl_ptrs_error);

	DEBUG(sl, 1, "All pointers fixed");

	assert(_sl.action == SLA_PTRS);
}

/*******************************************
 ********** START OF LZO CODE **************
 *******************************************/
#define LZO_SIZE 8192

#include "../3rdparty/minilzo/minilzo.h"

static size_t ReadLZO()
{
	byte out[LZO_SIZE + LZO_SIZE / 64 + 16 + 3 + 8];
	uint32 tmp[2];
	uint32 size;
	lzo_uint len;

	/* Read header*/
	if (fread(tmp, sizeof(tmp), 1, _sl.fh) != 1) SlError(STR_GAME_SAVELOAD_ERROR_FILE_NOT_READABLE, "File read failed");

	/* Check if size is bad */
	((uint32*)out)[0] = size = tmp[1];

	if (_sl_version != 0) {
		tmp[0] = TO_BE32(tmp[0]);
		size = TO_BE32(size);
	}

	if (size >= sizeof(out)) SlError(STR_GAME_SAVELOAD_ERROR_BROKEN_SAVEGAME, "Inconsistent size");

	/* Read block */
	if (fread(out + sizeof(uint32), size, 1, _sl.fh) != 1) SlError(STR_GAME_SAVELOAD_ERROR_FILE_NOT_READABLE);

	/* Verify checksum */
	if (tmp[0] != lzo_adler32(0, out, size + sizeof(uint32))) SlError(STR_GAME_SAVELOAD_ERROR_BROKEN_SAVEGAME, "Bad checksum");

	/* Decompress */
	lzo1x_decompress(out + sizeof(uint32) * 1, size, _sl.buf, &len, NULL);
	return len;
}

/* p contains the pointer to the buffer, len contains the pointer to the length.
 * len bytes will be written, p and l will be updated to reflect the next buffer. */
static void WriteLZO(size_t size)
{
	byte out[LZO_SIZE + LZO_SIZE / 64 + 16 + 3 + 8];
	byte wrkmem[sizeof(byte*) * 4096];
	lzo_uint outlen;

	lzo1x_1_compress(_sl.buf, (lzo_uint)size, out + sizeof(uint32) * 2, &outlen, wrkmem);
	((uint32*)out)[1] = TO_BE32((uint32)outlen);
	((uint32*)out)[0] = TO_BE32(lzo_adler32(0, out + sizeof(uint32), outlen + sizeof(uint32)));
	if (fwrite(out, outlen + sizeof(uint32) * 2, 1, _sl.fh) != 1) SlError(STR_GAME_SAVELOAD_ERROR_FILE_NOT_WRITEABLE);
}

static bool InitLZO()
{
	_sl.bufsize = LZO_SIZE;
	_sl.buf = _sl.buf_ori = MallocT<byte>(LZO_SIZE);
	return true;
}

static void UninitLZO()
{
	free(_sl.buf_ori);
}

/*********************************************
 ******** START OF NOCOMP CODE (uncompressed)*
 *********************************************/
static size_t ReadNoComp()
{
	return fread(_sl.buf, 1, LZO_SIZE, _sl.fh);
}

static void WriteNoComp(size_t size)
{
	if (fwrite(_sl.buf, 1, size, _sl.fh) != size) SlError(STR_GAME_SAVELOAD_ERROR_FILE_NOT_WRITEABLE);
}

static bool InitNoComp()
{
	_sl.bufsize = LZO_SIZE;
	_sl.buf = _sl.buf_ori = MallocT<byte>(LZO_SIZE);
	return true;
}

static void UninitNoComp()
{
	free(_sl.buf_ori);
}

/********************************************
 ********** START OF MEMORY CODE (in ram)****
 ********************************************/

#include "../gui.h"

struct ThreadedSave {
	uint count;
	byte ff_state;
	bool saveinprogress;
	CursorID cursor;
};

/** Save in chunks of 128 KiB. */
static const int MEMORY_CHUNK_SIZE = 128 * 1024;
/** Memory allocation for storing savegames in memory. */
static AutoFreeSmallVector<byte *, 16> _memory_savegame;

static ThreadedSave _ts;

static void WriteMem(size_t size)
{
	_ts.count += (uint)size;

	_sl.buf = CallocT<byte>(MEMORY_CHUNK_SIZE);
	*_memory_savegame.Append() = _sl.buf;
}

static void UnInitMem()
{
	_memory_savegame.Clear();
}

static bool InitMem()
{
	_ts.count = 0;
	_sl.bufsize = MEMORY_CHUNK_SIZE;

	UnInitMem();
	WriteMem(0);
	return true;
}

/********************************************
 ********** START OF ZLIB CODE **************
 ********************************************/

#if defined(WITH_ZLIB)
#include <zlib.h>

static z_stream _z;

static bool InitReadZlib()
{
	memset(&_z, 0, sizeof(_z));
	if (inflateInit(&_z) != Z_OK) return false;

	_sl.bufsize = 4096;
	_sl.buf = _sl.buf_ori = MallocT<byte>(4096 + 4096); // also contains fread buffer
	return true;
}

static size_t ReadZlib()
{
	int r;

	_z.next_out = _sl.buf;
	_z.avail_out = 4096;

	do {
		/* read more bytes from the file? */
		if (_z.avail_in == 0) {
			_z.avail_in = (uint)fread(_z.next_in = _sl.buf + 4096, 1, 4096, _sl.fh);
		}

		/* inflate the data */
		r = inflate(&_z, 0);
		if (r == Z_STREAM_END)
			break;

		if (r != Z_OK) SlError(STR_GAME_SAVELOAD_ERROR_BROKEN_INTERNAL_ERROR, "inflate() failed");
	} while (_z.avail_out);

	return 4096 - _z.avail_out;
}

static void UninitReadZlib()
{
	inflateEnd(&_z);
	free(_sl.buf_ori);
}

static bool InitWriteZlib()
{
	memset(&_z, 0, sizeof(_z));
	if (deflateInit(&_z, 6) != Z_OK) return false;

	_sl.bufsize = 4096;
	_sl.buf = _sl.buf_ori = MallocT<byte>(4096);
	return true;
}

static void WriteZlibLoop(z_streamp z, byte *p, size_t len, int mode)
{
	byte buf[1024]; // output buffer
	int r;
	uint n;
	z->next_in = p;
	z->avail_in = (uInt)len;
	do {
		z->next_out = buf;
		z->avail_out = sizeof(buf);

		/**
		 * For the poor next soul who sees many valgrind warnings of the
		 * "Conditional jump or move depends on uninitialised value(s)" kind:
		 * According to the author of zlib it is not a bug and it won't be fixed.
		 * http://groups.google.com/group/comp.compression/browse_thread/thread/b154b8def8c2a3ef/cdf9b8729ce17ee2
		 * [Mark Adler, Feb 24 2004, 'zlib-1.2.1 valgrind warnings' in the newgroup comp.compression]
		 **/
		r = deflate(z, mode);

		/* bytes were emitted? */
		if ((n = sizeof(buf) - z->avail_out) != 0) {
			if (fwrite(buf, n, 1, _sl.fh) != 1) SlError(STR_GAME_SAVELOAD_ERROR_FILE_NOT_WRITEABLE);
		}
		if (r == Z_STREAM_END)
			break;
		if (r != Z_OK) SlError(STR_GAME_SAVELOAD_ERROR_BROKEN_INTERNAL_ERROR, "zlib returned error code");
	} while (z->avail_in || !z->avail_out);
}

static void WriteZlib(size_t len)
{
	WriteZlibLoop(&_z, _sl.buf, len, 0);
}

static void UninitWriteZlib()
{
	/* flush any pending output. */
	if (_sl.fh) WriteZlibLoop(&_z, NULL, 0, Z_FINISH);
	deflateEnd(&_z);
	free(_sl.buf_ori);
}

#endif /* WITH_ZLIB */

/*******************************************
 ************* END OF CODE *****************
 *******************************************/

/* these define the chunks */
extern const ChunkHandler _gamelog_chunk_handlers[];
extern const ChunkHandler _map_chunk_handlers[];
extern const ChunkHandler _misc_chunk_handlers[];
extern const ChunkHandler _name_chunk_handlers[];
extern const ChunkHandler _cheat_chunk_handlers[] ;
extern const ChunkHandler _setting_chunk_handlers[];
extern const ChunkHandler _company_chunk_handlers[];
extern const ChunkHandler _engine_chunk_handlers[];
extern const ChunkHandler _veh_chunk_handlers[];
extern const ChunkHandler _waypoint_chunk_handlers[];
extern const ChunkHandler _depot_chunk_handlers[];
extern const ChunkHandler _order_chunk_handlers[];
extern const ChunkHandler _town_chunk_handlers[];
extern const ChunkHandler _sign_chunk_handlers[];
extern const ChunkHandler _station_chunk_handlers[];
extern const ChunkHandler _industry_chunk_handlers[];
extern const ChunkHandler _economy_chunk_handlers[];
extern const ChunkHandler _subsidy_chunk_handlers[];
extern const ChunkHandler _ai_chunk_handlers[];
extern const ChunkHandler _animated_tile_chunk_handlers[];
extern const ChunkHandler _newgrf_chunk_handlers[];
extern const ChunkHandler _group_chunk_handlers[];
extern const ChunkHandler _cargopacket_chunk_handlers[];
extern const ChunkHandler _autoreplace_chunk_handlers[];
extern const ChunkHandler _labelmaps_chunk_handlers[];
extern const ChunkHandler _linkgraph_chunk_handlers[];

static const ChunkHandler * const _chunk_handlers[] = {
	_gamelog_chunk_handlers,
	_map_chunk_handlers,
	_misc_chunk_handlers,
	_name_chunk_handlers,
	_cheat_chunk_handlers,
	_setting_chunk_handlers,
	_veh_chunk_handlers,
	_waypoint_chunk_handlers,
	_depot_chunk_handlers,
	_order_chunk_handlers,
	_industry_chunk_handlers,
	_economy_chunk_handlers,
	_subsidy_chunk_handlers,
	_engine_chunk_handlers,
	_town_chunk_handlers,
	_sign_chunk_handlers,
	_station_chunk_handlers,
	_company_chunk_handlers,
	_ai_chunk_handlers,
	_animated_tile_chunk_handlers,
	_newgrf_chunk_handlers,
	_group_chunk_handlers,
	_cargopacket_chunk_handlers,
	_autoreplace_chunk_handlers,
	_labelmaps_chunk_handlers,
	_linkgraph_chunk_handlers,
	NULL,
};

/**
 * Pointers cannot be saved to a savegame, so this functions gets
 * the index of the item, and if not available, it hussles with
 * pointers (looks really bad :()
 * Remember that a NULL item has value 0, and all
 * indeces have +1, so vehicle 0 is saved as index 1.
 * @param obj The object that we want to get the index of
 * @param rt SLRefType type of the object the index is being sought of
 * @return Return the pointer converted to an index of the type pointed to
 */
static size_t ReferenceToInt(const void *obj, SLRefType rt)
{
	assert(_sl.action == SLA_SAVE);

	if (obj == NULL) return 0;

	switch (rt) {
		case REF_VEHICLE_OLD: // Old vehicles we save as new onces
		case REF_VEHICLE:   return ((const  Vehicle*)obj)->index + 1;
		case REF_STATION:   return ((const  Station*)obj)->index + 1;
		case REF_TOWN:      return ((const     Town*)obj)->index + 1;
		case REF_ORDER:     return ((const    Order*)obj)->index + 1;
		case REF_ROADSTOPS: return ((const RoadStop*)obj)->index + 1;
		case REF_ENGINE_RENEWS: return ((const EngineRenew*)obj)->index + 1;
		case REF_CARGO_PACKET:  return ((const CargoPacket*)obj)->index + 1;
		case REF_ORDERLIST:     return ((const   OrderList*)obj)->index + 1;
		default: NOT_REACHED();
	}
}

/**
 * Pointers cannot be loaded from a savegame, so this function
 * gets the index from the savegame and returns the appropiate
 * pointer from the already loaded base.
 * Remember that an index of 0 is a NULL pointer so all indeces
 * are +1 so vehicle 0 is saved as 1.
 * @param index The index that is being converted to a pointer
 * @param rt SLRefType type of the object the pointer is sought of
 * @return Return the index converted to a pointer of any type
 */
static void *IntToReference(size_t index, SLRefType rt)
{
	assert_compile(sizeof(size_t) <= sizeof(void *));

	assert(_sl.action == SLA_PTRS);

	/* After version 4.3 REF_VEHICLE_OLD is saved as REF_VEHICLE,
	 * and should be loaded like that */
	if (rt == REF_VEHICLE_OLD && !CheckSavegameVersionOldStyle(4, 4)) {
		rt = REF_VEHICLE;
	}

	/* No need to look up NULL pointers, just return immediately */
	if (index == (rt == REF_VEHICLE_OLD ? 0xFFFF : 0)) return NULL;

	/* Correct index. Old vehicles were saved differently:
	 * invalid vehicle was 0xFFFF, now we use 0x0000 for everything invalid. */
	if (rt != REF_VEHICLE_OLD) index--;

	switch (rt) {
		case REF_ORDERLIST:
			if (OrderList::IsValidID(index)) return OrderList::Get(index);
			_sl_ptrs_error = "Referencing invalid OrderList";
			break;

		case REF_ORDER:
			if (Order::IsValidID(index)) return Order::Get(index);
			/* in old versions, invalid order was used to mark end of order list */
			if (CheckSavegameVersionOldStyle(5, 2)) return NULL;
			_sl_ptrs_error = "Referencing invalid Order";
			break;

		case REF_VEHICLE_OLD:
		case REF_VEHICLE:
			if (Vehicle::IsValidID(index)) return Vehicle::Get(index);
			_sl_ptrs_error = "Referencing invalid Vehicle";
			break;

		case REF_STATION:
			if (Station::IsValidID(index)) return Station::Get(index);
			_sl_ptrs_error = "Referencing invalid Station";
			break;

		case REF_TOWN:
			if (Town::IsValidID(index)) return Town::Get(index);
			_sl_ptrs_error = "Referencing invalid Town";
			break;

		case REF_ROADSTOPS:
			if (RoadStop::IsValidID(index)) return RoadStop::Get(index);
			_sl_ptrs_error = "Referencing invalid RoadStop";
			break;

		case REF_ENGINE_RENEWS:
			if (EngineRenew::IsValidID(index)) return EngineRenew::Get(index);
			_sl_ptrs_error = "Referencing invalid EngineRenew";
			break;

		case REF_CARGO_PACKET:
			if (CargoPacket::IsValidID(index)) return CargoPacket::Get(index);
			_sl_ptrs_error = "Referencing invalid CargoPacket";
			break;

		default: NOT_REACHED();
	}

	/* Print a debug message about each invalid reference */
	DEBUG(sl, 1, "%s (index = " PRINTF_SIZE ")", _sl_ptrs_error, index);

	/* Return NULL for broken savegames */
	return NULL;
}

/** The format for a reader/writer type of a savegame */
struct SaveLoadFormat {
	const char *name;           ///< name of the compressor/decompressor (debug-only)
	uint32 tag;                 ///< the 4-letter tag by which it is identified in the savegame

	bool (*init_read)();        ///< function executed upon initalization of the loader
	ReaderProc *reader;         ///< function that loads the data from the file
	void (*uninit_read)();      ///< function executed when reading is finished

	bool (*init_write)();       ///< function executed upon intialization of the saver
	WriterProc *writer;         ///< function that saves the data to the file
	void (*uninit_write)();     ///< function executed when writing is done
};

static const SaveLoadFormat _saveload_formats[] = {
	{"memory", 0,                NULL,         NULL,       NULL,           InitMem,       WriteMem,    UnInitMem},
	{"lzo",    TO_BE32X('OTTD'), InitLZO,      ReadLZO,    UninitLZO,      InitLZO,       WriteLZO,    UninitLZO},
	{"none",   TO_BE32X('OTTN'), InitNoComp,   ReadNoComp, UninitNoComp,   InitNoComp,    WriteNoComp, UninitNoComp},
#if defined(WITH_ZLIB)
	{"zlib",   TO_BE32X('OTTZ'), InitReadZlib, ReadZlib,   UninitReadZlib, InitWriteZlib, WriteZlib,   UninitWriteZlib},
#else
	{"zlib",   TO_BE32X('OTTZ'), NULL,         NULL,       NULL,           NULL,          NULL,        NULL},
#endif
};

/**
 * Return the savegameformat of the game. Whether it was create with ZLIB compression
 * uncompressed, or another type
 * @param s Name of the savegame format. If NULL it picks the first available one
 * @return Pointer to SaveLoadFormat struct giving all characteristics of this type of savegame
 */
static const SaveLoadFormat *GetSavegameFormat(const char *s)
{
	const SaveLoadFormat *def = endof(_saveload_formats) - 1;

	/* find default savegame format, the highest one with which files can be written */
	while (!def->init_write) def--;

	if (s != NULL && s[0] != '\0') {
		const SaveLoadFormat *slf;
		for (slf = &_saveload_formats[0]; slf != endof(_saveload_formats); slf++) {
			if (slf->init_write != NULL && strcmp(s, slf->name) == 0)
				return slf;
		}

		ShowInfoF("Savegame format '%s' is not available. Reverting to '%s'.", s, def->name);
	}
	return def;
}

/* actual loader/saver function */
void InitializeGame(uint size_x, uint size_y, bool reset_date, bool reset_settings);
extern bool AfterLoadGame();
extern bool LoadOldSaveGame(const char *file);

/** Small helper function to close the to be loaded savegame an signal error */
static inline SaveOrLoadResult AbortSaveLoad()
{
	if (_sl.fh != NULL) fclose(_sl.fh);

	_sl.fh = NULL;
	return SL_ERROR;
}

/** Update the gui accordingly when starting saving
 * and set locks on saveload. Also turn off fast-forward cause with that
 * saving takes Aaaaages */
static void SaveFileStart()
{
	_ts.ff_state = _fast_forward;
	_fast_forward = 0;
	if (_cursor.sprite == SPR_CURSOR_MOUSE) SetMouseCursor(SPR_CURSOR_ZZZ, PAL_NONE);

	InvalidateWindowData(WC_STATUS_BAR, 0, SBI_SAVELOAD_START);
	_ts.saveinprogress = true;
}

/** Update the gui accordingly when saving is done and release locks
 * on saveload */
static void SaveFileDone()
{
	if (_game_mode != GM_MENU) _fast_forward = _ts.ff_state;
	if (_cursor.sprite == SPR_CURSOR_ZZZ) SetMouseCursor(SPR_CURSOR_MOUSE, PAL_NONE);

	InvalidateWindowData(WC_STATUS_BAR, 0, SBI_SAVELOAD_FINISH);
	_ts.saveinprogress = false;
}

/** Set the error message from outside of the actual loading/saving of the game (AfterLoadGame and friends) */
void SetSaveLoadError(StringID str)
{
	_sl.error_str = str;
}

/** Get the string representation of the error message */
const char *GetSaveLoadErrorString()
{
	SetDParam(0, _sl.error_str);
	SetDParamStr(1, _sl.extra_msg);

	static char err_str[512];
	GetString(err_str, _sl.action == SLA_SAVE ? STR_ERROR_GAME_SAVE_FAILED : STR_ERROR_GAME_LOAD_FAILED, lastof(err_str));
	return err_str;
}

/** Show a gui message when saving has failed */
static void SaveFileError()
{
	SetDParamStr(0, GetSaveLoadErrorString());
	ShowErrorMessage(STR_JUST_RAW_STRING, STR_NULL, 0, 0);
	SaveFileDone();
}

/** We have written the whole game into memory, _memory_savegame, now find
 * and appropiate compressor and start writing to file.
 */
static SaveOrLoadResult SaveFileToDisk(bool threaded)
{
	const SaveLoadFormat *fmt;
	uint32 hdr[2];

	_sl.excpt_uninit = NULL;
	try {
		fmt = GetSavegameFormat(_savegame_format);

		/* We have written our stuff to memory, now write it to file! */
		hdr[0] = fmt->tag;
		hdr[1] = TO_BE32(SAVEGAME_VERSION << 16);
		if (fwrite(hdr, sizeof(hdr), 1, _sl.fh) != 1) SlError(STR_GAME_SAVELOAD_ERROR_FILE_NOT_WRITEABLE);

		if (!fmt->init_write()) SlError(STR_GAME_SAVELOAD_ERROR_BROKEN_INTERNAL_ERROR, "cannot initialize compressor");

		{
			uint i;

			if (_ts.count != _sl.offs_base) SlError(STR_GAME_SAVELOAD_ERROR_BROKEN_SAVEGAME, "Unexpected size of chunk");
			for (i = 0; i != _memory_savegame.Length() - 1; i++) {
				_sl.buf = _memory_savegame[i];
				fmt->writer(MEMORY_CHUNK_SIZE);
			}

			/* The last block is (almost) always not fully filled, so only write away
			 * as much data as it is in there */
			_sl.buf = _memory_savegame[i];
			fmt->writer(_ts.count % MEMORY_CHUNK_SIZE);
		}

		fmt->uninit_write();
		if (_ts.count != _sl.offs_base) SlError(STR_GAME_SAVELOAD_ERROR_BROKEN_SAVEGAME, "Unexpected size of chunk");
		GetSavegameFormat("memory")->uninit_write(); // clean the memorypool
		fclose(_sl.fh);

		if (threaded) SetAsyncSaveFinish(SaveFileDone);

		return SL_OK;
	}
	catch (...) {
		AbortSaveLoad();
		if (_sl.excpt_uninit != NULL) _sl.excpt_uninit();

		/* Skip the "colour" character */
		DEBUG(sl, 0, "%s", GetSaveLoadErrorString() + 3);

		if (threaded) {
			SetAsyncSaveFinish(SaveFileError);
		} else {
			SaveFileError();
		}
		return SL_ERROR;
	}
}

static void SaveFileToDiskThread(void *arg)
{
	SaveFileToDisk(true);
}

void WaitTillSaved()
{
	if (_save_thread == NULL) return;

	_save_thread->Join();
	delete _save_thread;
	_save_thread = NULL;
}

/**
 * Main Save or Load function where the high-level saveload functions are
 * handled. It opens the savegame, selects format and checks versions
 * @param filename The name of the savegame being created/loaded
 * @param mode Save or load. Load can also be a TTD(Patch) game. Use SL_LOAD, SL_OLD_LOAD or SL_SAVE
 * @param sb The sub directory to save the savegame in
 * @param threaded True when threaded saving is allowed
 * @return Return the results of the action. SL_OK, SL_ERROR or SL_REINIT ("unload" the game)
 */
SaveOrLoadResult SaveOrLoad(const char *filename, int mode, Subdirectory sb, bool threaded)
{
	uint32 hdr[2];
	const SaveLoadFormat *fmt;

	/* An instance of saving is already active, so don't go saving again */
	if (_ts.saveinprogress && mode == SL_SAVE) {
		/* if not an autosave, but a user action, show error message */
		if (!_do_autosave) ShowErrorMessage(INVALID_STRING_ID, STR_ERROR_SAVE_STILL_IN_PROGRESS, 0, 0);
		return SL_OK;
	}
	WaitTillSaved();

	_next_offs = 0;

	/* Load a TTDLX or TTDPatch game */
	if (mode == SL_OLD_LOAD) {
		_engine_mngr.ResetToDefaultMapping();
		InitializeGame(256, 256, true, true); // set a mapsize of 256x256 for TTDPatch games or it might get confused
		GamelogReset();
		if (!LoadOldSaveGame(filename)) return SL_REINIT;
		_sl_version = 0;
		_sl_minor_version = 0;
		GamelogStartAction(GLAT_LOAD);
		if (!AfterLoadGame()) {
			GamelogStopAction();
			return SL_REINIT;
		}
		GamelogStopAction();
		return SL_OK;
	}

	_sl.excpt_uninit = NULL;
	try {
		_sl.fh = (mode == SL_SAVE) ? FioFOpenFile(filename, "wb", sb) : FioFOpenFile(filename, "rb", sb);

		/* Make it a little easier to load savegames from the console */
		if (_sl.fh == NULL && mode == SL_LOAD) _sl.fh = FioFOpenFile(filename, "rb", SAVE_DIR);
		if (_sl.fh == NULL && mode == SL_LOAD) _sl.fh = FioFOpenFile(filename, "rb", BASE_DIR);

		if (_sl.fh == NULL) {
			SlError(mode == SL_SAVE ? STR_GAME_SAVELOAD_ERROR_FILE_NOT_WRITEABLE : STR_GAME_SAVELOAD_ERROR_FILE_NOT_READABLE);
		}

		_sl.bufe = _sl.bufp = NULL;
		_sl.offs_base = 0;
		_sl.action = (mode != 0) ? SLA_SAVE : SLA_LOAD;
		_sl.chs = _chunk_handlers;

		/* General tactic is to first save the game to memory, then use an available writer
		 * to write it to file, either in threaded mode if possible, or single-threaded */
		if (mode == SL_SAVE) { // SAVE game
			DEBUG(desync, 1, "save: %s\n", filename);
			fmt = GetSavegameFormat("memory"); // write to memory

			_sl.write_bytes = fmt->writer;
			_sl.excpt_uninit = fmt->uninit_write;
			if (!fmt->init_write()) {
				DEBUG(sl, 0, "Initializing writer '%s' failed.", fmt->name);
				return AbortSaveLoad();
			}

			_sl_version = SAVEGAME_VERSION;

			SaveViewportBeforeSaveGame();
			SlSaveChunks();
			SlWriteFill(); // flush the save buffer

			SaveFileStart();
			if (_network_server) threaded = false;
			if (!threaded || !ThreadObject::New(&SaveFileToDiskThread, NULL, &_save_thread)) {
				if (threaded) DEBUG(sl, 1, "Cannot create savegame thread, reverting to single-threaded mode...");

				SaveOrLoadResult result = SaveFileToDisk(false);
				SaveFileDone();

				return result;
			}
		} else { // LOAD game
			assert(mode == SL_LOAD);
			DEBUG(desync, 1, "load: %s\n", filename);

			/* Can't fseek to 0 as in tar files that is not correct */
			long pos = ftell(_sl.fh);
			if (fread(hdr, sizeof(hdr), 1, _sl.fh) != 1) SlError(STR_GAME_SAVELOAD_ERROR_FILE_NOT_READABLE);

			/* see if we have any loader for this type. */
			for (fmt = _saveload_formats; ; fmt++) {
				/* No loader found, treat as version 0 and use LZO format */
				if (fmt == endof(_saveload_formats)) {
					DEBUG(sl, 0, "Unknown savegame type, trying to load it as the buggy format");
					clearerr(_sl.fh);
					fseek(_sl.fh, pos, SEEK_SET);
					_sl_version = 0;
					_sl_minor_version = 0;
					fmt = _saveload_formats + 1; // LZO
					break;
				}

				if (fmt->tag == hdr[0]) {
					/* check version number */
					_sl_version = TO_BE32(hdr[1]) >> 16;
					/* Minor is not used anymore from version 18.0, but it is still needed
					 * in versions before that (4 cases) which can't be removed easy.
					 * Therefor it is loaded, but never saved (or, it saves a 0 in any scenario).
					 * So never EVER use this minor version again. -- TrueLight -- 22-11-2005 */
					_sl_minor_version = (TO_BE32(hdr[1]) >> 8) & 0xFF;

					DEBUG(sl, 1, "Loading savegame version %d", _sl_version);

					/* Is the version higher than the current? */
					if (_sl_version > SAVEGAME_VERSION) SlError(STR_GAME_SAVELOAD_ERROR_TOO_NEW_SAVEGAME);
					break;
				}
			}

			_sl.read_bytes = fmt->reader;
			_sl.excpt_uninit = fmt->uninit_read;

			/* loader for this savegame type is not implemented? */
			if (fmt->init_read == NULL) {
				char err_str[64];
				snprintf(err_str, lengthof(err_str), "Loader for '%s' is not available.", fmt->name);
				SlError(STR_GAME_SAVELOAD_ERROR_BROKEN_INTERNAL_ERROR, err_str);
			}

			if (!fmt->init_read()) {
				char err_str[64];
				snprintf(err_str, lengthof(err_str), "Initializing loader '%s' failed", fmt->name);
				SlError(STR_GAME_SAVELOAD_ERROR_BROKEN_INTERNAL_ERROR, err_str);
			}

			_engine_mngr.ResetToDefaultMapping();

			/* Old maps were hardcoded to 256x256 and thus did not contain
			 * any mapsize information. Pre-initialize to 256x256 to not to
			 * confuse old games */
			InitializeGame(256, 256, true, true);

			GamelogReset();

			SlLoadChunks();
			SlFixPointers();
			fmt->uninit_read();
			fclose(_sl.fh);

			GamelogStartAction(GLAT_LOAD);

			_savegame_type = SGT_OTTD;

			/* After loading fix up savegame for any internal changes that
			 * might've occured since then. If it fails, load back the old game */
			if (!AfterLoadGame()) {
				GamelogStopAction();
				return SL_REINIT;
			}

			GamelogStopAction();
		}

		return SL_OK;
	}
	catch (...) {
		AbortSaveLoad();

		/* deinitialize compressor. */
		if (_sl.excpt_uninit != NULL) _sl.excpt_uninit();

		/* Skip the "colour" character */
		DEBUG(sl, 0, "%s", GetSaveLoadErrorString() + 3);

		/* A saver/loader exception!! reinitialize all variables to prevent crash! */
		return (mode == SL_LOAD) ? SL_REINIT : SL_ERROR;
	}
}

/** Do a save when exiting the game (_settings_client.gui.autosave_on_exit) */
void DoExitSave()
{
	SaveOrLoad("exit.sav", SL_SAVE, AUTOSAVE_DIR);
}

/**
 * Fill the buffer with the default name for a savegame *or* screenshot.
 * @param buf the buffer to write to.
 * @param last the last element in the buffer.
 */
void GenerateDefaultSaveName(char *buf, const char *last)
{
	/* Check if we have a name for this map, which is the name of the first
	 * available company. When there's no company available we'll use
	 * 'Spectator' as "company" name. */
	CompanyID cid = _local_company;
	if (!Company::IsValidID(cid)) {
		const Company *c;
		FOR_ALL_COMPANIES(c) {
			cid = c->index;
			break;
		}
	}

	SetDParam(0, cid);

	/* Insert current date */
	switch (_settings_client.gui.date_format_in_default_names) {
		case 0: SetDParam(1, STR_JUST_DATE_LONG); break;
		case 1: SetDParam(1, STR_JUST_DATE_TINY); break;
		case 2: SetDParam(1, STR_JUST_DATE_ISO); break;
		default: NOT_REACHED();
	}
	SetDParam(2, _date);

	/* Get the correct string (special string for when there's not company) */
	GetString(buf, !Company::IsValidID(cid) ? STR_SAVEGAME_NAME_SPECTATOR : STR_SAVEGAME_NAME_DEFAULT, last);
	SanitizeFilename(buf);
}

#if 0
/**
 * Function to get the type of the savegame by looking at the file header.
 * NOTICE: Not used right now, but could be used if extensions of savegames are garbled
 * @param file Savegame to be checked
 * @return SL_OLD_LOAD or SL_LOAD of the file
 */
int GetSavegameType(char *file)
{
	const SaveLoadFormat *fmt;
	uint32 hdr;
	FILE *f;
	int mode = SL_OLD_LOAD;

	f = fopen(file, "rb");
	if (fread(&hdr, sizeof(hdr), 1, f) != 1) {
		DEBUG(sl, 0, "Savegame is obsolete or invalid format");
		mode = SL_LOAD; // don't try to get filename, just show name as it is written
	} else {
		/* see if we have any loader for this type. */
		for (fmt = _saveload_formats; fmt != endof(_saveload_formats); fmt++) {
			if (fmt->tag == hdr) {
				mode = SL_LOAD; // new type of savegame
				break;
			}
		}
	}

	fclose(f);
	return mode;
}
#endif<|MERGE_RESOLUTION|>--- conflicted
+++ resolved
@@ -47,16 +47,7 @@
 
 #include "saveload_internal.h"
 
-<<<<<<< HEAD
-#include <list>
-#include <set>
-typedef std::list<void *> PtrList;
-typedef std::set<void *> PtrSet;
-
 extern const uint16 SAVEGAME_VERSION = CARGOMAP_SV;
-=======
-extern const uint16 SAVEGAME_VERSION = RESERVATION_SV;
->>>>>>> ebad8a0d
 
 SavegameType _savegame_type; ///< type of savegame we are loading
 
