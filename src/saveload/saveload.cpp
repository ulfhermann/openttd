--- conflicted
+++ resolved
@@ -221,11 +221,7 @@
  *  154   21426
  *  155   21453
  */
-<<<<<<< HEAD
-extern const uint16 SAVEGAME_VERSION = SL_CARGOMAP; ///< Current savegame version of OpenTTD
-=======
-extern const uint16 SAVEGAME_VERSION = SL_RESERVATION; ///< Current savegame version of OpenTTD.
->>>>>>> 5981a37b
+extern const uint16 SAVEGAME_VERSION = SL_CARGOMAP; ///< Current savegame version of OpenTTD.
 
 SavegameType _savegame_type; ///< type of savegame we are loading
 
