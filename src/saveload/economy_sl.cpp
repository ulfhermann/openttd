--- conflicted
+++ resolved
@@ -62,19 +62,11 @@
 }
 
 static const SaveLoad _cargopayment_desc[] = {
-<<<<<<< HEAD
-	SLE_REF(CargoPayment, front,         REF_VEHICLE),
-	SLE_VAR(CargoPayment, route_profit,  SLE_INT64),
-	SLE_VAR(CargoPayment, visual_profit, SLE_INT64),
-//	SLEG_CONDVAR(CargoPayment, visual_transfer,  SLE_INT64, <some version>, SL_MAX_VERSION),
-	SLE_END()
-=======
 	    SLE_REF(CargoPayment, front,           REF_VEHICLE),
 	    SLE_VAR(CargoPayment, route_profit,    SLE_INT64),
 	    SLE_VAR(CargoPayment, visual_profit,   SLE_INT64),
 	SLE_CONDVAR(CargoPayment, visual_transfer, SLE_INT64, CARGOMAP_SV, SL_MAX_VERSION),
 	    SLE_END()
->>>>>>> 274ad939
 };
 
 static void Save_CAPY()
