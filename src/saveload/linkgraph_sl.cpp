/** @file linkgraph_sl.cpp Code handling saving and loading of link graphs */

#include "../linkgraph/linkgraph.h"
#include "../linkgraph/demands.h"
#include "../settings_internal.h"
#include "saveload.h"
#include <vector>

const SettingDesc *GetSettingDescription(uint index);

static uint32 _num_components;
static Date _join_date;

enum {
	LGRP_GRAPH = 0,
	LGRP_COMPONENT = 1,
	LGRP_NODE = 2,
	LGRP_EDGE = 3,
};

const SaveLoad * GetLinkGraphComponentDesc() {

	static const SaveLoad _component_desc[] = {
		 SLE_CONDVAR(LinkGraphComponent, num_nodes,        SLE_UINT32,   LINKGRAPH_SV, SL_MAX_VERSION),
		 SLE_CONDVAR(LinkGraphComponent, index,            SLE_UINT16, LINKGRAPH_SV, SL_MAX_VERSION),
		SLEG_CONDVAR(                    _join_date,       SLE_INT32,  LINKGRAPH_SV, SL_MAX_VERSION),
		 SLE_END()
	};

	size_t offset_gamesettings = cpp_offsetof(GameSettings, linkgraph);
	size_t offset_component = cpp_offsetof(LinkGraphComponent, settings);

	typedef std::vector<SaveLoad> SaveLoadVector;
	static SaveLoadVector saveloads;
	static const char * prefix = "linkgraph.";
	size_t prefixlen = strlen(prefix);

	int setting = 0;
	const SettingDesc * desc = GetSettingDescription(setting);
	while (desc->save.cmd != SL_END) {
		if (desc->desc.name != NULL && strncmp(desc->desc.name, prefix, prefixlen) == 0) {
			SaveLoad sl = desc->save;
			char *& address = reinterpret_cast<char *&>(sl.address);
			address -= offset_gamesettings;
			address += offset_component;
			saveloads.push_back(sl);
		}
		desc = GetSettingDescription(++setting);
	}

	int i = 0;
	do {
		saveloads.push_back(_component_desc[i++]);
	} while (saveloads.back().cmd != SL_END);

	return &saveloads[0];
}

const SaveLoad * GetLinkGraphDesc(uint type) {

	static const SaveLoad _linkgraph_desc[] = {
		SLEG_CONDVAR(           _num_components,      SLE_UINT32,   LINKGRAPH_SV, SL_MAX_VERSION),
		 SLE_CONDVAR(LinkGraph, current_component_id, SLE_UINT16, LINKGRAPH_SV, SL_MAX_VERSION),
		 SLE_CONDVAR(LinkGraph, current_station_id,   SLE_UINT16, LINKGRAPH_SV, SL_MAX_VERSION),
		 SLE_CONDVAR(LinkGraph, cargo,                SLE_UINT8,  LINKGRAPH_SV, SL_MAX_VERSION),
		 SLE_END()
	};

	static const SaveLoad * _component_desc = GetLinkGraphComponentDesc();

	// edges and nodes are saved in the correct order, so we don't need to save their ids.

	static const SaveLoad _node_desc[] = {
		 SLE_CONDVAR(Node, supply,    SLE_UINT32,   LINKGRAPH_SV, SL_MAX_VERSION),
		 SLE_CONDVAR(Node, demand,    SLE_UINT32,   LINKGRAPH_SV, SL_MAX_VERSION),
		 SLE_CONDVAR(Node, station,   SLE_UINT16, LINKGRAPH_SV, SL_MAX_VERSION),
		 SLE_END()
	};

	static const SaveLoad _edge_desc[] = {
<<<<<<< HEAD
		 SLE_CONDVAR(Edge, distance,  SLE_UINT,   LINKGRAPH_SV, SL_MAX_VERSION),
		 SLE_CONDVAR(Edge, capacity,  SLE_UINT,   LINKGRAPH_SV, SL_MAX_VERSION),
		 SLE_CONDVAR(Edge, next_edge, SLE_UINT,         MCF_SV, SL_MAX_VERSION),
=======
		 SLE_CONDVAR(Edge, distance,  SLE_UINT32,   LINKGRAPH_SV, SL_MAX_VERSION),
		 SLE_CONDVAR(Edge, capacity,  SLE_UINT32,   LINKGRAPH_SV, SL_MAX_VERSION),
>>>>>>> dacd451a
		 SLE_END()
	};

	static const SaveLoad *_lgrp_descs[] = {
		_linkgraph_desc,
		_component_desc,
		_node_desc,
		_edge_desc,
	};

	return _lgrp_descs[type];

}

static void SaveLoad_LinkGraphComponent(LinkGraphComponent * comp) {
	for (NodeID from = 0; from < comp->GetSize(); ++from) {
		Node * node = &comp->GetNode(from);
		SlObject(node, GetLinkGraphDesc(LGRP_NODE));
		node->undelivered_supply = node->supply;
		for (NodeID to = 0; to < comp->GetSize(); ++to) {
			SlObject(&comp->GetEdge(from, to), GetLinkGraphDesc(LGRP_EDGE));
		}
	}
}

static void DoSave_LGRP(void *)
{
	for(CargoID cargo = CT_BEGIN; cargo != CT_END; ++cargo) {
		LinkGraph & graph = _link_graphs[cargo];
		_num_components = (uint32)graph.GetNumJobs();
		SlObject(&graph, GetLinkGraphDesc(LGRP_GRAPH));
		JobList & jobs = graph.GetJobs();
		for (JobList::iterator i = jobs.begin(); i != jobs.end(); ++i) {
			LinkGraphJob * job = *i;
			LinkGraphComponent * comp = job->GetComponent();
			_join_date = job->GetJoinDate();
			SlObject(comp, GetLinkGraphDesc(LGRP_COMPONENT));
			SaveLoad_LinkGraphComponent(comp);
		}
	}
}

static void Load_LGRP()
{
	for(CargoID cargo = CT_BEGIN; cargo != CT_END; ++cargo) {
		LinkGraph & graph = _link_graphs[cargo];
		SlObject(&graph, GetLinkGraphDesc(LGRP_GRAPH));
		for (uint32 i = 0; i < _num_components; ++i) {
			LinkGraphComponent * comp = new LinkGraphComponent(cargo);
			SlObject(comp, GetLinkGraphDesc(LGRP_COMPONENT));
			comp->SetSize(comp->GetSize());
			SaveLoad_LinkGraphComponent(comp);
			graph.AddComponent(comp, _join_date);
		}
	}
}

static void Save_LGRP() {
	SlAutolength((AutolengthProc*)DoSave_LGRP, NULL);
}

extern const ChunkHandler _linkgraph_chunk_handlers[] = {
	{ 'LGRP', Save_LGRP,      Load_LGRP,	NULL,      CH_LAST},
};<|MERGE_RESOLUTION|>--- conflicted
+++ resolved
@@ -21,7 +21,7 @@
 const SaveLoad * GetLinkGraphComponentDesc() {
 
 	static const SaveLoad _component_desc[] = {
-		 SLE_CONDVAR(LinkGraphComponent, num_nodes,        SLE_UINT32,   LINKGRAPH_SV, SL_MAX_VERSION),
+		 SLE_CONDVAR(LinkGraphComponent, num_nodes,        SLE_UINT32, LINKGRAPH_SV, SL_MAX_VERSION),
 		 SLE_CONDVAR(LinkGraphComponent, index,            SLE_UINT16, LINKGRAPH_SV, SL_MAX_VERSION),
 		SLEG_CONDVAR(                    _join_date,       SLE_INT32,  LINKGRAPH_SV, SL_MAX_VERSION),
 		 SLE_END()
@@ -59,7 +59,7 @@
 const SaveLoad * GetLinkGraphDesc(uint type) {
 
 	static const SaveLoad _linkgraph_desc[] = {
-		SLEG_CONDVAR(           _num_components,      SLE_UINT32,   LINKGRAPH_SV, SL_MAX_VERSION),
+		SLEG_CONDVAR(           _num_components,      SLE_UINT32, LINKGRAPH_SV, SL_MAX_VERSION),
 		 SLE_CONDVAR(LinkGraph, current_component_id, SLE_UINT16, LINKGRAPH_SV, SL_MAX_VERSION),
 		 SLE_CONDVAR(LinkGraph, current_station_id,   SLE_UINT16, LINKGRAPH_SV, SL_MAX_VERSION),
 		 SLE_CONDVAR(LinkGraph, cargo,                SLE_UINT8,  LINKGRAPH_SV, SL_MAX_VERSION),
@@ -71,21 +71,16 @@
 	// edges and nodes are saved in the correct order, so we don't need to save their ids.
 
 	static const SaveLoad _node_desc[] = {
-		 SLE_CONDVAR(Node, supply,    SLE_UINT32,   LINKGRAPH_SV, SL_MAX_VERSION),
-		 SLE_CONDVAR(Node, demand,    SLE_UINT32,   LINKGRAPH_SV, SL_MAX_VERSION),
+		 SLE_CONDVAR(Node, supply,    SLE_UINT32, LINKGRAPH_SV, SL_MAX_VERSION),
+		 SLE_CONDVAR(Node, demand,    SLE_UINT32, LINKGRAPH_SV, SL_MAX_VERSION),
 		 SLE_CONDVAR(Node, station,   SLE_UINT16, LINKGRAPH_SV, SL_MAX_VERSION),
 		 SLE_END()
 	};
 
 	static const SaveLoad _edge_desc[] = {
-<<<<<<< HEAD
-		 SLE_CONDVAR(Edge, distance,  SLE_UINT,   LINKGRAPH_SV, SL_MAX_VERSION),
-		 SLE_CONDVAR(Edge, capacity,  SLE_UINT,   LINKGRAPH_SV, SL_MAX_VERSION),
-		 SLE_CONDVAR(Edge, next_edge, SLE_UINT,         MCF_SV, SL_MAX_VERSION),
-=======
-		 SLE_CONDVAR(Edge, distance,  SLE_UINT32,   LINKGRAPH_SV, SL_MAX_VERSION),
-		 SLE_CONDVAR(Edge, capacity,  SLE_UINT32,   LINKGRAPH_SV, SL_MAX_VERSION),
->>>>>>> dacd451a
+		 SLE_CONDVAR(Edge, distance,  SLE_UINT32, LINKGRAPH_SV, SL_MAX_VERSION),
+		 SLE_CONDVAR(Edge, capacity,  SLE_UINT32, LINKGRAPH_SV, SL_MAX_VERSION),
+		 SLE_CONDVAR(Edge, next_edge, SLE_UINT32,       MCF_SV, SL_MAX_VERSION),
 		 SLE_END()
 	};
 
