--- conflicted
+++ resolved
@@ -85,14 +85,9 @@
 	for (NodeID from = 0; from < comp.GetSize(); ++from) {
 		Node *node = &comp.GetNode(from);
 		SlObject(node, _node_desc);
-<<<<<<< HEAD
 		node->undelivered_supply = node->supply;
-		for (NodeID to = 0; to < comp->GetSize(); ++to) {
-			SlObject(&comp->GetEdge(from, to), _edge_desc);
-=======
 		for (NodeID to = 0; to < comp.GetSize(); ++to) {
 			SlObject(&comp.GetEdge(from, to), _edge_desc);
->>>>>>> 1647f846
 		}
 	}
 }
