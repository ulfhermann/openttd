--- conflicted
+++ resolved
@@ -99,17 +99,11 @@
 }
 
 static void SaveLoad_LinkGraphComponent(LinkGraphComponent * comp) {
-<<<<<<< HEAD
-	for (uint from = 0; from < comp->GetSize(); ++from) {
+	for (NodeID from = 0; from < comp->GetSize(); ++from) {
 		Node * node = &comp->GetNode(from);
 		SlObject(node, GetLinkGraphDesc(LGRP_NODE));
 		node->undelivered_supply = node->supply;
-		for (uint to = 0; to < from; ++to) {
-=======
-	for (NodeID from = 0; from < comp->GetSize(); ++from) {
-		SlObject(&comp->GetNode(from), GetLinkGraphDesc(LGRP_NODE));
 		for (NodeID to = 0; to < comp->GetSize(); ++to) {
->>>>>>> 048bcf7c
 			SlObject(&comp->GetEdge(from, to), GetLinkGraphDesc(LGRP_EDGE));
 		}
 	}
