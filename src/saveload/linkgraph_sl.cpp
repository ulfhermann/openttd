--- conflicted
+++ resolved
@@ -4,12 +4,8 @@
  *  Created on: 13.03.2009
  *      Author: alve
  */
-<<<<<<< HEAD
-#include "../linkgraph.h"
-#include "../demands.h"
-=======
 #include "../linkgraph/linkgraph.h"
->>>>>>> 34f2532d
+#include "../linkgraph/demands.h"
 #include "../settings_internal.h"
 #include "saveload.h"
 #include <vector>
