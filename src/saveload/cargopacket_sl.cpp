/* $Id$ */

/** @file cargopacket_sl.cpp Code handling saving and loading of cargo packets */

#include "../stdafx.h"
#include "../cargopacket.h"

#include "saveload.h"

static const SaveLoad _cargopacket_desc[] = {
<<<<<<< HEAD
	    SLE_VAR(CargoPacket, source,          SLE_UINT16),
	SLE_CONDVAR(CargoPacket, next,            SLE_UINT16, FLOWMAP_SV, SL_MAX_VERSION),
	    SLE_VAR(CargoPacket, source_xy,       SLE_UINT32),
	    SLE_VAR(CargoPacket, loaded_at_xy,    SLE_UINT32),
	    SLE_VAR(CargoPacket, count,           SLE_UINT16),
	    SLE_VAR(CargoPacket, days_in_transit, SLE_UINT8),
	    SLE_VAR(CargoPacket, feeder_share,    SLE_INT64),
	    SLE_VAR(CargoPacket, paid_for,        SLE_BOOL),
	    SLE_END()
=======
	     SLE_VAR(CargoPacket, source,          SLE_UINT16),
	     SLE_VAR(CargoPacket, source_xy,       SLE_UINT32),
	     SLE_VAR(CargoPacket, loaded_at_xy,    SLE_UINT32),
	     SLE_VAR(CargoPacket, count,           SLE_UINT16),
	     SLE_VAR(CargoPacket, days_in_transit, SLE_UINT8),
	     SLE_VAR(CargoPacket, feeder_share,    SLE_INT64),

	/* Used to be paid_for, but that got changed. */
	SLE_CONDNULL(1, 0, 120),

	SLE_END()
>>>>>>> ee71862f
};

static void Save_CAPA()
{
	CargoPacket *cp;

	FOR_ALL_CARGOPACKETS(cp) {
		SlSetArrayIndex(cp->index);
		SlObject(cp, _cargopacket_desc);
	}
}

static void Load_CAPA()
{
	int index;

	while ((index = SlIterateArray()) != -1) {
		CargoPacket *cp = new (index) CargoPacket();
		SlObject(cp, _cargopacket_desc);
	}
}

extern const ChunkHandler _cargopacket_chunk_handlers[] = {
	{ 'CAPA', Save_CAPA, Load_CAPA, NULL, CH_ARRAY | CH_LAST},
};<|MERGE_RESOLUTION|>--- conflicted
+++ resolved
@@ -8,18 +8,8 @@
 #include "saveload.h"
 
 static const SaveLoad _cargopacket_desc[] = {
-<<<<<<< HEAD
-	    SLE_VAR(CargoPacket, source,          SLE_UINT16),
-	SLE_CONDVAR(CargoPacket, next,            SLE_UINT16, FLOWMAP_SV, SL_MAX_VERSION),
-	    SLE_VAR(CargoPacket, source_xy,       SLE_UINT32),
-	    SLE_VAR(CargoPacket, loaded_at_xy,    SLE_UINT32),
-	    SLE_VAR(CargoPacket, count,           SLE_UINT16),
-	    SLE_VAR(CargoPacket, days_in_transit, SLE_UINT8),
-	    SLE_VAR(CargoPacket, feeder_share,    SLE_INT64),
-	    SLE_VAR(CargoPacket, paid_for,        SLE_BOOL),
-	    SLE_END()
-=======
 	     SLE_VAR(CargoPacket, source,          SLE_UINT16),
+	 SLE_CONDVAR(CargoPacket, next,            SLE_UINT16, FLOWMAP_SV, SL_MAX_VERSION),
 	     SLE_VAR(CargoPacket, source_xy,       SLE_UINT32),
 	     SLE_VAR(CargoPacket, loaded_at_xy,    SLE_UINT32),
 	     SLE_VAR(CargoPacket, count,           SLE_UINT16),
@@ -30,7 +20,6 @@
 	SLE_CONDNULL(1, 0, 120),
 
 	SLE_END()
->>>>>>> ee71862f
 };
 
 static void Save_CAPA()
