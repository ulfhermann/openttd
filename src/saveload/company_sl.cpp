--- conflicted
+++ resolved
@@ -299,14 +299,10 @@
 	}
 }
 
-<<<<<<< HEAD
-void UpdateCompanyHQAcceptance()
-=======
 /**
  * update the global acceptance statistics with info about all HQs
  */
 void UpdateAcceptanceCompanyHQ()
->>>>>>> 706e64f2
 {
 	Company *c;
 	FOR_ALL_COMPANIES(c) {
