/* $Id$ */

/*
 * This file is part of OpenTTD.
 * OpenTTD is free software; you can redistribute it and/or modify it under the terms of the GNU General Public License as published by the Free Software Foundation, version 2.
 * OpenTTD is distributed in the hope that it will be useful, but WITHOUT ANY WARRANTY; without even the implied warranty of MERCHANTABILITY or FITNESS FOR A PARTICULAR PURPOSE.
 * See the GNU General Public License for more details. You should have received a copy of the GNU General Public License along with OpenTTD. If not, see <http://www.gnu.org/licenses/>.
 */

/** @file afterload.cpp Code updating data after game load */

#include "../stdafx.h"
#include "../void_map.h"
#include "../signs_base.h"
#include "../roadstop_base.h"
#include "../depot_base.h"
#include "../window_func.h"
#include "../fios.h"
#include "../gamelog.h"
#include "../gamelog_internal.h"
#include "../network/network.h"
#include "../gfxinit.h"
#include "../functions.h"
#include "../industry.h"
#include "../clear_map.h"
#include "../vehicle_func.h"
#include "../newgrf_station.h"
#include "../yapf/yapf.hpp"
#include "../elrail_func.h"
#include "../signs_func.h"
#include "../aircraft.h"
#include "../unmovable_map.h"
#include "../tree_map.h"
#include "../company_func.h"
#include "../road_cmd.h"
#include "../ai/ai.hpp"
#include "../town.h"
#include "../economy_base.h"
#include "../animated_tile_func.h"
#include "../subsidy_base.h"
#include "../subsidy_func.h"

#include "table/strings.h"

#include "saveload_internal.h"

#include <signal.h>

extern StringID _switch_mode_errorstr;
extern Company *DoStartupNewCompany(bool is_ai, CompanyID company = INVALID_COMPANY);
extern void InitializeRailGUI();

/**
 * Makes a tile canal or water depending on the surroundings.
 *
 * Must only be used for converting old savegames. Use WaterClass now.
 *
 * This as for example docks and shipdepots do not store
 * whether the tile used to be canal or 'normal' water.
 * @param t the tile to change.
 * @param include_invalid_water_class Also consider WATER_CLASS_INVALID, i.e. industry tiles on land
 */
void SetWaterClassDependingOnSurroundings(TileIndex t, bool include_invalid_water_class)
{
	/* If the slope is not flat, we always assume 'land' (if allowed). Also for one-corner-raised-shores.
	 * Note: Wrt. autosloping under industry tiles this is the most fool-proof behaviour. */
	if (GetTileSlope(t, NULL) != SLOPE_FLAT) {
		if (include_invalid_water_class) {
			SetWaterClass(t, WATER_CLASS_INVALID);
			return;
		} else {
			NOT_REACHED();
		}
	}

	/* Mark tile dirty in all cases */
	MarkTileDirtyByTile(t);

	if (TileX(t) == 0 || TileY(t) == 0 || TileX(t) == MapMaxX() - 1 || TileY(t) == MapMaxY() - 1) {
		/* tiles at map borders are always WATER_CLASS_SEA */
		SetWaterClass(t, WATER_CLASS_SEA);
		return;
	}

	bool has_water = false;
	bool has_canal = false;
	bool has_river = false;

	for (DiagDirection dir = DIAGDIR_BEGIN; dir < DIAGDIR_END; dir++) {
		TileIndex neighbour = TileAddByDiagDir(t, dir);
		switch (GetTileType(neighbour)) {
			case MP_WATER:
				/* clear water and shipdepots have already a WaterClass associated */
				if (IsCoast(neighbour)) {
					has_water = true;
				} else if (!IsLock(neighbour)) {
					switch (GetWaterClass(neighbour)) {
						case WATER_CLASS_SEA:   has_water = true; break;
						case WATER_CLASS_CANAL: has_canal = true; break;
						case WATER_CLASS_RIVER: has_river = true; break;
						default: NOT_REACHED();
					}
				}
				break;

			case MP_RAILWAY:
				/* Shore or flooded halftile */
				has_water |= (GetRailGroundType(neighbour) == RAIL_GROUND_WATER);
				break;

			case MP_TREES:
				/* trees on shore */
				has_water |= (GetTreeGround(neighbour) == TREE_GROUND_SHORE);
				break;

			default: break;
		}
	}

	if (!has_water && !has_canal && !has_river && include_invalid_water_class) {
		SetWaterClass(t, WATER_CLASS_INVALID);
		return;
	}

	if (has_river && !has_canal) {
		SetWaterClass(t, WATER_CLASS_RIVER);
	} else if (has_canal || !has_water) {
		SetWaterClass(t, WATER_CLASS_CANAL);
	} else {
		SetWaterClass(t, WATER_CLASS_SEA);
	}
}

static void ConvertTownOwner()
{
	for (TileIndex tile = 0; tile != MapSize(); tile++) {
		switch (GetTileType(tile)) {
			case MP_ROAD:
				if (GB(_m[tile].m5, 4, 2) == ROAD_TILE_CROSSING && HasBit(_m[tile].m3, 7)) {
					_m[tile].m3 = OWNER_TOWN;
				}
				/* FALLTHROUGH */

			case MP_TUNNELBRIDGE:
				if (GetTileOwner(tile) & 0x80) SetTileOwner(tile, OWNER_TOWN);
				break;

			default: break;
		}
	}
}

/* since savegame version 4.1, exclusive transport rights are stored at towns */
static void UpdateExclusiveRights()
{
	Town *t;

	FOR_ALL_TOWNS(t) {
		t->exclusivity = INVALID_COMPANY;
	}

	/* FIXME old exclusive rights status is not being imported (stored in s->blocked_months_obsolete)
	 *   could be implemented this way:
	 * 1.) Go through all stations
	 *     Build an array town_blocked[ town_id ][ company_id ]
	 *     that stores if at least one station in that town is blocked for a company
	 * 2.) Go through that array, if you find a town that is not blocked for
	 *     one company, but for all others, then give him exclusivity.
	 */
}

static const byte convert_currency[] = {
	 0,  1, 12,  8,  3,
	10, 14, 19,  4,  5,
	 9, 11, 13,  6, 17,
	16, 22, 21,  7, 15,
	18,  2, 20,
};

/* since savegame version 4.2 the currencies are arranged differently */
static void UpdateCurrencies()
{
	_settings_game.locale.currency = convert_currency[_settings_game.locale.currency];
}

/* Up to revision 1413 the invisible tiles at the southern border have not been
 * MP_VOID, even though they should have. This is fixed by this function
 */
static void UpdateVoidTiles()
{
	uint i;

	for (i = 0; i < MapMaxY(); ++i) MakeVoid(i * MapSizeX() + MapMaxX());
	for (i = 0; i < MapSizeX(); ++i) MakeVoid(MapSizeX() * MapMaxY() + i);
}

static inline RailType UpdateRailType(RailType rt, RailType min)
{
	return rt >= min ? (RailType)(rt + 1): rt;
}

/**
 * Initialization of the windows and several kinds of caches.
 * This is not done directly in AfterLoadGame because these
 * functions require that all saveload conversions have been
 * done. As people tend to add savegame conversion stuff after
 * the intialization of the windows and caches quite some bugs
 * had been made.
 * Moving this out of there is both cleaner and less bug-prone.
 */
static void InitializeWindowsAndCaches()
{
	/* Initialize windows */
	ResetWindowSystem();
	SetupColoursAndInitialWindow();

	ResetViewportAfterLoadGame();

	/* Update coordinates of the signs. */
	UpdateAllStationVirtCoords();
	UpdateAllSignVirtCoords();
	UpdateAllTownVirtCoords();

	Company *c;
	FOR_ALL_COMPANIES(c) {
		/* For each company, verify (while loading a scenario) that the inauguration date is the current year and set it
		 * accordingly if it is not the case.  No need to set it on companies that are not been used already,
		 * thus the MIN_YEAR (which is really nothing more than Zero, initialized value) test */
		if (_file_to_saveload.filetype == FT_SCENARIO && c->inaugurated_year != MIN_YEAR) {
			c->inaugurated_year = _cur_year;
		}
	}

	RecomputePrices();

	SetCachedEngineCounts();

	Station::RecomputeIndustriesNearForAll();
	RebuildSubsidisedSourceAndDestinationCache();

	/* Towns have a noise controlled number of airports system
	 * So each airport's noise value must be added to the town->noise_reached value
	 * Reset each town's noise_reached value to '0' before. */
	UpdateAirportsNoise();

	CheckTrainsLengths();
}

typedef void (CDECL *SignalHandlerPointer)(int);
static SignalHandlerPointer _prev_segfault = NULL;
static SignalHandlerPointer _prev_abort    = NULL;
static SignalHandlerPointer _prev_fpe      = NULL;

static void CDECL HandleSavegameLoadCrash(int signum);

/**
 * Replaces signal handlers of SIGSEGV and SIGABRT
 * and stores pointers to original handlers in memory.
 */
static void SetSignalHandlers()
{
	_prev_segfault = signal(SIGSEGV, HandleSavegameLoadCrash);
	_prev_abort    = signal(SIGABRT, HandleSavegameLoadCrash);
	_prev_fpe      = signal(SIGFPE,  HandleSavegameLoadCrash);
}

/**
 * Resets signal handlers back to original handlers.
 */
static void ResetSignalHandlers()
{
	signal(SIGSEGV, _prev_segfault);
	signal(SIGABRT, _prev_abort);
	signal(SIGFPE,  _prev_fpe);
}

/**
 * Try to find the overridden GRF identifier of the given GRF.
 * @param c the GRF to get the 'previous' version of.
 * @return the GRF identifier or \a c if none could be found.
 */
static const GRFIdentifier *GetOverriddenIdentifier(const GRFConfig *c)
{
	const LoggedAction *la = &_gamelog_action[_gamelog_actions - 1];
	if (la->at != GLAT_LOAD) return c;

	const LoggedChange *lcend = &la->change[la->changes];
	for (const LoggedChange *lc = la->change; lc != lcend; lc++) {
		if (lc->ct == GLCT_GRFCOMPAT && lc->grfcompat.grfid == c->grfid) return &lc->grfcompat;
	}

	return c;
}

/**
 * Signal handler used to give a user a more useful report for crashes during
 * the savegame loading process; especially when there's problems with the
 * NewGRFs that are required by the savegame.
 * @param signum received signal
 */
static void CDECL HandleSavegameLoadCrash(int signum)
{
	ResetSignalHandlers();

	char buffer[8192];
	char *p = buffer;
	p += seprintf(p, lastof(buffer),
			"Loading your savegame caused OpenTTD to crash.\n"
			"This is most likely caused by a missing NewGRF or a NewGRF that has been\n"
			"loaded as replacement for a missing NewGRF. OpenTTD cannot easily\n"
			"determine whether a replacement NewGRF is of a newer or older version.\n"
			"It will load a NewGRF with the same GRF ID as the missing NewGRF. This\n"
			"means that if the author makes incompatible NewGRFs with the same GRF ID\n"
			"OpenTTD cannot magically do the right thing. In most cases OpenTTD will\n"
			"load the savegame and not crash, but this is an exception.\n"
			"Please load the savegame with the appropriate NewGRFs. When loading a\n"
			"savegame still crashes when all NewGRFs are found you should file a\n"
			"bug report. The missing NewGRFs are:\n");

	for (const GRFConfig *c = _grfconfig; c != NULL; c = c->next) {
		if (HasBit(c->flags, GCF_COMPATIBLE)) {
			const GRFIdentifier *replaced = GetOverriddenIdentifier(c);
			char buf[40];
			md5sumToString(buf, lastof(buf), replaced->md5sum);
			p += seprintf(p, lastof(buffer), "NewGRF %08X (checksum %s) not found.\n  Loaded NewGRF \"%s\" with same GRF ID instead.\n", BSWAP32(c->grfid), buf, c->filename);
		}
		if (c->status == GCS_NOT_FOUND) {
			char buf[40];
			md5sumToString(buf, lastof(buf), c->md5sum);
			p += seprintf(p, lastof(buffer), "NewGRF %08X (%s) not found; checksum %s.\n", BSWAP32(c->grfid), c->filename, buf);
		}
	}

	ShowInfo(buffer);

	SignalHandlerPointer call = NULL;
	switch (signum) {
		case SIGSEGV: call = _prev_segfault; break;
		case SIGABRT: call = _prev_abort; break;
		case SIGFPE:  call = _prev_fpe; break;
		default: NOT_REACHED();
	}
	if (call != NULL) call(signum);
}

/**
 * Tries to change owner of this rail tile to a valid owner. In very old versions it could happen that
 * a rail track had an invalid owner. When conversion isn't possible, track is removed.
 * @param t tile to update
 */
static void FixOwnerOfRailTrack(TileIndex t)
{
	assert(!Company::IsValidID(GetTileOwner(t)) && (IsLevelCrossingTile(t) || IsPlainRailTile(t)));

	/* remove leftover rail piece from crossing (from very old savegames) */
	Train *v = NULL, *w;
	FOR_ALL_TRAINS(w) {
		if (w->tile == t) {
			v = w;
			break;
		}
	}

	if (v != NULL) {
		/* when there is a train on crossing (it could happen in TTD), set owner of crossing to train owner */
		SetTileOwner(t, v->owner);
		return;
	}

	/* try to find any connected rail */
	for (DiagDirection dd = DIAGDIR_BEGIN; dd < DIAGDIR_END; dd++) {
		TileIndex tt = t + TileOffsByDiagDir(dd);
		if (GetTileTrackStatus(t, TRANSPORT_RAIL, 0, dd) != 0 &&
				GetTileTrackStatus(tt, TRANSPORT_RAIL, 0, ReverseDiagDir(dd)) != 0 &&
				Company::IsValidID(GetTileOwner(tt))) {
			SetTileOwner(t, GetTileOwner(tt));
			return;
		}
	}

	if (IsLevelCrossingTile(t)) {
		/* else change the crossing to normal road (road vehicles won't care) */
		MakeRoadNormal(t, GetCrossingRoadBits(t), GetRoadTypes(t), GetTownIndex(t),
			GetRoadOwner(t, ROADTYPE_ROAD), GetRoadOwner(t, ROADTYPE_TRAM));
		return;
	}

	/* if it's not a crossing, make it clean land */
	MakeClear(t, CLEAR_GRASS, 0);
}

bool AfterLoadGame()
{
	SetSignalHandlers();

	TileIndex map_size = MapSize();
	Company *c;

	if (CheckSavegameVersion(98)) GamelogOldver();

	GamelogTestRevision();
	GamelogTestMode();

	if (CheckSavegameVersion(98)) GamelogGRFAddList(_grfconfig);

	if (CheckSavegameVersion(119)) {
		_pause_mode = (_pause_mode == 2) ? PM_PAUSED_NORMAL : PM_UNPAUSED;
	} else if (_network_dedicated && (_pause_mode & PM_PAUSED_ERROR) != 0) {
		DEBUG(net, 0, "The loading savegame was paused due to an error state.");
		DEBUG(net, 0, "  The savegame cannot be used for multiplayer!");
		/* Restore the signals */
		ResetSignalHandlers();
		return false;
	}

	/* in very old versions, size of train stations was stored differently */
	if (CheckSavegameVersion(2)) {
		Station *st;
		FOR_ALL_STATIONS(st) {
			if (st->train_station.tile != 0 && st->train_station.h == 0) {
				uint n = _savegame_type == SGT_OTTD ? 4 : 3; // OTTD uses 4 bits per dimensions, TTD 3 bits
				uint w = GB(st->train_station.w, n, n);
				uint h = GB(st->train_station.w, 0, n);

				if (GetRailStationAxis(st->train_station.tile) != AXIS_X) Swap(w, h);

				st->train_station.w = w;
				st->train_station.h = h;

				assert(GetStationIndex(st->train_station.tile + TileDiffXY(w - 1, h - 1)) == st->index);
			}
		}
	}

	/* in version 2.1 of the savegame, town owner was unified. */
	if (CheckSavegameVersionOldStyle(2, 1)) ConvertTownOwner();

	/* from version 4.1 of the savegame, exclusive rights are stored at towns */
	if (CheckSavegameVersionOldStyle(4, 1)) UpdateExclusiveRights();

	/* from version 4.2 of the savegame, currencies are in a different order */
	if (CheckSavegameVersionOldStyle(4, 2)) UpdateCurrencies();

	/* In old version there seems to be a problem that water is owned by
	 * OWNER_NONE, not OWNER_WATER.. I can't replicate it for the current
	 * (4.3) version, so I just check when versions are older, and then
	 * walk through the whole map.. */
	if (CheckSavegameVersionOldStyle(4, 3)) {
		for (TileIndex t = 0; t < map_size; t++) {
			if (IsTileType(t, MP_WATER) && GetTileOwner(t) >= MAX_COMPANIES) {
				SetTileOwner(t, OWNER_WATER);
			}
		}
	}

	if (CheckSavegameVersion(84)) {
		FOR_ALL_COMPANIES(c) {
			c->name = CopyFromOldName(c->name_1);
			if (c->name != NULL) c->name_1 = STR_SV_UNNAMED;
			c->president_name = CopyFromOldName(c->president_name_1);
			if (c->president_name != NULL) c->president_name_1 = SPECSTR_PRESIDENT_NAME;
		}

		Station *st;
		FOR_ALL_STATIONS(st) {
			st->name = CopyFromOldName(st->string_id);
			/* generating new name would be too much work for little effect, use the station name fallback */
			if (st->name != NULL) st->string_id = STR_SV_STNAME_FALLBACK;
		}

		Town *t;
		FOR_ALL_TOWNS(t) {
			t->name = CopyFromOldName(t->townnametype);
			if (t->name != NULL) t->townnametype = SPECSTR_TOWNNAME_START + _settings_game.game_creation.town_name;
		}
	}

	/* From this point the old names array is cleared. */
	ResetOldNames();

	if (CheckSavegameVersion(106)) {
		/* no station is determined by 'tile == INVALID_TILE' now (instead of '0') */
		Station *st;
		FOR_ALL_STATIONS(st) {
			if (st->airport_tile       == 0) st->airport_tile = INVALID_TILE;
			if (st->dock_tile          == 0) st->dock_tile    = INVALID_TILE;
			if (st->train_station.tile == 0) st->train_station.tile   = INVALID_TILE;
		}

		/* the same applies to Company::location_of_HQ */
		Company *c;
		FOR_ALL_COMPANIES(c) {
			if (c->location_of_HQ == 0 || (CheckSavegameVersion(4) && c->location_of_HQ == 0xFFFF)) {
				c->location_of_HQ = INVALID_TILE;
			}
		}
	}

	/* convert road side to my format. */
	if (_settings_game.vehicle.road_side) _settings_game.vehicle.road_side = 1;

	/* Check if all NewGRFs are present, we are very strict in MP mode */
	GRFListCompatibility gcf_res = IsGoodGRFConfigList();
	if (_networking && gcf_res != GLC_ALL_GOOD) {
		SetSaveLoadError(STR_NETWORK_ERROR_CLIENT_NEWGRF_MISMATCH);
		/* Restore the signals */
		ResetSignalHandlers();
		return false;
	}

	switch (gcf_res) {
		case GLC_COMPATIBLE: _switch_mode_errorstr = STR_NEWGRF_COMPATIBLE_LOAD_WARNING; break;
		case GLC_NOT_FOUND:  _switch_mode_errorstr = STR_NEWGRF_DISABLED_WARNING; _pause_mode = PM_PAUSED_ERROR; break;
		default: break;
	}

	/* Update current year
	 * must be done before loading sprites as some newgrfs check it */
	SetDate(_date);

	/* Force dynamic engines off when loading older savegames */
	if (CheckSavegameVersion(95)) _settings_game.vehicle.dynamic_engines = 0;

	/* Load the sprites */
	GfxLoadSprites();
	LoadStringWidthTable();

	/* Copy temporary data to Engine pool */
	CopyTempEngineData();

	/* Connect front and rear engines of multiheaded trains and converts
	 * subtype to the new format */
	if (CheckSavegameVersionOldStyle(17, 1)) ConvertOldMultiheadToNew();

	/* Connect front and rear engines of multiheaded trains */
	ConnectMultiheadedTrains();

	/* Fix the CargoPackets *and* fix the caches of CargoLists.
	 * If this isn't done before Stations and especially Vehicles are
	 * running their AfterLoad we might get in trouble. In the case of
	 * vehicles we could give the wrong (cached) count of items in a
	 * vehicle which causes different results when getting their caches
	 * filled; and that could eventually lead to desyncs. */
	CargoPacket::AfterLoad();

	/* Update all vehicles */
	AfterLoadVehicles(true);

	/* Make sure there is an AI attached to an AI company */
	{
		Company *c;
		FOR_ALL_COMPANIES(c) {
			if (c->is_ai && c->ai_instance == NULL) AI::StartNew(c->index);
		}
	}

	/* make sure there is a town in the game */
	if (_game_mode == GM_NORMAL && !ClosestTownFromTile(0, UINT_MAX)) {
		SetSaveLoadError(STR_ERROR_NO_TOWN_IN_SCENARIO);
		/* Restore the signals */
		ResetSignalHandlers();
		return false;
	}

	/* The void tiles on the southern border used to belong to a wrong class (pre 4.3).
	 * This problem appears in savegame version 21 too, see r3455. But after loading the
	 * savegame and saving again, the buggy map array could be converted to new savegame
	 * version. It didn't show up before r12070. */
	if (CheckSavegameVersion(87)) UpdateVoidTiles();

	/* If Load Scenario / New (Scenario) Game is used,
	 *  a company does not exist yet. So create one here.
	 * 1 exeption: network-games. Those can have 0 companies
	 *   But this exeption is not true for non dedicated network_servers! */
	if (!Company::IsValidID(COMPANY_FIRST) && (!_networking || (_networking && _network_server && !_network_dedicated)))
		DoStartupNewCompany(false);

	/* Fix the cache for cargo payments. */
	CargoPayment *cp;
	FOR_ALL_CARGO_PAYMENTS(cp) {
		cp->front->cargo_payment = cp;
		cp->current_station = cp->front->last_station_visited;
	}

	if (CheckSavegameVersion(72)) {
		/* Locks/shiplifts in very old savegames had OWNER_WATER as owner */
		for (TileIndex t = 0; t < MapSize(); t++) {
			switch (GetTileType(t)) {
				default: break;

				case MP_WATER:
					if (GetWaterTileType(t) == WATER_TILE_LOCK && GetTileOwner(t) == OWNER_WATER) SetTileOwner(t, OWNER_NONE);
					break;

				case MP_STATION: {
					if (HasBit(_m[t].m6, 3)) SetBit(_m[t].m6, 2);
					StationGfx gfx = GetStationGfx(t);
					StationType st;
					if (       IsInsideMM(gfx,   0,   8)) { // Rail station
						st = STATION_RAIL;
						SetStationGfx(t, gfx - 0);
					} else if (IsInsideMM(gfx,   8,  67)) { // Airport
						st = STATION_AIRPORT;
						SetStationGfx(t, gfx - 8);
					} else if (IsInsideMM(gfx,  67,  71)) { // Truck
						st = STATION_TRUCK;
						SetStationGfx(t, gfx - 67);
					} else if (IsInsideMM(gfx,  71,  75)) { // Bus
						st = STATION_BUS;
						SetStationGfx(t, gfx - 71);
					} else if (gfx == 75) {                 // Oil rig
						st = STATION_OILRIG;
						SetStationGfx(t, gfx - 75);
					} else if (IsInsideMM(gfx,  76,  82)) { // Dock
						st = STATION_DOCK;
						SetStationGfx(t, gfx - 76);
					} else if (gfx == 82) {                 // Buoy
						st = STATION_BUOY;
						SetStationGfx(t, gfx - 82);
					} else if (IsInsideMM(gfx,  83, 168)) { // Extended airport
						st = STATION_AIRPORT;
						SetStationGfx(t, gfx - 83 + 67 - 8);
					} else if (IsInsideMM(gfx, 168, 170)) { // Drive through truck
						st = STATION_TRUCK;
						SetStationGfx(t, gfx - 168 + GFX_TRUCK_BUS_DRIVETHROUGH_OFFSET);
					} else if (IsInsideMM(gfx, 170, 172)) { // Drive through bus
						st = STATION_BUS;
						SetStationGfx(t, gfx - 170 + GFX_TRUCK_BUS_DRIVETHROUGH_OFFSET);
					} else {
						/* Restore the signals */
						ResetSignalHandlers();
						return false;
					}
					SB(_m[t].m6, 3, 3, st);
				} break;
			}
		}
	}

	for (TileIndex t = 0; t < map_size; t++) {
		switch (GetTileType(t)) {
			case MP_STATION: {
				BaseStation *bst = BaseStation::GetByTile(t);

				/* Set up station spread */
				bst->rect.BeforeAddTile(t, StationRect::ADD_FORCE);

				/* Waypoints don't have road stops/oil rigs in the old format */
				if (!Station::IsExpected(bst)) break;
				Station *st = Station::From(bst);

				switch (GetStationType(t)) {
					case STATION_TRUCK:
					case STATION_BUS:
						if (CheckSavegameVersion(6)) {
							/* From this version on there can be multiple road stops of the
							 * same type per station. Convert the existing stops to the new
							 * internal data structure. */
							RoadStop *rs = new RoadStop(t);
							if (rs == NULL) error("Too many road stops in savegame");

							RoadStop **head =
								IsTruckStop(t) ? &st->truck_stops : &st->bus_stops;
							*head = rs;
						}
						break;

					case STATION_OILRIG: {
						/* Very old savegames sometimes have phantom oil rigs, i.e.
						 * an oil rig which got shut down, but not completly removed from
						 * the map
						 */
						TileIndex t1 = TILE_ADDXY(t, 0, 1);
						if (IsTileType(t1, MP_INDUSTRY) &&
								GetIndustryGfx(t1) == GFX_OILRIG_1) {
							/* The internal encoding of oil rigs was changed twice.
							 * It was 3 (till 2.2) and later 5 (till 5.1).
							 * Setting it unconditionally does not hurt.
							 */
							Station::GetByTile(t)->airport_type = AT_OILRIG;
						} else {
							DeleteOilRig(t);
						}
						break;
					}

					default: break;
				}
				break;
			}

			default: break;
		}
	}

	/* In version 2.2 of the savegame, we have new airports, so status of all aircraft is reset.
	 * This has to be called after the oilrig airport_type update above ^^^ ! */
	if (CheckSavegameVersionOldStyle(2, 2)) UpdateOldAircraft();

	/* In version 6.1 we put the town index in the map-array. To do this, we need
	 *  to use m2 (16bit big), so we need to clean m2, and that is where this is
	 *  all about ;) */
	if (CheckSavegameVersionOldStyle(6, 1)) {
		for (TileIndex t = 0; t < map_size; t++) {
			switch (GetTileType(t)) {
				case MP_HOUSE:
					_m[t].m4 = _m[t].m2;
					SetTownIndex(t, CalcClosestTownFromTile(t)->index);
					break;

				case MP_ROAD:
					_m[t].m4 |= (_m[t].m2 << 4);
					if ((GB(_m[t].m5, 4, 2) == ROAD_TILE_CROSSING ? (Owner)_m[t].m3 : GetTileOwner(t)) == OWNER_TOWN) {
						SetTownIndex(t, CalcClosestTownFromTile(t)->index);
					} else {
						SetTownIndex(t, 0);
					}
					break;

				default: break;
			}
		}
	}

	/* Force the freeform edges to false for old savegames. */
	if (CheckSavegameVersion(111)) {
		_settings_game.construction.freeform_edges = false;
	}

	/* From version 9.0, we update the max passengers of a town (was sometimes negative
	 *  before that. */
	if (CheckSavegameVersion(9)) {
		Town *t;
		FOR_ALL_TOWNS(t) UpdateTownMaxPass(t);
	}

	/* From version 16.0, we included autorenew on engines, which are now saved, but
	 *  of course, we do need to initialize them for older savegames. */
	if (CheckSavegameVersion(16)) {
		FOR_ALL_COMPANIES(c) {
			c->engine_renew_list            = NULL;
			c->settings.engine_renew        = false;
			c->settings.engine_renew_months = 6;
			c->settings.engine_renew_money  = 100000;
		}

		/* When loading a game, _local_company is not yet set to the correct value.
		 * However, in a dedicated server we are a spectator, so nothing needs to
		 * happen. In case we are not a dedicated server, the local company always
		 * becomes company 0, unless we are in the scenario editor where all the
		 * companies are 'invalid'.
		 */
		c = Company::GetIfValid(COMPANY_FIRST);
		if (!_network_dedicated && c != NULL) {
			c->settings = _settings_client.company;
		}
	}

	if (CheckSavegameVersion(48)) {
		for (TileIndex t = 0; t < map_size; t++) {
			switch (GetTileType(t)) {
				case MP_RAILWAY:
					if (IsPlainRail(t)) {
						/* Swap ground type and signal type for plain rail tiles, so the
						 * ground type uses the same bits as for depots and waypoints. */
						uint tmp = GB(_m[t].m4, 0, 4);
						SB(_m[t].m4, 0, 4, GB(_m[t].m2, 0, 4));
						SB(_m[t].m2, 0, 4, tmp);
					} else if (HasBit(_m[t].m5, 2)) {
						/* Split waypoint and depot rail type and remove the subtype. */
						ClrBit(_m[t].m5, 2);
						ClrBit(_m[t].m5, 6);
					}
					break;

				case MP_ROAD:
					/* Swap m3 and m4, so the track type for rail crossings is the
					 * same as for normal rail. */
					Swap(_m[t].m3, _m[t].m4);
					break;

				default: break;
			}
		}
	}

	if (CheckSavegameVersion(61)) {
		/* Added the RoadType */
		bool old_bridge = CheckSavegameVersion(42);
		for (TileIndex t = 0; t < map_size; t++) {
			switch (GetTileType(t)) {
				case MP_ROAD:
					SB(_m[t].m5, 6, 2, GB(_m[t].m5, 4, 2));
					switch (GetRoadTileType(t)) {
						default: NOT_REACHED();
						case ROAD_TILE_NORMAL:
							SB(_m[t].m4, 0, 4, GB(_m[t].m5, 0, 4));
							SB(_m[t].m4, 4, 4, 0);
							SB(_m[t].m6, 2, 4, 0);
							break;
						case ROAD_TILE_CROSSING:
							SB(_m[t].m4, 5, 2, GB(_m[t].m5, 2, 2));
							break;
						case ROAD_TILE_DEPOT:    break;
					}
					SetRoadTypes(t, ROADTYPES_ROAD);
					break;

				case MP_STATION:
					if (IsRoadStop(t)) SetRoadTypes(t, ROADTYPES_ROAD);
					break;

				case MP_TUNNELBRIDGE:
					/* Middle part of "old" bridges */
					if (old_bridge && IsBridge(t) && HasBit(_m[t].m5, 6)) break;
					if (((old_bridge && IsBridge(t)) ? (TransportType)GB(_m[t].m5, 1, 2) : GetTunnelBridgeTransportType(t)) == TRANSPORT_ROAD) {
						SetRoadTypes(t, ROADTYPES_ROAD);
					}
					break;

				default: break;
			}
		}
	}

	if (CheckSavegameVersion(114)) {
		bool fix_roadtypes = !CheckSavegameVersion(61);
		bool old_bridge = CheckSavegameVersion(42);

		for (TileIndex t = 0; t < map_size; t++) {
			switch (GetTileType(t)) {
				case MP_ROAD:
					if (fix_roadtypes) SetRoadTypes(t, (RoadTypes)GB(_me[t].m7, 5, 3));
					SB(_me[t].m7, 5, 1, GB(_m[t].m3, 7, 1)); // snow/desert
					switch (GetRoadTileType(t)) {
						default: NOT_REACHED();
						case ROAD_TILE_NORMAL:
							SB(_me[t].m7, 0, 4, GB(_m[t].m3, 0, 4)); // road works
							SB(_m[t].m6, 3, 3, GB(_m[t].m3, 4, 3));  // ground
							SB(_m[t].m3, 0, 4, GB(_m[t].m4, 4, 4));  // tram bits
							SB(_m[t].m3, 4, 4, GB(_m[t].m5, 0, 4));  // tram owner
							SB(_m[t].m5, 0, 4, GB(_m[t].m4, 0, 4));  // road bits
							break;

						case ROAD_TILE_CROSSING:
							SB(_me[t].m7, 0, 5, GB(_m[t].m4, 0, 5)); // road owner
							SB(_m[t].m6, 3, 3, GB(_m[t].m3, 4, 3));  // ground
							SB(_m[t].m3, 4, 4, GB(_m[t].m5, 0, 4));  // tram owner
							SB(_m[t].m5, 0, 1, GB(_m[t].m4, 6, 1));  // road axis
							SB(_m[t].m5, 5, 1, GB(_m[t].m4, 5, 1));  // crossing state
							break;

						case ROAD_TILE_DEPOT:
							break;
					}
					if (!IsRoadDepot(t) && !HasTownOwnedRoad(t)) {
						const Town *town = CalcClosestTownFromTile(t);
						if (town != NULL) SetTownIndex(t, town->index);
					}
					_m[t].m4 = 0;
					break;

				case MP_STATION:
					if (!IsRoadStop(t)) break;

					if (fix_roadtypes) SetRoadTypes(t, (RoadTypes)GB(_m[t].m3, 0, 3));
					SB(_me[t].m7, 0, 5, HasBit(_m[t].m6, 2) ? OWNER_TOWN : GetTileOwner(t));
					SB(_m[t].m3, 4, 4, _m[t].m1);
					_m[t].m4 = 0;
					break;

				case MP_TUNNELBRIDGE:
					if (old_bridge && IsBridge(t) && HasBit(_m[t].m5, 6)) break;
					if (((old_bridge && IsBridge(t)) ? (TransportType)GB(_m[t].m5, 1, 2) : GetTunnelBridgeTransportType(t)) == TRANSPORT_ROAD) {
						if (fix_roadtypes) SetRoadTypes(t, (RoadTypes)GB(_m[t].m3, 0, 3));

						Owner o = GetTileOwner(t);
						SB(_me[t].m7, 0, 5, o); // road owner
						SB(_m[t].m3, 4, 4, o == OWNER_NONE ? OWNER_TOWN : o); // tram owner
					}
					SB(_m[t].m6, 2, 4, GB(_m[t].m2, 4, 4)); // bridge type
					SB(_me[t].m7, 5, 1, GB(_m[t].m4, 7, 1)); // snow/desert

					_m[t].m2 = 0;
					_m[t].m4 = 0;
					break;

				default: break;
			}
		}
	}

	if (CheckSavegameVersion(42)) {
		Vehicle *v;

		for (TileIndex t = 0; t < map_size; t++) {
			if (MayHaveBridgeAbove(t)) ClearBridgeMiddle(t);
			if (IsBridgeTile(t)) {
				if (HasBit(_m[t].m5, 6)) { // middle part
					Axis axis = (Axis)GB(_m[t].m5, 0, 1);

					if (HasBit(_m[t].m5, 5)) { // transport route under bridge?
						if (GB(_m[t].m5, 3, 2) == TRANSPORT_RAIL) {
							MakeRailNormal(
								t,
								GetTileOwner(t),
								axis == AXIS_X ? TRACK_BIT_Y : TRACK_BIT_X,
								GetRailType(t)
							);
						} else {
							TownID town = IsTileOwner(t, OWNER_TOWN) ? ClosestTownFromTile(t, UINT_MAX)->index : 0;

							MakeRoadNormal(
								t,
								axis == AXIS_X ? ROAD_Y : ROAD_X,
								ROADTYPES_ROAD,
								town,
								GetTileOwner(t), OWNER_NONE
							);
						}
					} else {
						if (GB(_m[t].m5, 3, 2) == 0) {
							MakeClear(t, CLEAR_GRASS, 3);
						} else {
							if (GetTileSlope(t, NULL) != SLOPE_FLAT) {
								MakeShore(t);
							} else {
								if (GetTileOwner(t) == OWNER_WATER) {
									MakeSea(t);
								} else {
									MakeCanal(t, GetTileOwner(t), Random());
								}
							}
						}
					}
					SetBridgeMiddle(t, axis);
				} else { // ramp
					Axis axis = (Axis)GB(_m[t].m5, 0, 1);
					uint north_south = GB(_m[t].m5, 5, 1);
					DiagDirection dir = ReverseDiagDir(XYNSToDiagDir(axis, north_south));
					TransportType type = (TransportType)GB(_m[t].m5, 1, 2);

					_m[t].m5 = 1 << 7 | type << 2 | dir;
				}
			}
		}

		FOR_ALL_VEHICLES(v) {
			if (v->type != VEH_TRAIN && v->type != VEH_ROAD) continue;
			if (IsBridgeTile(v->tile)) {
				DiagDirection dir = GetTunnelBridgeDirection(v->tile);

				if (dir != DirToDiagDir(v->direction)) continue;
				switch (dir) {
					default: NOT_REACHED();
					case DIAGDIR_NE: if ((v->x_pos & 0xF) !=  0)            continue; break;
					case DIAGDIR_SE: if ((v->y_pos & 0xF) != TILE_SIZE - 1) continue; break;
					case DIAGDIR_SW: if ((v->x_pos & 0xF) != TILE_SIZE - 1) continue; break;
					case DIAGDIR_NW: if ((v->y_pos & 0xF) !=  0)            continue; break;
				}
			} else if (v->z_pos > GetSlopeZ(v->x_pos, v->y_pos)) {
				v->tile = GetNorthernBridgeEnd(v->tile);
			} else {
				continue;
			}
			if (v->type == VEH_TRAIN) {
				Train::From(v)->track = TRACK_BIT_WORMHOLE;
			} else {
				RoadVehicle::From(v)->state = RVSB_WORMHOLE;
			}
		}
	}

	/* Elrails got added in rev 24 */
	if (CheckSavegameVersion(24)) {
		RailType min_rail = RAILTYPE_ELECTRIC;

		Train *v;
		FOR_ALL_TRAINS(v) {
			RailType rt = RailVehInfo(v->engine_type)->railtype;

			v->railtype = rt;
			if (rt == RAILTYPE_ELECTRIC) min_rail = RAILTYPE_RAIL;
		}

		/* .. so we convert the entire map from normal to elrail (so maintain "fairness") */
		for (TileIndex t = 0; t < map_size; t++) {
			switch (GetTileType(t)) {
				case MP_RAILWAY:
					SetRailType(t, UpdateRailType(GetRailType(t), min_rail));
					break;

				case MP_ROAD:
					if (IsLevelCrossing(t)) {
						SetRailType(t, UpdateRailType(GetRailType(t), min_rail));
					}
					break;

				case MP_STATION:
					if (HasStationRail(t)) {
						SetRailType(t, UpdateRailType(GetRailType(t), min_rail));
					}
					break;

				case MP_TUNNELBRIDGE:
					if (GetTunnelBridgeTransportType(t) == TRANSPORT_RAIL) {
						SetRailType(t, UpdateRailType(GetRailType(t), min_rail));
					}
					break;

				default:
					break;
			}
		}

		FOR_ALL_TRAINS(v) {
			if (v->IsFrontEngine() || v->IsFreeWagon()) TrainConsistChanged(v, true);
		}

	}

	/* In version 16.1 of the savegame a company can decide if trains, which get
	 * replaced, shall keep their old length. In all prior versions, just default
	 * to false */
	if (CheckSavegameVersionOldStyle(16, 1)) {
		FOR_ALL_COMPANIES(c) c->settings.renew_keep_length = false;
	}

	if (CheckSavegameVersion(123)) {
		/* Waypoints became subclasses of stations ... */
		MoveWaypointsToBaseStations();
		/* ... and buoys were moved to waypoints. */
		MoveBuoysToWaypoints();
	}

	/* From version 15, we moved a semaphore bit from bit 2 to bit 3 in m4, making
	 *  room for PBS. Now in version 21 move it back :P. */
	if (CheckSavegameVersion(21) && !CheckSavegameVersion(15)) {
		for (TileIndex t = 0; t < map_size; t++) {
			switch (GetTileType(t)) {
				case MP_RAILWAY:
					if (HasSignals(t)) {
						/* convert PBS signals to combo-signals */
						if (HasBit(_m[t].m2, 2)) SetSignalType(t, TRACK_X, SIGTYPE_COMBO);

						/* move the signal variant back */
						SetSignalVariant(t, TRACK_X, HasBit(_m[t].m2, 3) ? SIG_SEMAPHORE : SIG_ELECTRIC);
						ClrBit(_m[t].m2, 3);
					}

					/* Clear PBS reservation on track */
					if (!IsRailDepotTile(t)) {
						SB(_m[t].m4, 4, 4, 0);
					} else {
						ClrBit(_m[t].m3, 6);
					}
					break;

				case MP_STATION: // Clear PBS reservation on station
					ClrBit(_m[t].m3, 6);
					break;

				default: break;
			}
		}
	}

	if (CheckSavegameVersion(25)) {
		RoadVehicle *rv;
		FOR_ALL_ROADVEHICLES(rv) {
			rv->vehstatus &= ~0x40;
			rv->slot = NULL;
			rv->slot_age = 0;
		}
	} else {
		RoadVehicle *rv;
		FOR_ALL_ROADVEHICLES(rv) {
			if (rv->slot != NULL) rv->slot->num_vehicles++;
		}
	}

	if (CheckSavegameVersion(26)) {
		Station *st;
		FOR_ALL_STATIONS(st) {
			st->last_vehicle_type = VEH_INVALID;
		}
	}

	YapfNotifyTrackLayoutChange(INVALID_TILE, INVALID_TRACK);

	if (CheckSavegameVersion(34)) FOR_ALL_COMPANIES(c) ResetCompanyLivery(c);

	FOR_ALL_COMPANIES(c) {
		c->avail_railtypes = GetCompanyRailtypes(c->index);
		c->avail_roadtypes = GetCompanyRoadtypes(c->index);
	}

	if (!CheckSavegameVersion(27)) AfterLoadStations();

	/* Time starts at 0 instead of 1920.
	 * Account for this in older games by adding an offset */
	if (CheckSavegameVersion(31)) {
		Station *st;
		Waypoint *wp;
		Engine *e;
		Industry *i;
		Vehicle *v;

		_date += DAYS_TILL_ORIGINAL_BASE_YEAR;
		_cur_year += ORIGINAL_BASE_YEAR;

		FOR_ALL_STATIONS(st)  st->build_date      += DAYS_TILL_ORIGINAL_BASE_YEAR;
		FOR_ALL_WAYPOINTS(wp) wp->build_date      += DAYS_TILL_ORIGINAL_BASE_YEAR;
		FOR_ALL_ENGINES(e)    e->intro_date       += DAYS_TILL_ORIGINAL_BASE_YEAR;
		FOR_ALL_COMPANIES(c)  c->inaugurated_year += ORIGINAL_BASE_YEAR;
		FOR_ALL_INDUSTRIES(i) i->last_prod_year   += ORIGINAL_BASE_YEAR;

		FOR_ALL_VEHICLES(v) {
			v->date_of_last_service += DAYS_TILL_ORIGINAL_BASE_YEAR;
			v->build_year += ORIGINAL_BASE_YEAR;
		}
	}

	/* From 32 on we save the industry who made the farmland.
	 *  To give this prettyness to old savegames, we remove all farmfields and
	 *  plant new ones. */
	if (CheckSavegameVersion(32)) {
		Industry *i;

		for (TileIndex t = 0; t < map_size; t++) {
			if (IsTileType(t, MP_CLEAR) && IsClearGround(t, CLEAR_FIELDS)) {
				/* remove fields */
				MakeClear(t, CLEAR_GRASS, 3);
			} else if (IsTileType(t, MP_CLEAR) || IsTileType(t, MP_TREES)) {
				/* remove fences around fields */
				SetFenceSE(t, 0);
				SetFenceSW(t, 0);
			}
		}

		FOR_ALL_INDUSTRIES(i) {
			uint j;

			if (GetIndustrySpec(i->type)->behaviour & INDUSTRYBEH_PLANT_ON_BUILT) {
				for (j = 0; j != 50; j++) PlantRandomFarmField(i);
			}
		}
	}

	/* Setting no refit flags to all orders in savegames from before refit in orders were added */
	if (CheckSavegameVersion(36)) {
		Order *order;
		Vehicle *v;

		FOR_ALL_ORDERS(order) {
			order->SetRefit(CT_NO_REFIT);
		}

		FOR_ALL_VEHICLES(v) {
			v->current_order.SetRefit(CT_NO_REFIT);
		}
	}

	/* from version 38 we have optional elrails, since we cannot know the
	 * preference of a user, let elrails enabled; it can be disabled manually */
	if (CheckSavegameVersion(38)) _settings_game.vehicle.disable_elrails = false;
	/* do the same as when elrails were enabled/disabled manually just now */
	SettingsDisableElrail(_settings_game.vehicle.disable_elrails);
	InitializeRailGUI();

	/* From version 53, the map array was changed for house tiles to allow
	 * space for newhouses grf features. A new byte, m7, was also added. */
	if (CheckSavegameVersion(53)) {
		for (TileIndex t = 0; t < map_size; t++) {
			if (IsTileType(t, MP_HOUSE)) {
				if (GB(_m[t].m3, 6, 2) != TOWN_HOUSE_COMPLETED) {
					/* Move the construction stage from m3[7..6] to m5[5..4].
					 * The construction counter does not have to move. */
					SB(_m[t].m5, 3, 2, GB(_m[t].m3, 6, 2));
					SB(_m[t].m3, 6, 2, 0);

					/* The "house is completed" bit is now in m6[2]. */
					SetHouseCompleted(t, false);
				} else {
					/* The "lift has destination" bit has been moved from
					 * m5[7] to m7[0]. */
					SB(_me[t].m7, 0, 1, HasBit(_m[t].m5, 7));
					ClrBit(_m[t].m5, 7);

					/* The "lift is moving" bit has been removed, as it does
					 * the same job as the "lift has destination" bit. */
					ClrBit(_m[t].m1, 7);

					/* The position of the lift goes from m1[7..0] to m6[7..2],
					 * making m1 totally free, now. The lift position does not
					 * have to be a full byte since the maximum value is 36. */
					SetLiftPosition(t, GB(_m[t].m1, 0, 6 ));

					_m[t].m1 = 0;
					_m[t].m3 = 0;
					SetHouseCompleted(t, true);
				}
			}
		}
	}

	/* Check and update house and town values */
	UpdateHousesAndTowns();

	if (CheckSavegameVersion(43)) {
		for (TileIndex t = 0; t < map_size; t++) {
			if (IsTileType(t, MP_INDUSTRY)) {
				switch (GetIndustryGfx(t)) {
					case GFX_POWERPLANT_SPARKS:
						SetIndustryAnimationState(t, GB(_m[t].m1, 2, 5));
						break;

					case GFX_OILWELL_ANIMATED_1:
					case GFX_OILWELL_ANIMATED_2:
					case GFX_OILWELL_ANIMATED_3:
						SetIndustryAnimationState(t, GB(_m[t].m1, 0, 2));
						break;

					case GFX_COAL_MINE_TOWER_ANIMATED:
					case GFX_COPPER_MINE_TOWER_ANIMATED:
					case GFX_GOLD_MINE_TOWER_ANIMATED:
						 SetIndustryAnimationState(t, _m[t].m1);
						 break;

					default: // No animation states to change
						break;
				}
			}
		}
	}

<<<<<<< HEAD
	if (CheckSavegameVersion(44)) {
		Vehicle *v;
		/* If we remove a station while cargo from it is still enroute, payment calculation will assume
		 * 0, 0 to be the source of the cargo, resulting in very high payments usually. v->source_xy
		 * stores the coordinates, preserving them even if the station is removed. However, if a game is loaded
		 * where this situation exists, the cargo-source information is lost. in this case, we set the source
		 * to the current tile of the vehicle to prevent excessive profits
		 */
		FOR_ALL_VEHICLES(v) {
			/* const cast is necessary as we have to do evil things here: change the source_xy */
			CargoPacketSet *packets = const_cast<CargoPacketSet *>(v->cargo.Packets());
			for (CargoPacketSet::iterator it = packets->begin(); it != packets->end();) {
				CargoPacket *cp = *it;
				packets->erase(it++);
				cp->source_xy = Station::IsValidID(cp->source) ? Station::Get(cp->source)->xy : v->tile;
				cp->loaded_at_xy = cp->source_xy;
				packets->insert(cp);
			}
			v->cargo.InvalidateCache();
		}

		/* Store position of the station where the goods come from, so there
		 * are no very high payments when stations get removed. However, if the
		 * station where the goods came from is already removed, the source
		 * information is lost. In that case we set it to the position of this
		 * station */
		Station *st;
		FOR_ALL_STATIONS(st) {
			for (CargoID c = 0; c < NUM_CARGO; c++) {
				GoodsEntry *ge = &st->goods[c];

				const CargoPacketList *packets = ge->cargo.Packets();
				for (StationCargoList::ConstIterator it = packets->begin(); it != packets->end(); it++) {
					CargoPacket *cp = *it;
					cp->source_xy = Station::IsValidID(cp->source) ? Station::Get(cp->source)->xy : st->xy;
					cp->loaded_at_xy = cp->source_xy;
				}
			}
		}
	}

=======
>>>>>>> 5f3cdf15
	if (CheckSavegameVersion(45)) {
		Vehicle *v;
		/* Originally just the fact that some cargo had been paid for was
		 * stored to stop people cheating and cashing in several times. This
		 * wasn't enough though as it was cleared when the vehicle started
		 * loading again, even if it didn't actually load anything, so now the
		 * amount that has been paid is stored. */
		FOR_ALL_VEHICLES(v) {
			ClrBit(v->vehicle_flags, 2);
		}
	}

	/* Buoys do now store the owner of the previous water tile, which can never
	 * be OWNER_NONE. So replace OWNER_NONE with OWNER_WATER. */
	if (CheckSavegameVersion(46)) {
		Waypoint *wp;
		FOR_ALL_WAYPOINTS(wp) {
			if ((wp->facilities & FACIL_DOCK) != 0 && IsTileOwner(wp->xy, OWNER_NONE) && TileHeight(wp->xy) == 0) SetTileOwner(wp->xy, OWNER_WATER);
		}
	}

	if (CheckSavegameVersion(50)) {
		Aircraft *v;
		/* Aircraft units changed from 8 mph to 1 km/h */
		FOR_ALL_AIRCRAFT(v) {
			if (v->subtype <= AIR_AIRCRAFT) {
				const AircraftVehicleInfo *avi = AircraftVehInfo(v->engine_type);
				v->cur_speed *= 129;
				v->cur_speed /= 10;
				v->max_speed = avi->max_speed;
				v->acceleration = avi->acceleration;
			}
		}
	}

	if (CheckSavegameVersion(49)) FOR_ALL_COMPANIES(c) c->face = ConvertFromOldCompanyManagerFace(c->face);

	if (CheckSavegameVersion(52)) {
		for (TileIndex t = 0; t < map_size; t++) {
			if (IsStatueTile(t)) {
				_m[t].m2 = CalcClosestTownFromTile(t)->index;
			}
		}
	}

	/* A setting containing the proportion of towns that grow twice as
	 * fast was added in version 54. From version 56 this is now saved in the
	 * town as cities can be built specifically in the scenario editor. */
	if (CheckSavegameVersion(56)) {
		Town *t;

		FOR_ALL_TOWNS(t) {
			if (_settings_game.economy.larger_towns != 0 && (t->index % _settings_game.economy.larger_towns) == 0) {
				t->larger_town = true;
			}
		}
	}

	if (CheckSavegameVersion(57)) {
		Vehicle *v;
		/* Added a FIFO queue of vehicles loading at stations */
		FOR_ALL_VEHICLES(v) {
			if ((v->type != VEH_TRAIN || Train::From(v)->IsFrontEngine()) &&  // for all locs
					!(v->vehstatus & (VS_STOPPED | VS_CRASHED)) && // not stopped or crashed
					v->current_order.IsType(OT_LOADING)) {         // loading
				Station::Get(v->last_station_visited)->loading_vehicles.push_back(v);

				/* The loading finished flag is *only* set when actually completely
				 * finished. Because the vehicle is loading, it is not finished. */
				ClrBit(v->vehicle_flags, VF_LOADING_FINISHED);
			}
		}
	} else if (CheckSavegameVersion(59)) {
		/* For some reason non-loading vehicles could be in the station's loading vehicle list */

		Station *st;
		FOR_ALL_STATIONS(st) {
			std::list<Vehicle *>::iterator iter;
			for (iter = st->loading_vehicles.begin(); iter != st->loading_vehicles.end();) {
				Vehicle *v = *iter;
				iter++;
				if (!v->current_order.IsType(OT_LOADING)) st->loading_vehicles.remove(v);
			}
		}
	}

	if (CheckSavegameVersion(58)) {
		/* Setting difficulty number_industries other than zero get bumped to +1
		 * since a new option (very low at position1) has been added */
		if (_settings_game.difficulty.number_industries > 0) {
			_settings_game.difficulty.number_industries++;
		}

		/* Same goes for number of towns, although no test is needed, just an increment */
		_settings_game.difficulty.number_towns++;
	}

	if (CheckSavegameVersion(64)) {
		/* copy the signal type/variant and move signal states bits */
		for (TileIndex t = 0; t < map_size; t++) {
			if (IsTileType(t, MP_RAILWAY) && HasSignals(t)) {
				SetSignalStates(t, GB(_m[t].m2, 4, 4));
				SetSignalVariant(t, INVALID_TRACK, GetSignalVariant(t, TRACK_X));
				SetSignalType(t, INVALID_TRACK, GetSignalType(t, TRACK_X));
				ClrBit(_m[t].m2, 7);
			}
		}
	}

	if (CheckSavegameVersion(69)) {
		/* In some old savegames a bit was cleared when it should not be cleared */
		RoadVehicle *rv;
		FOR_ALL_ROADVEHICLES(rv) {
			if (rv->state == 250 || rv->state == 251) {
				SetBit(rv->state, RVS_IS_STOPPING);
			}
		}
	}

	if (CheckSavegameVersion(70)) {
		/* Added variables to support newindustries */
		Industry *i;
		FOR_ALL_INDUSTRIES(i) i->founder = OWNER_NONE;
	}

	/* From version 82, old style canals (above sealevel (0), WATER owner) are no longer supported.
	    Replace the owner for those by OWNER_NONE. */
	if (CheckSavegameVersion(82)) {
		for (TileIndex t = 0; t < map_size; t++) {
			if (IsTileType(t, MP_WATER) &&
					GetWaterTileType(t) == WATER_TILE_CLEAR &&
					GetTileOwner(t) == OWNER_WATER &&
					TileHeight(t) != 0) {
				SetTileOwner(t, OWNER_NONE);
			}
		}
	}

	/*
	 * Add the 'previous' owner to the ship depots so we can reset it with
	 * the correct values when it gets destroyed. This prevents that
	 * someone can remove canals owned by somebody else and it prevents
	 * making floods using the removal of ship depots.
	 */
	if (CheckSavegameVersion(83)) {
		for (TileIndex t = 0; t < map_size; t++) {
			if (IsTileType(t, MP_WATER) && IsShipDepot(t)) {
				_m[t].m4 = (TileHeight(t) == 0) ? OWNER_WATER : OWNER_NONE;
			}
		}
	}

	if (CheckSavegameVersion(74)) {
		Station *st;
		FOR_ALL_STATIONS(st) {
			for (CargoID c = 0; c < NUM_CARGO; c++) {
				st->goods[c].last_speed = 0;
				if (st->goods[c].cargo.Count() != 0) SetBit(st->goods[c].acceptance_pickup, GoodsEntry::PICKUP);
			}
		}
	}

	if (CheckSavegameVersion(78)) {
		Industry *i;
		uint j;
		FOR_ALL_INDUSTRIES(i) {
			const IndustrySpec *indsp = GetIndustrySpec(i->type);
			for (j = 0; j < lengthof(i->produced_cargo); j++) {
				i->produced_cargo[j] = indsp->produced_cargo[j];
			}
			for (j = 0; j < lengthof(i->accepts_cargo); j++) {
				i->accepts_cargo[j] = indsp->accepts_cargo[j];
			}
		}
	}

	/* Before version 81, the density of grass was always stored as zero, and
	 * grassy trees were always drawn fully grassy. Furthermore, trees on rough
	 * land used to have zero density, now they have full density. Therefore,
	 * make all grassy/rough land trees have a density of 3. */
	if (CheckSavegameVersion(81)) {
		for (TileIndex t = 0; t < map_size; t++) {
			if (GetTileType(t) == MP_TREES) {
				TreeGround groundType = GetTreeGround(t);
				if (groundType != TREE_GROUND_SNOW_DESERT) SetTreeGroundDensity(t, groundType, 3);
			}
		}
	}


	if (CheckSavegameVersion(93)) {
		/* Rework of orders. */
		Order *order;
		FOR_ALL_ORDERS(order) order->ConvertFromOldSavegame();

		Vehicle *v;
		FOR_ALL_VEHICLES(v) {
			if (v->orders.list != NULL && v->orders.list->GetFirstOrder() != NULL && v->orders.list->GetFirstOrder()->IsType(OT_NOTHING)) {
				v->orders.list->FreeChain();
				v->orders.list = NULL;
			}

			v->current_order.ConvertFromOldSavegame();
			if (v->type == VEH_ROAD && v->IsPrimaryVehicle() && v->FirstShared() == v) {
				FOR_VEHICLE_ORDERS(v, order) order->SetNonStopType(ONSF_NO_STOP_AT_INTERMEDIATE_STATIONS);
			}
		}
	} else if (CheckSavegameVersion(94)) {
		/* Unload and transfer are now mutual exclusive. */
		Order *order;
		FOR_ALL_ORDERS(order) {
			if ((order->GetUnloadType() & (OUFB_UNLOAD | OUFB_TRANSFER)) == (OUFB_UNLOAD | OUFB_TRANSFER)) {
				order->SetUnloadType(OUFB_TRANSFER);
				order->SetLoadType(OLFB_NO_LOAD);
			}
		}

		Vehicle *v;
		FOR_ALL_VEHICLES(v) {
			if ((v->current_order.GetUnloadType() & (OUFB_UNLOAD | OUFB_TRANSFER)) == (OUFB_UNLOAD | OUFB_TRANSFER)) {
				v->current_order.SetUnloadType(OUFB_TRANSFER);
				v->current_order.SetLoadType(OLFB_NO_LOAD);
			}
		}
	}

	if (CheckSavegameVersion(84)) {
		/* Set all share owners to INVALID_COMPANY for
		 * 1) all inactive companies
		 *     (when inactive companies were stored in the savegame - TTD, TTDP and some
		 *      *really* old revisions of OTTD; else it is already set in InitializeCompanies())
		 * 2) shares that are owned by inactive companies or self
		 *     (caused by cheating clients in earlier revisions) */
		FOR_ALL_COMPANIES(c) {
			for (uint i = 0; i < 4; i++) {
				CompanyID company = c->share_owners[i];
				if (company == INVALID_COMPANY) continue;
				if (!Company::IsValidID(company) || company == c->index) c->share_owners[i] = INVALID_COMPANY;
			}
		}
	}

	if (CheckSavegameVersion(86)) {
		for (TileIndex t = 0; t < map_size; t++) {
			/* Move river flag and update canals to use water class */
			if (IsTileType(t, MP_WATER)) {
				if (GetWaterClass(t) != WATER_CLASS_RIVER) {
					if (IsWater(t)) {
						Owner o = GetTileOwner(t);
						if (o == OWNER_WATER) {
							MakeSea(t);
						} else {
							MakeCanal(t, o, Random());
						}
					} else if (IsShipDepot(t)) {
						Owner o = (Owner)_m[t].m4; // Original water owner
						SetWaterClass(t, o == OWNER_WATER ? WATER_CLASS_SEA : WATER_CLASS_CANAL);
					}
				}
			}
		}

		/* Update locks, depots, docks and buoys to have a water class based
		 * on its neighbouring tiles. Done after river and canal updates to
		 * ensure neighbours are correct. */
		for (TileIndex t = 0; t < map_size; t++) {
			if (GetTileSlope(t, NULL) != SLOPE_FLAT) continue;

			if (IsTileType(t, MP_WATER) && IsLock(t)) SetWaterClassDependingOnSurroundings(t, false);
			if (IsTileType(t, MP_STATION) && (IsDock(t) || IsBuoy(t))) SetWaterClassDependingOnSurroundings(t, false);
		}
	}

	if (CheckSavegameVersion(87)) {
		for (TileIndex t = 0; t < map_size; t++) {
			/* skip oil rigs at borders! */
			if ((IsTileType(t, MP_WATER) || IsBuoyTile(t)) &&
					(TileX(t) == 0 || TileY(t) == 0 || TileX(t) == MapMaxX() - 1 || TileY(t) == MapMaxY() - 1)) {
				/* Some version 86 savegames have wrong water class at map borders (under buoy, or after removing buoy).
				 * This conversion has to be done before buoys with invalid owner are removed. */
				SetWaterClass(t, WATER_CLASS_SEA);
			}

			if (IsBuoyTile(t) || IsDriveThroughStopTile(t) || IsTileType(t, MP_WATER)) {
				Owner o = GetTileOwner(t);
				if (o < MAX_COMPANIES && !Company::IsValidID(o)) {
					_current_company = o;
					ChangeTileOwner(t, o, INVALID_OWNER);
				}
				if (IsBuoyTile(t)) {
					/* reset buoy owner to OWNER_NONE in the station struct
					 * (even if it is owned by active company) */
					Waypoint::GetByTile(t)->owner = OWNER_NONE;
				}
			} else if (IsTileType(t, MP_ROAD)) {
				/* works for all RoadTileType */
				for (RoadType rt = ROADTYPE_ROAD; rt < ROADTYPE_END; rt++) {
					/* update even non-existing road types to update tile owner too */
					Owner o = GetRoadOwner(t, rt);
					if (o < MAX_COMPANIES && !Company::IsValidID(o)) SetRoadOwner(t, rt, OWNER_NONE);
				}
				if (IsLevelCrossing(t)) {
					if (!Company::IsValidID(GetTileOwner(t))) FixOwnerOfRailTrack(t);
				}
			} else if (IsPlainRailTile(t)) {
				if (!Company::IsValidID(GetTileOwner(t))) FixOwnerOfRailTrack(t);
			}
		}

		/* Convert old PF settings to new */
		if (_settings_game.pf.yapf.rail_use_yapf || CheckSavegameVersion(28)) {
			_settings_game.pf.pathfinder_for_trains = VPF_YAPF;
		} else {
			_settings_game.pf.pathfinder_for_trains = (_settings_game.pf.new_pathfinding_all ? VPF_NPF : VPF_NTP);
		}

		if (_settings_game.pf.yapf.road_use_yapf || CheckSavegameVersion(28)) {
			_settings_game.pf.pathfinder_for_roadvehs = VPF_YAPF;
		} else {
			_settings_game.pf.pathfinder_for_roadvehs = (_settings_game.pf.new_pathfinding_all ? VPF_NPF : VPF_OPF);
		}

		if (_settings_game.pf.yapf.ship_use_yapf) {
			_settings_game.pf.pathfinder_for_ships = VPF_YAPF;
		} else {
			_settings_game.pf.pathfinder_for_ships = (_settings_game.pf.new_pathfinding_all ? VPF_NPF : VPF_OPF);
		}
	}

	if (CheckSavegameVersion(88)) {
		/* Profits are now with 8 bit fract */
		Vehicle *v;
		FOR_ALL_VEHICLES(v) {
			v->profit_this_year <<= 8;
			v->profit_last_year <<= 8;
			v->running_ticks = 0;
		}
	}

	if (CheckSavegameVersion(91)) {
		/* Increase HouseAnimationFrame from 5 to 7 bits */
		for (TileIndex t = 0; t < map_size; t++) {
			if (IsTileType(t, MP_HOUSE) && GetHouseType(t) >= NEW_HOUSE_OFFSET) {
				SetHouseAnimationFrame(t, GB(_m[t].m6, 3, 5));
			}
		}
	}

	if (CheckSavegameVersion(62)) {
		/* Remove all trams from savegames without tram support.
		 * There would be trams without tram track under causing crashes sooner or later. */
		RoadVehicle *v;
		FOR_ALL_ROADVEHICLES(v) {
			if (v->First() == v && HasBit(EngInfo(v->engine_type)->misc_flags, EF_ROAD_TRAM)) {
				if (_switch_mode_errorstr == INVALID_STRING_ID || _switch_mode_errorstr == STR_NEWGRF_COMPATIBLE_LOAD_WARNING) {
					_switch_mode_errorstr = STR_WARNING_LOADGAME_REMOVED_TRAMS;
				}
				delete v;
			}
		}
	}

	if (CheckSavegameVersion(99)) {
		for (TileIndex t = 0; t < map_size; t++) {
			/* Set newly introduced WaterClass of industry tiles */
			if (IsTileType(t, MP_STATION) && IsOilRig(t)) {
				SetWaterClassDependingOnSurroundings(t, true);
			}
			if (IsTileType(t, MP_INDUSTRY)) {
				if ((GetIndustrySpec(GetIndustryType(t))->behaviour & INDUSTRYBEH_BUILT_ONWATER) != 0) {
					SetWaterClassDependingOnSurroundings(t, true);
				} else {
					SetWaterClass(t, WATER_CLASS_INVALID);
				}
			}

			/* Replace "house construction year" with "house age" */
			if (IsTileType(t, MP_HOUSE) && IsHouseCompleted(t)) {
				_m[t].m5 = Clamp(_cur_year - (_m[t].m5 + ORIGINAL_BASE_YEAR), 0, 0xFF);
			}
		}
	}

	/* Move the signal variant back up one bit for PBS. We don't convert the old PBS
	 * format here, as an old layout wouldn't work properly anyway. To be safe, we
	 * clear any possible PBS reservations as well. */
	if (CheckSavegameVersion(100)) {
		for (TileIndex t = 0; t < map_size; t++) {
			switch (GetTileType(t)) {
				case MP_RAILWAY:
					if (HasSignals(t)) {
						/* move the signal variant */
						SetSignalVariant(t, TRACK_UPPER, HasBit(_m[t].m2, 2) ? SIG_SEMAPHORE : SIG_ELECTRIC);
						SetSignalVariant(t, TRACK_LOWER, HasBit(_m[t].m2, 6) ? SIG_SEMAPHORE : SIG_ELECTRIC);
						ClrBit(_m[t].m2, 2);
						ClrBit(_m[t].m2, 6);
					}

					/* Clear PBS reservation on track */
					if (IsRailDepot(t)) {
						SetDepotReservation(t, false);
					} else {
						SetTrackReservation(t, TRACK_BIT_NONE);
					}
					break;

				case MP_ROAD: // Clear PBS reservation on crossing
					if (IsLevelCrossing(t)) SetCrossingReservation(t, false);
					break;

				case MP_STATION: // Clear PBS reservation on station
					if (HasStationRail(t)) SetRailStationReservation(t, false);
					break;

				case MP_TUNNELBRIDGE: // Clear PBS reservation on tunnels/birdges
					if (GetTunnelBridgeTransportType(t) == TRANSPORT_RAIL) SetTunnelBridgeReservation(t, false);
					break;

				default: break;
			}
		}
	}

	/* Reserve all tracks trains are currently on. */
	if (CheckSavegameVersion(101)) {
		const Train *t;
		FOR_ALL_TRAINS(t) {
			if (t->First() == t) t->ReserveTrackUnderConsist();
		}
	}

	if (CheckSavegameVersion(102)) {
		for (TileIndex t = 0; t < map_size; t++) {
			/* Now all crossings should be in correct state */
			if (IsLevelCrossingTile(t)) UpdateLevelCrossing(t, false);
		}
	}

	if (CheckSavegameVersion(103)) {
		/* Non-town-owned roads now store the closest town */
		UpdateNearestTownForRoadTiles(false);

		/* signs with invalid owner left from older savegames */
		Sign *si;
		FOR_ALL_SIGNS(si) {
			if (si->owner != OWNER_NONE && !Company::IsValidID(si->owner)) si->owner = OWNER_NONE;
		}

		/* Station can get named based on an industry type, but the current ones
		 * are not, so mark them as if they are not named by an industry. */
		Station *st;
		FOR_ALL_STATIONS(st) {
			st->indtype = IT_INVALID;
		}
	}

	if (CheckSavegameVersion(104)) {
		Aircraft *a;
		FOR_ALL_AIRCRAFT(a) {
			/* Set engine_type of shadow and rotor */
			if (!a->IsNormalAircraft()) {
				a->engine_type = a->First()->engine_type;
			}
		}

		/* More companies ... */
		Company *c;
		FOR_ALL_COMPANIES(c) {
			if (c->bankrupt_asked == 0xFF) c->bankrupt_asked = 0xFFFF;
		}

		Engine *e;
		FOR_ALL_ENGINES(e) {
			if (e->company_avail == 0xFF) e->company_avail = 0xFFFF;
		}

		Town *t;
		FOR_ALL_TOWNS(t) {
			if (t->have_ratings == 0xFF) t->have_ratings = 0xFFFF;
			for (uint i = 8; i != MAX_COMPANIES; i++) t->ratings[i] = RATING_INITIAL;
		}
	}

	if (CheckSavegameVersion(112)) {
		for (TileIndex t = 0; t < map_size; t++) {
			/* Check for HQ bit being set, instead of using map accessor,
			 * since we've already changed it code-wise */
			if (IsTileType(t, MP_UNMOVABLE) && HasBit(_m[t].m5, 7)) {
				/* Move size and part identification of HQ out of the m5 attribute,
				 * on new locations */
				uint8 old_m5 = _m[t].m5;
				_m[t].m5 = UNMOVABLE_HQ;
				SetCompanyHQSize(t, GB(old_m5, 2, 3));
				SetCompanyHQSection(t, GB(old_m5, 0, 2));
			}
		}
	}

	if (CheckSavegameVersion(113)) {
		/* allow_town_roads is added, set it if town_layout wasn't TL_NO_ROADS */
		if (_settings_game.economy.town_layout == 0) { // was TL_NO_ROADS
			_settings_game.economy.allow_town_roads = false;
			_settings_game.economy.town_layout = TL_BETTER_ROADS;
		} else {
			_settings_game.economy.allow_town_roads = true;
			_settings_game.economy.town_layout = _settings_game.economy.town_layout - 1;
		}

		/* Initialize layout of all towns. Older versions were using different
		 * generator for random town layout, use it if needed. */
		Town *t;
		FOR_ALL_TOWNS(t) {
			if (_settings_game.economy.town_layout != TL_RANDOM) {
				t->layout = _settings_game.economy.town_layout;
				continue;
			}

			/* Use old layout randomizer code */
			byte layout = TileHash(TileX(t->xy), TileY(t->xy)) % 6;
			switch (layout) {
				default: break;
				case 5: layout = 1; break;
				case 0: layout = 2; break;
			}
			t->layout = layout - 1;
		}
	}

	if (CheckSavegameVersion(114)) {
		/* There could be (deleted) stations with invalid owner, set owner to OWNER NONE.
		 * The conversion affects oil rigs and buoys too, but it doesn't matter as
		 * they have st->owner == OWNER_NONE already. */
		Station *st;
		FOR_ALL_STATIONS(st) {
			if (!Company::IsValidID(st->owner)) st->owner = OWNER_NONE;
		}
	}

	/* Trains could now stop in a specific location. */
	if (CheckSavegameVersion(117)) {
		Order *o;
		FOR_ALL_ORDERS(o) {
			if (o->IsType(OT_GOTO_STATION)) o->SetStopLocation(OSL_PLATFORM_FAR_END);
		}
	}

	if (CheckSavegameVersion(120)) {
		extern VehicleDefaultSettings _old_vds;
		Company *c;
		FOR_ALL_COMPANIES(c) {
			c->settings.vehicle = _old_vds;
		}
	}

	if (CheckSavegameVersion(121)) {
		/* Delete small ufos heading for non-existing vehicles */
		Vehicle *v;
		FOR_ALL_DISASTERVEHICLES(v) {
			if (v->subtype == 2/*ST_SMALL_UFO*/ && v->current_order.GetDestination() != 0) {
				const Vehicle *u = Vehicle::GetIfValid(v->dest_tile);
				if (u == NULL || u->type != VEH_ROAD || !RoadVehicle::From(u)->IsRoadVehFront()) {
					delete v;
				}
			}
		}

		/* We didn't store cargo payment yet, so make them for vehicles that are
		 * currently at a station and loading/unloading. If they don't get any
		 * payment anymore they just removed in the next load/unload cycle.
		 * However, some 0.7 versions might have cargo payment. For those we just
		 * add cargopayment for the vehicles that don't have it.
		 */
		Station *st;
		FOR_ALL_STATIONS(st) {
			std::list<Vehicle *>::iterator iter;
			for (iter = st->loading_vehicles.begin(); iter != st->loading_vehicles.end(); ++iter) {
				Vehicle *v = *iter;
				if (v->cargo_payment == NULL) v->cargo_payment = new CargoPayment(v);
			}
		}
	}

	if (CheckSavegameVersion(122)) {
		/* Animated tiles would sometimes not be actually animated or
		 * in case of old savegames duplicate. */

		extern TileIndex *_animated_tile_list;
		extern uint _animated_tile_count;

		for (uint i = 0; i < _animated_tile_count; /* Nothing */) {
			/* Remove if tile is not animated */
			bool remove = _tile_type_procs[GetTileType(_animated_tile_list[i])]->animate_tile_proc == NULL;

			/* and remove if duplicate */
			for (uint j = 0; !remove && j < i; j++) {
				remove = _animated_tile_list[i] == _animated_tile_list[j];
			}

			if (remove) {
				DeleteAnimatedTile(_animated_tile_list[i]);
			} else {
				i++;
			}
		}
	}

	if (CheckSavegameVersion(124)) {
		/* The train station tile area was added */
		Waypoint *wp;
		FOR_ALL_WAYPOINTS(wp) {
			if (wp->facilities & FACIL_TRAIN) {
				wp->train_station.tile = wp->xy;
				wp->train_station.w = 1;
				wp->train_station.h = 1;
			} else {;
				wp->train_station.tile = INVALID_TILE;
				wp->train_station.w = 0;
				wp->train_station.h = 0;
			}
		}
	}

	if (CheckSavegameVersion(125)) {
		/* Convert old subsidies */
		Subsidy *s;
		FOR_ALL_SUBSIDIES(s) {
			/* Convert only nonawarded subsidies. The original source and destination town/industry
			 * can't be determined anymore for awarded subsidies, so invalidate them. */
			if (s->remaining < 12) {
				s->remaining = 12 - s->remaining; // convert "age" to "remaining"
				s->awarded = INVALID_COMPANY; // not awarded to anyone
				const CargoSpec *cs = CargoSpec::Get(s->cargo_type);
				switch (cs->town_effect) {
					case TE_PASSENGERS:
					case TE_MAIL:
						/* Town -> Town */
						s->src_type = s->dst_type = ST_TOWN;
						if (Town::IsValidID(s->src) && Town::IsValidID(s->dst)) continue;
						break;
					case TE_GOODS:
					case TE_FOOD:
						/* Industry -> Town */
						s->src_type = ST_INDUSTRY;
						s->dst_type = ST_TOWN;
						if (Industry::IsValidID(s->src) && Town::IsValidID(s->dst)) continue;
						break;
					default:
						/* Industry -> Industry */
						s->src_type = s->dst_type = ST_INDUSTRY;
						if (Industry::IsValidID(s->src) && Industry::IsValidID(s->dst)) continue;
						break;
				}
			}
			/* Awarded subsidy or invalid source/destination, invalidate */
			delete s;
		}
	}

	if (CheckSavegameVersion(126)) {
		/* Recompute inflation based on old unround loan limit
		 * Note: Max loan is 500000. With an inflation of 4% across 170 years
		 *       that results in a max loan of about 0.7 * 2^31.
		 *       So taking the 16 bit fractional part into account there are plenty of bits left
		 *       for unmodified savegames ...
		 */
		uint64 aimed_inflation = (_economy.old_max_loan_unround << 16 | _economy.old_max_loan_unround_fract) / _settings_game.difficulty.max_loan;

		/* ... well, just clamp it then. */
		if (aimed_inflation > MAX_INFLATION) aimed_inflation = MAX_INFLATION;

		/* Simulate the inflation, so we also get the payment inflation */
		while (_economy.inflation_prices < aimed_inflation) {
			AddInflation(false);
		}
	}

	if (CheckSavegameVersion(127)) {
		Station *st;
		FOR_ALL_STATIONS(st) UpdateStationAcceptance(st, false);
	}

	if (CheckSavegameVersion(128)) {
		const Depot *d;
		FOR_ALL_DEPOTS(d) {
			_m[d->xy].m2 = d->index;
			if (IsTileType(d->xy, MP_WATER)) _m[GetOtherShipDepotTile(d->xy)].m2 = d->index;
		}
	}

	AfterLoadLabelMaps();

	GamelogPrintDebug(1);

	InitializeWindowsAndCaches();
	/* Restore the signals */
	ResetSignalHandlers();
	return true;
}

/** Reload all NewGRF files during a running game. This is a cut-down
 * version of AfterLoadGame().
 * XXX - We need to reset the vehicle position hash because with a non-empty
 * hash AfterLoadVehicles() will loop infinitely. We need AfterLoadVehicles()
 * to recalculate vehicle data as some NewGRF vehicle sets could have been
 * removed or added and changed statistics */
void ReloadNewGRFData()
{
	/* reload grf data */
	GfxLoadSprites();
	LoadStringWidthTable();
	RecomputePrices();
	/* reload vehicles */
	ResetVehiclePosHash();
	AfterLoadVehicles(false);
	StartupEngines();
	SetCachedEngineCounts();
	/* update station graphics */
	AfterLoadStations();
	/* Check and update house and town values */
	UpdateHousesAndTowns();
	/* Update livery selection windows */
	for (CompanyID i = COMPANY_FIRST; i < MAX_COMPANIES; i++) InvalidateWindowData(WC_COMPANY_COLOUR, i);
	/* redraw the whole screen */
	MarkWholeScreenDirty();
	CheckTrainsLengths();
}<|MERGE_RESOLUTION|>--- conflicted
+++ resolved
@@ -1234,50 +1234,6 @@
 		}
 	}
 
-<<<<<<< HEAD
-	if (CheckSavegameVersion(44)) {
-		Vehicle *v;
-		/* If we remove a station while cargo from it is still enroute, payment calculation will assume
-		 * 0, 0 to be the source of the cargo, resulting in very high payments usually. v->source_xy
-		 * stores the coordinates, preserving them even if the station is removed. However, if a game is loaded
-		 * where this situation exists, the cargo-source information is lost. in this case, we set the source
-		 * to the current tile of the vehicle to prevent excessive profits
-		 */
-		FOR_ALL_VEHICLES(v) {
-			/* const cast is necessary as we have to do evil things here: change the source_xy */
-			CargoPacketSet *packets = const_cast<CargoPacketSet *>(v->cargo.Packets());
-			for (CargoPacketSet::iterator it = packets->begin(); it != packets->end();) {
-				CargoPacket *cp = *it;
-				packets->erase(it++);
-				cp->source_xy = Station::IsValidID(cp->source) ? Station::Get(cp->source)->xy : v->tile;
-				cp->loaded_at_xy = cp->source_xy;
-				packets->insert(cp);
-			}
-			v->cargo.InvalidateCache();
-		}
-
-		/* Store position of the station where the goods come from, so there
-		 * are no very high payments when stations get removed. However, if the
-		 * station where the goods came from is already removed, the source
-		 * information is lost. In that case we set it to the position of this
-		 * station */
-		Station *st;
-		FOR_ALL_STATIONS(st) {
-			for (CargoID c = 0; c < NUM_CARGO; c++) {
-				GoodsEntry *ge = &st->goods[c];
-
-				const CargoPacketList *packets = ge->cargo.Packets();
-				for (StationCargoList::ConstIterator it = packets->begin(); it != packets->end(); it++) {
-					CargoPacket *cp = *it;
-					cp->source_xy = Station::IsValidID(cp->source) ? Station::Get(cp->source)->xy : st->xy;
-					cp->loaded_at_xy = cp->source_xy;
-				}
-			}
-		}
-	}
-
-=======
->>>>>>> 5f3cdf15
 	if (CheckSavegameVersion(45)) {
 		Vehicle *v;
 		/* Originally just the fact that some cargo had been paid for was
