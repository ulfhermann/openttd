/* $Id$ */

/*
 * This file is part of OpenTTD.
 * OpenTTD is free software; you can redistribute it and/or modify it under the terms of the GNU General Public License as published by the Free Software Foundation, version 2.
 * OpenTTD is distributed in the hope that it will be useful, but WITHOUT ANY WARRANTY; without even the implied warranty of MERCHANTABILITY or FITNESS FOR A PARTICULAR PURPOSE.
 * See the GNU General Public License for more details. You should have received a copy of the GNU General Public License along with OpenTTD. If not, see <http://www.gnu.org/licenses/>.
 */

/** @file afterload.cpp Code updating data after game load */

#include "../stdafx.h"
#include "../void_map.h"
#include "../signs_base.h"
#include "../depot_base.h"
#include "../window_func.h"
#include "../fios.h"
#include "../gamelog_internal.h"
#include "../network/network.h"
#include "../gfxinit.h"
#include "../functions.h"
#include "../industry.h"
#include "../clear_map.h"
#include "../vehicle_func.h"
#include "../debug.h"
#include "../string_func.h"
#include "../date_func.h"
#include "../roadveh.h"
#include "../train.h"
#include "../station_base.h"
#include "../waypoint_base.h"
#include "../roadstop_base.h"
#include "../tunnelbridge_map.h"
#include "../landscape.h"
#include "../pathfinder/yapf/yapf_cache.h"
#include "../elrail_func.h"
#include "../signs_func.h"
#include "../aircraft.h"
#include "../unmovable_map.h"
#include "../tree_map.h"
#include "../company_func.h"
#include "../road_cmd.h"
#include "../ai/ai.hpp"
#include "../town.h"
#include "../economy_base.h"
#include "../animated_tile_func.h"
#include "../subsidy_base.h"
#include "../subsidy_func.h"
#include "../company_base.h"
#include "../newgrf.h"
#include "../engine_base.h"
#include "../engine_func.h"

#include "table/strings.h"

#include "saveload_internal.h"

#include <signal.h>

extern StringID _switch_mode_errorstr;
extern Company *DoStartupNewCompany(bool is_ai, CompanyID company = INVALID_COMPANY);
extern void InitializeRailGUI();

/**
 * Makes a tile canal or water depending on the surroundings.
 *
 * Must only be used for converting old savegames. Use WaterClass now.
 *
 * This as for example docks and shipdepots do not store
 * whether the tile used to be canal or 'normal' water.
 * @param t the tile to change.
 * @param include_invalid_water_class Also consider WATER_CLASS_INVALID, i.e. industry tiles on land
 */
void SetWaterClassDependingOnSurroundings(TileIndex t, bool include_invalid_water_class)
{
	/* If the slope is not flat, we always assume 'land' (if allowed). Also for one-corner-raised-shores.
	 * Note: Wrt. autosloping under industry tiles this is the most fool-proof behaviour. */
	if (GetTileSlope(t, NULL) != SLOPE_FLAT) {
		if (include_invalid_water_class) {
			SetWaterClass(t, WATER_CLASS_INVALID);
			return;
		} else {
			NOT_REACHED();
		}
	}

	/* Mark tile dirty in all cases */
	MarkTileDirtyByTile(t);

	if (TileX(t) == 0 || TileY(t) == 0 || TileX(t) == MapMaxX() - 1 || TileY(t) == MapMaxY() - 1) {
		/* tiles at map borders are always WATER_CLASS_SEA */
		SetWaterClass(t, WATER_CLASS_SEA);
		return;
	}

	bool has_water = false;
	bool has_canal = false;
	bool has_river = false;

	for (DiagDirection dir = DIAGDIR_BEGIN; dir < DIAGDIR_END; dir++) {
		TileIndex neighbour = TileAddByDiagDir(t, dir);
		switch (GetTileType(neighbour)) {
			case MP_WATER:
				/* clear water and shipdepots have already a WaterClass associated */
				if (IsCoast(neighbour)) {
					has_water = true;
				} else if (!IsLock(neighbour)) {
					switch (GetWaterClass(neighbour)) {
						case WATER_CLASS_SEA:   has_water = true; break;
						case WATER_CLASS_CANAL: has_canal = true; break;
						case WATER_CLASS_RIVER: has_river = true; break;
						default: NOT_REACHED();
					}
				}
				break;

			case MP_RAILWAY:
				/* Shore or flooded halftile */
				has_water |= (GetRailGroundType(neighbour) == RAIL_GROUND_WATER);
				break;

			case MP_TREES:
				/* trees on shore */
				has_water |= (GB(_m[neighbour].m2, 4, 2) == TREE_GROUND_SHORE);
				break;

			default: break;
		}
	}

	if (!has_water && !has_canal && !has_river && include_invalid_water_class) {
		SetWaterClass(t, WATER_CLASS_INVALID);
		return;
	}

	if (has_river && !has_canal) {
		SetWaterClass(t, WATER_CLASS_RIVER);
	} else if (has_canal || !has_water) {
		SetWaterClass(t, WATER_CLASS_CANAL);
	} else {
		SetWaterClass(t, WATER_CLASS_SEA);
	}
}

static void ConvertTownOwner()
{
	for (TileIndex tile = 0; tile != MapSize(); tile++) {
		switch (GetTileType(tile)) {
			case MP_ROAD:
				if (GB(_m[tile].m5, 4, 2) == ROAD_TILE_CROSSING && HasBit(_m[tile].m3, 7)) {
					_m[tile].m3 = OWNER_TOWN;
				}
				/* FALLTHROUGH */

			case MP_TUNNELBRIDGE:
				if (GetTileOwner(tile) & 0x80) SetTileOwner(tile, OWNER_TOWN);
				break;

			default: break;
		}
	}
}

/* since savegame version 4.1, exclusive transport rights are stored at towns */
static void UpdateExclusiveRights()
{
	Town *t;

	FOR_ALL_TOWNS(t) {
		t->exclusivity = INVALID_COMPANY;
	}

	/* FIXME old exclusive rights status is not being imported (stored in s->blocked_months_obsolete)
	 *   could be implemented this way:
	 * 1.) Go through all stations
	 *     Build an array town_blocked[ town_id ][ company_id ]
	 *     that stores if at least one station in that town is blocked for a company
	 * 2.) Go through that array, if you find a town that is not blocked for
	 *     one company, but for all others, then give him exclusivity.
	 */
}

static const byte convert_currency[] = {
	 0,  1, 12,  8,  3,
	10, 14, 19,  4,  5,
	 9, 11, 13,  6, 17,
	16, 22, 21,  7, 15,
	18,  2, 20,
};

/* since savegame version 4.2 the currencies are arranged differently */
static void UpdateCurrencies()
{
	_settings_game.locale.currency = convert_currency[_settings_game.locale.currency];
}

/* Up to revision 1413 the invisible tiles at the southern border have not been
 * MP_VOID, even though they should have. This is fixed by this function
 */
static void UpdateVoidTiles()
{
	uint i;

	for (i = 0; i < MapMaxY(); ++i) MakeVoid(i * MapSizeX() + MapMaxX());
	for (i = 0; i < MapSizeX(); ++i) MakeVoid(MapSizeX() * MapMaxY() + i);
}

static inline RailType UpdateRailType(RailType rt, RailType min)
{
	return rt >= min ? (RailType)(rt + 1): rt;
}

/**
 * Update the viewport coordinates of all signs.
 */
void UpdateAllVirtCoords()
{
	UpdateAllStationVirtCoords();
	UpdateAllSignVirtCoords();
	UpdateAllTownVirtCoords();
}

/**
 * Initialization of the windows and several kinds of caches.
 * This is not done directly in AfterLoadGame because these
 * functions require that all saveload conversions have been
 * done. As people tend to add savegame conversion stuff after
 * the intialization of the windows and caches quite some bugs
 * had been made.
 * Moving this out of there is both cleaner and less bug-prone.
 */
static void InitializeWindowsAndCaches()
{
	/* Initialize windows */
	ResetWindowSystem();
	SetupColoursAndInitialWindow();

	/* Update coordinates of the signs. */
	UpdateAllVirtCoords();
	ResetViewportAfterLoadGame();

	Company *c;
	FOR_ALL_COMPANIES(c) {
		/* For each company, verify (while loading a scenario) that the inauguration date is the current year and set it
		 * accordingly if it is not the case.  No need to set it on companies that are not been used already,
		 * thus the MIN_YEAR (which is really nothing more than Zero, initialized value) test */
		if (_file_to_saveload.filetype == FT_SCENARIO && c->inaugurated_year != MIN_YEAR) {
			c->inaugurated_year = _cur_year;
		}
	}

	RecomputePrices();

	SetCachedEngineCounts();

	Station::RecomputeIndustriesNearForAll();
	RebuildSubsidisedSourceAndDestinationCache();

	/* Towns have a noise controlled number of airports system
	 * So each airport's noise value must be added to the town->noise_reached value
	 * Reset each town's noise_reached value to '0' before. */
	UpdateAirportsNoise();

	CheckTrainsLengths();
	ShowNewGRFError();
}

typedef void (CDECL *SignalHandlerPointer)(int);
static SignalHandlerPointer _prev_segfault = NULL;
static SignalHandlerPointer _prev_abort    = NULL;
static SignalHandlerPointer _prev_fpe      = NULL;

static void CDECL HandleSavegameLoadCrash(int signum);

/**
 * Replaces signal handlers of SIGSEGV and SIGABRT
 * and stores pointers to original handlers in memory.
 */
static void SetSignalHandlers()
{
	_prev_segfault = signal(SIGSEGV, HandleSavegameLoadCrash);
	_prev_abort    = signal(SIGABRT, HandleSavegameLoadCrash);
	_prev_fpe      = signal(SIGFPE,  HandleSavegameLoadCrash);
}

/**
 * Resets signal handlers back to original handlers.
 */
static void ResetSignalHandlers()
{
	signal(SIGSEGV, _prev_segfault);
	signal(SIGABRT, _prev_abort);
	signal(SIGFPE,  _prev_fpe);
}

/**
 * Try to find the overridden GRF identifier of the given GRF.
 * @param c the GRF to get the 'previous' version of.
 * @return the GRF identifier or \a c if none could be found.
 */
static const GRFIdentifier *GetOverriddenIdentifier(const GRFConfig *c)
{
	const LoggedAction *la = &_gamelog_action[_gamelog_actions - 1];
	if (la->at != GLAT_LOAD) return &c->ident;

	const LoggedChange *lcend = &la->change[la->changes];
	for (const LoggedChange *lc = la->change; lc != lcend; lc++) {
		if (lc->ct == GLCT_GRFCOMPAT && lc->grfcompat.grfid == c->ident.grfid) return &lc->grfcompat;
	}

	return &c->ident;
}

/** Was the saveload crash because of missing NewGRFs? */
static bool _saveload_crash_with_missing_newgrfs = false;

/**
 * Did loading the savegame cause a crash? If so,
 * were NewGRFs missing?
 * @return when the saveload crashed due to missing NewGRFs.
 */
bool SaveloadCrashWithMissingNewGRFs()
{
	return _saveload_crash_with_missing_newgrfs;
}

/**
 * Signal handler used to give a user a more useful report for crashes during
 * the savegame loading process; especially when there's problems with the
 * NewGRFs that are required by the savegame.
 * @param signum received signal
 */
static void CDECL HandleSavegameLoadCrash(int signum)
{
	ResetSignalHandlers();

	char buffer[8192];
	char *p = buffer;
	p += seprintf(p, lastof(buffer),
			"Loading your savegame caused OpenTTD to crash.\n"
			"This is most likely caused by a missing NewGRF or a NewGRF that has been\n"
			"loaded as replacement for a missing NewGRF. OpenTTD cannot easily\n"
			"determine whether a replacement NewGRF is of a newer or older version.\n"
			"It will load a NewGRF with the same GRF ID as the missing NewGRF. This\n"
			"means that if the author makes incompatible NewGRFs with the same GRF ID\n"
			"OpenTTD cannot magically do the right thing. In most cases OpenTTD will\n"
			"load the savegame and not crash, but this is an exception.\n"
			"Please load the savegame with the appropriate NewGRFs. When loading a\n"
			"savegame still crashes when all NewGRFs are found you should file a\n"
			"bug report. The missing NewGRFs are:\n");

	for (const GRFConfig *c = _grfconfig; c != NULL; c = c->next) {
		if (HasBit(c->flags, GCF_COMPATIBLE)) {
			const GRFIdentifier *replaced = GetOverriddenIdentifier(c);
			char buf[40];
			md5sumToString(buf, lastof(buf), replaced->md5sum);
			p += seprintf(p, lastof(buffer), "NewGRF %08X (checksum %s) not found.\n  Loaded NewGRF \"%s\" with same GRF ID instead.\n", BSWAP32(c->ident.grfid), buf, c->filename);
			_saveload_crash_with_missing_newgrfs = true;
		}
		if (c->status == GCS_NOT_FOUND) {
			char buf[40];
			md5sumToString(buf, lastof(buf), c->ident.md5sum);
			p += seprintf(p, lastof(buffer), "NewGRF %08X (%s) not found; checksum %s.\n", BSWAP32(c->ident.grfid), c->filename, buf);
			_saveload_crash_with_missing_newgrfs = true;
		}
	}

	ShowInfo(buffer);

	SignalHandlerPointer call = NULL;
	switch (signum) {
		case SIGSEGV: call = _prev_segfault; break;
		case SIGABRT: call = _prev_abort; break;
		case SIGFPE:  call = _prev_fpe; break;
		default: NOT_REACHED();
	}
	if (call != NULL) call(signum);
}

/**
 * Tries to change owner of this rail tile to a valid owner. In very old versions it could happen that
 * a rail track had an invalid owner. When conversion isn't possible, track is removed.
 * @param t tile to update
 */
static void FixOwnerOfRailTrack(TileIndex t)
{
	assert(!Company::IsValidID(GetTileOwner(t)) && (IsLevelCrossingTile(t) || IsPlainRailTile(t)));

	/* remove leftover rail piece from crossing (from very old savegames) */
	Train *v = NULL, *w;
	FOR_ALL_TRAINS(w) {
		if (w->tile == t) {
			v = w;
			break;
		}
	}

	if (v != NULL) {
		/* when there is a train on crossing (it could happen in TTD), set owner of crossing to train owner */
		SetTileOwner(t, v->owner);
		return;
	}

	/* try to find any connected rail */
	for (DiagDirection dd = DIAGDIR_BEGIN; dd < DIAGDIR_END; dd++) {
		TileIndex tt = t + TileOffsByDiagDir(dd);
		if (GetTileTrackStatus(t, TRANSPORT_RAIL, 0, dd) != 0 &&
				GetTileTrackStatus(tt, TRANSPORT_RAIL, 0, ReverseDiagDir(dd)) != 0 &&
				Company::IsValidID(GetTileOwner(tt))) {
			SetTileOwner(t, GetTileOwner(tt));
			return;
		}
	}

	if (IsLevelCrossingTile(t)) {
		/* else change the crossing to normal road (road vehicles won't care) */
		MakeRoadNormal(t, GetCrossingRoadBits(t), GetRoadTypes(t), GetTownIndex(t),
			GetRoadOwner(t, ROADTYPE_ROAD), GetRoadOwner(t, ROADTYPE_TRAM));
		return;
	}

	/* if it's not a crossing, make it clean land */
	MakeClear(t, CLEAR_GRASS, 0);
}

static void UpdateTownsAndAcceptance()
{
	_economy.global_acceptance.Clear();

	/* Check and update house and town values */
	UpdateHousesAndTowns();
	UpdateAcceptanceCompanyHQ();
	UpdateAcceptanceIndustry();
}

bool AfterLoadGame()
{
	SetSignalHandlers();

	TileIndex map_size = MapSize();
	Company *c;

	if (CheckSavegameVersion(98)) GamelogOldver();

	GamelogTestRevision();
	GamelogTestMode();

	if (CheckSavegameVersion(98)) GamelogGRFAddList(_grfconfig);

	if (CheckSavegameVersion(119)) {
		_pause_mode = (_pause_mode == 2) ? PM_PAUSED_NORMAL : PM_UNPAUSED;
	} else if (_network_dedicated && (_pause_mode & PM_PAUSED_ERROR) != 0) {
		DEBUG(net, 0, "The loading savegame was paused due to an error state.");
		DEBUG(net, 0, "  The savegame cannot be used for multiplayer!");
		/* Restore the signals */
		ResetSignalHandlers();
		return false;
	} else if (!_networking || _network_server) {
		/* If we are in single player, i.e. not networking, and loading the
		 * savegame or we are loading the savegame as network server we do
		 * not want to be bothered by being paused because of the automatic
		 * reason of a network server, e.g. joining clients or too few
		 * active clients. Note that resetting these values for a network
		 * client are very bad because then the client is going to execute
		 * the game loop when the server is not, i.e. it desyncs. */
		_pause_mode &= ~PMB_PAUSED_NETWORK;
	}

	/* in very old versions, size of train stations was stored differently */
	if (CheckSavegameVersion(2)) {
		Station *st;
		FOR_ALL_STATIONS(st) {
			if (st->train_station.tile != 0 && st->train_station.h == 0) {
				uint n = _savegame_type == SGT_OTTD ? 4 : 3; // OTTD uses 4 bits per dimensions, TTD 3 bits
				uint w = GB(st->train_station.w, n, n);
				uint h = GB(st->train_station.w, 0, n);

				if (GetRailStationAxis(st->train_station.tile) != AXIS_X) Swap(w, h);

				st->train_station.w = w;
				st->train_station.h = h;

				assert(GetStationIndex(st->train_station.tile + TileDiffXY(w - 1, h - 1)) == st->index);
			}
		}
	}

	/* in version 2.1 of the savegame, town owner was unified. */
	if (CheckSavegameVersionOldStyle(2, 1)) ConvertTownOwner();

	/* from version 4.1 of the savegame, exclusive rights are stored at towns */
	if (CheckSavegameVersionOldStyle(4, 1)) UpdateExclusiveRights();

	/* from version 4.2 of the savegame, currencies are in a different order */
	if (CheckSavegameVersionOldStyle(4, 2)) UpdateCurrencies();

	/* In old version there seems to be a problem that water is owned by
	 * OWNER_NONE, not OWNER_WATER.. I can't replicate it for the current
	 * (4.3) version, so I just check when versions are older, and then
	 * walk through the whole map.. */
	if (CheckSavegameVersionOldStyle(4, 3)) {
		for (TileIndex t = 0; t < map_size; t++) {
			if (IsTileType(t, MP_WATER) && GetTileOwner(t) >= MAX_COMPANIES) {
				SetTileOwner(t, OWNER_WATER);
			}
		}
	}

	if (CheckSavegameVersion(84)) {
		FOR_ALL_COMPANIES(c) {
			c->name = CopyFromOldName(c->name_1);
			if (c->name != NULL) c->name_1 = STR_SV_UNNAMED;
			c->president_name = CopyFromOldName(c->president_name_1);
			if (c->president_name != NULL) c->president_name_1 = SPECSTR_PRESIDENT_NAME;
		}

		Station *st;
		FOR_ALL_STATIONS(st) {
			st->name = CopyFromOldName(st->string_id);
			/* generating new name would be too much work for little effect, use the station name fallback */
			if (st->name != NULL) st->string_id = STR_SV_STNAME_FALLBACK;
		}

		Town *t;
		FOR_ALL_TOWNS(t) {
			t->name = CopyFromOldName(t->townnametype);
			if (t->name != NULL) t->townnametype = SPECSTR_TOWNNAME_START + _settings_game.game_creation.town_name;
		}
	}

	/* From this point the old names array is cleared. */
	ResetOldNames();

	if (CheckSavegameVersion(106)) {
		/* no station is determined by 'tile == INVALID_TILE' now (instead of '0') */
		Station *st;
		FOR_ALL_STATIONS(st) {
			if (st->airport.tile       == 0) st->airport.tile = INVALID_TILE;
			if (st->dock_tile          == 0) st->dock_tile    = INVALID_TILE;
			if (st->train_station.tile == 0) st->train_station.tile   = INVALID_TILE;
		}

		/* the same applies to Company::location_of_HQ */
		Company *c;
		FOR_ALL_COMPANIES(c) {
			if (c->location_of_HQ == 0 || (CheckSavegameVersion(4) && c->location_of_HQ == 0xFFFF)) {
				c->location_of_HQ = INVALID_TILE;
			}
		}
	}

	/* convert road side to my format. */
	if (_settings_game.vehicle.road_side) _settings_game.vehicle.road_side = 1;

	/* Check if all NewGRFs are present, we are very strict in MP mode */
	GRFListCompatibility gcf_res = IsGoodGRFConfigList();
	if (_networking && gcf_res != GLC_ALL_GOOD) {
		SetSaveLoadError(STR_NETWORK_ERROR_CLIENT_NEWGRF_MISMATCH);
		/* Restore the signals */
		ResetSignalHandlers();
		return false;
	}

	switch (gcf_res) {
		case GLC_COMPATIBLE: _switch_mode_errorstr = STR_NEWGRF_COMPATIBLE_LOAD_WARNING; break;
		case GLC_NOT_FOUND:  _switch_mode_errorstr = STR_NEWGRF_DISABLED_WARNING; _pause_mode = PM_PAUSED_ERROR; break;
		default: break;
	}

	/* Update current year
	 * must be done before loading sprites as some newgrfs check it */
	SetDate(_date);

	/* Force dynamic engines off when loading older savegames */
	if (CheckSavegameVersion(95)) _settings_game.vehicle.dynamic_engines = 0;

	/* Load the sprites */
	GfxLoadSprites();
	LoadStringWidthTable();

	/* Copy temporary data to Engine pool */
	CopyTempEngineData();

	/* Connect front and rear engines of multiheaded trains and converts
	 * subtype to the new format */
	if (CheckSavegameVersionOldStyle(17, 1)) ConvertOldMultiheadToNew();

	/* Connect front and rear engines of multiheaded trains */
	ConnectMultiheadedTrains();

	/* Fix the CargoPackets *and* fix the caches of CargoLists.
	 * If this isn't done before Stations and especially Vehicles are
	 * running their AfterLoad we might get in trouble. In the case of
	 * vehicles we could give the wrong (cached) count of items in a
	 * vehicle which causes different results when getting their caches
	 * filled; and that could eventually lead to desyncs. */
	CargoPacket::AfterLoad();

	/* Update all vehicles */
	AfterLoadVehicles(true);

	/* Make sure there is an AI attached to an AI company */
	{
		Company *c;
		FOR_ALL_COMPANIES(c) {
			if (c->is_ai && c->ai_instance == NULL) AI::StartNew(c->index);
		}
	}

	/* make sure there is a town in the game */
	if (_game_mode == GM_NORMAL && !ClosestTownFromTile(0, UINT_MAX)) {
		SetSaveLoadError(STR_ERROR_NO_TOWN_IN_SCENARIO);
		/* Restore the signals */
		ResetSignalHandlers();
		return false;
	}

	/* The void tiles on the southern border used to belong to a wrong class (pre 4.3).
	 * This problem appears in savegame version 21 too, see r3455. But after loading the
	 * savegame and saving again, the buggy map array could be converted to new savegame
	 * version. It didn't show up before r12070. */
	if (CheckSavegameVersion(87)) UpdateVoidTiles();

	/* If Load Scenario / New (Scenario) Game is used,
	 *  a company does not exist yet. So create one here.
	 * 1 exeption: network-games. Those can have 0 companies
	 *   But this exeption is not true for non dedicated network_servers! */
	if (!Company::IsValidID(COMPANY_FIRST) && (!_networking || (_networking && _network_server && !_network_dedicated)))
		DoStartupNewCompany(false);

	/* Fix the cache for cargo payments. */
	CargoPayment *cp;
	FOR_ALL_CARGO_PAYMENTS(cp) {
		cp->front->cargo_payment = cp;
		cp->current_station = cp->front->last_station_visited;
	}

	if (CheckSavegameVersion(72)) {
		/* Locks/shiplifts in very old savegames had OWNER_WATER as owner */
		for (TileIndex t = 0; t < MapSize(); t++) {
			switch (GetTileType(t)) {
				default: break;

				case MP_WATER:
					if (GetWaterTileType(t) == WATER_TILE_LOCK && GetTileOwner(t) == OWNER_WATER) SetTileOwner(t, OWNER_NONE);
					break;

				case MP_STATION: {
					if (HasBit(_m[t].m6, 3)) SetBit(_m[t].m6, 2);
					StationGfx gfx = GetStationGfx(t);
					StationType st;
					if (       IsInsideMM(gfx,   0,   8)) { // Rail station
						st = STATION_RAIL;
						SetStationGfx(t, gfx - 0);
					} else if (IsInsideMM(gfx,   8,  67)) { // Airport
						st = STATION_AIRPORT;
						SetStationGfx(t, gfx - 8);
					} else if (IsInsideMM(gfx,  67,  71)) { // Truck
						st = STATION_TRUCK;
						SetStationGfx(t, gfx - 67);
					} else if (IsInsideMM(gfx,  71,  75)) { // Bus
						st = STATION_BUS;
						SetStationGfx(t, gfx - 71);
					} else if (gfx == 75) {                 // Oil rig
						st = STATION_OILRIG;
						SetStationGfx(t, gfx - 75);
					} else if (IsInsideMM(gfx,  76,  82)) { // Dock
						st = STATION_DOCK;
						SetStationGfx(t, gfx - 76);
					} else if (gfx == 82) {                 // Buoy
						st = STATION_BUOY;
						SetStationGfx(t, gfx - 82);
					} else if (IsInsideMM(gfx,  83, 168)) { // Extended airport
						st = STATION_AIRPORT;
						SetStationGfx(t, gfx - 83 + 67 - 8);
					} else if (IsInsideMM(gfx, 168, 170)) { // Drive through truck
						st = STATION_TRUCK;
						SetStationGfx(t, gfx - 168 + GFX_TRUCK_BUS_DRIVETHROUGH_OFFSET);
					} else if (IsInsideMM(gfx, 170, 172)) { // Drive through bus
						st = STATION_BUS;
						SetStationGfx(t, gfx - 170 + GFX_TRUCK_BUS_DRIVETHROUGH_OFFSET);
					} else {
						/* Restore the signals */
						ResetSignalHandlers();
						return false;
					}
					SB(_m[t].m6, 3, 3, st);
				} break;
			}
		}
	}

	for (TileIndex t = 0; t < map_size; t++) {
		switch (GetTileType(t)) {
			case MP_STATION: {
				BaseStation *bst = BaseStation::GetByTile(t);

				/* Set up station spread */
				bst->rect.BeforeAddTile(t, StationRect::ADD_FORCE);

				/* Waypoints don't have road stops/oil rigs in the old format */
				if (!Station::IsExpected(bst)) break;
				Station *st = Station::From(bst);

				switch (GetStationType(t)) {
					case STATION_TRUCK:
					case STATION_BUS:
						if (CheckSavegameVersion(6)) {
							/* From this version on there can be multiple road stops of the
							 * same type per station. Convert the existing stops to the new
							 * internal data structure. */
							RoadStop *rs = new RoadStop(t);
							if (rs == NULL) error("Too many road stops in savegame");

							RoadStop **head =
								IsTruckStop(t) ? &st->truck_stops : &st->bus_stops;
							*head = rs;
						}
						break;

					case STATION_OILRIG: {
						/* Very old savegames sometimes have phantom oil rigs, i.e.
						 * an oil rig which got shut down, but not completly removed from
						 * the map
						 */
						TileIndex t1 = TILE_ADDXY(t, 0, 1);
						if (IsTileType(t1, MP_INDUSTRY) &&
								GetIndustryGfx(t1) == GFX_OILRIG_1) {
							/* The internal encoding of oil rigs was changed twice.
							 * It was 3 (till 2.2) and later 5 (till 5.1).
							 * Setting it unconditionally does not hurt.
							 */
							Station::GetByTile(t)->airport_type = AT_OILRIG;
						} else {
							DeleteOilRig(t);
						}
						break;
					}

					default: break;
				}
				break;
			}

			default: break;
		}
	}

	/* In version 2.2 of the savegame, we have new airports, so status of all aircraft is reset.
	 * This has to be called after the oilrig airport_type update above ^^^ ! */
	if (CheckSavegameVersionOldStyle(2, 2)) UpdateOldAircraft();

	/* In version 6.1 we put the town index in the map-array. To do this, we need
	 *  to use m2 (16bit big), so we need to clean m2, and that is where this is
	 *  all about ;) */
	if (CheckSavegameVersionOldStyle(6, 1)) {
		for (TileIndex t = 0; t < map_size; t++) {
			switch (GetTileType(t)) {
				case MP_HOUSE:
					_m[t].m4 = _m[t].m2;
					SetTownIndex(t, CalcClosestTownFromTile(t)->index);
					break;

				case MP_ROAD:
					_m[t].m4 |= (_m[t].m2 << 4);
					if ((GB(_m[t].m5, 4, 2) == ROAD_TILE_CROSSING ? (Owner)_m[t].m3 : GetTileOwner(t)) == OWNER_TOWN) {
						SetTownIndex(t, CalcClosestTownFromTile(t)->index);
					} else {
						SetTownIndex(t, 0);
					}
					break;

				default: break;
			}
		}
	}

	/* Force the freeform edges to false for old savegames. */
	if (CheckSavegameVersion(111)) {
		_settings_game.construction.freeform_edges = false;
	}

	/* From version 9.0, we update the max passengers of a town (was sometimes negative
	 *  before that. */
	if (CheckSavegameVersion(9)) {
		Town *t;
		FOR_ALL_TOWNS(t) UpdateTownMaxPass(t);
	}

	/* From version 16.0, we included autorenew on engines, which are now saved, but
	 *  of course, we do need to initialize them for older savegames. */
	if (CheckSavegameVersion(16)) {
		FOR_ALL_COMPANIES(c) {
			c->engine_renew_list            = NULL;
			c->settings.engine_renew        = false;
			c->settings.engine_renew_months = 6;
			c->settings.engine_renew_money  = 100000;
		}

		/* When loading a game, _local_company is not yet set to the correct value.
		 * However, in a dedicated server we are a spectator, so nothing needs to
		 * happen. In case we are not a dedicated server, the local company always
		 * becomes company 0, unless we are in the scenario editor where all the
		 * companies are 'invalid'.
		 */
		c = Company::GetIfValid(COMPANY_FIRST);
		if (!_network_dedicated && c != NULL) {
			c->settings = _settings_client.company;
		}
	}

	if (CheckSavegameVersion(48)) {
		for (TileIndex t = 0; t < map_size; t++) {
			switch (GetTileType(t)) {
				case MP_RAILWAY:
					if (IsPlainRail(t)) {
						/* Swap ground type and signal type for plain rail tiles, so the
						 * ground type uses the same bits as for depots and waypoints. */
						uint tmp = GB(_m[t].m4, 0, 4);
						SB(_m[t].m4, 0, 4, GB(_m[t].m2, 0, 4));
						SB(_m[t].m2, 0, 4, tmp);
					} else if (HasBit(_m[t].m5, 2)) {
						/* Split waypoint and depot rail type and remove the subtype. */
						ClrBit(_m[t].m5, 2);
						ClrBit(_m[t].m5, 6);
					}
					break;

				case MP_ROAD:
					/* Swap m3 and m4, so the track type for rail crossings is the
					 * same as for normal rail. */
					Swap(_m[t].m3, _m[t].m4);
					break;

				default: break;
			}
		}
	}

	if (CheckSavegameVersion(61)) {
		/* Added the RoadType */
		bool old_bridge = CheckSavegameVersion(42);
		for (TileIndex t = 0; t < map_size; t++) {
			switch (GetTileType(t)) {
				case MP_ROAD:
					SB(_m[t].m5, 6, 2, GB(_m[t].m5, 4, 2));
					switch (GetRoadTileType(t)) {
						default: NOT_REACHED();
						case ROAD_TILE_NORMAL:
							SB(_m[t].m4, 0, 4, GB(_m[t].m5, 0, 4));
							SB(_m[t].m4, 4, 4, 0);
							SB(_m[t].m6, 2, 4, 0);
							break;
						case ROAD_TILE_CROSSING:
							SB(_m[t].m4, 5, 2, GB(_m[t].m5, 2, 2));
							break;
						case ROAD_TILE_DEPOT:    break;
					}
					SetRoadTypes(t, ROADTYPES_ROAD);
					break;

				case MP_STATION:
					if (IsRoadStop(t)) SetRoadTypes(t, ROADTYPES_ROAD);
					break;

				case MP_TUNNELBRIDGE:
					/* Middle part of "old" bridges */
					if (old_bridge && IsBridge(t) && HasBit(_m[t].m5, 6)) break;
					if (((old_bridge && IsBridge(t)) ? (TransportType)GB(_m[t].m5, 1, 2) : GetTunnelBridgeTransportType(t)) == TRANSPORT_ROAD) {
						SetRoadTypes(t, ROADTYPES_ROAD);
					}
					break;

				default: break;
			}
		}
	}

	if (CheckSavegameVersion(114)) {
		bool fix_roadtypes = !CheckSavegameVersion(61);
		bool old_bridge = CheckSavegameVersion(42);

		for (TileIndex t = 0; t < map_size; t++) {
			switch (GetTileType(t)) {
				case MP_ROAD:
					if (fix_roadtypes) SetRoadTypes(t, (RoadTypes)GB(_me[t].m7, 5, 3));
					SB(_me[t].m7, 5, 1, GB(_m[t].m3, 7, 1)); // snow/desert
					switch (GetRoadTileType(t)) {
						default: NOT_REACHED();
						case ROAD_TILE_NORMAL:
							SB(_me[t].m7, 0, 4, GB(_m[t].m3, 0, 4)); // road works
							SB(_m[t].m6, 3, 3, GB(_m[t].m3, 4, 3));  // ground
							SB(_m[t].m3, 0, 4, GB(_m[t].m4, 4, 4));  // tram bits
							SB(_m[t].m3, 4, 4, GB(_m[t].m5, 0, 4));  // tram owner
							SB(_m[t].m5, 0, 4, GB(_m[t].m4, 0, 4));  // road bits
							break;

						case ROAD_TILE_CROSSING:
							SB(_me[t].m7, 0, 5, GB(_m[t].m4, 0, 5)); // road owner
							SB(_m[t].m6, 3, 3, GB(_m[t].m3, 4, 3));  // ground
							SB(_m[t].m3, 4, 4, GB(_m[t].m5, 0, 4));  // tram owner
							SB(_m[t].m5, 0, 1, GB(_m[t].m4, 6, 1));  // road axis
							SB(_m[t].m5, 5, 1, GB(_m[t].m4, 5, 1));  // crossing state
							break;

						case ROAD_TILE_DEPOT:
							break;
					}
					if (!IsRoadDepot(t) && !HasTownOwnedRoad(t)) {
						const Town *town = CalcClosestTownFromTile(t);
						if (town != NULL) SetTownIndex(t, town->index);
					}
					_m[t].m4 = 0;
					break;

				case MP_STATION:
					if (!IsRoadStop(t)) break;

					if (fix_roadtypes) SetRoadTypes(t, (RoadTypes)GB(_m[t].m3, 0, 3));
					SB(_me[t].m7, 0, 5, HasBit(_m[t].m6, 2) ? OWNER_TOWN : GetTileOwner(t));
					SB(_m[t].m3, 4, 4, _m[t].m1);
					_m[t].m4 = 0;
					break;

				case MP_TUNNELBRIDGE:
					if (old_bridge && IsBridge(t) && HasBit(_m[t].m5, 6)) break;
					if (((old_bridge && IsBridge(t)) ? (TransportType)GB(_m[t].m5, 1, 2) : GetTunnelBridgeTransportType(t)) == TRANSPORT_ROAD) {
						if (fix_roadtypes) SetRoadTypes(t, (RoadTypes)GB(_m[t].m3, 0, 3));

						Owner o = GetTileOwner(t);
						SB(_me[t].m7, 0, 5, o); // road owner
						SB(_m[t].m3, 4, 4, o == OWNER_NONE ? OWNER_TOWN : o); // tram owner
					}
					SB(_m[t].m6, 2, 4, GB(_m[t].m2, 4, 4)); // bridge type
					SB(_me[t].m7, 5, 1, GB(_m[t].m4, 7, 1)); // snow/desert

					_m[t].m2 = 0;
					_m[t].m4 = 0;
					break;

				default: break;
			}
		}
	}

	if (CheckSavegameVersion(42)) {
		Vehicle *v;

		for (TileIndex t = 0; t < map_size; t++) {
			if (MayHaveBridgeAbove(t)) ClearBridgeMiddle(t);
			if (IsBridgeTile(t)) {
				if (HasBit(_m[t].m5, 6)) { // middle part
					Axis axis = (Axis)GB(_m[t].m5, 0, 1);

					if (HasBit(_m[t].m5, 5)) { // transport route under bridge?
						if (GB(_m[t].m5, 3, 2) == TRANSPORT_RAIL) {
							MakeRailNormal(
								t,
								GetTileOwner(t),
								axis == AXIS_X ? TRACK_BIT_Y : TRACK_BIT_X,
								GetRailType(t)
							);
						} else {
							TownID town = IsTileOwner(t, OWNER_TOWN) ? ClosestTownFromTile(t, UINT_MAX)->index : 0;

							MakeRoadNormal(
								t,
								axis == AXIS_X ? ROAD_Y : ROAD_X,
								ROADTYPES_ROAD,
								town,
								GetTileOwner(t), OWNER_NONE
							);
						}
					} else {
						if (GB(_m[t].m5, 3, 2) == 0) {
							MakeClear(t, CLEAR_GRASS, 3);
						} else {
							if (GetTileSlope(t, NULL) != SLOPE_FLAT) {
								MakeShore(t);
							} else {
								if (GetTileOwner(t) == OWNER_WATER) {
									MakeSea(t);
								} else {
									MakeCanal(t, GetTileOwner(t), Random());
								}
							}
						}
					}
					SetBridgeMiddle(t, axis);
				} else { // ramp
					Axis axis = (Axis)GB(_m[t].m5, 0, 1);
					uint north_south = GB(_m[t].m5, 5, 1);
					DiagDirection dir = ReverseDiagDir(XYNSToDiagDir(axis, north_south));
					TransportType type = (TransportType)GB(_m[t].m5, 1, 2);

					_m[t].m5 = 1 << 7 | type << 2 | dir;
				}
			}
		}

		FOR_ALL_VEHICLES(v) {
			if (v->type != VEH_TRAIN && v->type != VEH_ROAD) continue;
			if (IsBridgeTile(v->tile)) {
				DiagDirection dir = GetTunnelBridgeDirection(v->tile);

				if (dir != DirToDiagDir(v->direction)) continue;
				switch (dir) {
					default: NOT_REACHED();
					case DIAGDIR_NE: if ((v->x_pos & 0xF) !=  0)            continue; break;
					case DIAGDIR_SE: if ((v->y_pos & 0xF) != TILE_SIZE - 1) continue; break;
					case DIAGDIR_SW: if ((v->x_pos & 0xF) != TILE_SIZE - 1) continue; break;
					case DIAGDIR_NW: if ((v->y_pos & 0xF) !=  0)            continue; break;
				}
			} else if (v->z_pos > GetSlopeZ(v->x_pos, v->y_pos)) {
				v->tile = GetNorthernBridgeEnd(v->tile);
			} else {
				continue;
			}
			if (v->type == VEH_TRAIN) {
				Train::From(v)->track = TRACK_BIT_WORMHOLE;
			} else {
				RoadVehicle::From(v)->state = RVSB_WORMHOLE;
			}
		}
	}

	/* Elrails got added in rev 24 */
	if (CheckSavegameVersion(24)) {
		RailType min_rail = RAILTYPE_ELECTRIC;

		Train *v;
		FOR_ALL_TRAINS(v) {
			RailType rt = RailVehInfo(v->engine_type)->railtype;

			v->railtype = rt;
			if (rt == RAILTYPE_ELECTRIC) min_rail = RAILTYPE_RAIL;
		}

		/* .. so we convert the entire map from normal to elrail (so maintain "fairness") */
		for (TileIndex t = 0; t < map_size; t++) {
			switch (GetTileType(t)) {
				case MP_RAILWAY:
					SetRailType(t, UpdateRailType(GetRailType(t), min_rail));
					break;

				case MP_ROAD:
					if (IsLevelCrossing(t)) {
						SetRailType(t, UpdateRailType(GetRailType(t), min_rail));
					}
					break;

				case MP_STATION:
					if (HasStationRail(t)) {
						SetRailType(t, UpdateRailType(GetRailType(t), min_rail));
					}
					break;

				case MP_TUNNELBRIDGE:
					if (GetTunnelBridgeTransportType(t) == TRANSPORT_RAIL) {
						SetRailType(t, UpdateRailType(GetRailType(t), min_rail));
					}
					break;

				default:
					break;
			}
		}

		FOR_ALL_TRAINS(v) {
			if (v->IsFrontEngine() || v->IsFreeWagon()) v->ConsistChanged(true);
		}

	}

	/* In version 16.1 of the savegame a company can decide if trains, which get
	 * replaced, shall keep their old length. In all prior versions, just default
	 * to false */
	if (CheckSavegameVersionOldStyle(16, 1)) {
		FOR_ALL_COMPANIES(c) c->settings.renew_keep_length = false;
	}

	if (CheckSavegameVersion(123)) {
		/* Waypoints became subclasses of stations ... */
		MoveWaypointsToBaseStations();
		/* ... and buoys were moved to waypoints. */
		MoveBuoysToWaypoints();
	}

	/* From version 15, we moved a semaphore bit from bit 2 to bit 3 in m4, making
	 *  room for PBS. Now in version 21 move it back :P. */
	if (CheckSavegameVersion(21) && !CheckSavegameVersion(15)) {
		for (TileIndex t = 0; t < map_size; t++) {
			switch (GetTileType(t)) {
				case MP_RAILWAY:
					if (HasSignals(t)) {
						/* convert PBS signals to combo-signals */
						if (HasBit(_m[t].m2, 2)) SetSignalType(t, TRACK_X, SIGTYPE_COMBO);

						/* move the signal variant back */
						SetSignalVariant(t, TRACK_X, HasBit(_m[t].m2, 3) ? SIG_SEMAPHORE : SIG_ELECTRIC);
						ClrBit(_m[t].m2, 3);
					}

					/* Clear PBS reservation on track */
					if (!IsRailDepotTile(t)) {
						SB(_m[t].m4, 4, 4, 0);
					} else {
						ClrBit(_m[t].m3, 6);
					}
					break;

				case MP_STATION: // Clear PBS reservation on station
					ClrBit(_m[t].m3, 6);
					break;

				default: break;
			}
		}
	}

	if (CheckSavegameVersion(25)) {
		RoadVehicle *rv;
		FOR_ALL_ROADVEHICLES(rv) {
			rv->vehstatus &= ~0x40;
		}
	}

	if (CheckSavegameVersion(26)) {
		Station *st;
		FOR_ALL_STATIONS(st) {
			st->last_vehicle_type = VEH_INVALID;
		}
	}

	YapfNotifyTrackLayoutChange(INVALID_TILE, INVALID_TRACK);

	if (CheckSavegameVersion(34)) FOR_ALL_COMPANIES(c) ResetCompanyLivery(c);

	FOR_ALL_COMPANIES(c) {
		c->avail_railtypes = GetCompanyRailtypes(c->index);
		c->avail_roadtypes = GetCompanyRoadtypes(c->index);
	}

	if (!CheckSavegameVersion(27)) AfterLoadStations();

	/* Time starts at 0 instead of 1920.
	 * Account for this in older games by adding an offset */
	if (CheckSavegameVersion(31)) {
		Station *st;
		Waypoint *wp;
		Engine *e;
		Industry *i;
		Vehicle *v;

		_date += DAYS_TILL_ORIGINAL_BASE_YEAR;
		_cur_year += ORIGINAL_BASE_YEAR;

		FOR_ALL_STATIONS(st)  st->build_date      += DAYS_TILL_ORIGINAL_BASE_YEAR;
		FOR_ALL_WAYPOINTS(wp) wp->build_date      += DAYS_TILL_ORIGINAL_BASE_YEAR;
		FOR_ALL_ENGINES(e)    e->intro_date       += DAYS_TILL_ORIGINAL_BASE_YEAR;
		FOR_ALL_COMPANIES(c)  c->inaugurated_year += ORIGINAL_BASE_YEAR;
		FOR_ALL_INDUSTRIES(i) i->last_prod_year   += ORIGINAL_BASE_YEAR;

		FOR_ALL_VEHICLES(v) {
			v->date_of_last_service += DAYS_TILL_ORIGINAL_BASE_YEAR;
			v->build_year += ORIGINAL_BASE_YEAR;
		}
	}

	/* From 32 on we save the industry who made the farmland.
	 *  To give this prettyness to old savegames, we remove all farmfields and
	 *  plant new ones. */
	if (CheckSavegameVersion(32)) {
		Industry *i;

		for (TileIndex t = 0; t < map_size; t++) {
			if (IsTileType(t, MP_CLEAR) && IsClearGround(t, CLEAR_FIELDS)) {
				/* remove fields */
				MakeClear(t, CLEAR_GRASS, 3);
			} else if (IsTileType(t, MP_CLEAR) || IsTileType(t, MP_TREES)) {
				/* remove fences around fields */
				SetFenceSE(t, 0);
				SetFenceSW(t, 0);
			}
		}

		FOR_ALL_INDUSTRIES(i) {
			uint j;

			if (GetIndustrySpec(i->type)->behaviour & INDUSTRYBEH_PLANT_ON_BUILT) {
				for (j = 0; j != 50; j++) PlantRandomFarmField(i);
			}
		}
	}

	/* Setting no refit flags to all orders in savegames from before refit in orders were added */
	if (CheckSavegameVersion(36)) {
		Order *order;
		Vehicle *v;

		FOR_ALL_ORDERS(order) {
			order->SetRefit(CT_NO_REFIT);
		}

		FOR_ALL_VEHICLES(v) {
			v->current_order.SetRefit(CT_NO_REFIT);
		}
	}

	/* from version 38 we have optional elrails, since we cannot know the
	 * preference of a user, let elrails enabled; it can be disabled manually */
	if (CheckSavegameVersion(38)) _settings_game.vehicle.disable_elrails = false;
	/* do the same as when elrails were enabled/disabled manually just now */
	SettingsDisableElrail(_settings_game.vehicle.disable_elrails);
	InitializeRailGUI();

	/* From version 53, the map array was changed for house tiles to allow
	 * space for newhouses grf features. A new byte, m7, was also added. */
	if (CheckSavegameVersion(53)) {
		for (TileIndex t = 0; t < map_size; t++) {
			if (IsTileType(t, MP_HOUSE)) {
				if (GB(_m[t].m3, 6, 2) != TOWN_HOUSE_COMPLETED) {
					/* Move the construction stage from m3[7..6] to m5[5..4].
					 * The construction counter does not have to move. */
					SB(_m[t].m5, 3, 2, GB(_m[t].m3, 6, 2));
					SB(_m[t].m3, 6, 2, 0);

					/* The "house is completed" bit is now in m6[2]. */
					SetHouseCompleted(t, false);
				} else {
					/* The "lift has destination" bit has been moved from
					 * m5[7] to m7[0]. */
					SB(_me[t].m7, 0, 1, HasBit(_m[t].m5, 7));
					ClrBit(_m[t].m5, 7);

					/* The "lift is moving" bit has been removed, as it does
					 * the same job as the "lift has destination" bit. */
					ClrBit(_m[t].m1, 7);

					/* The position of the lift goes from m1[7..0] to m6[7..2],
					 * making m1 totally free, now. The lift position does not
					 * have to be a full byte since the maximum value is 36. */
					SetLiftPosition(t, GB(_m[t].m1, 0, 6 ));

					_m[t].m1 = 0;
					_m[t].m3 = 0;
					SetHouseCompleted(t, true);
				}
			}
		}
	}

<<<<<<< HEAD
	/* Check and update house and town values */
	UpdateHousesAndTowns();
	UpdateCompanyHQAcceptance();
	UpdateGlobalIndustryStatistics();
=======
	UpdateTownsAndAcceptance();
>>>>>>> 706e64f2

	if (CheckSavegameVersion(43)) {
		for (TileIndex t = 0; t < map_size; t++) {
			if (IsTileType(t, MP_INDUSTRY)) {
				switch (GetIndustryGfx(t)) {
					case GFX_POWERPLANT_SPARKS:
						SetIndustryAnimationState(t, GB(_m[t].m1, 2, 5));
						break;

					case GFX_OILWELL_ANIMATED_1:
					case GFX_OILWELL_ANIMATED_2:
					case GFX_OILWELL_ANIMATED_3:
						SetIndustryAnimationState(t, GB(_m[t].m1, 0, 2));
						break;

					case GFX_COAL_MINE_TOWER_ANIMATED:
					case GFX_COPPER_MINE_TOWER_ANIMATED:
					case GFX_GOLD_MINE_TOWER_ANIMATED:
						 SetIndustryAnimationState(t, _m[t].m1);
						 break;

					default: // No animation states to change
						break;
				}
			}
		}
	}

	if (CheckSavegameVersion(45)) {
		Vehicle *v;
		/* Originally just the fact that some cargo had been paid for was
		 * stored to stop people cheating and cashing in several times. This
		 * wasn't enough though as it was cleared when the vehicle started
		 * loading again, even if it didn't actually load anything, so now the
		 * amount that has been paid is stored. */
		FOR_ALL_VEHICLES(v) {
			ClrBit(v->vehicle_flags, 2);
		}
	}

	/* Buoys do now store the owner of the previous water tile, which can never
	 * be OWNER_NONE. So replace OWNER_NONE with OWNER_WATER. */
	if (CheckSavegameVersion(46)) {
		Waypoint *wp;
		FOR_ALL_WAYPOINTS(wp) {
			if ((wp->facilities & FACIL_DOCK) != 0 && IsTileOwner(wp->xy, OWNER_NONE) && TileHeight(wp->xy) == 0) SetTileOwner(wp->xy, OWNER_WATER);
		}
	}

	if (CheckSavegameVersion(50)) {
		Aircraft *v;
		/* Aircraft units changed from 8 mph to 1 km/h */
		FOR_ALL_AIRCRAFT(v) {
			if (v->subtype <= AIR_AIRCRAFT) {
				const AircraftVehicleInfo *avi = AircraftVehInfo(v->engine_type);
				v->cur_speed *= 129;
				v->cur_speed /= 10;
				v->max_speed = avi->max_speed;
				v->acceleration = avi->acceleration;
			}
		}
	}

	if (CheckSavegameVersion(49)) FOR_ALL_COMPANIES(c) c->face = ConvertFromOldCompanyManagerFace(c->face);

	if (CheckSavegameVersion(52)) {
		for (TileIndex t = 0; t < map_size; t++) {
			if (IsStatueTile(t)) {
				_m[t].m2 = CalcClosestTownFromTile(t)->index;
			}
		}
	}

	/* A setting containing the proportion of towns that grow twice as
	 * fast was added in version 54. From version 56 this is now saved in the
	 * town as cities can be built specifically in the scenario editor. */
	if (CheckSavegameVersion(56)) {
		Town *t;

		FOR_ALL_TOWNS(t) {
			if (_settings_game.economy.larger_towns != 0 && (t->index % _settings_game.economy.larger_towns) == 0) {
				t->larger_town = true;
			}
		}
	}

	if (CheckSavegameVersion(57)) {
		Vehicle *v;
		/* Added a FIFO queue of vehicles loading at stations */
		FOR_ALL_VEHICLES(v) {
			if ((v->type != VEH_TRAIN || Train::From(v)->IsFrontEngine()) &&  // for all locs
					!(v->vehstatus & (VS_STOPPED | VS_CRASHED)) && // not stopped or crashed
					v->current_order.IsType(OT_LOADING)) {         // loading
				Station::Get(v->last_station_visited)->loading_vehicles.push_back(v);

				/* The loading finished flag is *only* set when actually completely
				 * finished. Because the vehicle is loading, it is not finished. */
				ClrBit(v->vehicle_flags, VF_LOADING_FINISHED);
			}
		}
	} else if (CheckSavegameVersion(59)) {
		/* For some reason non-loading vehicles could be in the station's loading vehicle list */

		Station *st;
		FOR_ALL_STATIONS(st) {
			std::list<Vehicle *>::iterator iter;
			for (iter = st->loading_vehicles.begin(); iter != st->loading_vehicles.end();) {
				Vehicle *v = *iter;
				iter++;
				if (!v->current_order.IsType(OT_LOADING)) st->loading_vehicles.remove(v);
			}
		}
	}

	if (CheckSavegameVersion(58)) {
		/* Setting difficulty number_industries other than zero get bumped to +1
		 * since a new option (very low at position1) has been added */
		if (_settings_game.difficulty.number_industries > 0) {
			_settings_game.difficulty.number_industries++;
		}

		/* Same goes for number of towns, although no test is needed, just an increment */
		_settings_game.difficulty.number_towns++;
	}

	if (CheckSavegameVersion(64)) {
		/* copy the signal type/variant and move signal states bits */
		for (TileIndex t = 0; t < map_size; t++) {
			if (IsTileType(t, MP_RAILWAY) && HasSignals(t)) {
				SetSignalStates(t, GB(_m[t].m2, 4, 4));
				SetSignalVariant(t, INVALID_TRACK, GetSignalVariant(t, TRACK_X));
				SetSignalType(t, INVALID_TRACK, GetSignalType(t, TRACK_X));
				ClrBit(_m[t].m2, 7);
			}
		}
	}

	if (CheckSavegameVersion(69)) {
		/* In some old savegames a bit was cleared when it should not be cleared */
		RoadVehicle *rv;
		FOR_ALL_ROADVEHICLES(rv) {
			if (rv->state == 250 || rv->state == 251) {
				SetBit(rv->state, 2);
			}
		}
	}

	if (CheckSavegameVersion(70)) {
		/* Added variables to support newindustries */
		Industry *i;
		FOR_ALL_INDUSTRIES(i) i->founder = OWNER_NONE;
	}

	/* From version 82, old style canals (above sealevel (0), WATER owner) are no longer supported.
	    Replace the owner for those by OWNER_NONE. */
	if (CheckSavegameVersion(82)) {
		for (TileIndex t = 0; t < map_size; t++) {
			if (IsTileType(t, MP_WATER) &&
					GetWaterTileType(t) == WATER_TILE_CLEAR &&
					GetTileOwner(t) == OWNER_WATER &&
					TileHeight(t) != 0) {
				SetTileOwner(t, OWNER_NONE);
			}
		}
	}

	/*
	 * Add the 'previous' owner to the ship depots so we can reset it with
	 * the correct values when it gets destroyed. This prevents that
	 * someone can remove canals owned by somebody else and it prevents
	 * making floods using the removal of ship depots.
	 */
	if (CheckSavegameVersion(83)) {
		for (TileIndex t = 0; t < map_size; t++) {
			if (IsTileType(t, MP_WATER) && IsShipDepot(t)) {
				_m[t].m4 = (TileHeight(t) == 0) ? OWNER_WATER : OWNER_NONE;
			}
		}
	}

	if (CheckSavegameVersion(74)) {
		Station *st;
		FOR_ALL_STATIONS(st) {
			for (CargoID c = 0; c < NUM_CARGO; c++) {
				st->goods[c].last_speed = 0;
				if (st->goods[c].cargo.Count() != 0) SetBit(st->goods[c].acceptance_pickup, GoodsEntry::PICKUP);
			}
		}
	}

	if (CheckSavegameVersion(78)) {
		Industry *i;
		uint j;
		FOR_ALL_INDUSTRIES(i) {
			const IndustrySpec *indsp = GetIndustrySpec(i->type);
			for (j = 0; j < lengthof(i->produced_cargo); j++) {
				i->produced_cargo[j] = indsp->produced_cargo[j];
			}
			for (j = 0; j < lengthof(i->accepts_cargo); j++) {
				i->accepts_cargo[j] = indsp->accepts_cargo[j];
			}
		}
	}

	/* Before version 81, the density of grass was always stored as zero, and
	 * grassy trees were always drawn fully grassy. Furthermore, trees on rough
	 * land used to have zero density, now they have full density. Therefore,
	 * make all grassy/rough land trees have a density of 3. */
	if (CheckSavegameVersion(81)) {
		for (TileIndex t = 0; t < map_size; t++) {
			if (GetTileType(t) == MP_TREES) {
				TreeGround groundType = (TreeGround)GB(_m[t].m2, 4, 2);
				if (groundType != TREE_GROUND_SNOW_DESERT) SB(_m[t].m2, 6, 2, 3);
			}
		}
	}


	if (CheckSavegameVersion(93)) {
		/* Rework of orders. */
		Order *order;
		FOR_ALL_ORDERS(order) order->ConvertFromOldSavegame();

		Vehicle *v;
		FOR_ALL_VEHICLES(v) {
			if (v->orders.list != NULL && v->orders.list->GetFirstOrder() != NULL && v->orders.list->GetFirstOrder()->IsType(OT_NOTHING)) {
				v->orders.list->FreeChain();
				v->orders.list = NULL;
			}

			v->current_order.ConvertFromOldSavegame();
			if (v->type == VEH_ROAD && v->IsPrimaryVehicle() && v->FirstShared() == v) {
				FOR_VEHICLE_ORDERS(v, order) order->SetNonStopType(ONSF_NO_STOP_AT_INTERMEDIATE_STATIONS);
			}
		}
	} else if (CheckSavegameVersion(94)) {
		/* Unload and transfer are now mutual exclusive. */
		Order *order;
		FOR_ALL_ORDERS(order) {
			if ((order->GetUnloadType() & (OUFB_UNLOAD | OUFB_TRANSFER)) == (OUFB_UNLOAD | OUFB_TRANSFER)) {
				order->SetUnloadType(OUFB_TRANSFER);
				order->SetLoadType(OLFB_NO_LOAD);
			}
		}

		Vehicle *v;
		FOR_ALL_VEHICLES(v) {
			if ((v->current_order.GetUnloadType() & (OUFB_UNLOAD | OUFB_TRANSFER)) == (OUFB_UNLOAD | OUFB_TRANSFER)) {
				v->current_order.SetUnloadType(OUFB_TRANSFER);
				v->current_order.SetLoadType(OLFB_NO_LOAD);
			}
		}
	}

	if (CheckSavegameVersion(84)) {
		/* Set all share owners to INVALID_COMPANY for
		 * 1) all inactive companies
		 *     (when inactive companies were stored in the savegame - TTD, TTDP and some
		 *      *really* old revisions of OTTD; else it is already set in InitializeCompanies())
		 * 2) shares that are owned by inactive companies or self
		 *     (caused by cheating clients in earlier revisions) */
		FOR_ALL_COMPANIES(c) {
			for (uint i = 0; i < 4; i++) {
				CompanyID company = c->share_owners[i];
				if (company == INVALID_COMPANY) continue;
				if (!Company::IsValidID(company) || company == c->index) c->share_owners[i] = INVALID_COMPANY;
			}
		}
	}

	if (CheckSavegameVersion(86)) {
		for (TileIndex t = 0; t < map_size; t++) {
			/* Move river flag and update canals to use water class */
			if (IsTileType(t, MP_WATER)) {
				if (GetWaterClass(t) != WATER_CLASS_RIVER) {
					if (IsWater(t)) {
						Owner o = GetTileOwner(t);
						if (o == OWNER_WATER) {
							MakeSea(t);
						} else {
							MakeCanal(t, o, Random());
						}
					} else if (IsShipDepot(t)) {
						Owner o = (Owner)_m[t].m4; // Original water owner
						SetWaterClass(t, o == OWNER_WATER ? WATER_CLASS_SEA : WATER_CLASS_CANAL);
					}
				}
			}
		}

		/* Update locks, depots, docks and buoys to have a water class based
		 * on its neighbouring tiles. Done after river and canal updates to
		 * ensure neighbours are correct. */
		for (TileIndex t = 0; t < map_size; t++) {
			if (GetTileSlope(t, NULL) != SLOPE_FLAT) continue;

			if (IsTileType(t, MP_WATER) && IsLock(t)) SetWaterClassDependingOnSurroundings(t, false);
			if (IsTileType(t, MP_STATION) && (IsDock(t) || IsBuoy(t))) SetWaterClassDependingOnSurroundings(t, false);
		}
	}

	if (CheckSavegameVersion(87)) {
		for (TileIndex t = 0; t < map_size; t++) {
			/* skip oil rigs at borders! */
			if ((IsTileType(t, MP_WATER) || IsBuoyTile(t)) &&
					(TileX(t) == 0 || TileY(t) == 0 || TileX(t) == MapMaxX() - 1 || TileY(t) == MapMaxY() - 1)) {
				/* Some version 86 savegames have wrong water class at map borders (under buoy, or after removing buoy).
				 * This conversion has to be done before buoys with invalid owner are removed. */
				SetWaterClass(t, WATER_CLASS_SEA);
			}

			if (IsBuoyTile(t) || IsDriveThroughStopTile(t) || IsTileType(t, MP_WATER)) {
				Owner o = GetTileOwner(t);
				if (o < MAX_COMPANIES && !Company::IsValidID(o)) {
					_current_company = o;
					ChangeTileOwner(t, o, INVALID_OWNER);
				}
				if (IsBuoyTile(t)) {
					/* reset buoy owner to OWNER_NONE in the station struct
					 * (even if it is owned by active company) */
					Waypoint::GetByTile(t)->owner = OWNER_NONE;
				}
			} else if (IsTileType(t, MP_ROAD)) {
				/* works for all RoadTileType */
				for (RoadType rt = ROADTYPE_ROAD; rt < ROADTYPE_END; rt++) {
					/* update even non-existing road types to update tile owner too */
					Owner o = GetRoadOwner(t, rt);
					if (o < MAX_COMPANIES && !Company::IsValidID(o)) SetRoadOwner(t, rt, OWNER_NONE);
				}
				if (IsLevelCrossing(t)) {
					if (!Company::IsValidID(GetTileOwner(t))) FixOwnerOfRailTrack(t);
				}
			} else if (IsPlainRailTile(t)) {
				if (!Company::IsValidID(GetTileOwner(t))) FixOwnerOfRailTrack(t);
			}
		}

		/* Convert old PF settings to new */
		if (_settings_game.pf.yapf.rail_use_yapf || CheckSavegameVersion(28)) {
			_settings_game.pf.pathfinder_for_trains = VPF_YAPF;
		} else {
			_settings_game.pf.pathfinder_for_trains = VPF_NPF;
		}

		if (_settings_game.pf.yapf.road_use_yapf || CheckSavegameVersion(28)) {
			_settings_game.pf.pathfinder_for_roadvehs = VPF_YAPF;
		} else {
			_settings_game.pf.pathfinder_for_roadvehs = VPF_NPF;
		}

		if (_settings_game.pf.yapf.ship_use_yapf) {
			_settings_game.pf.pathfinder_for_ships = VPF_YAPF;
		} else {
			_settings_game.pf.pathfinder_for_ships = (_settings_game.pf.new_pathfinding_all ? VPF_NPF : VPF_OPF);
		}
	}

	if (CheckSavegameVersion(88)) {
		/* Profits are now with 8 bit fract */
		Vehicle *v;
		FOR_ALL_VEHICLES(v) {
			v->profit_this_year <<= 8;
			v->profit_last_year <<= 8;
			v->running_ticks = 0;
		}
	}

	if (CheckSavegameVersion(91)) {
		/* Increase HouseAnimationFrame from 5 to 7 bits */
		for (TileIndex t = 0; t < map_size; t++) {
			if (IsTileType(t, MP_HOUSE) && GetHouseType(t) >= NEW_HOUSE_OFFSET) {
				SetHouseAnimationFrame(t, GB(_m[t].m6, 3, 5));
			}
		}
	}

	if (CheckSavegameVersion(62)) {
		/* Remove all trams from savegames without tram support.
		 * There would be trams without tram track under causing crashes sooner or later. */
		RoadVehicle *v;
		FOR_ALL_ROADVEHICLES(v) {
			if (v->First() == v && HasBit(EngInfo(v->engine_type)->misc_flags, EF_ROAD_TRAM)) {
				if (_switch_mode_errorstr == INVALID_STRING_ID || _switch_mode_errorstr == STR_NEWGRF_COMPATIBLE_LOAD_WARNING) {
					_switch_mode_errorstr = STR_WARNING_LOADGAME_REMOVED_TRAMS;
				}
				delete v;
			}
		}
	}

	if (CheckSavegameVersion(99)) {
		for (TileIndex t = 0; t < map_size; t++) {
			/* Set newly introduced WaterClass of industry tiles */
			if (IsTileType(t, MP_STATION) && IsOilRig(t)) {
				SetWaterClassDependingOnSurroundings(t, true);
			}
			if (IsTileType(t, MP_INDUSTRY)) {
				if ((GetIndustrySpec(GetIndustryType(t))->behaviour & INDUSTRYBEH_BUILT_ONWATER) != 0) {
					SetWaterClassDependingOnSurroundings(t, true);
				} else {
					SetWaterClass(t, WATER_CLASS_INVALID);
				}
			}

			/* Replace "house construction year" with "house age" */
			if (IsTileType(t, MP_HOUSE) && IsHouseCompleted(t)) {
				_m[t].m5 = Clamp(_cur_year - (_m[t].m5 + ORIGINAL_BASE_YEAR), 0, 0xFF);
			}
		}
	}

	/* Move the signal variant back up one bit for PBS. We don't convert the old PBS
	 * format here, as an old layout wouldn't work properly anyway. To be safe, we
	 * clear any possible PBS reservations as well. */
	if (CheckSavegameVersion(100)) {
		for (TileIndex t = 0; t < map_size; t++) {
			switch (GetTileType(t)) {
				case MP_RAILWAY:
					if (HasSignals(t)) {
						/* move the signal variant */
						SetSignalVariant(t, TRACK_UPPER, HasBit(_m[t].m2, 2) ? SIG_SEMAPHORE : SIG_ELECTRIC);
						SetSignalVariant(t, TRACK_LOWER, HasBit(_m[t].m2, 6) ? SIG_SEMAPHORE : SIG_ELECTRIC);
						ClrBit(_m[t].m2, 2);
						ClrBit(_m[t].m2, 6);
					}

					/* Clear PBS reservation on track */
					if (IsRailDepot(t)) {
						SetDepotReservation(t, false);
					} else {
						SetTrackReservation(t, TRACK_BIT_NONE);
					}
					break;

				case MP_ROAD: // Clear PBS reservation on crossing
					if (IsLevelCrossing(t)) SetCrossingReservation(t, false);
					break;

				case MP_STATION: // Clear PBS reservation on station
					if (HasStationRail(t)) SetRailStationReservation(t, false);
					break;

				case MP_TUNNELBRIDGE: // Clear PBS reservation on tunnels/birdges
					if (GetTunnelBridgeTransportType(t) == TRANSPORT_RAIL) SetTunnelBridgeReservation(t, false);
					break;

				default: break;
			}
		}
	}

	/* Reserve all tracks trains are currently on. */
	if (CheckSavegameVersion(101)) {
		const Train *t;
		FOR_ALL_TRAINS(t) {
			if (t->First() == t) t->ReserveTrackUnderConsist();
		}
	}

	if (CheckSavegameVersion(102)) {
		for (TileIndex t = 0; t < map_size; t++) {
			/* Now all crossings should be in correct state */
			if (IsLevelCrossingTile(t)) UpdateLevelCrossing(t, false);
		}
	}

	if (CheckSavegameVersion(103)) {
		/* Non-town-owned roads now store the closest town */
		UpdateNearestTownForRoadTiles(false);

		/* signs with invalid owner left from older savegames */
		Sign *si;
		FOR_ALL_SIGNS(si) {
			if (si->owner != OWNER_NONE && !Company::IsValidID(si->owner)) si->owner = OWNER_NONE;
		}

		/* Station can get named based on an industry type, but the current ones
		 * are not, so mark them as if they are not named by an industry. */
		Station *st;
		FOR_ALL_STATIONS(st) {
			st->indtype = IT_INVALID;
		}
	}

	if (CheckSavegameVersion(104)) {
		Aircraft *a;
		FOR_ALL_AIRCRAFT(a) {
			/* Set engine_type of shadow and rotor */
			if (!a->IsNormalAircraft()) {
				a->engine_type = a->First()->engine_type;
			}
		}

		/* More companies ... */
		Company *c;
		FOR_ALL_COMPANIES(c) {
			if (c->bankrupt_asked == 0xFF) c->bankrupt_asked = 0xFFFF;
		}

		Engine *e;
		FOR_ALL_ENGINES(e) {
			if (e->company_avail == 0xFF) e->company_avail = 0xFFFF;
		}

		Town *t;
		FOR_ALL_TOWNS(t) {
			if (t->have_ratings == 0xFF) t->have_ratings = 0xFFFF;
			for (uint i = 8; i != MAX_COMPANIES; i++) t->ratings[i] = RATING_INITIAL;
		}
	}

	if (CheckSavegameVersion(112)) {
		for (TileIndex t = 0; t < map_size; t++) {
			/* Check for HQ bit being set, instead of using map accessor,
			 * since we've already changed it code-wise */
			if (IsTileType(t, MP_UNMOVABLE) && HasBit(_m[t].m5, 7)) {
				/* Move size and part identification of HQ out of the m5 attribute,
				 * on new locations */
				uint8 old_m5 = _m[t].m5;
				_m[t].m5 = UNMOVABLE_HQ;
				SetCompanyHQSize(t, GB(old_m5, 2, 3));
				SetCompanyHQSection(t, GB(old_m5, 0, 2));
			}
		}
	}

	if (CheckSavegameVersion(113)) {
		/* allow_town_roads is added, set it if town_layout wasn't TL_NO_ROADS */
		if (_settings_game.economy.town_layout == 0) { // was TL_NO_ROADS
			_settings_game.economy.allow_town_roads = false;
			_settings_game.economy.town_layout = TL_BETTER_ROADS;
		} else {
			_settings_game.economy.allow_town_roads = true;
			_settings_game.economy.town_layout = _settings_game.economy.town_layout - 1;
		}

		/* Initialize layout of all towns. Older versions were using different
		 * generator for random town layout, use it if needed. */
		Town *t;
		FOR_ALL_TOWNS(t) {
			if (_settings_game.economy.town_layout != TL_RANDOM) {
				t->layout = _settings_game.economy.town_layout;
				continue;
			}

			/* Use old layout randomizer code */
			byte layout = TileHash(TileX(t->xy), TileY(t->xy)) % 6;
			switch (layout) {
				default: break;
				case 5: layout = 1; break;
				case 0: layout = 2; break;
			}
			t->layout = layout - 1;
		}
	}

	if (CheckSavegameVersion(114)) {
		/* There could be (deleted) stations with invalid owner, set owner to OWNER NONE.
		 * The conversion affects oil rigs and buoys too, but it doesn't matter as
		 * they have st->owner == OWNER_NONE already. */
		Station *st;
		FOR_ALL_STATIONS(st) {
			if (!Company::IsValidID(st->owner)) st->owner = OWNER_NONE;
		}
	}

	/* Trains could now stop in a specific location. */
	if (CheckSavegameVersion(117)) {
		Order *o;
		FOR_ALL_ORDERS(o) {
			if (o->IsType(OT_GOTO_STATION)) o->SetStopLocation(OSL_PLATFORM_FAR_END);
		}
	}

	if (CheckSavegameVersion(120)) {
		extern VehicleDefaultSettings _old_vds;
		Company *c;
		FOR_ALL_COMPANIES(c) {
			c->settings.vehicle = _old_vds;
		}
	}

	if (CheckSavegameVersion(121)) {
		/* Delete small ufos heading for non-existing vehicles */
		Vehicle *v;
		FOR_ALL_DISASTERVEHICLES(v) {
			if (v->subtype == 2/*ST_SMALL_UFO*/ && v->current_order.GetDestination() != 0) {
				const Vehicle *u = Vehicle::GetIfValid(v->dest_tile);
				if (u == NULL || u->type != VEH_ROAD || !RoadVehicle::From(u)->IsRoadVehFront()) {
					delete v;
				}
			}
		}

		/* We didn't store cargo payment yet, so make them for vehicles that are
		 * currently at a station and loading/unloading. If they don't get any
		 * payment anymore they just removed in the next load/unload cycle.
		 * However, some 0.7 versions might have cargo payment. For those we just
		 * add cargopayment for the vehicles that don't have it.
		 */
		Station *st;
		FOR_ALL_STATIONS(st) {
			std::list<Vehicle *>::iterator iter;
			for (iter = st->loading_vehicles.begin(); iter != st->loading_vehicles.end(); ++iter) {
				Vehicle *v = *iter;
				if (v->cargo_payment == NULL) v->cargo_payment = new CargoPayment(v);
			}
		}
	}

	if (CheckSavegameVersion(122)) {
		/* Animated tiles would sometimes not be actually animated or
		 * in case of old savegames duplicate. */

		extern TileIndex *_animated_tile_list;
		extern uint _animated_tile_count;

		for (uint i = 0; i < _animated_tile_count; /* Nothing */) {
			/* Remove if tile is not animated */
			bool remove = _tile_type_procs[GetTileType(_animated_tile_list[i])]->animate_tile_proc == NULL;

			/* and remove if duplicate */
			for (uint j = 0; !remove && j < i; j++) {
				remove = _animated_tile_list[i] == _animated_tile_list[j];
			}

			if (remove) {
				DeleteAnimatedTile(_animated_tile_list[i]);
			} else {
				i++;
			}
		}
	}

	if (CheckSavegameVersion(124)) {
		/* The train station tile area was added */
		Waypoint *wp;
		FOR_ALL_WAYPOINTS(wp) {
			if (wp->facilities & FACIL_TRAIN) {
				wp->train_station.tile = wp->xy;
				wp->train_station.w = 1;
				wp->train_station.h = 1;
			} else {;
				wp->train_station.tile = INVALID_TILE;
				wp->train_station.w = 0;
				wp->train_station.h = 0;
			}
		}
	}

	if (CheckSavegameVersion(125)) {
		/* Convert old subsidies */
		Subsidy *s;
		FOR_ALL_SUBSIDIES(s) {
			if (s->remaining < 12) {
				/* Converting nonawarded subsidy */
				s->remaining = 12 - s->remaining; // convert "age" to "remaining"
				s->awarded = INVALID_COMPANY; // not awarded to anyone
				const CargoSpec *cs = CargoSpec::Get(s->cargo_type);
				switch (cs->town_effect) {
					case TE_PASSENGERS:
					case TE_MAIL:
						/* Town -> Town */
						s->src_type = s->dst_type = ST_TOWN;
						if (Town::IsValidID(s->src) && Town::IsValidID(s->dst)) continue;
						break;
					case TE_GOODS:
					case TE_FOOD:
						/* Industry -> Town */
						s->src_type = ST_INDUSTRY;
						s->dst_type = ST_TOWN;
						if (Industry::IsValidID(s->src) && Town::IsValidID(s->dst)) continue;
						break;
					default:
						/* Industry -> Industry */
						s->src_type = s->dst_type = ST_INDUSTRY;
						if (Industry::IsValidID(s->src) && Industry::IsValidID(s->dst)) continue;
						break;
				}
			} else {
				/* Do our best for awarded subsidies. The original source or destination industry
				 * can't be determined anymore for awarded subsidies, so invalidate them.
				 * Town -> Town subsidies are converted using simple heuristic */
				s->remaining = 24 - s->remaining; // convert "age of awarded subsidy" to "remaining"
				const CargoSpec *cs = CargoSpec::Get(s->cargo_type);
				switch (cs->town_effect) {
					case TE_PASSENGERS:
					case TE_MAIL: {
						/* Town -> Town */
						const Station *ss = Station::GetIfValid(s->src);
						const Station *sd = Station::GetIfValid(s->dst);
						if (ss != NULL && sd != NULL && ss->owner == sd->owner &&
								Company::IsValidID(ss->owner)) {
							s->src_type = s->dst_type = ST_TOWN;
							s->src = ss->town->index;
							s->dst = sd->town->index;
							s->awarded = ss->owner;
							continue;
						}
						break;
					}
					default:
						break;
				}
			}
			/* Awarded non-town subsidy or invalid source/destination, invalidate */
			delete s;
		}
	}

	if (CheckSavegameVersion(126)) {
		/* Recompute inflation based on old unround loan limit
		 * Note: Max loan is 500000. With an inflation of 4% across 170 years
		 *       that results in a max loan of about 0.7 * 2^31.
		 *       So taking the 16 bit fractional part into account there are plenty of bits left
		 *       for unmodified savegames ...
		 */
		uint64 aimed_inflation = (_economy.old_max_loan_unround << 16 | _economy.old_max_loan_unround_fract) / _settings_game.difficulty.max_loan;

		/* ... well, just clamp it then. */
		if (aimed_inflation > MAX_INFLATION) aimed_inflation = MAX_INFLATION;

		/* Simulate the inflation, so we also get the payment inflation */
		while (_economy.inflation_prices < aimed_inflation) {
			AddInflation(false);
		}
	}

	if (CheckSavegameVersion(127)) {
		Station *st;
		FOR_ALL_STATIONS(st) UpdateStationAcceptance(st, false);
	}

	if (CheckSavegameVersion(128)) {
		const Depot *d;
		FOR_ALL_DEPOTS(d) {
			_m[d->xy].m2 = d->index;
			if (IsTileType(d->xy, MP_WATER)) _m[GetOtherShipDepotTile(d->xy)].m2 = d->index;
		}
	}

	/* The behaviour of force_proceed has been changed. Now
	 * it counts signals instead of some random time out. */
	if (CheckSavegameVersion(131)) {
		Train *t;
		FOR_ALL_TRAINS(t) {
			t->force_proceed = min<byte>(t->force_proceed, 1);
		}
	}

	/* The bits for the tree ground and tree density have
	 * been swapped (m2 bits 7..6 and 5..4. */
	if (CheckSavegameVersion(135)) {
		for (TileIndex t = 0; t < map_size; t++) {
			if (IsTileType(t, MP_CLEAR)) {
				if (GetRawClearGround(t) == CLEAR_SNOW) {
					SetClearGroundDensity(t, CLEAR_GRASS, GetClearDensity(t));
					SetBit(_m[t].m3, 4);
				} else {
					ClrBit(_m[t].m3, 4);
				}
			}
			if (IsTileType(t, MP_TREES)) {
				uint density = GB(_m[t].m2, 6, 2);
				uint ground = GB(_m[t].m2, 4, 2);
				uint counter = GB(_m[t].m2, 0, 4);
				_m[t].m2 = ground << 6 | density << 4 | counter;
			}
		}
	}

	/* Wait counter and load/unload ticks got split. */
	if (CheckSavegameVersion(136)) {
		Aircraft *a;
		FOR_ALL_AIRCRAFT(a) {
			a->turn_counter = a->current_order.IsType(OT_LOADING) ? 0 : a->load_unload_ticks;
		}

		Train *t;
		FOR_ALL_TRAINS(t) {
			t->wait_counter = t->current_order.IsType(OT_LOADING) ? 0 : t->load_unload_ticks;
		}
	}

	/* Airport tile animation uses animation frame instead of other graphics id */
	if (CheckSavegameVersion(137)) {
		struct AirportTileConversion {
			byte old_start;
			byte num_frames;
		};
		static const AirportTileConversion atc[] = {
			{31,  12}, // APT_RADAR_GRASS_FENCE_SW
			{50,   4}, // APT_GRASS_FENCE_NE_FLAG
			{62,   2}, // 1 unused tile
			{66,  12}, // APT_RADAR_FENCE_SW
			{78,  12}, // APT_RADAR_FENCE_NE
			{101, 10}, // 9 unused tiles
			{111,  8}, // 7 unused tiles
			{119, 15}, // 14 unused tiles (radar)
			{140,  4}, // APT_GRASS_FENCE_NE_FLAG_2
		};
		for (TileIndex t = 0; t < map_size; t++) {
			if (IsAirportTile(t)) {
				StationGfx old_gfx = GetStationGfx(t);
				byte offset = 0;
				for (uint i = 0; i < lengthof(atc); i++) {
					if (old_gfx < atc[i].old_start) {
						SetStationGfx(t, old_gfx - offset);
						break;
					}
					if (old_gfx < atc[i].old_start + atc[i].num_frames) {
						SetStationAnimationFrame(t, old_gfx - atc[i].old_start);
						SetStationGfx(t, atc[i].old_start - offset);
						break;
					}
					offset += atc[i].num_frames - 1;
				}
			}
		}
	}

	if (CheckSavegameVersion(139)) {
		Station *st;
		FOR_ALL_STATIONS(st) {
			if (st->airport.tile != INVALID_TILE) {
				st->airport.w = st->GetAirportSpec()->size_x;
				st->airport.h = st->GetAirportSpec()->size_y;
			}
		}
	}

	/* Road stops is 'only' updating some caches */
	AfterLoadRoadStops();
	AfterLoadLabelMaps();

	GamelogPrintDebug(1);

	InitializeWindowsAndCaches();
	/* Restore the signals */
	ResetSignalHandlers();
	return true;
}

/** Reload all NewGRF files during a running game. This is a cut-down
 * version of AfterLoadGame().
 * XXX - We need to reset the vehicle position hash because with a non-empty
 * hash AfterLoadVehicles() will loop infinitely. We need AfterLoadVehicles()
 * to recalculate vehicle data as some NewGRF vehicle sets could have been
 * removed or added and changed statistics */
void ReloadNewGRFData()
{
	/* reload grf data */
	GfxLoadSprites();
	LoadStringWidthTable();
	RecomputePrices();
	/* reload vehicles */
	ResetVehiclePosHash();
	AfterLoadVehicles(false);
	StartupEngines();
	SetCachedEngineCounts();
	/* update station graphics */
	AfterLoadStations();

<<<<<<< HEAD
	_economy.global_acceptance.Clear();

	/* Check and update house and town values */
	UpdateHousesAndTowns();
	UpdateCompanyHQAcceptance();
	UpdateGlobalIndustryStatistics();
=======
	UpdateTownsAndAcceptance();
>>>>>>> 706e64f2

	/* Update livery selection windows */
	for (CompanyID i = COMPANY_FIRST; i < MAX_COMPANIES; i++) InvalidateWindowData(WC_COMPANY_COLOUR, i);
	/* redraw the whole screen */
	MarkWholeScreenDirty();
	CheckTrainsLengths();
}<|MERGE_RESOLUTION|>--- conflicted
+++ resolved
@@ -1250,14 +1250,7 @@
 		}
 	}
 
-<<<<<<< HEAD
-	/* Check and update house and town values */
-	UpdateHousesAndTowns();
-	UpdateCompanyHQAcceptance();
-	UpdateGlobalIndustryStatistics();
-=======
 	UpdateTownsAndAcceptance();
->>>>>>> 706e64f2
 
 	if (CheckSavegameVersion(43)) {
 		for (TileIndex t = 0; t < map_size; t++) {
@@ -2121,16 +2114,7 @@
 	/* update station graphics */
 	AfterLoadStations();
 
-<<<<<<< HEAD
-	_economy.global_acceptance.Clear();
-
-	/* Check and update house and town values */
-	UpdateHousesAndTowns();
-	UpdateCompanyHQAcceptance();
-	UpdateGlobalIndustryStatistics();
-=======
 	UpdateTownsAndAcceptance();
->>>>>>> 706e64f2
 
 	/* Update livery selection windows */
 	for (CompanyID i = COMPANY_FIRST; i < MAX_COMPANIES; i++) InvalidateWindowData(WC_COMPANY_COLOUR, i);
