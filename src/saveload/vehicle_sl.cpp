--- conflicted
+++ resolved
@@ -448,12 +448,8 @@
 		SLEG_CONDVAR(         _cargo_source_xy,      SLE_UINT32,                  44,  67),
 		     SLE_VAR(Vehicle, cargo_cap,             SLE_UINT16),
 		SLEG_CONDVAR(         _cargo_count,          SLE_UINT16,                   0,  67),
-<<<<<<< HEAD
 		 SLE_CONDSET(Vehicle, cargo.packets,         REF_CARGO_PACKET,            68, SL_MAX_VERSION),
 		 SLE_CONDSET(Vehicle, reserved.packets,      REF_CARGO_PACKET,    FLOWMAP_SV, SL_MAX_VERSION),
-=======
-		 SLE_CONDLST(Vehicle, cargo.packets,         REF_CARGO_PACKET,            68, SL_MAX_VERSION),
->>>>>>> 1b76a308
 
 		     SLE_VAR(Vehicle, day_counter,           SLE_UINT8),
 		     SLE_VAR(Vehicle, tick_counter,          SLE_UINT8),
@@ -725,16 +721,9 @@
 
 		if (_cargo_count != 0 && IsCompanyBuildableVehicleType(v)) {
 			/* Don't construct the packet with station here, because that'll fail with old savegames */
-<<<<<<< HEAD
-			CargoPacket *cp  = new CargoPacket(ST_INDUSTRY, INVALID_SOURCE, _cargo_source_xy, _cargo_count, _cargo_days, _cargo_feeder_share);
-			cp->source       = _cargo_source,
-			cp->loaded_at_xy = _cargo_loaded_at_xy;
-=======
-			CargoPacket *cp = new CargoPacket(_cargo_count, _cargo_days, _cargo_feeder_share);
+			CargoPacket *cp = new CargoPacket(ST_INDUSTRY, INVALID_SOURCE, _cargo_source_xy, _cargo_count, _cargo_days, _cargo_feeder_share);
 			cp->source          = _cargo_source;
-			cp->source_xy       = _cargo_source_xy;
 			cp->loaded_at_xy    = _cargo_loaded_at_xy;
->>>>>>> 1b76a308
 			v->cargo.Append(cp);
 		}
 
