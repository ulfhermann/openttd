/* $Id$ */

/*
 * This file is part of OpenTTD.
 * OpenTTD is free software; you can redistribute it and/or modify it under the terms of the GNU General Public License as published by the Free Software Foundation, version 2.
 * OpenTTD is distributed in the hope that it will be useful, but WITHOUT ANY WARRANTY; without even the implied warranty of MERCHANTABILITY or FITNESS FOR A PARTICULAR PURPOSE.
 * See the GNU General Public License for more details. You should have received a copy of the GNU General Public License along with OpenTTD. If not, see <http://www.gnu.org/licenses/>.
 */

/** @file vehicle_sl.cpp Code handling saving and loading of vehicles */

#include "../stdafx.h"
#include "../vehicle_func.h"
#include "../train.h"
#include "../roadveh.h"
#include "../ship.h"
#include "../aircraft.h"
#include "../station_base.h"
#include "../effectvehicle_base.h"

#include "saveload.h"

#include <map>

/*
 * Link front and rear multiheaded engines to each other
 * This is done when loading a savegame
 */
void ConnectMultiheadedTrains()
{
	Train *v;

	FOR_ALL_TRAINS(v) {
		v->other_multiheaded_part = NULL;
	}

	FOR_ALL_TRAINS(v) {
		if (v->IsFrontEngine() || v->IsFreeWagon()) {
			/* Two ways to associate multiheaded parts to each other:
			 * sequential-matching: Trains shall be arranged to look like <..>..<..>..<..>..
			 * bracket-matching:    Free vehicle chains shall be arranged to look like ..<..<..>..<..>..>..
			 *
			 * Note: Old savegames might contain chains which do not comply with these rules, e.g.
			 *   - the front and read parts have invalid orders
			 *   - different engine types might be combined
			 *   - there might be different amounts of front and rear parts.
			 *
			 * Note: The multiheaded parts need to be matched exactly like they are matched on the server, else desyncs will occur.
			 *   This is why two matching strategies are needed.
			 */

			bool sequential_matching = v->IsFrontEngine();

			for (Train *u = v; u != NULL; u = u->GetNextVehicle()) {
				if (u->other_multiheaded_part != NULL) continue; // we already linked this one

				if (u->IsMultiheaded()) {
					if (!u->IsEngine()) {
						/* we got a rear car without a front car. We will convert it to a front one */
						u->SetEngine();
						u->spritenum--;
					}

					/* Find a matching back part */
					EngineID eid = u->engine_type;
					Train *w;
					if (sequential_matching) {
						for (w = u->GetNextVehicle(); w != NULL; w = w->GetNextVehicle()) {
							if (w->engine_type != eid || w->other_multiheaded_part != NULL || !w->IsMultiheaded()) continue;

							/* we found a car to partner with this engine. Now we will make sure it face the right way */
							if (w->IsEngine()) {
								w->ClearEngine();
								w->spritenum++;
							}
							break;
						}
					} else {
						uint stack_pos = 0;
						for (w = u->GetNextVehicle(); w != NULL; w = w->GetNextVehicle()) {
							if (w->engine_type != eid || w->other_multiheaded_part != NULL || !w->IsMultiheaded()) continue;

							if (w->IsEngine()) {
								stack_pos++;
							} else {
								if (stack_pos == 0) break;
								stack_pos--;
							}
						}
					}

					if (w != NULL) {
						w->other_multiheaded_part = u;
						u->other_multiheaded_part = w;
					} else {
						/* we got a front car and no rear cars. We will fake this one for forget that it should have been multiheaded */
						u->ClearMultiheaded();
					}
				}
			}
		}
	}
}

/**
 *  Converts all trains to the new subtype format introduced in savegame 16.2
 *  It also links multiheaded engines or make them forget they are multiheaded if no suitable partner is found
 */
void ConvertOldMultiheadToNew()
{
	Train *t;
	FOR_ALL_TRAINS(t) SetBit(t->subtype, 7); // indicates that it's the old format and needs to be converted in the next loop

	FOR_ALL_TRAINS(t) {
		if (HasBit(t->subtype, 7) && ((t->subtype & ~0x80) == 0 || (t->subtype & ~0x80) == 4)) {
			for (Train *u = t; u != NULL; u = u->Next()) {
				const RailVehicleInfo *rvi = RailVehInfo(u->engine_type);

				ClrBit(u->subtype, 7);
				switch (u->subtype) {
					case 0: // TS_Front_Engine
						if (rvi->railveh_type == RAILVEH_MULTIHEAD) u->SetMultiheaded();
						u->SetFrontEngine();
						u->SetEngine();
						break;

					case 1: // TS_Artic_Part
						u->subtype = 0;
						u->SetArticulatedPart();
						break;

					case 2: // TS_Not_First
						u->subtype = 0;
						if (rvi->railveh_type == RAILVEH_WAGON) {
							/* normal wagon */
							u->SetWagon();
							break;
						}
						if (rvi->railveh_type == RAILVEH_MULTIHEAD && rvi->image_index == u->spritenum - 1) {
							/* rear end of a multiheaded engine */
							u->SetMultiheaded();
							break;
						}
						if (rvi->railveh_type == RAILVEH_MULTIHEAD) u->SetMultiheaded();
						u->SetEngine();
						break;

					case 4: // TS_Free_Car
						u->subtype = 0;
						u->SetWagon();
						u->SetFreeWagon();
						break;
					default: SlErrorCorrupt("Invalid train subtype");
				}
			}
		}
	}
}


/** need to be called to load aircraft from old version */
void UpdateOldAircraft()
{
	/* set airport_flags to 0 for all airports just to be sure */
	Station *st;
	FOR_ALL_STATIONS(st) {
		st->airport.flags = 0; // reset airport
	}

	Aircraft *a;
	FOR_ALL_AIRCRAFT(a) {
		/* airplane has another vehicle with subtype 4 (shadow), helicopter also has 3 (rotor)
		 * skip those */
		if (a->IsNormalAircraft()) {
			/* airplane in terminal stopped doesn't hurt anyone, so goto next */
			if ((a->vehstatus & VS_STOPPED) && a->state == 0) {
				a->state = HANGAR;
				continue;
			}

			AircraftLeaveHangar(a); // make airplane visible if it was in a depot for example
			a->vehstatus &= ~VS_STOPPED; // make airplane moving
			UpdateAircraftCache(a);
			a->cur_speed = a->vcache.cached_max_speed; // so aircraft don't have zero speed while in air
			if (!a->current_order.IsType(OT_GOTO_STATION) && !a->current_order.IsType(OT_GOTO_DEPOT)) {
				/* reset current order so aircraft doesn't have invalid "station-only" order */
				a->current_order.MakeDummy();
			}
			a->state = FLYING;
			AircraftNextAirportPos_and_Order(a); // move it to the entry point of the airport
			GetNewVehiclePosResult gp = GetNewVehiclePos(a);
			a->tile = 0; // aircraft in air is tile=0

			/* correct speed of helicopter-rotors */
			if (a->subtype == AIR_HELICOPTER) a->Next()->Next()->cur_speed = 32;

			/* set new position x,y,z */
			SetAircraftPosition(a, gp.x, gp.y, GetAircraftFlyingAltitude(a));
		}
	}
}

/**
 * Check all vehicles to ensure their engine type is valid
 * for the currently loaded NewGRFs (that includes none...)
 * This only makes a difference if NewGRFs are missing, otherwise
 * all vehicles will be valid. This does not make such a game
 * playable, it only prevents crash.
 */
static void CheckValidVehicles()
{
	size_t total_engines = Engine::GetPoolSize();
	EngineID first_engine[4] = { INVALID_ENGINE, INVALID_ENGINE, INVALID_ENGINE, INVALID_ENGINE };

	Engine *e;
	FOR_ALL_ENGINES_OF_TYPE(e, VEH_TRAIN) { first_engine[VEH_TRAIN] = e->index; break; }
	FOR_ALL_ENGINES_OF_TYPE(e, VEH_ROAD) { first_engine[VEH_ROAD] = e->index; break; }
	FOR_ALL_ENGINES_OF_TYPE(e, VEH_SHIP) { first_engine[VEH_SHIP] = e->index; break; }
	FOR_ALL_ENGINES_OF_TYPE(e, VEH_AIRCRAFT) { first_engine[VEH_AIRCRAFT] = e->index; break; }

	Vehicle *v;
	FOR_ALL_VEHICLES(v) {
		/* Test if engine types match */
		switch (v->type) {
			case VEH_TRAIN:
			case VEH_ROAD:
			case VEH_SHIP:
			case VEH_AIRCRAFT:
				if (v->engine_type >= total_engines || v->type != Engine::Get(v->engine_type)->type) {
					v->engine_type = first_engine[v->type];
				}
				break;

			default:
				break;
		}
	}
}

/** Called after load to update coordinates */
void AfterLoadVehicles(bool part_of_load)
{
	Vehicle *v;

	FOR_ALL_VEHICLES(v) {
		/* Reinstate the previous pointer */
		if (v->Next() != NULL) v->Next()->previous = v;
		if (v->NextShared() != NULL) v->NextShared()->previous_shared = v;

		v->UpdateDeltaXY(v->direction);

		if (part_of_load) v->fill_percent_te_id = INVALID_TE_ID;
		v->first = NULL;
		if (v->type == VEH_TRAIN) Train::From(v)->tcache.first_engine = INVALID_ENGINE;
		if (v->type == VEH_ROAD)  RoadVehicle::From(v)->rcache.first_engine = INVALID_ENGINE;
	}

	/* AfterLoadVehicles may also be called in case of NewGRF reload, in this
	 * case we may not convert orders again. */
	if (part_of_load) {
		/* Create shared vehicle chain for very old games (pre 5,2) and create
		 * OrderList from shared vehicle chains. For this to work correctly, the
		 * following conditions must be fulfilled:
		 * a) both next_shared and previous_shared are not set for pre 5,2 games
		 * b) both next_shared and previous_shared are set for later games
		 */
		std::map<Order*, OrderList*> mapping;

		FOR_ALL_VEHICLES(v) {
			if (v->orders.old != NULL) {
				if (IsSavegameVersionBefore(105)) { // Pre-105 didn't save an OrderList
					if (mapping[v->orders.old] == NULL) {
						/* This adds the whole shared vehicle chain for case b */
						v->orders.list = mapping[v->orders.old] = new OrderList(v->orders.old, v);
					} else {
						v->orders.list = mapping[v->orders.old];
						/* For old games (case a) we must create the shared vehicle chain */
						if (IsSavegameVersionBefore(5, 2)) {
							v->AddToShared(v->orders.list->GetFirstSharedVehicle());
						}
					}
				} else { // OrderList was saved as such, only recalculate not saved values
					if (v->PreviousShared() == NULL) {
						v->orders.list->Initialize(v->orders.list->first, v);
					}
				}
			}
		}
	}

	FOR_ALL_VEHICLES(v) {
		/* Fill the first pointers */
		if (v->Previous() == NULL) {
			for (Vehicle *u = v; u != NULL; u = u->Next()) {
				u->first = v;
			}
		}
	}

	if (IsSavegameVersionBefore(105)) {
		/* Before 105 there was no order for shared orders, thus it messed up horribly */
		FOR_ALL_VEHICLES(v) {
			if (v->First() != v || v->orders.list != NULL || v->previous_shared != NULL || v->next_shared == NULL) continue;

			v->orders.list = new OrderList(NULL, v);
			for (Vehicle *u = v; u != NULL; u = u->next_shared) {
				u->orders.list = v->orders.list;
			}
		}
	}

	CheckValidVehicles();

	FOR_ALL_VEHICLES(v) {
		assert(v->first != NULL);

		switch (v->type) {
			case VEH_TRAIN: {
				Train *t = Train::From(v);
				if (t->IsFrontEngine() || t->IsFreeWagon()) {
					t->tcache.last_speed = t->cur_speed; // update displayed train speed
					t->ConsistChanged(false);
				}
				break;
			}

			case VEH_ROAD: {
				RoadVehicle *rv = RoadVehicle::From(v);
				if (rv->IsRoadVehFront()) {
					RoadVehUpdateCache(rv);
					if (_settings_game.vehicle.roadveh_acceleration_model != AM_ORIGINAL) {
						rv->CargoChanged();
					}
				}
				break;
			}

			case VEH_SHIP:
				Ship::From(v)->UpdateCache();
				break;

			default: break;
		}
	}

	/* Stop non-front engines */
	if (IsSavegameVersionBefore(112)) {
		FOR_ALL_VEHICLES(v) {
			if (v->type == VEH_TRAIN) {
				Train *t = Train::From(v);
				if (!t->IsFrontEngine()) {
					if (t->IsEngine()) t->vehstatus |= VS_STOPPED;
					/* cur_speed is now relevant for non-front parts - nonzero breaks
					 * moving-wagons-inside-depot- and autoreplace- code */
					t->cur_speed = 0;
				}
			}
			/* trains weren't stopping gradually in old OTTD versions (and TTO/TTD)
			 * other vehicle types didn't have zero speed while stopped (even in 'recent' OTTD versions) */
			if ((v->vehstatus & VS_STOPPED) && (v->type != VEH_TRAIN || IsSavegameVersionBefore(2, 1))) {
				v->cur_speed = 0;
			}
		}
	}

	FOR_ALL_VEHICLES(v) {
		switch (v->type) {
			case VEH_ROAD: {
				RoadVehicle *rv = RoadVehicle::From(v);
				rv->roadtype = HasBit(EngInfo(v->First()->engine_type)->misc_flags, EF_ROAD_TRAM) ? ROADTYPE_TRAM : ROADTYPE_ROAD;
				rv->compatible_roadtypes = RoadTypeToRoadTypes(rv->roadtype);
				/* FALL THROUGH */
			}

			case VEH_TRAIN:
			case VEH_SHIP:
				v->cur_image = v->GetImage(v->direction);
				break;

			case VEH_AIRCRAFT:
				if (Aircraft::From(v)->IsNormalAircraft()) {
					v->cur_image = v->GetImage(v->direction);

					/* The plane's shadow will have the same image as the plane */
					Vehicle *shadow = v->Next();
					shadow->cur_image = v->cur_image;

					/* In the case of a helicopter we will update the rotor sprites */
					if (v->subtype == AIR_HELICOPTER) {
						Vehicle *rotor = shadow->Next();
						rotor->cur_image = GetRotorImage(Aircraft::From(v));
					}

					UpdateAircraftCache(Aircraft::From(v));
				}
				break;
			default: break;
		}

		v->coord.left = INVALID_COORD;
		VehicleMove(v, false);
	}
}

static uint8  _cargo_days;
static uint16 _cargo_source;
static uint32 _cargo_source_xy;
static uint16 _cargo_count;
static uint16 _cargo_paid_for;
static Money  _cargo_feeder_share;
static uint32 _cargo_loaded_at_xy;

/**
 * Make it possible to make the saveload tables "friends" of other classes.
 * @param vt the vehicle type. Can be VEH_END for the common vehicle description data
 * @return the saveload description
 */
const SaveLoad *GetVehicleDescription(VehicleType vt)
{
	/** Save and load of vehicles */
	static const SaveLoad _common_veh_desc[] = {
		     SLE_VAR(Vehicle, subtype,               SLE_UINT8),

		     SLE_REF(Vehicle, next,                  REF_VEHICLE_OLD),
		 SLE_CONDVAR(Vehicle, name,                  SLE_NAME,                     0,  83),
		 SLE_CONDSTR(Vehicle, name,                  SLE_STR, 0,                  84, SL_MAX_VERSION),
		 SLE_CONDVAR(Vehicle, unitnumber,            SLE_FILE_U8  | SLE_VAR_U16,   0,   7),
		 SLE_CONDVAR(Vehicle, unitnumber,            SLE_UINT16,                   8, SL_MAX_VERSION),
		     SLE_VAR(Vehicle, owner,                 SLE_UINT8),
		 SLE_CONDVAR(Vehicle, tile,                  SLE_FILE_U16 | SLE_VAR_U32,   0,   5),
		 SLE_CONDVAR(Vehicle, tile,                  SLE_UINT32,                   6, SL_MAX_VERSION),
		 SLE_CONDVAR(Vehicle, dest_tile,             SLE_FILE_U16 | SLE_VAR_U32,   0,   5),
		 SLE_CONDVAR(Vehicle, dest_tile,             SLE_UINT32,                   6, SL_MAX_VERSION),

		 SLE_CONDVAR(Vehicle, x_pos,                 SLE_FILE_U16 | SLE_VAR_U32,   0,   5),
		 SLE_CONDVAR(Vehicle, x_pos,                 SLE_UINT32,                   6, SL_MAX_VERSION),
		 SLE_CONDVAR(Vehicle, y_pos,                 SLE_FILE_U16 | SLE_VAR_U32,   0,   5),
		 SLE_CONDVAR(Vehicle, y_pos,                 SLE_UINT32,                   6, SL_MAX_VERSION),
		     SLE_VAR(Vehicle, z_pos,                 SLE_UINT8),
		     SLE_VAR(Vehicle, direction,             SLE_UINT8),

		SLE_CONDNULL(2,                                                            0,  57),
		     SLE_VAR(Vehicle, spritenum,             SLE_UINT8),
		SLE_CONDNULL(5,                                                            0,  57),
		     SLE_VAR(Vehicle, engine_type,           SLE_UINT16),

		SLE_CONDNULL(2,                                                            0,  151),
		     SLE_VAR(Vehicle, cur_speed,             SLE_UINT16),
		     SLE_VAR(Vehicle, subspeed,              SLE_UINT8),
		     SLE_VAR(Vehicle, acceleration,          SLE_UINT8),
		     SLE_VAR(Vehicle, progress,              SLE_UINT8),

		     SLE_VAR(Vehicle, vehstatus,             SLE_UINT8),
		 SLE_CONDVAR(Vehicle, last_station_visited,  SLE_FILE_U8  | SLE_VAR_U16,   0,   4),
		 SLE_CONDVAR(Vehicle, last_station_visited,  SLE_UINT16,                   5, SL_MAX_VERSION),
		 SLE_CONDVAR(Vehicle, last_loading_station,  SLE_UINT16,       SL_CAPACITIES, SL_MAX_VERSION),

		     SLE_VAR(Vehicle, cargo_type,            SLE_UINT8),
		 SLE_CONDVAR(Vehicle, cargo_subtype,         SLE_UINT8,                   35, SL_MAX_VERSION),
		SLEG_CONDVAR(         _cargo_days,           SLE_UINT8,                    0,  67),
		SLEG_CONDVAR(         _cargo_source,         SLE_FILE_U8  | SLE_VAR_U16,   0,   6),
		SLEG_CONDVAR(         _cargo_source,         SLE_UINT16,                   7,  67),
		SLEG_CONDVAR(         _cargo_source_xy,      SLE_UINT32,                  44,  67),
		     SLE_VAR(Vehicle, cargo_cap,             SLE_UINT16),
		SLEG_CONDVAR(         _cargo_count,          SLE_UINT16,                   0,  67),
		 SLE_CONDLST(Vehicle, cargo.packets,         REF_CARGO_PACKET,            68, SL_MAX_VERSION),

		     SLE_VAR(Vehicle, day_counter,           SLE_UINT8),
		     SLE_VAR(Vehicle, tick_counter,          SLE_UINT8),
		 SLE_CONDVAR(Vehicle, running_ticks,         SLE_UINT8,                   88, SL_MAX_VERSION),

		     SLE_VAR(Vehicle, cur_order_index,       SLE_UINT8),
		/* num_orders is now part of OrderList and is not saved but counted */
		SLE_CONDNULL(1,                                                            0, 104),

		/* This next line is for version 4 and prior compatibility.. it temporarily reads
		 type and flags (which were both 4 bits) into type. Later on this is
		 converted correctly */
		 SLE_CONDVAR(Vehicle, current_order.type,    SLE_UINT8,                    0,   4),
		 SLE_CONDVAR(Vehicle, current_order.dest,    SLE_FILE_U8  | SLE_VAR_U16,   0,   4),

		/* Orders for version 5 and on */
		 SLE_CONDVAR(Vehicle, current_order.type,    SLE_UINT8,                    5, SL_MAX_VERSION),
		 SLE_CONDVAR(Vehicle, current_order.flags,   SLE_UINT8,                    5, SL_MAX_VERSION),
		 SLE_CONDVAR(Vehicle, current_order.dest,    SLE_UINT16,                   5, SL_MAX_VERSION),

		/* Refit in current order */
		 SLE_CONDVAR(Vehicle, current_order.refit_cargo,   SLE_UINT8,             36, SL_MAX_VERSION),
		 SLE_CONDVAR(Vehicle, current_order.refit_subtype, SLE_UINT8,             36, SL_MAX_VERSION),

		/* Timetable in current order */
		 SLE_CONDVAR(Vehicle, current_order.wait_time,     SLE_UINT16,            67, SL_MAX_VERSION),
		 SLE_CONDVAR(Vehicle, current_order.travel_time,   SLE_UINT16,            67, SL_MAX_VERSION),
		 SLE_CONDVAR(Vehicle, timetable_start,       SLE_INT32,                  129, SL_MAX_VERSION),

		 SLE_CONDREF(Vehicle, orders,                REF_ORDER,                    0, 104),
		 SLE_CONDREF(Vehicle, orders,                REF_ORDERLIST,              105, SL_MAX_VERSION),

		 SLE_CONDVAR(Vehicle, age,                   SLE_FILE_U16 | SLE_VAR_I32,   0,  30),
		 SLE_CONDVAR(Vehicle, age,                   SLE_INT32,                   31, SL_MAX_VERSION),
		 SLE_CONDVAR(Vehicle, max_age,               SLE_FILE_U16 | SLE_VAR_I32,   0,  30),
		 SLE_CONDVAR(Vehicle, max_age,               SLE_INT32,                   31, SL_MAX_VERSION),
		 SLE_CONDVAR(Vehicle, date_of_last_service,  SLE_FILE_U16 | SLE_VAR_I32,   0,  30),
		 SLE_CONDVAR(Vehicle, date_of_last_service,  SLE_INT32,                   31, SL_MAX_VERSION),
		 SLE_CONDVAR(Vehicle, service_interval,      SLE_FILE_U16 | SLE_VAR_I32,   0,  30),
		 SLE_CONDVAR(Vehicle, service_interval,      SLE_INT32,                   31, SL_MAX_VERSION),
		     SLE_VAR(Vehicle, reliability,           SLE_UINT16),
		     SLE_VAR(Vehicle, reliability_spd_dec,   SLE_UINT16),
		     SLE_VAR(Vehicle, breakdown_ctr,         SLE_UINT8),
		     SLE_VAR(Vehicle, breakdown_delay,       SLE_UINT8),
		     SLE_VAR(Vehicle, breakdowns_since_last_service, SLE_UINT8),
		     SLE_VAR(Vehicle, breakdown_chance,      SLE_UINT8),
		 SLE_CONDVAR(Vehicle, build_year,            SLE_FILE_U8 | SLE_VAR_I32,    0,  30),
		 SLE_CONDVAR(Vehicle, build_year,            SLE_INT32,                   31, SL_MAX_VERSION),

		     SLE_VAR(Vehicle, load_unload_ticks,     SLE_UINT16),
		SLEG_CONDVAR(         _cargo_paid_for,       SLE_UINT16,                  45, SL_MAX_VERSION),
		 SLE_CONDVAR(Vehicle, vehicle_flags,         SLE_UINT8,                   40, SL_MAX_VERSION),

		 SLE_CONDVAR(Vehicle, profit_this_year,      SLE_FILE_I32 | SLE_VAR_I64,   0,  64),
		 SLE_CONDVAR(Vehicle, profit_this_year,      SLE_INT64,                   65, SL_MAX_VERSION),
		 SLE_CONDVAR(Vehicle, profit_last_year,      SLE_FILE_I32 | SLE_VAR_I64,   0,  64),
		 SLE_CONDVAR(Vehicle, profit_last_year,      SLE_INT64,                   65, SL_MAX_VERSION),
		SLEG_CONDVAR(         _cargo_feeder_share,   SLE_FILE_I32 | SLE_VAR_I64,  51,  64),
		SLEG_CONDVAR(         _cargo_feeder_share,   SLE_INT64,                   65,  67),
		SLEG_CONDVAR(         _cargo_loaded_at_xy,   SLE_UINT32,                  51,  67),
		 SLE_CONDVAR(Vehicle, value,                 SLE_FILE_I32 | SLE_VAR_I64,   0,  64),
		 SLE_CONDVAR(Vehicle, value,                 SLE_INT64,                   65, SL_MAX_VERSION),

		 SLE_CONDVAR(Vehicle, random_bits,           SLE_UINT8,                    2, SL_MAX_VERSION),
		 SLE_CONDVAR(Vehicle, waiting_triggers,      SLE_UINT8,                    2, SL_MAX_VERSION),

		 SLE_CONDREF(Vehicle, next_shared,           REF_VEHICLE,                  2, SL_MAX_VERSION),
		SLE_CONDNULL(2,                                                            2,  68),
		SLE_CONDNULL(4,                                                           69, 100),

		 SLE_CONDVAR(Vehicle, group_id,              SLE_UINT16,                  60, SL_MAX_VERSION),

		 SLE_CONDVAR(Vehicle, current_order_time,    SLE_UINT32,                  67, SL_MAX_VERSION),
		 SLE_CONDVAR(Vehicle, lateness_counter,      SLE_INT32,                   67, SL_MAX_VERSION),

		SLE_CONDNULL(10,                                                           2, 143), // old reserved space

		     SLE_END()
	};


	static const SaveLoad _train_desc[] = {
		SLE_WRITEBYTE(Vehicle, type, VEH_TRAIN),
		SLE_VEH_INCLUDE(),
		     SLE_VAR(Train, crash_anim_pos,      SLE_UINT16),
		     SLE_VAR(Train, force_proceed,       SLE_UINT8),
		     SLE_VAR(Train, railtype,            SLE_UINT8),
		     SLE_VAR(Train, track,               SLE_UINT8),

		 SLE_CONDVAR(Train, flags,               SLE_FILE_U8  | SLE_VAR_U16,   2,  99),
		 SLE_CONDVAR(Train, flags,               SLE_UINT16,                 100, SL_MAX_VERSION),
		SLE_CONDNULL(2, 2, 59),

		 SLE_CONDVAR(Train, wait_counter,        SLE_UINT16,                 136, SL_MAX_VERSION),

		SLE_CONDNULL(2, 2, 19),
		 SLE_CONDVAR(Train, gv_flags,            SLE_UINT16,                 139, SL_MAX_VERSION),
		SLE_CONDNULL(11, 2, 143), // old reserved space

		     SLE_END()
	};

	static const SaveLoad _roadveh_desc[] = {
		SLE_WRITEBYTE(Vehicle, type, VEH_ROAD),
		SLE_VEH_INCLUDE(),
		     SLE_VAR(RoadVehicle, state,                SLE_UINT8),
		     SLE_VAR(RoadVehicle, frame,                SLE_UINT8),
		     SLE_VAR(RoadVehicle, blocked_ctr,          SLE_UINT16),
		     SLE_VAR(RoadVehicle, overtaking,           SLE_UINT8),
		     SLE_VAR(RoadVehicle, overtaking_ctr,       SLE_UINT8),
		     SLE_VAR(RoadVehicle, crashed_ctr,          SLE_UINT16),
		     SLE_VAR(RoadVehicle, reverse_ctr,          SLE_UINT8),

		SLE_CONDNULL(2,                                                               6,  68),
		 SLE_CONDVAR(RoadVehicle, gv_flags,             SLE_UINT16,                 139, SL_MAX_VERSION),
		SLE_CONDNULL(4,                                                              69, 130),
		SLE_CONDNULL(2,                                                               6, 130),
		SLE_CONDNULL(16,                                                              2, 143), // old reserved space

		     SLE_END()
	};

	static const SaveLoad _ship_desc[] = {
		SLE_WRITEBYTE(Vehicle, type, VEH_SHIP),
		SLE_VEH_INCLUDE(),
		     SLE_VAR(Ship, state, SLE_UINT8),

		SLE_CONDNULL(16, 2, 143), // old reserved space

		     SLE_END()
	};

	static const SaveLoad _aircraft_desc[] = {
		SLE_WRITEBYTE(Vehicle, type, VEH_AIRCRAFT),
		SLE_VEH_INCLUDE(),
		     SLE_VAR(Aircraft, crashed_counter,       SLE_UINT16),
		     SLE_VAR(Aircraft, pos,                   SLE_UINT8),

		 SLE_CONDVAR(Aircraft, targetairport,         SLE_FILE_U8  | SLE_VAR_U16,   0, 4),
		 SLE_CONDVAR(Aircraft, targetairport,         SLE_UINT16,                   5, SL_MAX_VERSION),

		     SLE_VAR(Aircraft, state,                 SLE_UINT8),

		 SLE_CONDVAR(Aircraft, previous_pos,          SLE_UINT8,                    2, SL_MAX_VERSION),
		 SLE_CONDVAR(Aircraft, last_direction,        SLE_UINT8,                    2, SL_MAX_VERSION),
		 SLE_CONDVAR(Aircraft, number_consecutive_turns, SLE_UINT8,                 2, SL_MAX_VERSION),

		 SLE_CONDVAR(Aircraft, turn_counter,          SLE_UINT8,                  136, SL_MAX_VERSION),

		SLE_CONDNULL(13,                                                           2, 143), // old reserved space

		     SLE_END()
	};

	static const SaveLoad _special_desc[] = {
		SLE_WRITEBYTE(Vehicle, type, VEH_EFFECT),

		     SLE_VAR(Vehicle, subtype,               SLE_UINT8),

		 SLE_CONDVAR(Vehicle, tile,                  SLE_FILE_U16 | SLE_VAR_U32,   0,   5),
		 SLE_CONDVAR(Vehicle, tile,                  SLE_UINT32,                   6, SL_MAX_VERSION),

		 SLE_CONDVAR(Vehicle, x_pos,                 SLE_FILE_I16 | SLE_VAR_I32,   0,   5),
		 SLE_CONDVAR(Vehicle, x_pos,                 SLE_INT32,                    6, SL_MAX_VERSION),
		 SLE_CONDVAR(Vehicle, y_pos,                 SLE_FILE_I16 | SLE_VAR_I32,   0,   5),
		 SLE_CONDVAR(Vehicle, y_pos,                 SLE_INT32,                    6, SL_MAX_VERSION),
		     SLE_VAR(Vehicle, z_pos,                 SLE_UINT8),

		     SLE_VAR(Vehicle, cur_image,             SLE_UINT16),
		SLE_CONDNULL(5,                                                            0,  57),
		     SLE_VAR(Vehicle, progress,              SLE_UINT8),
		     SLE_VAR(Vehicle, vehstatus,             SLE_UINT8),

		     SLE_VAR(EffectVehicle, animation_state,    SLE_UINT16),
		     SLE_VAR(EffectVehicle, animation_substate, SLE_UINT8),

		 SLE_CONDVAR(Vehicle, spritenum,             SLE_UINT8,                    2, SL_MAX_VERSION),

		SLE_CONDNULL(15,                                                           2, 143), // old reserved space

		     SLE_END()
	};

	static const SaveLoad _disaster_desc[] = {
		SLE_WRITEBYTE(Vehicle, type, VEH_DISASTER),

		     SLE_REF(Vehicle, next,                  REF_VEHICLE_OLD),

		     SLE_VAR(Vehicle, subtype,               SLE_UINT8),
		 SLE_CONDVAR(Vehicle, tile,                  SLE_FILE_U16 | SLE_VAR_U32,   0,   5),
		 SLE_CONDVAR(Vehicle, tile,                  SLE_UINT32,                   6, SL_MAX_VERSION),
		 SLE_CONDVAR(Vehicle, dest_tile,             SLE_FILE_U16 | SLE_VAR_U32,   0,   5),
		 SLE_CONDVAR(Vehicle, dest_tile,             SLE_UINT32,                   6, SL_MAX_VERSION),

		 SLE_CONDVAR(Vehicle, x_pos,                 SLE_FILE_I16 | SLE_VAR_I32,   0,   5),
		 SLE_CONDVAR(Vehicle, x_pos,                 SLE_INT32,                    6, SL_MAX_VERSION),
		 SLE_CONDVAR(Vehicle, y_pos,                 SLE_FILE_I16 | SLE_VAR_I32,   0,   5),
		 SLE_CONDVAR(Vehicle, y_pos,                 SLE_INT32,                    6, SL_MAX_VERSION),
		     SLE_VAR(Vehicle, z_pos,                 SLE_UINT8),
		     SLE_VAR(Vehicle, direction,             SLE_UINT8),

		SLE_CONDNULL(5,                                                            0,  57),
		     SLE_VAR(Vehicle, owner,                 SLE_UINT8),
		     SLE_VAR(Vehicle, vehstatus,             SLE_UINT8),
		 SLE_CONDVAR(Vehicle, current_order.dest,    SLE_FILE_U8 | SLE_VAR_U16,    0,   4),
		 SLE_CONDVAR(Vehicle, current_order.dest,    SLE_UINT16,                   5, SL_MAX_VERSION),

		     SLE_VAR(Vehicle, cur_image,             SLE_UINT16),
		 SLE_CONDVAR(Vehicle, age,                   SLE_FILE_U16 | SLE_VAR_I32,   0,  30),
		 SLE_CONDVAR(Vehicle, age,                   SLE_INT32,                   31, SL_MAX_VERSION),
		     SLE_VAR(Vehicle, tick_counter,          SLE_UINT8),

		     SLE_VAR(DisasterVehicle, image_override,            SLE_UINT16),
		     SLE_VAR(DisasterVehicle, big_ufo_destroyer_target,  SLE_UINT16),

		SLE_CONDNULL(16,                                                           2, 143), // old reserved space

		     SLE_END()
	};


	static const SaveLoad * const _veh_descs[] = {
		_train_desc,
		_roadveh_desc,
		_ship_desc,
		_aircraft_desc,
		_special_desc,
		_disaster_desc,
		_common_veh_desc,
	};

	return _veh_descs[vt];
}

/** Will be called when the vehicles need to be saved. */
static void Save_VEHS()
{
	Vehicle *v;
	/* Write the vehicles */
	FOR_ALL_VEHICLES(v) {
		SlSetArrayIndex(v->index);
		SlObject(v, GetVehicleDescription(v->type));
	}
}

/** Will be called when vehicles need to be loaded. */
void Load_VEHS()
{
	int index;

	_cargo_count = 0;

	while ((index = SlIterateArray()) != -1) {
		Vehicle *v;
		VehicleType vtype = (VehicleType)SlReadByte();

		switch (vtype) {
			case VEH_TRAIN:    v = new (index) Train();           break;
			case VEH_ROAD:     v = new (index) RoadVehicle();     break;
			case VEH_SHIP:     v = new (index) Ship();            break;
			case VEH_AIRCRAFT: v = new (index) Aircraft();        break;
			case VEH_EFFECT:   v = new (index) EffectVehicle();   break;
			case VEH_DISASTER: v = new (index) DisasterVehicle(); break;
			case VEH_INVALID: // Savegame shouldn't contain invalid vehicles
			default: SlErrorCorrupt("Invalid vehicle type");
		}

		SlObject(v, GetVehicleDescription(vtype));

		if (_cargo_count != 0 && IsCompanyBuildableVehicleType(v)) {
			/* Don't construct the packet with station here, because that'll fail with old savegames */
			CargoPacket *cp = new CargoPacket(_cargo_count, _cargo_days, _cargo_source, _cargo_source_xy, _cargo_loaded_at_xy, _cargo_feeder_share);
			v->cargo.Append(cp);
		}

		/* Old savegames used 'last_station_visited = 0xFF' */
		if (IsSavegameVersionBefore(5) && v->last_station_visited == 0xFF) {
			v->last_station_visited = INVALID_STATION;
		}

<<<<<<< HEAD
		if (CheckSavegameVersion(SL_CAPACITIES)) {
			v->last_loading_station = INVALID_STATION;
		}

		if (CheckSavegameVersion(5)) {
=======
		if (IsSavegameVersionBefore(5)) {
>>>>>>> ea66ed79
			/* Convert the current_order.type (which is a mix of type and flags, because
			 *  in those versions, they both were 4 bits big) to type and flags */
			v->current_order.flags = GB(v->current_order.type, 4, 4);
			v->current_order.type &= 0x0F;
		}

		/* Advanced vehicle lists got added */
		if (IsSavegameVersionBefore(60)) v->group_id = DEFAULT_GROUP;
	}
}

static void Ptrs_VEHS()
{
	Vehicle *v;
	FOR_ALL_VEHICLES(v) {
		SlObject(v, GetVehicleDescription(v->type));
	}
}

extern const ChunkHandler _veh_chunk_handlers[] = {
	{ 'VEHS', Save_VEHS, Load_VEHS, Ptrs_VEHS, NULL, CH_SPARSE_ARRAY | CH_LAST},
};<|MERGE_RESOLUTION|>--- conflicted
+++ resolved
@@ -744,15 +744,9 @@
 			v->last_station_visited = INVALID_STATION;
 		}
 
-<<<<<<< HEAD
-		if (CheckSavegameVersion(SL_CAPACITIES)) {
-			v->last_loading_station = INVALID_STATION;
-		}
-
-		if (CheckSavegameVersion(5)) {
-=======
+		if (IsSavegameVersionBefore(SL_CAPACITIES)) v->last_loading_station = INVALID_STATION;
+
 		if (IsSavegameVersionBefore(5)) {
->>>>>>> ea66ed79
 			/* Convert the current_order.type (which is a mix of type and flags, because
 			 *  in those versions, they both were 4 bits big) to type and flags */
 			v->current_order.flags = GB(v->current_order.type, 4, 4);
