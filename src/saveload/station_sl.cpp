--- conflicted
+++ resolved
@@ -248,55 +248,6 @@
 
 static void Load_STNS()
 {
-<<<<<<< HEAD
-	SlObject(st, _station_desc);
-
-	_waiting_acceptance = 0;
-
-	uint num_cargo = CheckSavegameVersion(55) ? 12 : NUM_CARGO;
-	for (CargoID i = 0; i < num_cargo; i++) {
-		GoodsEntry *ge = &st->goods[i];
-		LinkStatMap & stats = ge->link_stats;
-		FlowStatMap & flows = ge->flows;
-		_num_links = stats.size(); // for saving, is overwritten by next line when loading
-		CountFlows(flows);
-		SlObject(ge, GetGoodsDesc());
-		if (CheckSavegameVersion(68)) {
-			SB(ge->acceptance_pickup, GoodsEntry::ACCEPTANCE, 1, HasBit(_waiting_acceptance, 15));
-			if (GB(_waiting_acceptance, 0, 12) != 0) {
-				/* Don't construct the packet with station here, because that'll fail with old savegames */
-				CargoPacket *cp = new CargoPacket();
-				/* In old versions, enroute_from used 0xFF as INVALID_STATION */
-				cp->source          = (CheckSavegameVersion(7) && _cargo_source == 0xFF) ? INVALID_STATION : _cargo_source;
-				cp->count           = GB(_waiting_acceptance, 0, 12);
-				cp->days_in_transit = _cargo_days;
-				cp->feeder_share    = _cargo_feeder_share;
-				cp->source_xy       = _cargo_source_xy;
-				cp->days_in_transit = _cargo_days;
-				cp->feeder_share    = _cargo_feeder_share;
-				SB(ge->acceptance_pickup, GoodsEntry::PICKUP, 1, 1);
-				ge->cargo.Append(cp);
-			}
-		}
-
-		FlowStat fs;
-		if (stats.empty() && flows.empty()) { // loading
-			LinkStat ls;
-			for (uint i = 0; i < _num_links; ++i) {
-				SlObject(&ls, _linkstat_desc);
-				assert(ls.capacity > 0);
-				stats[_station_id] = ls;
-			}
-			for (uint i = 0; i < _num_flows; ++i) {
-				SlObject(&fs, _flowstat_desc);
-				flows[_station_id].insert(fs);
-			}
-		} else { // saving
-			for (LinkStatMap::iterator i = stats.begin(); i != stats.end(); ++i) {
-				_station_id = i->first;
-				assert(i->second.capacity > 0);
-				SlObject(&(i->second), _linkstat_desc);
-=======
 	int index;
 	while ((index = SlIterateArray()) != -1) {
 		Station *st = new (index) Station();
@@ -309,7 +260,9 @@
 		for (CargoID i = 0; i < num_cargo; i++) {
 			GoodsEntry *ge = &st->goods[i];
 			LinkStatMap & stats = ge->link_stats;
+			FlowStatMap & flows = ge->flows;
 			_num_links = stats.size(); // for saving, is overwritten by next line when loading
+			CountFlows(flows);
 			SlObject(ge, GetGoodsDesc());
 			if (CheckSavegameVersion(68)) {
 				SB(ge->acceptance_pickup, GoodsEntry::ACCEPTANCE, 1, HasBit(_waiting_acceptance, 15));
@@ -328,12 +281,17 @@
 					ge->cargo.Append(cp);
 				}
 			}
-			if (stats.empty()) { // loading
+			FlowStat fs;
+			if (stats.empty() && flows.empty()) { // loading
 				LinkStat ls;
 				for (uint i = 0; i < _num_links; ++i) {
 					SlObject(&ls, _linkstat_desc);
 					assert(ls.capacity > 0);
 					stats[_station_id] = ls;
+				}
+				for (uint i = 0; i < _num_flows; ++i) {
+					SlObject(&fs, _flowstat_desc);
+					flows[_station_id].insert(fs);
 				}
 			} else { // saving
 				for (LinkStatMap::iterator i = stats.begin(); i != stats.end(); ++i) {
@@ -341,6 +299,14 @@
 					assert(i->second.capacity > 0);
 					SlObject(&(i->second), _linkstat_desc);
 				}
+				for (FlowStatMap::iterator i = flows.begin(); i != flows.end(); ++i) {
+					_station_id = i->first;
+					FlowStatSet & flow_set = i->second;
+					for (FlowStatSet::iterator j = flow_set.begin(); j != flow_set.end(); ++j) {
+						fs = *j;
+						SlObject(&fs, _flowstat_desc);
+					}
+				}
 			}
 		}
 
@@ -365,15 +331,6 @@
 			for (CargoID i = 0; i < NUM_CARGO; i++) {
 				GoodsEntry *ge = &st->goods[i];
 				SlObject(ge, GetGoodsDesc());
->>>>>>> 283009fd
-			}
-			for (FlowStatMap::iterator i = flows.begin(); i != flows.end(); ++i) {
-				_station_id = i->first;
-				FlowStatSet & flow_set = i->second;
-				for (FlowStatSet::iterator j = flow_set.begin(); j != flow_set.end(); ++j) {
-					fs = *j;
-					SlObject(&fs, _flowstat_desc);
-				}
 			}
 		}
 		SlObject(st, _old_station_desc);
