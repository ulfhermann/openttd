/* $Id$ */

/*
 * This file is part of OpenTTD.
 * OpenTTD is free software; you can redistribute it and/or modify it under the terms of the GNU General Public License as published by the Free Software Foundation, version 2.
 * OpenTTD is distributed in the hope that it will be useful, but WITHOUT ANY WARRANTY; without even the implied warranty of MERCHANTABILITY or FITNESS FOR A PARTICULAR PURPOSE.
 * See the GNU General Public License for more details. You should have received a copy of the GNU General Public License along with OpenTTD. If not, see <http://www.gnu.org/licenses/>.
 */

/** @file station_sl.cpp Code handling saving and loading of economy data */

#include "../stdafx.h"
#include "../station_base.h"
#include "../waypoint_base.h"
#include "../roadstop_base.h"
#include "../vehicle_base.h"
#include "../newgrf_station.h"

#include "saveload.h"
#include "table/strings.h"

/**
 * Update the buoy orders to be waypoint orders.
 * @param o the order 'list' to check.
 */
static void UpdateWaypointOrder(Order *o)
{
	if (!o->IsType(OT_GOTO_STATION)) return;

	const Station *st = Station::Get(o->GetDestination());
	if ((st->had_vehicle_of_type & HVOT_WAYPOINT) == 0) return;

	o->MakeGoToWaypoint(o->GetDestination());
}

/**
 * Perform all steps to upgrade from the old station buoys to the new version
 * that uses waypoints. This includes some old saveload mechanics.
 */
void MoveBuoysToWaypoints()
{
	/* Buoy orders become waypoint orders */
	OrderList *ol;
	FOR_ALL_ORDER_LISTS(ol) {
		if (ol->GetFirstSharedVehicle()->type != VEH_SHIP) continue;

		for (Order *o = ol->GetFirstOrder(); o != NULL; o = o->next) UpdateWaypointOrder(o);
	}

	Vehicle *v;
	FOR_ALL_VEHICLES(v) {
		if (v->type != VEH_SHIP) continue;

		UpdateWaypointOrder(&v->current_order);
	}

	/* Now make the stations waypoints */
	Station *st;
	FOR_ALL_STATIONS(st) {
		if ((st->had_vehicle_of_type & HVOT_WAYPOINT) == 0) continue;

		StationID index    = st->index;
		TileIndex xy       = st->xy;
		Town *town         = st->town;
		StringID string_id = st->string_id;
		char *name         = st->name;
		Date build_date    = st->build_date;

		/* Delete the station, so we can make it a real waypoint. */
		delete st;

		Waypoint *wp = new (index) Waypoint(xy);
		wp->town       = town;
		wp->string_id  = STR_SV_STNAME_BUOY;
		wp->name       = name;
		wp->delete_ctr = 0; // Just reset delete counter for once.
		wp->build_date = build_date;
		wp->owner      = OWNER_NONE;

		if (IsInsideBS(string_id, STR_SV_STNAME_BUOY, 9)) wp->town_cn = string_id - STR_SV_STNAME_BUOY;

		if (IsBuoyTile(xy) && GetStationIndex(xy) == index) {
			wp->facilities |= FACIL_DOCK;
		}

		wp->rect.BeforeAddTile(xy, StationRect::ADD_FORCE);
	}
}

void AfterLoadStations()
{
	/* Update the speclists of all stations to point to the currently loaded custom stations. */
	BaseStation *st;
	FOR_ALL_BASE_STATIONS(st) {
		for (uint i = 0; i < st->num_specs; i++) {
			if (st->speclist[i].grfid == 0) continue;

			st->speclist[i].spec = StationClass::GetByGrf(st->speclist[i].grfid, st->speclist[i].localidx, NULL);
		}

		if (Station::IsExpected(st)) {
			Station *sta = Station::From(st);
			for (const RoadStop *rs = sta->bus_stops; rs != NULL; rs = rs->next) sta->bus_station.Add(rs->xy);
			for (const RoadStop *rs = sta->truck_stops; rs != NULL; rs = rs->next) sta->truck_station.Add(rs->xy);
		}

		StationUpdateAnimTriggers(st);
	}
}

/**
 * (Re)building of road stop caches after loading a savegame.
 */
void AfterLoadRoadStops()
{
	/* First construct the drive through entries */
	RoadStop *rs;
	FOR_ALL_ROADSTOPS(rs) {
		if (IsDriveThroughStopTile(rs->xy)) rs->MakeDriveThrough();
	}
	/* And then rebuild the data in those entries */
	FOR_ALL_ROADSTOPS(rs) {
		if (!HasBit(rs->status, RoadStop::RSSFB_BASE_ENTRY)) continue;

		rs->GetEntry(DIAGDIR_NE)->Rebuild(rs);
		rs->GetEntry(DIAGDIR_NW)->Rebuild(rs);
	}
}

static const SaveLoad _roadstop_desc[] = {
	SLE_VAR(RoadStop, xy,           SLE_UINT32),
	SLE_CONDNULL(1, 0, 44),
	SLE_VAR(RoadStop, status,       SLE_UINT8),
	/* Index was saved in some versions, but this is not needed */
	SLE_CONDNULL(4, 0, 8),
	SLE_CONDNULL(2, 0, 44),
	SLE_CONDNULL(1, 0, 25),

	SLE_REF(RoadStop, next,         REF_ROADSTOPS),
	SLE_CONDNULL(2, 0, 44),

	SLE_CONDNULL(4, 0, 24),
	SLE_CONDNULL(1, 25, 25),

	SLE_END()
};

static const SaveLoad _old_station_desc[] = {
	SLE_CONDVAR(Station, xy,                         SLE_FILE_U16 | SLE_VAR_U32,  0, 5),
	SLE_CONDVAR(Station, xy,                         SLE_UINT32,                  6, SL_MAX_VERSION),
	SLE_CONDNULL(4, 0, 5),  ///< bus/lorry tile
	SLE_CONDVAR(Station, train_station.tile,         SLE_FILE_U16 | SLE_VAR_U32,  0, 5),
	SLE_CONDVAR(Station, train_station.tile,         SLE_UINT32,                  6, SL_MAX_VERSION),
	SLE_CONDVAR(Station, airport.tile,               SLE_FILE_U16 | SLE_VAR_U32,  0, 5),
	SLE_CONDVAR(Station, airport.tile,               SLE_UINT32,                  6, SL_MAX_VERSION),
	SLE_CONDVAR(Station, dock_tile,                  SLE_FILE_U16 | SLE_VAR_U32,  0, 5),
	SLE_CONDVAR(Station, dock_tile,                  SLE_UINT32,                  6, SL_MAX_VERSION),
	    SLE_REF(Station, town,                       REF_TOWN),
	    SLE_VAR(Station, train_station.w,            SLE_FILE_U8 | SLE_VAR_U16),
	SLE_CONDVAR(Station, train_station.h,            SLE_FILE_U8 | SLE_VAR_U16,   2, SL_MAX_VERSION),

	SLE_CONDNULL(1, 0, 3),  ///< alpha_order

	    SLE_VAR(Station, string_id,                  SLE_STRINGID),
	SLE_CONDSTR(Station, name,                       SLE_STR, 0,                 84, SL_MAX_VERSION),
	SLE_CONDVAR(Station, indtype,                    SLE_UINT8,                 103, SL_MAX_VERSION),
	SLE_CONDVAR(Station, had_vehicle_of_type,        SLE_FILE_U16 | SLE_VAR_U8,   0, 121),
	SLE_CONDVAR(Station, had_vehicle_of_type,        SLE_UINT8,                 122, SL_MAX_VERSION),

	    SLE_VAR(Station, time_since_load,            SLE_UINT8),
	    SLE_VAR(Station, time_since_unload,          SLE_UINT8),
	    SLE_VAR(Station, delete_ctr,                 SLE_UINT8),
	    SLE_VAR(Station, owner,                      SLE_UINT8),
	    SLE_VAR(Station, facilities,                 SLE_UINT8),
	    SLE_VAR(Station, airport.type,               SLE_UINT8),

	SLE_CONDNULL(2, 0, 5),  ///< Truck/bus stop status
	SLE_CONDNULL(1, 0, 4),  ///< Blocked months

	SLE_CONDVAR(Station, airport.flags,              SLE_VAR_U64 | SLE_FILE_U16,  0,  2),
	SLE_CONDVAR(Station, airport.flags,              SLE_VAR_U64 | SLE_FILE_U32,  3, 45),
	SLE_CONDVAR(Station, airport.flags,              SLE_UINT64,                 46, SL_MAX_VERSION),

	SLE_CONDNULL(2, 0, 25), ///< last-vehicle
	SLE_CONDVAR(Station, last_vehicle_type,          SLE_UINT8,                  26, SL_MAX_VERSION),

	SLE_CONDNULL(2, 3, 25), ///< custom station class and id
	SLE_CONDVAR(Station, build_date,                 SLE_FILE_U16 | SLE_VAR_I32,  3, 30),
	SLE_CONDVAR(Station, build_date,                 SLE_INT32,                  31, SL_MAX_VERSION),

	SLE_CONDREF(Station, bus_stops,                  REF_ROADSTOPS,               6, SL_MAX_VERSION),
	SLE_CONDREF(Station, truck_stops,                REF_ROADSTOPS,               6, SL_MAX_VERSION),

	/* Used by newstations for graphic variations */
	SLE_CONDVAR(Station, random_bits,                SLE_UINT16,                 27, SL_MAX_VERSION),
	SLE_CONDVAR(Station, waiting_triggers,           SLE_UINT8,                  27, SL_MAX_VERSION),
	SLE_CONDVAR(Station, num_specs,                  SLE_UINT8,                  27, SL_MAX_VERSION),

	SLE_CONDLST(Station, loading_vehicles,           REF_VEHICLE,                57, SL_MAX_VERSION),

	/* reserve extra space in savegame here. (currently 32 bytes) */
	SLE_CONDNULL(32, 2, SL_MAX_VERSION),

	SLE_END()
};

static uint16 _waiting_acceptance;
static uint16 _num_links;
static uint32 _num_flows;
static uint16 _cargo_source;
static uint32 _cargo_source_xy;
static uint8  _cargo_days;
static Money  _cargo_feeder_share;

static const SaveLoad _station_speclist_desc[] = {
	SLE_CONDVAR(StationSpecList, grfid,    SLE_UINT32, 27, SL_MAX_VERSION),
	SLE_CONDVAR(StationSpecList, localidx, SLE_UINT8,  27, SL_MAX_VERSION),

	SLE_END()
};

static StationID _station_id;

/**
 * Wrapper function to get the LinkStat's internal structure while
 * some of the variables are private.
 * @return the saveload description for LinkStat.
 */
const SaveLoad *GetLinkStatDesc() {
	static const SaveLoad linkstat_desc[] = {
		SLEG_CONDVAR(             _station_id,         SLE_UINT16,      SL_CAPACITIES, SL_MAX_VERSION),
		 SLE_CONDVAR(LinkStat,    length,              SLE_UINT32,      SL_CAPACITIES, SL_MAX_VERSION),
		 SLE_CONDVAR(LinkStat,    capacity,            SLE_UINT32,      SL_CAPACITIES, SL_MAX_VERSION),
		 SLE_CONDVAR(LinkStat,    frozen,              SLE_UINT32,      SL_CAPACITIES, SL_MAX_VERSION),
		 SLE_CONDVAR(LinkStat,    usage,               SLE_UINT32,      SL_CAPACITIES, SL_MAX_VERSION),
		 SLE_END()
	};
	
	return linkstat_desc;
}

/**
 * Wrapper function to get the FlowStats's internal structure while
 * some of the variables are private.
 * @return the saveload description for FlowStat.
 */
const SaveLoad *GetFlowStatDesc() {
	static const SaveLoad _flowstat_desc[] = {
		SLEG_CONDVAR(             _station_id,         SLE_UINT16,         SL_FLOWMAP, SL_MAX_VERSION),
		 SLE_CONDVAR(FlowStat,    via,                 SLE_UINT16,         SL_FLOWMAP, SL_MAX_VERSION),
		 SLE_CONDVAR(FlowStat,    length,              SLE_UINT32,         SL_FLOWMAP, SL_MAX_VERSION),
		 SLE_CONDVAR(FlowStat,    planned,             SLE_UINT32,         SL_FLOWMAP, SL_MAX_VERSION),
		 SLE_CONDVAR(FlowStat,    sent,                SLE_UINT32,         SL_FLOWMAP, SL_MAX_VERSION),
		 SLE_END()
	};

	return _flowstat_desc;
}

std::list<CargoPacket *> _packets;
uint32 _num_dests;

/**
 * Wrapper function to get the GoodsEntry's internal structure while
 * some of the variables itself are private.
 * @return the saveload description for GoodsEntry.
 */
const SaveLoad *GetGoodsDesc()
{
	static const SaveLoad goods_desc[] = {
		SLEG_CONDVAR(            _waiting_acceptance, SLE_UINT16,                  0, 67),
		 SLE_CONDVAR(GoodsEntry, acceptance_pickup,   SLE_UINT8,                  68, SL_MAX_VERSION),
		SLE_CONDNULL(2,                                                           51, 67),
		     SLE_VAR(GoodsEntry, days_since_pickup,   SLE_UINT8),
		     SLE_VAR(GoodsEntry, rating,              SLE_UINT8),
		SLEG_CONDVAR(            _cargo_source,       SLE_FILE_U8 | SLE_VAR_U16,   0, 6),
		SLEG_CONDVAR(            _cargo_source,       SLE_UINT16,                  7, 67),
		SLEG_CONDVAR(            _cargo_source_xy,    SLE_UINT32,                 44, 67),
		SLEG_CONDVAR(            _cargo_days,         SLE_UINT8,                   0, 67),
		     SLE_VAR(GoodsEntry, last_speed,          SLE_UINT8),
		     SLE_VAR(GoodsEntry, last_age,            SLE_UINT8),
		SLEG_CONDVAR(            _cargo_feeder_share, SLE_FILE_U32 | SLE_VAR_I64, 14, 64),
		SLEG_CONDVAR(            _cargo_feeder_share, SLE_INT64,                  65, 67),
		SLEG_CONDLST(            _packets,            REF_CARGO_PACKET,           68, SL_CARGOMAP - 1),
		SLEG_CONDVAR(            _num_dests,          SLE_UINT32,        SL_CARGOMAP, SL_MAX_VERSION),
		 SLE_CONDVAR(GoodsEntry, amount_fract,        SLE_UINT8,                 150, SL_MAX_VERSION),
		 SLE_CONDVAR(GoodsEntry, supply,              SLE_UINT32,      SL_CAPACITIES, SL_MAX_VERSION),
		 SLE_CONDVAR(GoodsEntry, supply_new,          SLE_UINT32,      SL_CAPACITIES, SL_MAX_VERSION),
		SLEG_CONDVAR(            _num_links,          SLE_UINT16,      SL_CAPACITIES, SL_MAX_VERSION),
		SLEG_CONDVAR(            _num_flows,          SLE_UINT32,         SL_FLOWMAP, SL_MAX_VERSION),
		 SLE_CONDVAR(GoodsEntry, last_component,      SLE_UINT16,      SL_COMPONENTS, SL_MAX_VERSION),
		SLE_END()
	};

	return goods_desc;
}

typedef std::pair<const StationID, std::list<CargoPacket *> > StationCargoPair;

static const SaveLoad _cargo_list_desc[] = {
	SLE_VAR(StationCargoPair, first,  SLE_UINT16),
	SLE_LST(StationCargoPair, second, REF_CARGO_PACKET),
	SLE_END()
};

/**
 * swap the temporary packets with the packets without specific destination in
 * the given goods entry. Assert that at least one of those is empty.
 * @param ge the goods entry to swap with
 */
static void SwapPackets(GoodsEntry *ge)
{
	StationCargoPacketMap &ge_packets = const_cast<StationCargoPacketMap &>(*ge->cargo.Packets());

	if (_packets.empty()) {
		std::map<StationID, std::list<CargoPacket *> >::iterator it(ge_packets.find(INVALID_STATION));
		if (it == ge_packets.end()) {
			return;
		} else {
			it->second.swap(_packets);
		}
	} else {
		assert(ge_packets[INVALID_STATION].empty());
		ge_packets[INVALID_STATION].swap(_packets);
	}
}

static void Load_STNS()
{
	int index;
	while ((index = SlIterateArray()) != -1) {
		Station *st = new (index) Station();

		SlObject(st, _old_station_desc);

		_waiting_acceptance = 0;

		uint num_cargo = IsSavegameVersionBefore(55) ? 12 : NUM_CARGO;
		for (CargoID i = 0; i < num_cargo; i++) {
			GoodsEntry *ge = &st->goods[i];
			SlObject(ge, GetGoodsDesc());
<<<<<<< HEAD
			SwapPackets(ge);
			if (CheckSavegameVersion(68)) {
=======
			if (IsSavegameVersionBefore(68)) {
>>>>>>> 9304780e
				SB(ge->acceptance_pickup, GoodsEntry::ACCEPTANCE, 1, HasBit(_waiting_acceptance, 15));
				if (GB(_waiting_acceptance, 0, 12) != 0) {
					/* In old versions, enroute_from used 0xFF as INVALID_STATION */
					StationID source = (IsSavegameVersionBefore(7) && _cargo_source == 0xFF) ? INVALID_STATION : _cargo_source;

					/* Don't construct the packet with station here, because that'll fail with old savegames */
					CargoPacket *cp = new CargoPacket(GB(_waiting_acceptance, 0, 12), _cargo_days, source, _cargo_source_xy, _cargo_source_xy, _cargo_feeder_share);
					ge->cargo.Append(INVALID_STATION, cp);
				}
			}
		}

		if (st->num_specs != 0) {
			/* Allocate speclist memory when loading a game */
			st->speclist = CallocT<StationSpecList>(st->num_specs);
			for (uint i = 0; i < st->num_specs; i++) {
				SlObject(&st->speclist[i], _station_speclist_desc);
			}
		}
	}
}

static void Ptrs_STNS()
{
	/* Don't run when savegame version is higher than or equal to 123. */
	if (!IsSavegameVersionBefore(123)) return;

	Station *st;
	FOR_ALL_STATIONS(st) {
		if (!IsSavegameVersionBefore(68)) {
			for (CargoID i = 0; i < NUM_CARGO; i++) {
				GoodsEntry *ge = &st->goods[i];
				SwapPackets(ge);
				SlObject(ge, GetGoodsDesc());
				SwapPackets(ge);
			}
		}
		SlObject(st, _old_station_desc);
	}
}


static const SaveLoad _base_station_desc[] = {
	      SLE_VAR(BaseStation, xy,                     SLE_UINT32),
	      SLE_REF(BaseStation, town,                   REF_TOWN),
	      SLE_VAR(BaseStation, string_id,              SLE_STRINGID),
	      SLE_STR(BaseStation, name,                   SLE_STR, 0),
	      SLE_VAR(BaseStation, delete_ctr,             SLE_UINT8),
	      SLE_VAR(BaseStation, owner,                  SLE_UINT8),
	      SLE_VAR(BaseStation, facilities,             SLE_UINT8),
	      SLE_VAR(BaseStation, build_date,             SLE_INT32),

	/* Used by newstations for graphic variations */
	      SLE_VAR(BaseStation, random_bits,            SLE_UINT16),
	      SLE_VAR(BaseStation, waiting_triggers,       SLE_UINT8),
	      SLE_VAR(BaseStation, num_specs,              SLE_UINT8),

	      SLE_END()
};

static const SaveLoad _station_desc[] = {
	SLE_WRITEBYTE(Station, facilities,                 FACIL_NONE),
	SLE_ST_INCLUDE(),

	      SLE_VAR(Station, train_station.tile,         SLE_UINT32),
	      SLE_VAR(Station, train_station.w,            SLE_FILE_U8 | SLE_VAR_U16),
	      SLE_VAR(Station, train_station.h,            SLE_FILE_U8 | SLE_VAR_U16),

	      SLE_REF(Station, bus_stops,                  REF_ROADSTOPS),
	      SLE_REF(Station, truck_stops,                REF_ROADSTOPS),
	      SLE_VAR(Station, dock_tile,                  SLE_UINT32),
	      SLE_VAR(Station, airport.tile,               SLE_UINT32),
	  SLE_CONDVAR(Station, airport.w,                  SLE_FILE_U8 | SLE_VAR_U16, 140, SL_MAX_VERSION),
	  SLE_CONDVAR(Station, airport.h,                  SLE_FILE_U8 | SLE_VAR_U16, 140, SL_MAX_VERSION),
	      SLE_VAR(Station, airport.type,               SLE_UINT8),
	  SLE_CONDVAR(Station, airport.layout,             SLE_UINT8,                 145, SL_MAX_VERSION),
	      SLE_VAR(Station, airport.flags,              SLE_UINT64),
	  SLE_CONDVAR(Station, airport.rotation,           SLE_UINT8,                 145, SL_MAX_VERSION),
	  SLE_CONDARR(Station, airport.psa.storage,        SLE_UINT32, 16,            145, SL_MAX_VERSION),

	      SLE_VAR(Station, indtype,                    SLE_UINT8),

	      SLE_VAR(Station, time_since_load,            SLE_UINT8),
	      SLE_VAR(Station, time_since_unload,          SLE_UINT8),
	      SLE_VAR(Station, last_vehicle_type,          SLE_UINT8),
	      SLE_VAR(Station, had_vehicle_of_type,        SLE_UINT8),
	      SLE_LST(Station, loading_vehicles,           REF_VEHICLE),
	  SLE_CONDVAR(Station, always_accepted,            SLE_UINT32, 127, SL_MAX_VERSION),

	      SLE_END()
};

static const SaveLoad _waypoint_desc[] = {
	SLE_WRITEBYTE(Waypoint, facilities,                FACIL_WAYPOINT),
	SLE_ST_INCLUDE(),

	      SLE_VAR(Waypoint, town_cn,                   SLE_UINT16),

	  SLE_CONDVAR(Waypoint, train_station.tile,        SLE_UINT32,                  124, SL_MAX_VERSION),
	  SLE_CONDVAR(Waypoint, train_station.w,           SLE_FILE_U8 | SLE_VAR_U16,   124, SL_MAX_VERSION),
	  SLE_CONDVAR(Waypoint, train_station.h,           SLE_FILE_U8 | SLE_VAR_U16,   124, SL_MAX_VERSION),

	      SLE_END()
};

/**
 * Get the base station description to be used for SL_ST_INCLUDE
 * @return the base station description.
 */
const SaveLoad *GetBaseStationDescription()
{
	return _base_station_desc;
}

static void RealSave_STNN(BaseStation *bst)
{
	bool waypoint = (bst->facilities & FACIL_WAYPOINT) != 0;
	SlObject(bst, waypoint ? _waypoint_desc : _station_desc);

	if (!waypoint) {
		Station *st = Station::From(bst);
		for (CargoID c = 0; c < NUM_CARGO; c++) {
			_num_dests = (uint32)st->goods[c].cargo.Packets()->MapSize();
			_num_links = (uint16)st->goods[c].link_stats.size();
			_num_flows = 0;
			for(FlowStatMap::const_iterator it(st->goods[c].flows.begin()); it != st->goods[c].flows.end(); ++it) {
				_num_flows += (uint32)it->second.size();
			}
			SlObject(&st->goods[c], GetGoodsDesc());
			for (LinkStatMap::const_iterator it(st->goods[c].link_stats.begin()); it != st->goods[c].link_stats.end(); ++it) {
				_station_id = it->first;
				LinkStat ls(it->second); // make a copy to avoid constness problems
				SlObject(&ls, GetLinkStatDesc());
			}
			for (FlowStatMap::const_iterator outer_it(st->goods[c].flows.begin()); outer_it != st->goods[c].flows.end(); ++outer_it) {
				_station_id = outer_it->first;
				for (FlowStatSet::const_iterator inner_it(outer_it->second.begin()); inner_it != outer_it->second.end(); ++inner_it) {
					FlowStat fs(*inner_it); // make a copy to avoid constness problems
					SlObject(&fs, GetFlowStatDesc());
				}
			}
			for (StationCargoPacketMap::ConstMapIterator it(st->goods[c].cargo.Packets()->begin()); it != st->goods[c].cargo.Packets()->end(); ++it) {
				SlObject(const_cast<StationCargoPacketMap::value_type *>(&(*it)), _cargo_list_desc);
			}
		}
	}

	for (uint i = 0; i < bst->num_specs; i++) {
		SlObject(&bst->speclist[i], _station_speclist_desc);
	}
}

static void Save_STNN()
{
	BaseStation *st;
	/* Write the stations */
	FOR_ALL_BASE_STATIONS(st) {
		SlSetArrayIndex(st->index);
		SlAutolength((AutolengthProc*)RealSave_STNN, st);
	}
}

static void Load_STNN()
{
	int index;

	while ((index = SlIterateArray()) != -1) {
		bool waypoint = (SlReadByte() & FACIL_WAYPOINT) != 0;

		BaseStation *bst = waypoint ? (BaseStation *)new (index) Waypoint() : new (index) Station();
		SlObject(bst, waypoint ? _waypoint_desc : _station_desc);

		if (!waypoint) {
			Station *st = Station::From(bst);
			for (CargoID c = 0; c < NUM_CARGO; c++) {
				SlObject(&st->goods[c], GetGoodsDesc());
				LinkStat ls;
				for (uint16 i = 0; i < _num_links; ++i) {
					SlObject(&ls, GetLinkStatDesc());
					assert(!ls.IsNull());
					st->goods[c].link_stats[_station_id] = ls;
				}
				FlowStat fs;
				for (uint32 i = 0; i < _num_flows; ++i) {
					SlObject(&fs, GetFlowStatDesc());
					st->goods[c].flows[_station_id].insert(fs);
				}
				if (CheckSavegameVersion(SL_CARGOMAP -1)) {
					SwapPackets(&st->goods[c]);
				} else {
					StationCargoPair pair;
					for(uint i = 0; i < _num_dests; ++i) {
						SlObject(&pair, _cargo_list_desc);
						const_cast<StationCargoPacketMap &>(*(st->goods[c].cargo.Packets()))[pair.first].swap(pair.second);
						assert(pair.second.empty());
					}
				}
			}
		}

		if (bst->num_specs != 0) {
			/* Allocate speclist memory when loading a game */
			bst->speclist = CallocT<StationSpecList>(bst->num_specs);
			for (uint i = 0; i < bst->num_specs; i++) {
				SlObject(&bst->speclist[i], _station_speclist_desc);
			}
		}
	}
}

static void Ptrs_STNN()
{
	/* Don't run when savegame version lower than 123. */
	if (IsSavegameVersionBefore(123)) return;

	Station *st;
	FOR_ALL_STATIONS(st) {
		for (CargoID i = 0; i < NUM_CARGO; i++) {
			GoodsEntry *ge = &st->goods[i];
			if (CheckSavegameVersion(SL_CARGOMAP)) {
				SwapPackets(ge);
				SlObject(ge, GetGoodsDesc());
				SwapPackets(ge);
			} else {
				SlObject(ge, GetGoodsDesc());
				for (StationCargoPacketMap::ConstMapIterator it = ge->cargo.Packets()->begin(); it != ge->cargo.Packets()->end(); ++it) {
					SlObject(const_cast<StationCargoPair *>(&(*it)), _cargo_list_desc);
				}
			}
		}
		SlObject(st, _station_desc);
	}

	Waypoint *wp;
	FOR_ALL_WAYPOINTS(wp) {
		SlObject(wp, _waypoint_desc);
	}
}

static void Save_ROADSTOP()
{
	RoadStop *rs;

	FOR_ALL_ROADSTOPS(rs) {
		SlSetArrayIndex(rs->index);
		SlObject(rs, _roadstop_desc);
	}
}

static void Load_ROADSTOP()
{
	int index;

	while ((index = SlIterateArray()) != -1) {
		RoadStop *rs = new (index) RoadStop(INVALID_TILE);

		SlObject(rs, _roadstop_desc);
	}
}

static void Ptrs_ROADSTOP()
{
	RoadStop *rs;
	FOR_ALL_ROADSTOPS(rs) {
		SlObject(rs, _roadstop_desc);
	}
}

extern const ChunkHandler _station_chunk_handlers[] = {
	{ 'STNS', NULL,          Load_STNS,     Ptrs_STNS,     NULL, CH_ARRAY },
	{ 'STNN', Save_STNN,     Load_STNN,     Ptrs_STNN,     NULL, CH_ARRAY },
	{ 'ROAD', Save_ROADSTOP, Load_ROADSTOP, Ptrs_ROADSTOP, NULL, CH_ARRAY | CH_LAST},
};<|MERGE_RESOLUTION|>--- conflicted
+++ resolved
@@ -339,12 +339,8 @@
 		for (CargoID i = 0; i < num_cargo; i++) {
 			GoodsEntry *ge = &st->goods[i];
 			SlObject(ge, GetGoodsDesc());
-<<<<<<< HEAD
 			SwapPackets(ge);
-			if (CheckSavegameVersion(68)) {
-=======
 			if (IsSavegameVersionBefore(68)) {
->>>>>>> 9304780e
 				SB(ge->acceptance_pickup, GoodsEntry::ACCEPTANCE, 1, HasBit(_waiting_acceptance, 15));
 				if (GB(_waiting_acceptance, 0, 12) != 0) {
 					/* In old versions, enroute_from used 0xFF as INVALID_STATION */
@@ -532,7 +528,7 @@
 					SlObject(&fs, GetFlowStatDesc());
 					st->goods[c].flows[_station_id].insert(fs);
 				}
-				if (CheckSavegameVersion(SL_CARGOMAP -1)) {
+				if (IsSavegameVersionBefore(SL_CARGOMAP -1)) {
 					SwapPackets(&st->goods[c]);
 				} else {
 					StationCargoPair pair;
@@ -564,7 +560,7 @@
 	FOR_ALL_STATIONS(st) {
 		for (CargoID i = 0; i < NUM_CARGO; i++) {
 			GoodsEntry *ge = &st->goods[i];
-			if (CheckSavegameVersion(SL_CARGOMAP)) {
+			if (IsSavegameVersionBefore(SL_CARGOMAP)) {
 				SwapPackets(ge);
 				SlObject(ge, GetGoodsDesc());
 				SwapPackets(ge);
