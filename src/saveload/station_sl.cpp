/* $Id$ */

/*
 * This file is part of OpenTTD.
 * OpenTTD is free software; you can redistribute it and/or modify it under the terms of the GNU General Public License as published by the Free Software Foundation, version 2.
 * OpenTTD is distributed in the hope that it will be useful, but WITHOUT ANY WARRANTY; without even the implied warranty of MERCHANTABILITY or FITNESS FOR A PARTICULAR PURPOSE.
 * See the GNU General Public License for more details. You should have received a copy of the GNU General Public License along with OpenTTD. If not, see <http://www.gnu.org/licenses/>.
 */

/** @file station_sl.cpp Code handling saving and loading of economy data */

#include "../stdafx.h"
#include "../station_base.h"
#include "../waypoint_base.h"
#include "../roadstop_base.h"
#include "../vehicle_base.h"
#include "../newgrf_station.h"

#include "saveload.h"
#include "table/strings.h"

/**
 * Update the buoy orders to be waypoint orders.
 * @param o the order 'list' to check.
 */
static void UpdateWaypointOrder(Order *o)
{
	if (!o->IsType(OT_GOTO_STATION)) return;

	const Station *st = Station::Get(o->GetDestination());
	if ((st->had_vehicle_of_type & HVOT_WAYPOINT) == 0) return;

	o->MakeGoToWaypoint(o->GetDestination());
}

/**
 * Perform all steps to upgrade from the old station buoys to the new version
 * that uses waypoints. This includes some old saveload mechanics.
 */
void MoveBuoysToWaypoints()
{
	/* Buoy orders become waypoint orders */
	OrderList *ol;
	FOR_ALL_ORDER_LISTS(ol) {
		if (ol->GetFirstSharedVehicle()->type != VEH_SHIP) continue;

		for (Order *o = ol->GetFirstOrder(); o != NULL; o = o->next) UpdateWaypointOrder(o);
	}

	Vehicle *v;
	FOR_ALL_VEHICLES(v) {
		if (v->type != VEH_SHIP) continue;

		UpdateWaypointOrder(&v->current_order);
	}

	/* Now make the stations waypoints */
	Station *st;
	FOR_ALL_STATIONS(st) {
		if ((st->had_vehicle_of_type & HVOT_WAYPOINT) == 0) continue;

		StationID index    = st->index;
		TileIndex xy       = st->xy;
		Town *town         = st->town;
		StringID string_id = st->string_id;
		char *name         = st->name;
		Date build_date    = st->build_date;

		/* Delete the station, so we can make it a real waypoint. */
		delete st;

		Waypoint *wp = new (index) Waypoint(xy);
		wp->town       = town;
		wp->string_id  = STR_SV_STNAME_BUOY;
		wp->name       = name;
		wp->delete_ctr = 0; // Just reset delete counter for once.
		wp->build_date = build_date;
		wp->owner      = OWNER_NONE;

		if (IsInsideBS(string_id, STR_SV_STNAME_BUOY, 9)) wp->town_cn = string_id - STR_SV_STNAME_BUOY;

		if (IsBuoyTile(xy) && GetStationIndex(xy) == index) {
			wp->facilities |= FACIL_DOCK;
		}

		wp->rect.BeforeAddTile(xy, StationRect::ADD_FORCE);
	}
}

void AfterLoadStations()
{
	/* Update the speclists of all stations to point to the currently loaded custom stations. */
	BaseStation *st;
	FOR_ALL_BASE_STATIONS(st) {
		for (uint i = 0; i < st->num_specs; i++) {
			if (st->speclist[i].grfid == 0) continue;

			st->speclist[i].spec = GetCustomStationSpecByGrf(st->speclist[i].grfid, st->speclist[i].localidx, NULL);
		}

		if (Station::IsExpected(st)) {
			Station *sta = Station::From(st);
			for (const RoadStop *rs = sta->bus_stops; rs != NULL; rs = rs->next) sta->bus_station.Add(rs->xy);
			for (const RoadStop *rs = sta->truck_stops; rs != NULL; rs = rs->next) sta->truck_station.Add(rs->xy);
		}

		StationUpdateAnimTriggers(st);
	}
}

/**
 * (Re)building of road stop caches after loading a savegame.
 */
void AfterLoadRoadStops()
{
	/* First construct the drive through entries */
	RoadStop *rs;
	FOR_ALL_ROADSTOPS(rs) {
		if (IsDriveThroughStopTile(rs->xy)) rs->MakeDriveThrough();
	}
	/* And then rebuild the data in those entries */
	FOR_ALL_ROADSTOPS(rs) {
		if (!HasBit(rs->status, RoadStop::RSSFB_BASE_ENTRY)) continue;

		rs->GetEntry(DIAGDIR_NE)->Rebuild(rs);
		rs->GetEntry(DIAGDIR_NW)->Rebuild(rs);
	}
}

static const SaveLoad _roadstop_desc[] = {
	SLE_VAR(RoadStop, xy,           SLE_UINT32),
	SLE_CONDNULL(1, 0, 44),
	SLE_VAR(RoadStop, status,       SLE_UINT8),
	/* Index was saved in some versions, but this is not needed */
	SLE_CONDNULL(4, 0, 8),
	SLE_CONDNULL(2, 0, 44),
	SLE_CONDNULL(1, 0, 25),

	SLE_REF(RoadStop, next,         REF_ROADSTOPS),
	SLE_CONDNULL(2, 0, 44),

	SLE_CONDNULL(4, 0, 24),
	SLE_CONDNULL(1, 25, 25),

	SLE_END()
};

static const SaveLoad _old_station_desc[] = {
	SLE_CONDVAR(Station, xy,                         SLE_FILE_U16 | SLE_VAR_U32,  0, 5),
	SLE_CONDVAR(Station, xy,                         SLE_UINT32,                  6, SL_MAX_VERSION),
	SLE_CONDNULL(4, 0, 5),  ///< bus/lorry tile
	SLE_CONDVAR(Station, train_station.tile,         SLE_FILE_U16 | SLE_VAR_U32,  0, 5),
	SLE_CONDVAR(Station, train_station.tile,         SLE_UINT32,                  6, SL_MAX_VERSION),
	SLE_CONDVAR(Station, airport.tile,               SLE_FILE_U16 | SLE_VAR_U32,  0, 5),
	SLE_CONDVAR(Station, airport.tile,               SLE_UINT32,                  6, SL_MAX_VERSION),
	SLE_CONDVAR(Station, dock_tile,                  SLE_FILE_U16 | SLE_VAR_U32,  0, 5),
	SLE_CONDVAR(Station, dock_tile,                  SLE_UINT32,                  6, SL_MAX_VERSION),
	    SLE_REF(Station, town,                       REF_TOWN),
	    SLE_VAR(Station, train_station.w,            SLE_FILE_U8 | SLE_VAR_U16),
	SLE_CONDVAR(Station, train_station.h,            SLE_FILE_U8 | SLE_VAR_U16,   2, SL_MAX_VERSION),

	SLE_CONDNULL(1, 0, 3),  ///< alpha_order

	    SLE_VAR(Station, string_id,                  SLE_STRINGID),
	SLE_CONDSTR(Station, name,                       SLE_STR, 0,                 84, SL_MAX_VERSION),
	SLE_CONDVAR(Station, indtype,                    SLE_UINT8,                 103, SL_MAX_VERSION),
	SLE_CONDVAR(Station, had_vehicle_of_type,        SLE_FILE_U16 | SLE_VAR_U8,   0, 121),
	SLE_CONDVAR(Station, had_vehicle_of_type,        SLE_UINT8,                 122, SL_MAX_VERSION),

	    SLE_VAR(Station, time_since_load,            SLE_UINT8),
	    SLE_VAR(Station, time_since_unload,          SLE_UINT8),
	    SLE_VAR(Station, delete_ctr,                 SLE_UINT8),
	    SLE_VAR(Station, owner,                      SLE_UINT8),
	    SLE_VAR(Station, facilities,                 SLE_UINT8),
	    SLE_VAR(Station, airport.type,               SLE_UINT8),

	SLE_CONDNULL(2, 0, 5),  ///< Truck/bus stop status
	SLE_CONDNULL(1, 0, 4),  ///< Blocked months

	SLE_CONDVAR(Station, airport.flags,              SLE_VAR_U64 | SLE_FILE_U16,  0,  2),
	SLE_CONDVAR(Station, airport.flags,              SLE_VAR_U64 | SLE_FILE_U32,  3, 45),
	SLE_CONDVAR(Station, airport.flags,              SLE_UINT64,                 46, SL_MAX_VERSION),

	SLE_CONDNULL(2, 0, 25), ///< last-vehicle
	SLE_CONDVAR(Station, last_vehicle_type,          SLE_UINT8,                  26, SL_MAX_VERSION),

	SLE_CONDNULL(2, 3, 25), ///< custom station class and id
	SLE_CONDVAR(Station, build_date,                 SLE_FILE_U16 | SLE_VAR_I32,  3, 30),
	SLE_CONDVAR(Station, build_date,                 SLE_INT32,                  31, SL_MAX_VERSION),

	SLE_CONDREF(Station, bus_stops,                  REF_ROADSTOPS,               6, SL_MAX_VERSION),
	SLE_CONDREF(Station, truck_stops,                REF_ROADSTOPS,               6, SL_MAX_VERSION),

	/* Used by newstations for graphic variations */
	SLE_CONDVAR(Station, random_bits,                SLE_UINT16,                 27, SL_MAX_VERSION),
	SLE_CONDVAR(Station, waiting_triggers,           SLE_UINT8,                  27, SL_MAX_VERSION),
	SLE_CONDVAR(Station, num_specs,                  SLE_UINT8,                  27, SL_MAX_VERSION),

	SLE_CONDLST(Station, loading_vehicles,           REF_VEHICLE,                57, SL_MAX_VERSION),

	/* reserve extra space in savegame here. (currently 32 bytes) */
	SLE_CONDNULL(32, 2, SL_MAX_VERSION),

	SLE_END()
};

static uint16 _waiting_acceptance;
static uint16 _num_links;
static uint32 _num_flows;
static uint16 _cargo_source;
static uint32 _cargo_source_xy;
static uint8  _cargo_days;
static Money  _cargo_feeder_share;

static const SaveLoad _station_speclist_desc[] = {
	SLE_CONDVAR(StationSpecList, grfid,    SLE_UINT32, 27, SL_MAX_VERSION),
	SLE_CONDVAR(StationSpecList, localidx, SLE_UINT8,  27, SL_MAX_VERSION),

	SLE_END()
};

static StationID _station_id;

const SaveLoad *GetLinkStatDesc() {
	static const SaveLoad linkstat_desc[] = {
		SLEG_CONDVAR(             _station_id,         SLE_UINT16,      SL_CAPACITIES, SL_MAX_VERSION),
		 SLE_CONDVAR(LinkStat,    length,              SLE_UINT32,      SL_CAPACITIES, SL_MAX_VERSION),
		 SLE_CONDVAR(LinkStat,    capacity,            SLE_UINT32,      SL_CAPACITIES, SL_MAX_VERSION),
		 SLE_CONDVAR(LinkStat,    frozen,              SLE_UINT32,      SL_CAPACITIES, SL_MAX_VERSION),
		 SLE_CONDVAR(LinkStat,    usage,               SLE_UINT32,      SL_CAPACITIES, SL_MAX_VERSION),
		 SLE_END()
	};
	
	return linkstat_desc;
}

const SaveLoad *GetFlowStatDesc() {
	static const SaveLoad _flowstat_desc[] = {
		SLEG_CONDVAR(             _station_id,         SLE_UINT16,         SL_FLOWMAP, SL_MAX_VERSION),
		 SLE_CONDVAR(FlowStat,    via,                 SLE_UINT16,         SL_FLOWMAP, SL_MAX_VERSION),
		 SLE_CONDVAR(FlowStat,    length,              SLE_UINT32,         SL_FLOWMAP, SL_MAX_VERSION),
		 SLE_CONDVAR(FlowStat,    planned,             SLE_UINT32,         SL_FLOWMAP, SL_MAX_VERSION),
		 SLE_CONDVAR(FlowStat,    sent,                SLE_UINT32,         SL_FLOWMAP, SL_MAX_VERSION),
		 SLE_END()
	};

	return _flowstat_desc;
}

void CountFlows(FlowStatMap & flows) {
	_num_flows = 0;
	for(FlowStatMap::iterator i = flows.begin(); i != flows.end(); ++i) {
		_num_flows += (uint32)i->second.size();
	}
}

std::list<CargoPacket *> _packets;
uint32 _num_dests;

/**
 * Wrapper function to get the GoodsEntry's internal structure while
 * some of the variables itself are private.
 * @return the saveload description for GoodsEntry.
 */
const SaveLoad *GetGoodsDesc()
{
	static const SaveLoad goods_desc[] = {
		SLEG_CONDVAR(            _waiting_acceptance, SLE_UINT16,                  0, 67),
		 SLE_CONDVAR(GoodsEntry, acceptance_pickup,   SLE_UINT8,                  68, SL_MAX_VERSION),
		SLE_CONDNULL(2,                                                           51, 67),
		     SLE_VAR(GoodsEntry, days_since_pickup,   SLE_UINT8),
		     SLE_VAR(GoodsEntry, rating,              SLE_UINT8),
		SLEG_CONDVAR(            _cargo_source,       SLE_FILE_U8 | SLE_VAR_U16,   0, 6),
		SLEG_CONDVAR(            _cargo_source,       SLE_UINT16,                  7, 67),
		SLEG_CONDVAR(            _cargo_source_xy,    SLE_UINT32,                 44, 67),
		SLEG_CONDVAR(            _cargo_days,         SLE_UINT8,                   0, 67),
		     SLE_VAR(GoodsEntry, last_speed,          SLE_UINT8),
		     SLE_VAR(GoodsEntry, last_age,            SLE_UINT8),
		SLEG_CONDVAR(            _cargo_feeder_share, SLE_FILE_U32 | SLE_VAR_I64, 14, 64),
		SLEG_CONDVAR(            _cargo_feeder_share, SLE_INT64,                  65, 67),
		SLEG_CONDLST(            _packets,            REF_CARGO_PACKET,           68, SL_CARGOMAP - 1),
		SLEG_CONDVAR(            _num_dests,          SLE_UINT32,        SL_CARGOMAP, SL_MAX_VERSION),
		 SLE_CONDVAR(GoodsEntry, supply,              SLE_UINT32,      SL_CAPACITIES, SL_MAX_VERSION),
		 SLE_CONDVAR(GoodsEntry, supply_new,          SLE_UINT32,      SL_CAPACITIES, SL_MAX_VERSION),
		SLEG_CONDVAR(            _num_links,          SLE_UINT16,      SL_CAPACITIES, SL_MAX_VERSION),
		SLEG_CONDVAR(            _num_flows,          SLE_UINT32,         SL_FLOWMAP, SL_MAX_VERSION),
<<<<<<< HEAD
	     SLE_CONDVAR(GoodsEntry, last_component,      SLE_UINT16,      SL_COMPONENTS, SL_MAX_VERSION),
=======
		 SLE_CONDVAR(GoodsEntry, last_component,      SLE_UINT16,      SL_COMPONENTS, SL_MAX_VERSION),
>>>>>>> 3c75dea2
		SLE_END()
	};

	return goods_desc;
}

typedef std::pair<const StationID, std::list<CargoPacket *> > StationCargoPair;

static const SaveLoad _cargo_list_desc[] = {
	SLE_VAR(StationCargoPair, first,  SLE_UINT16),
	SLE_LST(StationCargoPair, second, REF_CARGO_PACKET),
	SLE_END()
};

static void SwapPackets(GoodsEntry *ge)
{
	StationCargoPacketMap &ge_packets = const_cast<StationCargoPacketMap &>(*ge->cargo.Packets());

	if (_packets.empty()) {
		std::map<StationID, std::list<CargoPacket *> >::iterator it  = ge_packets.find(INVALID_STATION);
		if (it == ge_packets.end()) {
			return;
		} else {
			it->second.swap(_packets);
		}
	} else {
		std::list<CargoPacket *> &list = ge_packets[INVALID_STATION];
		assert(list.empty());
		list.swap(_packets);
	}
}

static void Load_STNS()
{
	int index;
	while ((index = SlIterateArray()) != -1) {
		Station *st = new (index) Station();

		SlObject(st, _old_station_desc);

		_waiting_acceptance = 0;

		uint num_cargo = CheckSavegameVersion(55) ? 12 : NUM_CARGO;
		for (CargoID i = 0; i < num_cargo; i++) {
			GoodsEntry *ge = &st->goods[i];
			SlObject(ge, GetGoodsDesc());
			SwapPackets(ge);
			if (CheckSavegameVersion(68)) {
				SB(ge->acceptance_pickup, GoodsEntry::ACCEPTANCE, 1, HasBit(_waiting_acceptance, 15));
				if (GB(_waiting_acceptance, 0, 12) != 0) {
					/* In old versions, enroute_from used 0xFF as INVALID_STATION */
					StationID source = (CheckSavegameVersion(7) && _cargo_source == 0xFF) ? INVALID_STATION : _cargo_source;

					/* Don't construct the packet with station here, because that'll fail with old savegames */
					CargoPacket *cp = new CargoPacket(GB(_waiting_acceptance, 0, 12), _cargo_days, source, _cargo_source_xy, _cargo_source_xy, _cargo_feeder_share);
					ge->cargo.Append(INVALID_STATION, cp);
					SB(ge->acceptance_pickup, GoodsEntry::PICKUP, 1, 1);
				}
			}
		}

		if (st->num_specs != 0) {
			/* Allocate speclist memory when loading a game */
			st->speclist = CallocT<StationSpecList>(st->num_specs);
			for (uint i = 0; i < st->num_specs; i++) {
				SlObject(&st->speclist[i], _station_speclist_desc);
			}
		}
	}
}

static void Ptrs_STNS()
{
	/* Don't run when savegame version is higher than or equal to 123. */
	if (!CheckSavegameVersion(123)) return;

	Station *st;
	FOR_ALL_STATIONS(st) {
		if (!CheckSavegameVersion(68)) {
			for (CargoID i = 0; i < NUM_CARGO; i++) {
				GoodsEntry *ge = &st->goods[i];
				SwapPackets(ge);
				SlObject(ge, GetGoodsDesc());
				SwapPackets(ge);
			}
		}
		SlObject(st, _old_station_desc);
	}
}


static const SaveLoad _base_station_desc[] = {
	      SLE_VAR(BaseStation, xy,                     SLE_UINT32),
	      SLE_REF(BaseStation, town,                   REF_TOWN),
	      SLE_VAR(BaseStation, string_id,              SLE_STRINGID),
	      SLE_STR(BaseStation, name,                   SLE_STR, 0),
	      SLE_VAR(BaseStation, delete_ctr,             SLE_UINT8),
	      SLE_VAR(BaseStation, owner,                  SLE_UINT8),
	      SLE_VAR(BaseStation, facilities,             SLE_UINT8),
	      SLE_VAR(BaseStation, build_date,             SLE_INT32),

	/* Used by newstations for graphic variations */
	      SLE_VAR(BaseStation, random_bits,            SLE_UINT16),
	      SLE_VAR(BaseStation, waiting_triggers,       SLE_UINT8),
	      SLE_VAR(BaseStation, num_specs,              SLE_UINT8),

	      SLE_END()
};

static const SaveLoad _station_desc[] = {
	SLE_WRITEBYTE(Station, facilities,                 FACIL_NONE),
	SLE_ST_INCLUDE(),

	      SLE_VAR(Station, train_station.tile,         SLE_UINT32),
	      SLE_VAR(Station, train_station.w,            SLE_FILE_U8 | SLE_VAR_U16),
	      SLE_VAR(Station, train_station.h,            SLE_FILE_U8 | SLE_VAR_U16),

	      SLE_REF(Station, bus_stops,                  REF_ROADSTOPS),
	      SLE_REF(Station, truck_stops,                REF_ROADSTOPS),
	      SLE_VAR(Station, dock_tile,                  SLE_UINT32),
	      SLE_VAR(Station, airport.tile,               SLE_UINT32),
	  SLE_CONDVAR(Station, airport.w,                  SLE_FILE_U8 | SLE_VAR_U16, 140, SL_MAX_VERSION),
	  SLE_CONDVAR(Station, airport.h,                  SLE_FILE_U8 | SLE_VAR_U16, 140, SL_MAX_VERSION),
	      SLE_VAR(Station, airport.type,               SLE_UINT8),
	      SLE_VAR(Station, airport.flags,              SLE_UINT64),

	      SLE_VAR(Station, indtype,                    SLE_UINT8),

	      SLE_VAR(Station, time_since_load,            SLE_UINT8),
	      SLE_VAR(Station, time_since_unload,          SLE_UINT8),
	      SLE_VAR(Station, last_vehicle_type,          SLE_UINT8),
	      SLE_VAR(Station, had_vehicle_of_type,        SLE_UINT8),
	      SLE_LST(Station, loading_vehicles,           REF_VEHICLE),
	  SLE_CONDVAR(Station, always_accepted,            SLE_UINT32, 127, SL_MAX_VERSION),

	      SLE_END()
};

static const SaveLoad _waypoint_desc[] = {
	SLE_WRITEBYTE(Waypoint, facilities,                FACIL_WAYPOINT),
	SLE_ST_INCLUDE(),

	      SLE_VAR(Waypoint, town_cn,                   SLE_UINT16),

	  SLE_CONDVAR(Waypoint, train_station.tile,        SLE_UINT32,                  124, SL_MAX_VERSION),
	  SLE_CONDVAR(Waypoint, train_station.w,           SLE_FILE_U8 | SLE_VAR_U16,   124, SL_MAX_VERSION),
	  SLE_CONDVAR(Waypoint, train_station.h,           SLE_FILE_U8 | SLE_VAR_U16,   124, SL_MAX_VERSION),

	      SLE_END()
};

/**
 * Get the base station description to be used for SL_ST_INCLUDE
 * @return the base station description.
 */
const SaveLoad *GetBaseStationDescription()
{
	return _base_station_desc;
}

static void RealSave_STNN(BaseStation *bst)
{
	bool waypoint = (bst->facilities & FACIL_WAYPOINT) != 0;
	SlObject(bst, waypoint ? _waypoint_desc : _station_desc);

	if (!waypoint) {
		Station *st = Station::From(bst);
		for (CargoID i = 0; i < NUM_CARGO; i++) {
			GoodsEntry *ge = &st->goods[i];
			_num_dests = (uint32)ge->cargo.Packets()->MapSize();
			LinkStatMap &stats = ge->link_stats;
			_num_links = (uint16)stats.size();
			FlowStatMap & flows = ge->flows;
			CountFlows(flows);
			SlObject(ge, GetGoodsDesc());
			for (LinkStatMap::iterator i = stats.begin(); i != stats.end(); ++i) {
				_station_id = i->first;
				SlObject(&(i->second), GetLinkStatDesc());
			}
			for (FlowStatMap::iterator i = flows.begin(); i != flows.end(); ++i) {
				_station_id = i->first;
				FlowStatSet & flow_set = i->second;
				for (FlowStatSet::iterator j = flow_set.begin(); j != flow_set.end(); ++j) {
					FlowStat fs = *j;
					SlObject(&fs, GetFlowStatDesc());
				}
			}
			for (StationCargoPacketMap::ConstMapIterator it = ge->cargo.Packets()->begin(); it != ge->cargo.Packets()->end(); ++it) {
				SlObject(const_cast<StationCargoPacketMap::value_type *>(&(*it)), _cargo_list_desc);
			}
		}
	}

	for (uint i = 0; i < bst->num_specs; i++) {
		SlObject(&bst->speclist[i], _station_speclist_desc);
	}
}

static void Save_STNN()
{
	BaseStation *st;
	/* Write the stations */
	FOR_ALL_BASE_STATIONS(st) {
		SlSetArrayIndex(st->index);
		SlAutolength((AutolengthProc*)RealSave_STNN, st);
	}
}

static void Load_STNN()
{
	int index;

	while ((index = SlIterateArray()) != -1) {
		bool waypoint = (SlReadByte() & FACIL_WAYPOINT) != 0;

		BaseStation *bst = waypoint ? (BaseStation *)new (index) Waypoint() : new (index) Station();
		SlObject(bst, waypoint ? _waypoint_desc : _station_desc);

		if (!waypoint) {
			Station *st = Station::From(bst);
			for (CargoID i = 0; i < NUM_CARGO; i++) {
				GoodsEntry *ge = &st->goods[i];
				LinkStatMap &stats = ge->link_stats;
				FlowStatMap & flows = ge->flows;
				SlObject(ge, GetGoodsDesc());

				LinkStat ls;
				for (uint16 i = 0; i < _num_links; ++i) {
					SlObject(&ls, GetLinkStatDesc());
					assert(!ls.IsNull());
					stats[_station_id] = ls;
				}
				FlowStat fs;
				for (uint32 i = 0; i < _num_flows; ++i) {
					SlObject(&fs, GetFlowStatDesc());
					flows[_station_id].insert(fs);
				}
				if (CheckSavegameVersion(SL_CARGOMAP -1)) {
					SwapPackets(ge);
				} else {
					StationCargoPair pair;
					for(uint i = 0; i < _num_dests; ++i) {
						SlObject(&pair, _cargo_list_desc);
						const_cast<StationCargoPacketMap &>(*ge->cargo.Packets())[pair.first].swap(pair.second);
						assert(pair.second.empty());
					}
				}
			}
		}

		if (bst->num_specs != 0) {
			/* Allocate speclist memory when loading a game */
			bst->speclist = CallocT<StationSpecList>(bst->num_specs);
			for (uint i = 0; i < bst->num_specs; i++) {
				SlObject(&bst->speclist[i], _station_speclist_desc);
			}
		}
	}
}

static void Ptrs_STNN()
{
	/* Don't run when savegame version lower than 123. */
	if (CheckSavegameVersion(123)) return;

	Station *st;
	FOR_ALL_STATIONS(st) {
		for (CargoID i = 0; i < NUM_CARGO; i++) {
			GoodsEntry *ge = &st->goods[i];
			if (CheckSavegameVersion(SL_CARGOMAP)) {
				SwapPackets(ge);
				SlObject(ge, GetGoodsDesc());
				SwapPackets(ge);
			} else {
				SlObject(ge, GetGoodsDesc());
				for (StationCargoPacketMap::ConstMapIterator it = ge->cargo.Packets()->begin(); it != ge->cargo.Packets()->end(); ++it) {
					SlObject(const_cast<StationCargoPair *>(&(*it)), _cargo_list_desc);
				}
			}
			// as there are no pointers in the link stats we don't have to consider them
		}
		SlObject(st, _station_desc);
	}

	Waypoint *wp;
	FOR_ALL_WAYPOINTS(wp) {
		SlObject(wp, _waypoint_desc);
	}
}

static void Save_ROADSTOP()
{
	RoadStop *rs;

	FOR_ALL_ROADSTOPS(rs) {
		SlSetArrayIndex(rs->index);
		SlObject(rs, _roadstop_desc);
	}
}

static void Load_ROADSTOP()
{
	int index;

	while ((index = SlIterateArray()) != -1) {
		RoadStop *rs = new (index) RoadStop(INVALID_TILE);

		SlObject(rs, _roadstop_desc);
	}
}

static void Ptrs_ROADSTOP()
{
	RoadStop *rs;
	FOR_ALL_ROADSTOPS(rs) {
		SlObject(rs, _roadstop_desc);
	}
}

extern const ChunkHandler _station_chunk_handlers[] = {
	{ 'STNS', NULL,          Load_STNS,     Ptrs_STNS,     CH_ARRAY },
	{ 'STNN', Save_STNN,     Load_STNN,     Ptrs_STNN,     CH_ARRAY },
	{ 'ROAD', Save_ROADSTOP, Load_ROADSTOP, Ptrs_ROADSTOP, CH_ARRAY | CH_LAST},
};<|MERGE_RESOLUTION|>--- conflicted
+++ resolved
@@ -284,11 +284,7 @@
 		 SLE_CONDVAR(GoodsEntry, supply_new,          SLE_UINT32,      SL_CAPACITIES, SL_MAX_VERSION),
 		SLEG_CONDVAR(            _num_links,          SLE_UINT16,      SL_CAPACITIES, SL_MAX_VERSION),
 		SLEG_CONDVAR(            _num_flows,          SLE_UINT32,         SL_FLOWMAP, SL_MAX_VERSION),
-<<<<<<< HEAD
-	     SLE_CONDVAR(GoodsEntry, last_component,      SLE_UINT16,      SL_COMPONENTS, SL_MAX_VERSION),
-=======
 		 SLE_CONDVAR(GoodsEntry, last_component,      SLE_UINT16,      SL_COMPONENTS, SL_MAX_VERSION),
->>>>>>> 3c75dea2
 		SLE_END()
 	};
 
