/* $Id$ */

/*
 * This file is part of OpenTTD.
 * OpenTTD is free software; you can redistribute it and/or modify it under the terms of the GNU General Public License as published by the Free Software Foundation, version 2.
 * OpenTTD is distributed in the hope that it will be useful, but WITHOUT ANY WARRANTY; without even the implied warranty of MERCHANTABILITY or FITNESS FOR A PARTICULAR PURPOSE.
 * See the GNU General Public License for more details. You should have received a copy of the GNU General Public License along with OpenTTD. If not, see <http://www.gnu.org/licenses/>.
 */

/** @file station_sl.cpp Code handling saving and loading of economy data */

#include "../stdafx.h"
#include "../station_base.h"
#include "../waypoint_base.h"
#include "../roadstop_base.h"
#include "../vehicle_base.h"
#include "../newgrf_station.h"

#include "saveload.h"
#include "table/strings.h"

/**
 * Update the buoy orders to be waypoint orders.
 * @param o the order 'list' to check.
 */
static void UpdateWaypointOrder(Order *o)
{
	if (!o->IsType(OT_GOTO_STATION)) return;

	const Station *st = Station::Get(o->GetDestination());
	if ((st->had_vehicle_of_type & HVOT_WAYPOINT) == 0) return;

	o->MakeGoToWaypoint(o->GetDestination());
}

/**
 * Perform all steps to upgrade from the old station buoys to the new version
 * that uses waypoints. This includes some old saveload mechanics.
 */
void MoveBuoysToWaypoints()
{
	/* Buoy orders become waypoint orders */
	OrderList *ol;
	FOR_ALL_ORDER_LISTS(ol) {
		if (ol->GetFirstSharedVehicle()->type != VEH_SHIP) continue;

		for (Order *o = ol->GetFirstOrder(); o != NULL; o = o->next) UpdateWaypointOrder(o);
	}

	Vehicle *v;
	FOR_ALL_VEHICLES(v) {
		if (v->type != VEH_SHIP) continue;

		UpdateWaypointOrder(&v->current_order);
	}

	/* Now make the stations waypoints */
	Station *st;
	FOR_ALL_STATIONS(st) {
		if ((st->had_vehicle_of_type & HVOT_WAYPOINT) == 0) continue;

		StationID index    = st->index;
		TileIndex xy       = st->xy;
		Town *town         = st->town;
		StringID string_id = st->string_id;
		char *name         = st->name;
		Date build_date    = st->build_date;

		/* Delete the station, so we can make it a real waypoint. */
		delete st;

		Waypoint *wp = new (index) Waypoint(xy);
		wp->town       = town;
		wp->string_id  = STR_SV_STNAME_BUOY;
		wp->name       = name;
		wp->delete_ctr = 0; // Just reset delete counter for once.
		wp->build_date = build_date;
		wp->owner      = OWNER_NONE;

		if (IsInsideBS(string_id, STR_SV_STNAME_BUOY, 9)) wp->town_cn = string_id - STR_SV_STNAME_BUOY;

		if (IsBuoyTile(xy) && GetStationIndex(xy) == index) {
			wp->facilities |= FACIL_DOCK;
		}

		wp->rect.BeforeAddTile(xy, StationRect::ADD_FORCE);
	}
}

void AfterLoadStations()
{
	/* Update the speclists of all stations to point to the currently loaded custom stations. */
	BaseStation *st;
	FOR_ALL_BASE_STATIONS(st) {
		for (uint i = 0; i < st->num_specs; i++) {
			if (st->speclist[i].grfid == 0) continue;

			st->speclist[i].spec = StationClass::GetByGrf(st->speclist[i].grfid, st->speclist[i].localidx, NULL);
		}

		if (Station::IsExpected(st)) {
			Station *sta = Station::From(st);
			for (const RoadStop *rs = sta->bus_stops; rs != NULL; rs = rs->next) sta->bus_station.Add(rs->xy);
			for (const RoadStop *rs = sta->truck_stops; rs != NULL; rs = rs->next) sta->truck_station.Add(rs->xy);
		}

		StationUpdateAnimTriggers(st);
	}
}

/**
 * (Re)building of road stop caches after loading a savegame.
 */
void AfterLoadRoadStops()
{
	/* First construct the drive through entries */
	RoadStop *rs;
	FOR_ALL_ROADSTOPS(rs) {
		if (IsDriveThroughStopTile(rs->xy)) rs->MakeDriveThrough();
	}
	/* And then rebuild the data in those entries */
	FOR_ALL_ROADSTOPS(rs) {
		if (!HasBit(rs->status, RoadStop::RSSFB_BASE_ENTRY)) continue;

		rs->GetEntry(DIAGDIR_NE)->Rebuild(rs);
		rs->GetEntry(DIAGDIR_NW)->Rebuild(rs);
	}
}

static const SaveLoad _roadstop_desc[] = {
	SLE_VAR(RoadStop, xy,           SLE_UINT32),
	SLE_CONDNULL(1, 0, 44),
	SLE_VAR(RoadStop, status,       SLE_UINT8),
	/* Index was saved in some versions, but this is not needed */
	SLE_CONDNULL(4, 0, 8),
	SLE_CONDNULL(2, 0, 44),
	SLE_CONDNULL(1, 0, 25),

	SLE_REF(RoadStop, next,         REF_ROADSTOPS),
	SLE_CONDNULL(2, 0, 44),

	SLE_CONDNULL(4, 0, 24),
	SLE_CONDNULL(1, 25, 25),

	SLE_END()
};

static const SaveLoad _old_station_desc[] = {
	SLE_CONDVAR(Station, xy,                         SLE_FILE_U16 | SLE_VAR_U32,  0, 5),
	SLE_CONDVAR(Station, xy,                         SLE_UINT32,                  6, SL_MAX_VERSION),
	SLE_CONDNULL(4, 0, 5),  ///< bus/lorry tile
	SLE_CONDVAR(Station, train_station.tile,         SLE_FILE_U16 | SLE_VAR_U32,  0, 5),
	SLE_CONDVAR(Station, train_station.tile,         SLE_UINT32,                  6, SL_MAX_VERSION),
	SLE_CONDVAR(Station, airport.tile,               SLE_FILE_U16 | SLE_VAR_U32,  0, 5),
	SLE_CONDVAR(Station, airport.tile,               SLE_UINT32,                  6, SL_MAX_VERSION),
	SLE_CONDVAR(Station, dock_tile,                  SLE_FILE_U16 | SLE_VAR_U32,  0, 5),
	SLE_CONDVAR(Station, dock_tile,                  SLE_UINT32,                  6, SL_MAX_VERSION),
	    SLE_REF(Station, town,                       REF_TOWN),
	    SLE_VAR(Station, train_station.w,            SLE_FILE_U8 | SLE_VAR_U16),
	SLE_CONDVAR(Station, train_station.h,            SLE_FILE_U8 | SLE_VAR_U16,   2, SL_MAX_VERSION),

	SLE_CONDNULL(1, 0, 3),  ///< alpha_order

	    SLE_VAR(Station, string_id,                  SLE_STRINGID),
	SLE_CONDSTR(Station, name,                       SLE_STR, 0,                 84, SL_MAX_VERSION),
	SLE_CONDVAR(Station, indtype,                    SLE_UINT8,                 103, SL_MAX_VERSION),
	SLE_CONDVAR(Station, had_vehicle_of_type,        SLE_FILE_U16 | SLE_VAR_U8,   0, 121),
	SLE_CONDVAR(Station, had_vehicle_of_type,        SLE_UINT8,                 122, SL_MAX_VERSION),

	    SLE_VAR(Station, time_since_load,            SLE_UINT8),
	    SLE_VAR(Station, time_since_unload,          SLE_UINT8),
	    SLE_VAR(Station, delete_ctr,                 SLE_UINT8),
	    SLE_VAR(Station, owner,                      SLE_UINT8),
	    SLE_VAR(Station, facilities,                 SLE_UINT8),
	    SLE_VAR(Station, airport.type,               SLE_UINT8),

	SLE_CONDNULL(2, 0, 5),  ///< Truck/bus stop status
	SLE_CONDNULL(1, 0, 4),  ///< Blocked months

	SLE_CONDVAR(Station, airport.flags,              SLE_VAR_U64 | SLE_FILE_U16,  0,  2),
	SLE_CONDVAR(Station, airport.flags,              SLE_VAR_U64 | SLE_FILE_U32,  3, 45),
	SLE_CONDVAR(Station, airport.flags,              SLE_UINT64,                 46, SL_MAX_VERSION),

	SLE_CONDNULL(2, 0, 25), ///< last-vehicle
	SLE_CONDVAR(Station, last_vehicle_type,          SLE_UINT8,                  26, SL_MAX_VERSION),

	SLE_CONDNULL(2, 3, 25), ///< custom station class and id
	SLE_CONDVAR(Station, build_date,                 SLE_FILE_U16 | SLE_VAR_I32,  3, 30),
	SLE_CONDVAR(Station, build_date,                 SLE_INT32,                  31, SL_MAX_VERSION),

	SLE_CONDREF(Station, bus_stops,                  REF_ROADSTOPS,               6, SL_MAX_VERSION),
	SLE_CONDREF(Station, truck_stops,                REF_ROADSTOPS,               6, SL_MAX_VERSION),

	/* Used by newstations for graphic variations */
	SLE_CONDVAR(Station, random_bits,                SLE_UINT16,                 27, SL_MAX_VERSION),
	SLE_CONDVAR(Station, waiting_triggers,           SLE_UINT8,                  27, SL_MAX_VERSION),
	SLE_CONDVAR(Station, num_specs,                  SLE_UINT8,                  27, SL_MAX_VERSION),

	SLE_CONDLST(Station, loading_vehicles,           REF_VEHICLE,                57, SL_MAX_VERSION),

	/* reserve extra space in savegame here. (currently 32 bytes) */
	SLE_CONDNULL(32, 2, SL_MAX_VERSION),

	SLE_END()
};

static uint16 _waiting_acceptance;
static uint16 _num_links;
static uint32 _num_flows;
static uint16 _cargo_source;
static uint32 _cargo_source_xy;
static uint8  _cargo_days;
static Money  _cargo_feeder_share;

static const SaveLoad _station_speclist_desc[] = {
	SLE_CONDVAR(StationSpecList, grfid,    SLE_UINT32, 27, SL_MAX_VERSION),
	SLE_CONDVAR(StationSpecList, localidx, SLE_UINT8,  27, SL_MAX_VERSION),

	SLE_END()
};

static StationID _station_id;

/**
 * Wrapper function to get the LinkStat's internal structure while
 * some of the variables are private.
 * @return the saveload description for LinkStat.
 */
const SaveLoad *GetLinkStatDesc() {
	static const SaveLoad linkstat_desc[] = {
		SLEG_CONDVAR(             _station_id,         SLE_UINT16,      SL_CAPACITIES, SL_MAX_VERSION),
		 SLE_CONDVAR(LinkStat,    length,              SLE_UINT32,      SL_CAPACITIES, SL_MAX_VERSION),
		 SLE_CONDVAR(LinkStat,    capacity,            SLE_UINT32,      SL_CAPACITIES, SL_MAX_VERSION),
		 SLE_CONDVAR(LinkStat,    frozen,              SLE_UINT32,      SL_CAPACITIES, SL_MAX_VERSION),
		 SLE_CONDVAR(LinkStat,    usage,               SLE_UINT32,      SL_CAPACITIES, SL_MAX_VERSION),
		 SLE_END()
	};
	
	return linkstat_desc;
}

/**
 * Wrapper function to get the FlowStats's internal structure while
 * some of the variables are private.
 * @return the saveload description for FlowStat.
 */
const SaveLoad *GetFlowStatDesc() {
	static const SaveLoad _flowstat_desc[] = {
		SLEG_CONDVAR(             _station_id,         SLE_UINT16,         SL_FLOWMAP, SL_MAX_VERSION),
		 SLE_CONDVAR(FlowStat,    via,                 SLE_UINT16,         SL_FLOWMAP, SL_MAX_VERSION),
		 SLE_CONDVAR(FlowStat,    length,              SLE_UINT32,         SL_FLOWMAP, SL_MAX_VERSION),
		 SLE_CONDVAR(FlowStat,    planned,             SLE_UINT32,         SL_FLOWMAP, SL_MAX_VERSION),
		 SLE_CONDVAR(FlowStat,    sent,                SLE_UINT32,         SL_FLOWMAP, SL_MAX_VERSION),
		 SLE_END()
	};

	return _flowstat_desc;
}

<<<<<<< HEAD
void CountFlows(const FlowStatMap &flows) {
	_num_flows = 0;
	for(FlowStatMap::const_iterator i = flows.begin(); i != flows.end(); ++i) {
		_num_flows += (uint32)i->second.size();
	}
}

std::list<CargoPacket *> _packets;
uint32 _num_dests;

=======
>>>>>>> 9639a594
/**
 * Wrapper function to get the GoodsEntry's internal structure while
 * some of the variables itself are private.
 * @return the saveload description for GoodsEntry.
 */
const SaveLoad *GetGoodsDesc()
{
	static const SaveLoad goods_desc[] = {
		SLEG_CONDVAR(            _waiting_acceptance, SLE_UINT16,                  0, 67),
		 SLE_CONDVAR(GoodsEntry, acceptance_pickup,   SLE_UINT8,                  68, SL_MAX_VERSION),
		SLE_CONDNULL(2,                                                           51, 67),
		     SLE_VAR(GoodsEntry, days_since_pickup,   SLE_UINT8),
		     SLE_VAR(GoodsEntry, rating,              SLE_UINT8),
		SLEG_CONDVAR(            _cargo_source,       SLE_FILE_U8 | SLE_VAR_U16,   0, 6),
		SLEG_CONDVAR(            _cargo_source,       SLE_UINT16,                  7, 67),
		SLEG_CONDVAR(            _cargo_source_xy,    SLE_UINT32,                 44, 67),
		SLEG_CONDVAR(            _cargo_days,         SLE_UINT8,                   0, 67),
		     SLE_VAR(GoodsEntry, last_speed,          SLE_UINT8),
		     SLE_VAR(GoodsEntry, last_age,            SLE_UINT8),
		SLEG_CONDVAR(            _cargo_feeder_share, SLE_FILE_U32 | SLE_VAR_I64, 14, 64),
		SLEG_CONDVAR(            _cargo_feeder_share, SLE_INT64,                  65, 67),
		SLEG_CONDLST(            _packets,            REF_CARGO_PACKET,           68, SL_CARGOMAP - 1),
		SLEG_CONDVAR(            _num_dests,          SLE_UINT32,        SL_CARGOMAP, SL_MAX_VERSION),
		 SLE_CONDVAR(GoodsEntry, supply,              SLE_UINT32,      SL_CAPACITIES, SL_MAX_VERSION),
		 SLE_CONDVAR(GoodsEntry, supply_new,          SLE_UINT32,      SL_CAPACITIES, SL_MAX_VERSION),
		SLEG_CONDVAR(            _num_links,          SLE_UINT16,      SL_CAPACITIES, SL_MAX_VERSION),
		SLEG_CONDVAR(            _num_flows,          SLE_UINT32,         SL_FLOWMAP, SL_MAX_VERSION),
		 SLE_CONDVAR(GoodsEntry, last_component,      SLE_UINT16,      SL_COMPONENTS, SL_MAX_VERSION),
		SLE_END()
	};

	return goods_desc;
}

typedef std::pair<const StationID, std::list<CargoPacket *> > StationCargoPair;

static const SaveLoad _cargo_list_desc[] = {
	SLE_VAR(StationCargoPair, first,  SLE_UINT16),
	SLE_LST(StationCargoPair, second, REF_CARGO_PACKET),
	SLE_END()
};

/**
 * swap the temporary packets with the packets without specific destination in
 * the given goods entry. Assert that at least one of those is empty.
 * @param ge the goods entry to swap with
 */
static void SwapPackets(GoodsEntry *ge)
{
	StationCargoPacketMap &ge_packets = const_cast<StationCargoPacketMap &>(*ge->cargo.Packets());

	if (_packets.empty()) {
		std::map<StationID, std::list<CargoPacket *> >::iterator it(ge_packets.find(INVALID_STATION));
		if (it == ge_packets.end()) {
			return;
		} else {
			it->second.swap(_packets);
		}
	} else {
		assert(ge_packets[INVALID_STATION].empty());
		ge_packets[INVALID_STATION].swap(_packets);
	}
}

static void Load_STNS()
{
	int index;
	while ((index = SlIterateArray()) != -1) {
		Station *st = new (index) Station();

		SlObject(st, _old_station_desc);

		_waiting_acceptance = 0;

		uint num_cargo = CheckSavegameVersion(55) ? 12 : NUM_CARGO;
		for (CargoID i = 0; i < num_cargo; i++) {
			GoodsEntry *ge = &st->goods[i];
			SlObject(ge, GetGoodsDesc());
			SwapPackets(ge);
			if (CheckSavegameVersion(68)) {
				SB(ge->acceptance_pickup, GoodsEntry::ACCEPTANCE, 1, HasBit(_waiting_acceptance, 15));
				if (GB(_waiting_acceptance, 0, 12) != 0) {
					/* In old versions, enroute_from used 0xFF as INVALID_STATION */
					StationID source = (CheckSavegameVersion(7) && _cargo_source == 0xFF) ? INVALID_STATION : _cargo_source;

					/* Don't construct the packet with station here, because that'll fail with old savegames */
					CargoPacket *cp = new CargoPacket(GB(_waiting_acceptance, 0, 12), _cargo_days, source, _cargo_source_xy, _cargo_source_xy, _cargo_feeder_share);
					ge->cargo.Append(INVALID_STATION, cp);
				}
			}
		}

		if (st->num_specs != 0) {
			/* Allocate speclist memory when loading a game */
			st->speclist = CallocT<StationSpecList>(st->num_specs);
			for (uint i = 0; i < st->num_specs; i++) {
				SlObject(&st->speclist[i], _station_speclist_desc);
			}
		}
	}
}

static void Ptrs_STNS()
{
	/* Don't run when savegame version is higher than or equal to 123. */
	if (!CheckSavegameVersion(123)) return;

	Station *st;
	FOR_ALL_STATIONS(st) {
		if (!CheckSavegameVersion(68)) {
			for (CargoID i = 0; i < NUM_CARGO; i++) {
				GoodsEntry *ge = &st->goods[i];
				SwapPackets(ge);
				SlObject(ge, GetGoodsDesc());
				SwapPackets(ge);
			}
		}
		SlObject(st, _old_station_desc);
	}
}


static const SaveLoad _base_station_desc[] = {
	      SLE_VAR(BaseStation, xy,                     SLE_UINT32),
	      SLE_REF(BaseStation, town,                   REF_TOWN),
	      SLE_VAR(BaseStation, string_id,              SLE_STRINGID),
	      SLE_STR(BaseStation, name,                   SLE_STR, 0),
	      SLE_VAR(BaseStation, delete_ctr,             SLE_UINT8),
	      SLE_VAR(BaseStation, owner,                  SLE_UINT8),
	      SLE_VAR(BaseStation, facilities,             SLE_UINT8),
	      SLE_VAR(BaseStation, build_date,             SLE_INT32),

	/* Used by newstations for graphic variations */
	      SLE_VAR(BaseStation, random_bits,            SLE_UINT16),
	      SLE_VAR(BaseStation, waiting_triggers,       SLE_UINT8),
	      SLE_VAR(BaseStation, num_specs,              SLE_UINT8),

	      SLE_END()
};

static const SaveLoad _station_desc[] = {
	SLE_WRITEBYTE(Station, facilities,                 FACIL_NONE),
	SLE_ST_INCLUDE(),

	      SLE_VAR(Station, train_station.tile,         SLE_UINT32),
	      SLE_VAR(Station, train_station.w,            SLE_FILE_U8 | SLE_VAR_U16),
	      SLE_VAR(Station, train_station.h,            SLE_FILE_U8 | SLE_VAR_U16),

	      SLE_REF(Station, bus_stops,                  REF_ROADSTOPS),
	      SLE_REF(Station, truck_stops,                REF_ROADSTOPS),
	      SLE_VAR(Station, dock_tile,                  SLE_UINT32),
	      SLE_VAR(Station, airport.tile,               SLE_UINT32),
	  SLE_CONDVAR(Station, airport.w,                  SLE_FILE_U8 | SLE_VAR_U16, 140, SL_MAX_VERSION),
	  SLE_CONDVAR(Station, airport.h,                  SLE_FILE_U8 | SLE_VAR_U16, 140, SL_MAX_VERSION),
	      SLE_VAR(Station, airport.type,               SLE_UINT8),
	  SLE_CONDVAR(Station, airport.layout,             SLE_UINT8,                 145, SL_MAX_VERSION),
	      SLE_VAR(Station, airport.flags,              SLE_UINT64),
	  SLE_CONDVAR(Station, airport.rotation,           SLE_UINT8,                 145, SL_MAX_VERSION),
	  SLE_CONDARR(Station, airport.psa.storage,        SLE_UINT32, 16,            145, SL_MAX_VERSION),

	      SLE_VAR(Station, indtype,                    SLE_UINT8),

	      SLE_VAR(Station, time_since_load,            SLE_UINT8),
	      SLE_VAR(Station, time_since_unload,          SLE_UINT8),
	      SLE_VAR(Station, last_vehicle_type,          SLE_UINT8),
	      SLE_VAR(Station, had_vehicle_of_type,        SLE_UINT8),
	      SLE_LST(Station, loading_vehicles,           REF_VEHICLE),
	  SLE_CONDVAR(Station, always_accepted,            SLE_UINT32, 127, SL_MAX_VERSION),

	      SLE_END()
};

static const SaveLoad _waypoint_desc[] = {
	SLE_WRITEBYTE(Waypoint, facilities,                FACIL_WAYPOINT),
	SLE_ST_INCLUDE(),

	      SLE_VAR(Waypoint, town_cn,                   SLE_UINT16),

	  SLE_CONDVAR(Waypoint, train_station.tile,        SLE_UINT32,                  124, SL_MAX_VERSION),
	  SLE_CONDVAR(Waypoint, train_station.w,           SLE_FILE_U8 | SLE_VAR_U16,   124, SL_MAX_VERSION),
	  SLE_CONDVAR(Waypoint, train_station.h,           SLE_FILE_U8 | SLE_VAR_U16,   124, SL_MAX_VERSION),

	      SLE_END()
};

/**
 * Get the base station description to be used for SL_ST_INCLUDE
 * @return the base station description.
 */
const SaveLoad *GetBaseStationDescription()
{
	return _base_station_desc;
}

static void RealSave_STNN(BaseStation *bst)
{
	bool waypoint = (bst->facilities & FACIL_WAYPOINT) != 0;
	SlObject(bst, waypoint ? _waypoint_desc : _station_desc);

	if (!waypoint) {
		Station *st = Station::From(bst);
<<<<<<< HEAD
		for (CargoID i = 0; i < NUM_CARGO; i++) {
			GoodsEntry *ge = &st->goods[i];
			_num_dests = (uint32)ge->cargo.Packets()->MapSize();
			const LinkStatMap &stats = ge->link_stats;
			_num_links = (uint16)stats.size();
			const FlowStatMap &flows = ge->flows;
			CountFlows(flows);
			SlObject(ge, GetGoodsDesc());
			for (LinkStatMap::const_iterator i = stats.begin(); i != stats.end(); ++i) {
				_station_id = i->first;
				LinkStat ls(i->second);
=======
		for (CargoID c = 0; c < NUM_CARGO; c++) {
			_num_links = (uint16)st->goods[c].link_stats.size();
			_num_flows = 0;
			for(FlowStatMap::const_iterator it(st->goods[c].flows.begin()); it != st->goods[c].flows.end(); ++it) {
				_num_flows += (uint32)it->second.size();
			}
			SlObject(&st->goods[c], GetGoodsDesc());
			for (LinkStatMap::const_iterator it(st->goods[c].link_stats.begin()); it != st->goods[c].link_stats.end(); ++it) {
				_station_id = it->first;
				LinkStat ls(it->second); // make a copy to avoid constness problems
>>>>>>> 9639a594
				SlObject(&ls, GetLinkStatDesc());
			}
			for (FlowStatMap::const_iterator outer_it(st->goods[c].flows.begin()); outer_it != st->goods[c].flows.end(); ++outer_it) {
				_station_id = outer_it->first;
				for (FlowStatSet::const_iterator inner_it(outer_it->second.begin()); inner_it != outer_it->second.end(); ++inner_it) {
					FlowStat fs(*inner_it); // make a copy to avoid constness problems
					SlObject(&fs, GetFlowStatDesc());
				}
			}
			for (StationCargoPacketMap::ConstMapIterator it = ge->cargo.Packets()->begin(); it != ge->cargo.Packets()->end(); ++it) {
				SlObject(const_cast<StationCargoPacketMap::value_type *>(&(*it)), _cargo_list_desc);
			}
		}
	}

	for (uint i = 0; i < bst->num_specs; i++) {
		SlObject(&bst->speclist[i], _station_speclist_desc);
	}
}

static void Save_STNN()
{
	BaseStation *st;
	/* Write the stations */
	FOR_ALL_BASE_STATIONS(st) {
		SlSetArrayIndex(st->index);
		SlAutolength((AutolengthProc*)RealSave_STNN, st);
	}
}

static void Load_STNN()
{
	int index;

	while ((index = SlIterateArray()) != -1) {
		bool waypoint = (SlReadByte() & FACIL_WAYPOINT) != 0;

		BaseStation *bst = waypoint ? (BaseStation *)new (index) Waypoint() : new (index) Station();
		SlObject(bst, waypoint ? _waypoint_desc : _station_desc);

		if (!waypoint) {
			Station *st = Station::From(bst);
			for (CargoID c = 0; c < NUM_CARGO; c++) {
				SlObject(&st->goods[c], GetGoodsDesc());
				LinkStat ls;
				for (uint16 i = 0; i < _num_links; ++i) {
					SlObject(&ls, GetLinkStatDesc());
					assert(!ls.IsNull());
					st->goods[c].link_stats[_station_id] = ls;
				}
				FlowStat fs;
				for (uint32 i = 0; i < _num_flows; ++i) {
					SlObject(&fs, GetFlowStatDesc());
					st->goods[c].flows[_station_id].insert(fs);
				}
				if (CheckSavegameVersion(SL_CARGOMAP -1)) {
					SwapPackets(ge);
				} else {
					StationCargoPair pair;
					for(uint i = 0; i < _num_dests; ++i) {
						SlObject(&pair, _cargo_list_desc);
						const_cast<StationCargoPacketMap &>(*ge->cargo.Packets())[pair.first].swap(pair.second);
						assert(pair.second.empty());
					}
				}
			}
		}

		if (bst->num_specs != 0) {
			/* Allocate speclist memory when loading a game */
			bst->speclist = CallocT<StationSpecList>(bst->num_specs);
			for (uint i = 0; i < bst->num_specs; i++) {
				SlObject(&bst->speclist[i], _station_speclist_desc);
			}
		}
	}
}

static void Ptrs_STNN()
{
	/* Don't run when savegame version lower than 123. */
	if (CheckSavegameVersion(123)) return;

	Station *st;
	FOR_ALL_STATIONS(st) {
		for (CargoID i = 0; i < NUM_CARGO; i++) {
			GoodsEntry *ge = &st->goods[i];
			if (CheckSavegameVersion(SL_CARGOMAP)) {
				SwapPackets(ge);
				SlObject(ge, GetGoodsDesc());
				SwapPackets(ge);
			} else {
				SlObject(ge, GetGoodsDesc());
				for (StationCargoPacketMap::ConstMapIterator it = ge->cargo.Packets()->begin(); it != ge->cargo.Packets()->end(); ++it) {
					SlObject(const_cast<StationCargoPair *>(&(*it)), _cargo_list_desc);
				}
			}
		}
		SlObject(st, _station_desc);
	}

	Waypoint *wp;
	FOR_ALL_WAYPOINTS(wp) {
		SlObject(wp, _waypoint_desc);
	}
}

static void Save_ROADSTOP()
{
	RoadStop *rs;

	FOR_ALL_ROADSTOPS(rs) {
		SlSetArrayIndex(rs->index);
		SlObject(rs, _roadstop_desc);
	}
}

static void Load_ROADSTOP()
{
	int index;

	while ((index = SlIterateArray()) != -1) {
		RoadStop *rs = new (index) RoadStop(INVALID_TILE);

		SlObject(rs, _roadstop_desc);
	}
}

static void Ptrs_ROADSTOP()
{
	RoadStop *rs;
	FOR_ALL_ROADSTOPS(rs) {
		SlObject(rs, _roadstop_desc);
	}
}

extern const ChunkHandler _station_chunk_handlers[] = {
	{ 'STNS', NULL,          Load_STNS,     Ptrs_STNS,     NULL, CH_ARRAY },
	{ 'STNN', Save_STNN,     Load_STNN,     Ptrs_STNN,     NULL, CH_ARRAY },
	{ 'ROAD', Save_ROADSTOP, Load_ROADSTOP, Ptrs_ROADSTOP, NULL, CH_ARRAY | CH_LAST},
};<|MERGE_RESOLUTION|>--- conflicted
+++ resolved
@@ -257,19 +257,9 @@
 	return _flowstat_desc;
 }
 
-<<<<<<< HEAD
-void CountFlows(const FlowStatMap &flows) {
-	_num_flows = 0;
-	for(FlowStatMap::const_iterator i = flows.begin(); i != flows.end(); ++i) {
-		_num_flows += (uint32)i->second.size();
-	}
-}
-
 std::list<CargoPacket *> _packets;
 uint32 _num_dests;
 
-=======
->>>>>>> 9639a594
 /**
  * Wrapper function to get the GoodsEntry's internal structure while
  * some of the variables itself are private.
@@ -471,20 +461,8 @@
 
 	if (!waypoint) {
 		Station *st = Station::From(bst);
-<<<<<<< HEAD
-		for (CargoID i = 0; i < NUM_CARGO; i++) {
-			GoodsEntry *ge = &st->goods[i];
-			_num_dests = (uint32)ge->cargo.Packets()->MapSize();
-			const LinkStatMap &stats = ge->link_stats;
-			_num_links = (uint16)stats.size();
-			const FlowStatMap &flows = ge->flows;
-			CountFlows(flows);
-			SlObject(ge, GetGoodsDesc());
-			for (LinkStatMap::const_iterator i = stats.begin(); i != stats.end(); ++i) {
-				_station_id = i->first;
-				LinkStat ls(i->second);
-=======
 		for (CargoID c = 0; c < NUM_CARGO; c++) {
+			_num_dests = (uint32)st->goods[c].cargo.Packets()->MapSize();
 			_num_links = (uint16)st->goods[c].link_stats.size();
 			_num_flows = 0;
 			for(FlowStatMap::const_iterator it(st->goods[c].flows.begin()); it != st->goods[c].flows.end(); ++it) {
@@ -494,7 +472,6 @@
 			for (LinkStatMap::const_iterator it(st->goods[c].link_stats.begin()); it != st->goods[c].link_stats.end(); ++it) {
 				_station_id = it->first;
 				LinkStat ls(it->second); // make a copy to avoid constness problems
->>>>>>> 9639a594
 				SlObject(&ls, GetLinkStatDesc());
 			}
 			for (FlowStatMap::const_iterator outer_it(st->goods[c].flows.begin()); outer_it != st->goods[c].flows.end(); ++outer_it) {
@@ -504,7 +481,7 @@
 					SlObject(&fs, GetFlowStatDesc());
 				}
 			}
-			for (StationCargoPacketMap::ConstMapIterator it = ge->cargo.Packets()->begin(); it != ge->cargo.Packets()->end(); ++it) {
+			for (StationCargoPacketMap::ConstMapIterator it(st->goods[c].cargo.Packets()->begin()); it != st->goods[c].cargo.Packets()->end(); ++it) {
 				SlObject(const_cast<StationCargoPacketMap::value_type *>(&(*it)), _cargo_list_desc);
 			}
 		}
@@ -551,12 +528,12 @@
 					st->goods[c].flows[_station_id].insert(fs);
 				}
 				if (CheckSavegameVersion(SL_CARGOMAP -1)) {
-					SwapPackets(ge);
+					SwapPackets(&st->goods[c]);
 				} else {
 					StationCargoPair pair;
 					for(uint i = 0; i < _num_dests; ++i) {
 						SlObject(&pair, _cargo_list_desc);
-						const_cast<StationCargoPacketMap &>(*ge->cargo.Packets())[pair.first].swap(pair.second);
+						const_cast<StationCargoPacketMap &>(*(st->goods[c].cargo.Packets()))[pair.first].swap(pair.second);
 						assert(pair.second.empty());
 					}
 				}
