--- conflicted
+++ resolved
@@ -247,15 +247,9 @@
 	return _flowstat_desc;
 }
 
-<<<<<<< HEAD
-void CountFlows(FlowStatMap & flows) {
-	_num_flows = 0;
-	for(FlowStatMap::iterator i = flows.begin(); i != flows.end(); ++i) {
-=======
 void CountFlows(const FlowStatMap &flows) {
 	_num_flows = 0;
 	for(FlowStatMap::const_iterator i = flows.begin(); i != flows.end(); ++i) {
->>>>>>> e20a6d47
 		_num_flows += (uint32)i->second.size();
 	}
 }
@@ -460,22 +454,6 @@
 		for (CargoID i = 0; i < NUM_CARGO; i++) {
 			GoodsEntry *ge = &st->goods[i];
 			_num_dests = (uint32)ge->cargo.Packets()->MapSize();
-<<<<<<< HEAD
-			LinkStatMap &stats = ge->link_stats;
-			_num_links = (uint16)stats.size();
-			FlowStatMap & flows = ge->flows;
-			CountFlows(flows);
-			SlObject(ge, GetGoodsDesc());
-			for (LinkStatMap::iterator i = stats.begin(); i != stats.end(); ++i) {
-				_station_id = i->first;
-				SlObject(&(i->second), GetLinkStatDesc());
-			}
-			for (FlowStatMap::iterator i = flows.begin(); i != flows.end(); ++i) {
-				_station_id = i->first;
-				FlowStatSet & flow_set = i->second;
-				for (FlowStatSet::iterator j = flow_set.begin(); j != flow_set.end(); ++j) {
-					FlowStat fs = *j;
-=======
 			const LinkStatMap &stats = ge->link_stats;
 			_num_links = (uint16)stats.size();
 			const FlowStatMap &flows = ge->flows;
@@ -491,7 +469,6 @@
 				const FlowStatSet &flow_set = i->second;
 				for (FlowStatSet::const_iterator j = flow_set.begin(); j != flow_set.end(); ++j) {
 					FlowStat fs(*j);
->>>>>>> e20a6d47
 					SlObject(&fs, GetFlowStatDesc());
 				}
 			}
@@ -531,11 +508,7 @@
 			for (CargoID i = 0; i < NUM_CARGO; i++) {
 				GoodsEntry *ge = &st->goods[i];
 				LinkStatMap &stats = ge->link_stats;
-<<<<<<< HEAD
-				FlowStatMap & flows = ge->flows;
-=======
 				FlowStatMap &flows = ge->flows;
->>>>>>> e20a6d47
 				SlObject(ge, GetGoodsDesc());
 
 				LinkStat ls;
