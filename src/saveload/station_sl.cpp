/* $Id$ */

/*
 * This file is part of OpenTTD.
 * OpenTTD is free software; you can redistribute it and/or modify it under the terms of the GNU General Public License as published by the Free Software Foundation, version 2.
 * OpenTTD is distributed in the hope that it will be useful, but WITHOUT ANY WARRANTY; without even the implied warranty of MERCHANTABILITY or FITNESS FOR A PARTICULAR PURPOSE.
 * See the GNU General Public License for more details. You should have received a copy of the GNU General Public License along with OpenTTD. If not, see <http://www.gnu.org/licenses/>.
 */

/** @file station_sl.cpp Code handling saving and loading of economy data */

#include "../stdafx.h"
#include "../station_base.h"
#include "../waypoint_base.h"
#include "../roadstop_base.h"
#include "../vehicle_base.h"
#include "../newgrf_station.h"

#include "saveload.h"
#include "table/strings.h"

/**
 * Update the buoy orders to be waypoint orders.
 * @param o the order 'list' to check.
 */
static void UpdateWaypointOrder(Order *o)
{
	if (!o->IsType(OT_GOTO_STATION)) return;

	const Station *st = Station::Get(o->GetDestination());
	if ((st->had_vehicle_of_type & HVOT_WAYPOINT) == 0) return;

	o->MakeGoToWaypoint(o->GetDestination());
}

/**
 * Perform all steps to upgrade from the old station buoys to the new version
 * that uses waypoints. This includes some old saveload mechanics.
 */
void MoveBuoysToWaypoints()
{
	/* Buoy orders become waypoint orders */
	OrderList *ol;
	FOR_ALL_ORDER_LISTS(ol) {
		if (ol->GetFirstSharedVehicle()->type != VEH_SHIP) continue;

		for (Order *o = ol->GetFirstOrder(); o != NULL; o = o->next) UpdateWaypointOrder(o);
	}

	Vehicle *v;
	FOR_ALL_VEHICLES(v) {
		if (v->type != VEH_SHIP) continue;

		UpdateWaypointOrder(&v->current_order);
	}

	/* Now make the stations waypoints */
	Station *st;
	FOR_ALL_STATIONS(st) {
		if ((st->had_vehicle_of_type & HVOT_WAYPOINT) == 0) continue;

		StationID index    = st->index;
		TileIndex xy       = st->xy;
		Town *town         = st->town;
		StringID string_id = st->string_id;
		char *name         = st->name;
		Date build_date    = st->build_date;

		/* Delete the station, so we can make it a real waypoint. */
		delete st;

		Waypoint *wp = new (index) Waypoint(xy);
		wp->town       = town;
		wp->string_id  = STR_SV_STNAME_BUOY;
		wp->name       = name;
		wp->delete_ctr = 0; // Just reset delete counter for once.
		wp->build_date = build_date;
		wp->owner      = OWNER_NONE;

		if (IsInsideBS(string_id, STR_SV_STNAME_BUOY, 9)) wp->town_cn = string_id - STR_SV_STNAME_BUOY;

		if (IsBuoyTile(xy) && GetStationIndex(xy) == index) {
			wp->facilities |= FACIL_DOCK;
		}

		wp->rect.BeforeAddTile(xy, StationRect::ADD_FORCE);
	}
}

void AfterLoadStations()
{
	/* Update the speclists of all stations to point to the currently loaded custom stations. */
	BaseStation *st;
	FOR_ALL_BASE_STATIONS(st) {
		for (uint i = 0; i < st->num_specs; i++) {
			if (st->speclist[i].grfid == 0) continue;

			st->speclist[i].spec = GetCustomStationSpecByGrf(st->speclist[i].grfid, st->speclist[i].localidx, NULL);
		}

		if (Station::IsExpected(st)) {
			Station *sta = Station::From(st);
			for (const RoadStop *rs = sta->bus_stops; rs != NULL; rs = rs->next) sta->bus_station.Add(rs->xy);
			for (const RoadStop *rs = sta->truck_stops; rs != NULL; rs = rs->next) sta->truck_station.Add(rs->xy);
		}

		StationUpdateAnimTriggers(st);
	}
}

/**
 * (Re)building of road stop caches after loading a savegame.
 */
void AfterLoadRoadStops()
{
	/* First construct the drive through entries */
	RoadStop *rs;
	FOR_ALL_ROADSTOPS(rs) {
		if (IsDriveThroughStopTile(rs->xy)) rs->MakeDriveThrough();
	}
	/* And then rebuild the data in those entries */
	FOR_ALL_ROADSTOPS(rs) {
		if (!HasBit(rs->status, RoadStop::RSSFB_BASE_ENTRY)) continue;

		rs->GetEntry(DIAGDIR_NE)->Rebuild(rs);
		rs->GetEntry(DIAGDIR_NW)->Rebuild(rs);
	}
}

static const SaveLoad _roadstop_desc[] = {
	SLE_VAR(RoadStop, xy,           SLE_UINT32),
	SLE_CONDNULL(1, 0, 44),
	SLE_VAR(RoadStop, status,       SLE_UINT8),
	/* Index was saved in some versions, but this is not needed */
	SLE_CONDNULL(4, 0, 8),
	SLE_CONDNULL(2, 0, 44),
	SLE_CONDNULL(1, 0, 25),

	SLE_REF(RoadStop, next,         REF_ROADSTOPS),
	SLE_CONDNULL(2, 0, 44),

	SLE_CONDNULL(4, 0, 24),
	SLE_CONDNULL(1, 25, 25),

	SLE_END()
};

static const SaveLoad _old_station_desc[] = {
	SLE_CONDVAR(Station, xy,                         SLE_FILE_U16 | SLE_VAR_U32,  0, 5),
	SLE_CONDVAR(Station, xy,                         SLE_UINT32,                  6, SL_MAX_VERSION),
	SLE_CONDNULL(4, 0, 5),  ///< bus/lorry tile
	SLE_CONDVAR(Station, train_station.tile,         SLE_FILE_U16 | SLE_VAR_U32,  0, 5),
	SLE_CONDVAR(Station, train_station.tile,         SLE_UINT32,                  6, SL_MAX_VERSION),
	SLE_CONDVAR(Station, airport.tile,               SLE_FILE_U16 | SLE_VAR_U32,  0, 5),
	SLE_CONDVAR(Station, airport.tile,               SLE_UINT32,                  6, SL_MAX_VERSION),
	SLE_CONDVAR(Station, dock_tile,                  SLE_FILE_U16 | SLE_VAR_U32,  0, 5),
	SLE_CONDVAR(Station, dock_tile,                  SLE_UINT32,                  6, SL_MAX_VERSION),
	    SLE_REF(Station, town,                       REF_TOWN),
	    SLE_VAR(Station, train_station.w,            SLE_FILE_U8 | SLE_VAR_U16),
	SLE_CONDVAR(Station, train_station.h,            SLE_FILE_U8 | SLE_VAR_U16,   2, SL_MAX_VERSION),

	SLE_CONDNULL(1, 0, 3),  ///< alpha_order

	    SLE_VAR(Station, string_id,                  SLE_STRINGID),
	SLE_CONDSTR(Station, name,                       SLE_STR, 0,                 84, SL_MAX_VERSION),
	SLE_CONDVAR(Station, indtype,                    SLE_UINT8,                 103, SL_MAX_VERSION),
	SLE_CONDVAR(Station, had_vehicle_of_type,        SLE_FILE_U16 | SLE_VAR_U8,   0, 121),
	SLE_CONDVAR(Station, had_vehicle_of_type,        SLE_UINT8,                 122, SL_MAX_VERSION),

	    SLE_VAR(Station, time_since_load,            SLE_UINT8),
	    SLE_VAR(Station, time_since_unload,          SLE_UINT8),
	    SLE_VAR(Station, delete_ctr,                 SLE_UINT8),
	    SLE_VAR(Station, owner,                      SLE_UINT8),
	    SLE_VAR(Station, facilities,                 SLE_UINT8),
	    SLE_VAR(Station, airport.type,               SLE_UINT8),

	SLE_CONDNULL(2, 0, 5),  ///< Truck/bus stop status
	SLE_CONDNULL(1, 0, 4),  ///< Blocked months

	SLE_CONDVAR(Station, airport.flags,              SLE_VAR_U64 | SLE_FILE_U16,  0,  2),
	SLE_CONDVAR(Station, airport.flags,              SLE_VAR_U64 | SLE_FILE_U32,  3, 45),
	SLE_CONDVAR(Station, airport.flags,              SLE_UINT64,                 46, SL_MAX_VERSION),

	SLE_CONDNULL(2, 0, 25), ///< last-vehicle
	SLE_CONDVAR(Station, last_vehicle_type,          SLE_UINT8,                  26, SL_MAX_VERSION),

	SLE_CONDNULL(2, 3, 25), ///< custom station class and id
	SLE_CONDVAR(Station, build_date,                 SLE_FILE_U16 | SLE_VAR_I32,  3, 30),
	SLE_CONDVAR(Station, build_date,                 SLE_INT32,                  31, SL_MAX_VERSION),

	SLE_CONDREF(Station, bus_stops,                  REF_ROADSTOPS,               6, SL_MAX_VERSION),
	SLE_CONDREF(Station, truck_stops,                REF_ROADSTOPS,               6, SL_MAX_VERSION),

	/* Used by newstations for graphic variations */
	SLE_CONDVAR(Station, random_bits,                SLE_UINT16,                 27, SL_MAX_VERSION),
	SLE_CONDVAR(Station, waiting_triggers,           SLE_UINT8,                  27, SL_MAX_VERSION),
	SLE_CONDVAR(Station, num_specs,                  SLE_UINT8,                  27, SL_MAX_VERSION),

	SLE_CONDLST(Station, loading_vehicles,           REF_VEHICLE,                57, SL_MAX_VERSION),

	/* reserve extra space in savegame here. (currently 32 bytes) */
	SLE_CONDNULL(32, 2, SL_MAX_VERSION),

	SLE_END()
};

static uint16 _waiting_acceptance;
static uint16 _num_links;
static uint32 _num_flows;
static uint16 _cargo_source;
static uint32 _cargo_source_xy;
static uint8  _cargo_days;
static Money  _cargo_feeder_share;

static const SaveLoad _station_speclist_desc[] = {
	SLE_CONDVAR(StationSpecList, grfid,    SLE_UINT32, 27, SL_MAX_VERSION),
	SLE_CONDVAR(StationSpecList, localidx, SLE_UINT8,  27, SL_MAX_VERSION),

	SLE_END()
};

static StationID _station_id;

const SaveLoad *GetLinkStatDesc() {
	static const SaveLoad linkstat_desc[] = {
		SLEG_CONDVAR(             _station_id,         SLE_UINT16,      SL_CAPACITIES, SL_MAX_VERSION),
		 SLE_CONDVAR(LinkStat,    length,              SLE_UINT32,      SL_CAPACITIES, SL_MAX_VERSION),
		 SLE_CONDVAR(LinkStat,    capacity,            SLE_UINT32,      SL_CAPACITIES, SL_MAX_VERSION),
		 SLE_CONDVAR(LinkStat,    frozen,              SLE_UINT32,      SL_CAPACITIES, SL_MAX_VERSION),
		 SLE_CONDVAR(LinkStat,    usage,               SLE_UINT32,      SL_CAPACITIES, SL_MAX_VERSION),
		 SLE_END()
	};
	
	return linkstat_desc;
}

const SaveLoad *GetFlowStatDesc() {
	static const SaveLoad _flowstat_desc[] = {
		SLEG_CONDVAR(             _station_id,         SLE_UINT16,         SL_FLOWMAP, SL_MAX_VERSION),
		 SLE_CONDVAR(FlowStat,    via,                 SLE_UINT16,         SL_FLOWMAP, SL_MAX_VERSION),
		 SLE_CONDVAR(FlowStat,    length,              SLE_UINT32,         SL_FLOWMAP, SL_MAX_VERSION),
		 SLE_CONDVAR(FlowStat,    planned,             SLE_UINT32,         SL_FLOWMAP, SL_MAX_VERSION),
		 SLE_CONDVAR(FlowStat,    sent,                SLE_UINT32,         SL_FLOWMAP, SL_MAX_VERSION),
		 SLE_END()
	};

	return _flowstat_desc;
}

void CountFlows(const FlowStatMap &flows) {
	_num_flows = 0;
	for(FlowStatMap::const_iterator i = flows.begin(); i != flows.end(); ++i) {
		_num_flows += (uint32)i->second.size();
	}
}

<<<<<<< HEAD
std::list<CargoPacket *> _packets;
uint32 _num_dests;

=======
>>>>>>> fabe68a4
/**
 * Wrapper function to get the GoodsEntry's internal structure while
 * some of the variables itself are private.
 * @return the saveload description for GoodsEntry.
 */
const SaveLoad *GetGoodsDesc()
{
	static const SaveLoad goods_desc[] = {
		SLEG_CONDVAR(            _waiting_acceptance, SLE_UINT16,                  0, 67),
		 SLE_CONDVAR(GoodsEntry, acceptance_pickup,   SLE_UINT8,                  68, SL_MAX_VERSION),
		SLE_CONDNULL(2,                                                           51, 67),
		     SLE_VAR(GoodsEntry, days_since_pickup,   SLE_UINT8),
		     SLE_VAR(GoodsEntry, rating,              SLE_UINT8),
		SLEG_CONDVAR(            _cargo_source,       SLE_FILE_U8 | SLE_VAR_U16,   0, 6),
		SLEG_CONDVAR(            _cargo_source,       SLE_UINT16,                  7, 67),
		SLEG_CONDVAR(            _cargo_source_xy,    SLE_UINT32,                 44, 67),
		SLEG_CONDVAR(            _cargo_days,         SLE_UINT8,                   0, 67),
		     SLE_VAR(GoodsEntry, last_speed,          SLE_UINT8),
		     SLE_VAR(GoodsEntry, last_age,            SLE_UINT8),
		SLEG_CONDVAR(            _cargo_feeder_share, SLE_FILE_U32 | SLE_VAR_I64, 14, 64),
		SLEG_CONDVAR(            _cargo_feeder_share, SLE_INT64,                  65, 67),
<<<<<<< HEAD
		SLEG_CONDLST(            _packets,            REF_CARGO_PACKET,           68, SL_CARGOMAP - 1),
		SLEG_CONDVAR(            _num_dests,          SLE_UINT32,        SL_CARGOMAP, SL_MAX_VERSION),
=======
		 SLE_CONDLST(GoodsEntry, cargo.packets,       REF_CARGO_PACKET,           68, SL_MAX_VERSION),
>>>>>>> fabe68a4
		 SLE_CONDVAR(GoodsEntry, supply,              SLE_UINT32,      SL_CAPACITIES, SL_MAX_VERSION),
		 SLE_CONDVAR(GoodsEntry, supply_new,          SLE_UINT32,      SL_CAPACITIES, SL_MAX_VERSION),
		SLEG_CONDVAR(            _num_links,          SLE_UINT16,      SL_CAPACITIES, SL_MAX_VERSION),
		SLEG_CONDVAR(            _num_flows,          SLE_UINT32,         SL_FLOWMAP, SL_MAX_VERSION),
		 SLE_CONDVAR(GoodsEntry, last_component,      SLE_UINT16,      SL_COMPONENTS, SL_MAX_VERSION),
		SLE_END()
	};

	return goods_desc;
}

typedef std::pair<const StationID, std::list<CargoPacket *> > StationCargoPair;

static const SaveLoad _cargo_list_desc[] = {
	SLE_VAR(StationCargoPair, first,  SLE_UINT16),
	SLE_LST(StationCargoPair, second, REF_CARGO_PACKET),
	SLE_END()
};

static void SwapPackets(GoodsEntry *ge)
{
	StationCargoPacketMap &ge_packets = const_cast<StationCargoPacketMap &>(*ge->cargo.Packets());

	if (_packets.empty()) {
		std::map<StationID, std::list<CargoPacket *> >::iterator it  = ge_packets.find(INVALID_STATION);
		if (it == ge_packets.end()) {
			return;
		} else {
			it->second.swap(_packets);
		}
	} else {
		std::list<CargoPacket *> &list = ge_packets[INVALID_STATION];
		assert(list.empty());
		list.swap(_packets);
	}
}

static void Load_STNS()
{
	int index;
	while ((index = SlIterateArray()) != -1) {
		Station *st = new (index) Station();

		SlObject(st, _old_station_desc);

		_waiting_acceptance = 0;

		uint num_cargo = CheckSavegameVersion(55) ? 12 : NUM_CARGO;
		for (CargoID i = 0; i < num_cargo; i++) {
			GoodsEntry *ge = &st->goods[i];
			SlObject(ge, GetGoodsDesc());
			SwapPackets(ge);
			if (CheckSavegameVersion(68)) {
				SB(ge->acceptance_pickup, GoodsEntry::ACCEPTANCE, 1, HasBit(_waiting_acceptance, 15));
				if (GB(_waiting_acceptance, 0, 12) != 0) {
					/* In old versions, enroute_from used 0xFF as INVALID_STATION */
					StationID source = (CheckSavegameVersion(7) && _cargo_source == 0xFF) ? INVALID_STATION : _cargo_source;

					/* Don't construct the packet with station here, because that'll fail with old savegames */
					CargoPacket *cp = new CargoPacket(GB(_waiting_acceptance, 0, 12), _cargo_days, source, _cargo_source_xy, _cargo_source_xy, _cargo_feeder_share);
					ge->cargo.Append(INVALID_STATION, cp);
				}
			}
		}

		if (st->num_specs != 0) {
			/* Allocate speclist memory when loading a game */
			st->speclist = CallocT<StationSpecList>(st->num_specs);
			for (uint i = 0; i < st->num_specs; i++) {
				SlObject(&st->speclist[i], _station_speclist_desc);
			}
		}
	}
}

static void Ptrs_STNS()
{
	/* Don't run when savegame version is higher than or equal to 123. */
	if (!CheckSavegameVersion(123)) return;

	Station *st;
	FOR_ALL_STATIONS(st) {
		if (!CheckSavegameVersion(68)) {
			for (CargoID i = 0; i < NUM_CARGO; i++) {
				GoodsEntry *ge = &st->goods[i];
				SwapPackets(ge);
				SlObject(ge, GetGoodsDesc());
				SwapPackets(ge);
			}
		}
		SlObject(st, _old_station_desc);
	}
}


static const SaveLoad _base_station_desc[] = {
	      SLE_VAR(BaseStation, xy,                     SLE_UINT32),
	      SLE_REF(BaseStation, town,                   REF_TOWN),
	      SLE_VAR(BaseStation, string_id,              SLE_STRINGID),
	      SLE_STR(BaseStation, name,                   SLE_STR, 0),
	      SLE_VAR(BaseStation, delete_ctr,             SLE_UINT8),
	      SLE_VAR(BaseStation, owner,                  SLE_UINT8),
	      SLE_VAR(BaseStation, facilities,             SLE_UINT8),
	      SLE_VAR(BaseStation, build_date,             SLE_INT32),

	/* Used by newstations for graphic variations */
	      SLE_VAR(BaseStation, random_bits,            SLE_UINT16),
	      SLE_VAR(BaseStation, waiting_triggers,       SLE_UINT8),
	      SLE_VAR(BaseStation, num_specs,              SLE_UINT8),

	      SLE_END()
};

static const SaveLoad _station_desc[] = {
	SLE_WRITEBYTE(Station, facilities,                 FACIL_NONE),
	SLE_ST_INCLUDE(),

	      SLE_VAR(Station, train_station.tile,         SLE_UINT32),
	      SLE_VAR(Station, train_station.w,            SLE_FILE_U8 | SLE_VAR_U16),
	      SLE_VAR(Station, train_station.h,            SLE_FILE_U8 | SLE_VAR_U16),

	      SLE_REF(Station, bus_stops,                  REF_ROADSTOPS),
	      SLE_REF(Station, truck_stops,                REF_ROADSTOPS),
	      SLE_VAR(Station, dock_tile,                  SLE_UINT32),
	      SLE_VAR(Station, airport.tile,               SLE_UINT32),
	  SLE_CONDVAR(Station, airport.w,                  SLE_FILE_U8 | SLE_VAR_U16, 140, SL_MAX_VERSION),
	  SLE_CONDVAR(Station, airport.h,                  SLE_FILE_U8 | SLE_VAR_U16, 140, SL_MAX_VERSION),
	      SLE_VAR(Station, airport.type,               SLE_UINT8),
	      SLE_VAR(Station, airport.flags,              SLE_UINT64),

	      SLE_VAR(Station, indtype,                    SLE_UINT8),

	      SLE_VAR(Station, time_since_load,            SLE_UINT8),
	      SLE_VAR(Station, time_since_unload,          SLE_UINT8),
	      SLE_VAR(Station, last_vehicle_type,          SLE_UINT8),
	      SLE_VAR(Station, had_vehicle_of_type,        SLE_UINT8),
	      SLE_LST(Station, loading_vehicles,           REF_VEHICLE),
	  SLE_CONDVAR(Station, always_accepted,            SLE_UINT32, 127, SL_MAX_VERSION),

	      SLE_END()
};

static const SaveLoad _waypoint_desc[] = {
	SLE_WRITEBYTE(Waypoint, facilities,                FACIL_WAYPOINT),
	SLE_ST_INCLUDE(),

	      SLE_VAR(Waypoint, town_cn,                   SLE_UINT16),

	  SLE_CONDVAR(Waypoint, train_station.tile,        SLE_UINT32,                  124, SL_MAX_VERSION),
	  SLE_CONDVAR(Waypoint, train_station.w,           SLE_FILE_U8 | SLE_VAR_U16,   124, SL_MAX_VERSION),
	  SLE_CONDVAR(Waypoint, train_station.h,           SLE_FILE_U8 | SLE_VAR_U16,   124, SL_MAX_VERSION),

	      SLE_END()
};

/**
 * Get the base station description to be used for SL_ST_INCLUDE
 * @return the base station description.
 */
const SaveLoad *GetBaseStationDescription()
{
	return _base_station_desc;
}

static void RealSave_STNN(BaseStation *bst)
{
	bool waypoint = (bst->facilities & FACIL_WAYPOINT) != 0;
	SlObject(bst, waypoint ? _waypoint_desc : _station_desc);

	if (!waypoint) {
		Station *st = Station::From(bst);
		for (CargoID i = 0; i < NUM_CARGO; i++) {
			GoodsEntry *ge = &st->goods[i];
<<<<<<< HEAD
			_num_dests = (uint32)ge->cargo.Packets()->MapSize();
=======
>>>>>>> fabe68a4
			const LinkStatMap &stats = ge->link_stats;
			_num_links = (uint16)stats.size();
			const FlowStatMap &flows = ge->flows;
			CountFlows(flows);
			SlObject(ge, GetGoodsDesc());
			for (LinkStatMap::const_iterator i = stats.begin(); i != stats.end(); ++i) {
				_station_id = i->first;
				LinkStat ls(i->second);
				SlObject(&ls, GetLinkStatDesc());
			}
			for (FlowStatMap::const_iterator i = flows.begin(); i != flows.end(); ++i) {
				_station_id = i->first;
				const FlowStatSet &flow_set = i->second;
				for (FlowStatSet::const_iterator j = flow_set.begin(); j != flow_set.end(); ++j) {
					FlowStat fs(*j);
					SlObject(&fs, GetFlowStatDesc());
				}
			}
<<<<<<< HEAD
			for (StationCargoPacketMap::ConstMapIterator it = ge->cargo.Packets()->begin(); it != ge->cargo.Packets()->end(); ++it) {
				SlObject(const_cast<StationCargoPacketMap::value_type *>(&(*it)), _cargo_list_desc);
			}
=======
>>>>>>> fabe68a4
		}
	}

	for (uint i = 0; i < bst->num_specs; i++) {
		SlObject(&bst->speclist[i], _station_speclist_desc);
	}
}

static void Save_STNN()
{
	BaseStation *st;
	/* Write the stations */
	FOR_ALL_BASE_STATIONS(st) {
		SlSetArrayIndex(st->index);
		SlAutolength((AutolengthProc*)RealSave_STNN, st);
	}
}

static void Load_STNN()
{
	int index;

	while ((index = SlIterateArray()) != -1) {
		bool waypoint = (SlReadByte() & FACIL_WAYPOINT) != 0;

		BaseStation *bst = waypoint ? (BaseStation *)new (index) Waypoint() : new (index) Station();
		SlObject(bst, waypoint ? _waypoint_desc : _station_desc);

		if (!waypoint) {
			Station *st = Station::From(bst);
			for (CargoID i = 0; i < NUM_CARGO; i++) {
				GoodsEntry *ge = &st->goods[i];
				LinkStatMap &stats = ge->link_stats;
				FlowStatMap &flows = ge->flows;
				SlObject(ge, GetGoodsDesc());
<<<<<<< HEAD

=======
>>>>>>> fabe68a4
				LinkStat ls;
				for (uint16 i = 0; i < _num_links; ++i) {
					SlObject(&ls, GetLinkStatDesc());
					assert(!ls.IsNull());
					stats[_station_id] = ls;
				}
				FlowStat fs;
				for (uint32 i = 0; i < _num_flows; ++i) {
					SlObject(&fs, GetFlowStatDesc());
					flows[_station_id].insert(fs);
				}
<<<<<<< HEAD
				if (CheckSavegameVersion(SL_CARGOMAP -1)) {
					SwapPackets(ge);
				} else {
					StationCargoPair pair;
					for(uint i = 0; i < _num_dests; ++i) {
						SlObject(&pair, _cargo_list_desc);
						const_cast<StationCargoPacketMap &>(*ge->cargo.Packets())[pair.first].swap(pair.second);
						assert(pair.second.empty());
					}
				}
=======
>>>>>>> fabe68a4
			}
		}

		if (bst->num_specs != 0) {
			/* Allocate speclist memory when loading a game */
			bst->speclist = CallocT<StationSpecList>(bst->num_specs);
			for (uint i = 0; i < bst->num_specs; i++) {
				SlObject(&bst->speclist[i], _station_speclist_desc);
			}
		}
	}
}

static void Ptrs_STNN()
{
	/* Don't run when savegame version lower than 123. */
	if (CheckSavegameVersion(123)) return;

	Station *st;
	FOR_ALL_STATIONS(st) {
		for (CargoID i = 0; i < NUM_CARGO; i++) {
			GoodsEntry *ge = &st->goods[i];
			if (CheckSavegameVersion(SL_CARGOMAP)) {
				SwapPackets(ge);
				SlObject(ge, GetGoodsDesc());
				SwapPackets(ge);
			} else {
				SlObject(ge, GetGoodsDesc());
				for (StationCargoPacketMap::ConstMapIterator it = ge->cargo.Packets()->begin(); it != ge->cargo.Packets()->end(); ++it) {
					SlObject(const_cast<StationCargoPair *>(&(*it)), _cargo_list_desc);
				}
			}
			// as there are no pointers in the link stats we don't have to consider them
		}
		SlObject(st, _station_desc);
	}

	Waypoint *wp;
	FOR_ALL_WAYPOINTS(wp) {
		SlObject(wp, _waypoint_desc);
	}
}

static void Save_ROADSTOP()
{
	RoadStop *rs;

	FOR_ALL_ROADSTOPS(rs) {
		SlSetArrayIndex(rs->index);
		SlObject(rs, _roadstop_desc);
	}
}

static void Load_ROADSTOP()
{
	int index;

	while ((index = SlIterateArray()) != -1) {
		RoadStop *rs = new (index) RoadStop(INVALID_TILE);

		SlObject(rs, _roadstop_desc);
	}
}

static void Ptrs_ROADSTOP()
{
	RoadStop *rs;
	FOR_ALL_ROADSTOPS(rs) {
		SlObject(rs, _roadstop_desc);
	}
}

extern const ChunkHandler _station_chunk_handlers[] = {
	{ 'STNS', NULL,          Load_STNS,     Ptrs_STNS,     CH_ARRAY },
	{ 'STNN', Save_STNN,     Load_STNN,     Ptrs_STNN,     CH_ARRAY },
	{ 'ROAD', Save_ROADSTOP, Load_ROADSTOP, Ptrs_ROADSTOP, CH_ARRAY | CH_LAST},
};<|MERGE_RESOLUTION|>--- conflicted
+++ resolved
@@ -254,12 +254,9 @@
 	}
 }
 
-<<<<<<< HEAD
 std::list<CargoPacket *> _packets;
 uint32 _num_dests;
 
-=======
->>>>>>> fabe68a4
 /**
  * Wrapper function to get the GoodsEntry's internal structure while
  * some of the variables itself are private.
@@ -281,12 +278,8 @@
 		     SLE_VAR(GoodsEntry, last_age,            SLE_UINT8),
 		SLEG_CONDVAR(            _cargo_feeder_share, SLE_FILE_U32 | SLE_VAR_I64, 14, 64),
 		SLEG_CONDVAR(            _cargo_feeder_share, SLE_INT64,                  65, 67),
-<<<<<<< HEAD
 		SLEG_CONDLST(            _packets,            REF_CARGO_PACKET,           68, SL_CARGOMAP - 1),
 		SLEG_CONDVAR(            _num_dests,          SLE_UINT32,        SL_CARGOMAP, SL_MAX_VERSION),
-=======
-		 SLE_CONDLST(GoodsEntry, cargo.packets,       REF_CARGO_PACKET,           68, SL_MAX_VERSION),
->>>>>>> fabe68a4
 		 SLE_CONDVAR(GoodsEntry, supply,              SLE_UINT32,      SL_CAPACITIES, SL_MAX_VERSION),
 		 SLE_CONDVAR(GoodsEntry, supply_new,          SLE_UINT32,      SL_CAPACITIES, SL_MAX_VERSION),
 		SLEG_CONDVAR(            _num_links,          SLE_UINT16,      SL_CAPACITIES, SL_MAX_VERSION),
@@ -460,10 +453,7 @@
 		Station *st = Station::From(bst);
 		for (CargoID i = 0; i < NUM_CARGO; i++) {
 			GoodsEntry *ge = &st->goods[i];
-<<<<<<< HEAD
 			_num_dests = (uint32)ge->cargo.Packets()->MapSize();
-=======
->>>>>>> fabe68a4
 			const LinkStatMap &stats = ge->link_stats;
 			_num_links = (uint16)stats.size();
 			const FlowStatMap &flows = ge->flows;
@@ -482,12 +472,9 @@
 					SlObject(&fs, GetFlowStatDesc());
 				}
 			}
-<<<<<<< HEAD
 			for (StationCargoPacketMap::ConstMapIterator it = ge->cargo.Packets()->begin(); it != ge->cargo.Packets()->end(); ++it) {
 				SlObject(const_cast<StationCargoPacketMap::value_type *>(&(*it)), _cargo_list_desc);
 			}
-=======
->>>>>>> fabe68a4
 		}
 	}
 
@@ -523,10 +510,7 @@
 				LinkStatMap &stats = ge->link_stats;
 				FlowStatMap &flows = ge->flows;
 				SlObject(ge, GetGoodsDesc());
-<<<<<<< HEAD
-
-=======
->>>>>>> fabe68a4
+
 				LinkStat ls;
 				for (uint16 i = 0; i < _num_links; ++i) {
 					SlObject(&ls, GetLinkStatDesc());
@@ -538,7 +522,6 @@
 					SlObject(&fs, GetFlowStatDesc());
 					flows[_station_id].insert(fs);
 				}
-<<<<<<< HEAD
 				if (CheckSavegameVersion(SL_CARGOMAP -1)) {
 					SwapPackets(ge);
 				} else {
@@ -549,8 +532,6 @@
 						assert(pair.second.empty());
 					}
 				}
-=======
->>>>>>> fabe68a4
 			}
 		}
 
@@ -583,7 +564,6 @@
 					SlObject(const_cast<StationCargoPair *>(&(*it)), _cargo_list_desc);
 				}
 			}
-			// as there are no pointers in the link stats we don't have to consider them
 		}
 		SlObject(st, _station_desc);
 	}
