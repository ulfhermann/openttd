/* $Id$ */

/*
 * This file is part of OpenTTD.
 * OpenTTD is free software; you can redistribute it and/or modify it under the terms of the GNU General Public License as published by the Free Software Foundation, version 2.
 * OpenTTD is distributed in the hope that it will be useful, but WITHOUT ANY WARRANTY; without even the implied warranty of MERCHANTABILITY or FITNESS FOR A PARTICULAR PURPOSE.
 * See the GNU General Public License for more details. You should have received a copy of the GNU General Public License along with OpenTTD. If not, see <http://www.gnu.org/licenses/>.
 */

/** @file station_sl.cpp Code handling saving and loading of economy data */

#include "../stdafx.h"
#include "../station_base.h"
#include "../waypoint_base.h"
#include "../roadstop_base.h"
#include "../vehicle_base.h"
#include "../newgrf_station.h"

#include "saveload.h"
#include "table/strings.h"

/**
 * Update the buoy orders to be waypoint orders.
 * @param o the order 'list' to check.
 */
static void UpdateWaypointOrder(Order *o)
{
	if (!o->IsType(OT_GOTO_STATION)) return;

	const Station *st = Station::Get(o->GetDestination());
	if ((st->had_vehicle_of_type & HVOT_WAYPOINT) == 0) return;

	o->MakeGoToWaypoint(o->GetDestination());
}

/**
 * Perform all steps to upgrade from the old station buoys to the new version
 * that uses waypoints. This includes some old saveload mechanics.
 */
void MoveBuoysToWaypoints()
{
	/* Buoy orders become waypoint orders */
	OrderList *ol;
	FOR_ALL_ORDER_LISTS(ol) {
		if (ol->GetFirstSharedVehicle()->type != VEH_SHIP) continue;

		for (Order *o = ol->GetFirstOrder(); o != NULL; o = o->next) UpdateWaypointOrder(o);
	}

	Vehicle *v;
	FOR_ALL_VEHICLES(v) {
		if (v->type != VEH_SHIP) continue;

		UpdateWaypointOrder(&v->current_order);
	}

	/* Now make the stations waypoints */
	Station *st;
	FOR_ALL_STATIONS(st) {
		if ((st->had_vehicle_of_type & HVOT_WAYPOINT) == 0) continue;

		StationID index    = st->index;
		TileIndex xy       = st->xy;
		Town *town         = st->town;
		StringID string_id = st->string_id;
		char *name         = st->name;
		Date build_date    = st->build_date;

		/* Delete the station, so we can make it a real waypoint. */
		delete st;

		Waypoint *wp = new (index) Waypoint(xy);
		wp->town       = town;
		wp->string_id  = STR_SV_STNAME_BUOY;
		wp->name       = name;
		wp->delete_ctr = 0; // Just reset delete counter for once.
		wp->build_date = build_date;
		wp->owner      = OWNER_NONE;

		if (IsInsideBS(string_id, STR_SV_STNAME_BUOY, 9)) wp->town_cn = string_id - STR_SV_STNAME_BUOY;

		if (IsBuoyTile(xy) && GetStationIndex(xy) == index) {
			wp->facilities |= FACIL_DOCK;
		}

		wp->rect.BeforeAddTile(xy, StationRect::ADD_FORCE);
	}
}

void AfterLoadStations()
{
	/* Update the speclists of all stations to point to the currently loaded custom stations. */
	BaseStation *st;
	FOR_ALL_BASE_STATIONS(st) {
		for (uint i = 0; i < st->num_specs; i++) {
			if (st->speclist[i].grfid == 0) continue;

			st->speclist[i].spec = StationClass::GetByGrf(st->speclist[i].grfid, st->speclist[i].localidx, NULL);
		}

		if (Station::IsExpected(st)) {
			Station *sta = Station::From(st);
			for (const RoadStop *rs = sta->bus_stops; rs != NULL; rs = rs->next) sta->bus_station.Add(rs->xy);
			for (const RoadStop *rs = sta->truck_stops; rs != NULL; rs = rs->next) sta->truck_station.Add(rs->xy);
		}

		StationUpdateAnimTriggers(st);
	}
}

/**
 * (Re)building of road stop caches after loading a savegame.
 */
void AfterLoadRoadStops()
{
	/* First construct the drive through entries */
	RoadStop *rs;
	FOR_ALL_ROADSTOPS(rs) {
		if (IsDriveThroughStopTile(rs->xy)) rs->MakeDriveThrough();
	}
	/* And then rebuild the data in those entries */
	FOR_ALL_ROADSTOPS(rs) {
		if (!HasBit(rs->status, RoadStop::RSSFB_BASE_ENTRY)) continue;

		rs->GetEntry(DIAGDIR_NE)->Rebuild(rs);
		rs->GetEntry(DIAGDIR_NW)->Rebuild(rs);
	}
}

static const SaveLoad _roadstop_desc[] = {
	SLE_VAR(RoadStop, xy,           SLE_UINT32),
	SLE_CONDNULL(1, 0, 44),
	SLE_VAR(RoadStop, status,       SLE_UINT8),
	/* Index was saved in some versions, but this is not needed */
	SLE_CONDNULL(4, 0, 8),
	SLE_CONDNULL(2, 0, 44),
	SLE_CONDNULL(1, 0, 25),

	SLE_REF(RoadStop, next,         REF_ROADSTOPS),
	SLE_CONDNULL(2, 0, 44),

	SLE_CONDNULL(4, 0, 24),
	SLE_CONDNULL(1, 25, 25),

	SLE_END()
};

static const SaveLoad _old_station_desc[] = {
	SLE_CONDVAR(Station, xy,                         SLE_FILE_U16 | SLE_VAR_U32,  0, 5),
	SLE_CONDVAR(Station, xy,                         SLE_UINT32,                  6, SL_MAX_VERSION),
	SLE_CONDNULL(4, 0, 5),  ///< bus/lorry tile
	SLE_CONDVAR(Station, train_station.tile,         SLE_FILE_U16 | SLE_VAR_U32,  0, 5),
	SLE_CONDVAR(Station, train_station.tile,         SLE_UINT32,                  6, SL_MAX_VERSION),
	SLE_CONDVAR(Station, airport.tile,               SLE_FILE_U16 | SLE_VAR_U32,  0, 5),
	SLE_CONDVAR(Station, airport.tile,               SLE_UINT32,                  6, SL_MAX_VERSION),
	SLE_CONDVAR(Station, dock_tile,                  SLE_FILE_U16 | SLE_VAR_U32,  0, 5),
	SLE_CONDVAR(Station, dock_tile,                  SLE_UINT32,                  6, SL_MAX_VERSION),
	    SLE_REF(Station, town,                       REF_TOWN),
	    SLE_VAR(Station, train_station.w,            SLE_FILE_U8 | SLE_VAR_U16),
	SLE_CONDVAR(Station, train_station.h,            SLE_FILE_U8 | SLE_VAR_U16,   2, SL_MAX_VERSION),

	SLE_CONDNULL(1, 0, 3),  ///< alpha_order

	    SLE_VAR(Station, string_id,                  SLE_STRINGID),
	SLE_CONDSTR(Station, name,                       SLE_STR, 0,                 84, SL_MAX_VERSION),
	SLE_CONDVAR(Station, indtype,                    SLE_UINT8,                 103, SL_MAX_VERSION),
	SLE_CONDVAR(Station, had_vehicle_of_type,        SLE_FILE_U16 | SLE_VAR_U8,   0, 121),
	SLE_CONDVAR(Station, had_vehicle_of_type,        SLE_UINT8,                 122, SL_MAX_VERSION),

	    SLE_VAR(Station, time_since_load,            SLE_UINT8),
	    SLE_VAR(Station, time_since_unload,          SLE_UINT8),
	    SLE_VAR(Station, delete_ctr,                 SLE_UINT8),
	    SLE_VAR(Station, owner,                      SLE_UINT8),
	    SLE_VAR(Station, facilities,                 SLE_UINT8),
	    SLE_VAR(Station, airport.type,               SLE_UINT8),

	SLE_CONDNULL(2, 0, 5),  ///< Truck/bus stop status
	SLE_CONDNULL(1, 0, 4),  ///< Blocked months

	SLE_CONDVAR(Station, airport.flags,              SLE_VAR_U64 | SLE_FILE_U16,  0,  2),
	SLE_CONDVAR(Station, airport.flags,              SLE_VAR_U64 | SLE_FILE_U32,  3, 45),
	SLE_CONDVAR(Station, airport.flags,              SLE_UINT64,                 46, SL_MAX_VERSION),

	SLE_CONDNULL(2, 0, 25), ///< last-vehicle
	SLE_CONDVAR(Station, last_vehicle_type,          SLE_UINT8,                  26, SL_MAX_VERSION),

	SLE_CONDNULL(2, 3, 25), ///< custom station class and id
	SLE_CONDVAR(Station, build_date,                 SLE_FILE_U16 | SLE_VAR_I32,  3, 30),
	SLE_CONDVAR(Station, build_date,                 SLE_INT32,                  31, SL_MAX_VERSION),

	SLE_CONDREF(Station, bus_stops,                  REF_ROADSTOPS,               6, SL_MAX_VERSION),
	SLE_CONDREF(Station, truck_stops,                REF_ROADSTOPS,               6, SL_MAX_VERSION),

	/* Used by newstations for graphic variations */
	SLE_CONDVAR(Station, random_bits,                SLE_UINT16,                 27, SL_MAX_VERSION),
	SLE_CONDVAR(Station, waiting_triggers,           SLE_UINT8,                  27, SL_MAX_VERSION),
	SLE_CONDVAR(Station, num_specs,                  SLE_UINT8,                  27, SL_MAX_VERSION),

	SLE_CONDLST(Station, loading_vehicles,           REF_VEHICLE,                57, SL_MAX_VERSION),

	/* reserve extra space in savegame here. (currently 32 bytes) */
	SLE_CONDNULL(32, 2, SL_MAX_VERSION),

	SLE_END()
};

static uint16 _waiting_acceptance;
static uint16 _num_links;
static uint32 _num_flows;
static uint16 _cargo_source;
static uint32 _cargo_source_xy;
static uint16 _cargo_days;
static Money  _cargo_feeder_share;

static const SaveLoad _station_speclist_desc[] = {
	SLE_CONDVAR(StationSpecList, grfid,    SLE_UINT32, 27, SL_MAX_VERSION),
	SLE_CONDVAR(StationSpecList, localidx, SLE_UINT8,  27, SL_MAX_VERSION),

	SLE_END()
};

static StationID _station_id;

/**
 * Wrapper function to get the LinkStat's internal structure while
 * some of the variables are private.
 * @return the saveload description for LinkStat.
 */
const SaveLoad *GetLinkStatDesc() {
	static const SaveLoad linkstat_desc[] = {
		SLEG_CONDVAR(             _station_id,         SLE_UINT16,      SL_CAPACITIES, SL_MAX_VERSION),
		 SLE_CONDVAR(LinkStat,    length,              SLE_UINT32,      SL_CAPACITIES, SL_MAX_VERSION),
		 SLE_CONDVAR(LinkStat,    capacity,            SLE_UINT32,      SL_CAPACITIES, SL_MAX_VERSION),
		 SLE_CONDVAR(LinkStat,    frozen,              SLE_UINT32,      SL_CAPACITIES, SL_MAX_VERSION),
		 SLE_CONDVAR(LinkStat,    usage,               SLE_UINT32,      SL_CAPACITIES, SL_MAX_VERSION),
		 SLE_END()
	};
	
	return linkstat_desc;
}

/**
 * Wrapper function to get the FlowStats's internal structure while
 * some of the variables are private.
 * @return the saveload description for FlowStat.
 */
const SaveLoad *GetFlowStatDesc() {
	static const SaveLoad _flowstat_desc[] = {
		SLEG_CONDVAR(             _station_id,         SLE_UINT16,         SL_FLOWMAP, SL_MAX_VERSION),
		 SLE_CONDVAR(FlowStat,    via,                 SLE_UINT16,         SL_FLOWMAP, SL_MAX_VERSION),
		 SLE_CONDVAR(FlowStat,    length,              SLE_UINT32,         SL_FLOWMAP, SL_MAX_VERSION),
		 SLE_CONDVAR(FlowStat,    planned,             SLE_UINT32,         SL_FLOWMAP, SL_MAX_VERSION),
		 SLE_CONDVAR(FlowStat,    sent,                SLE_UINT32,         SL_FLOWMAP, SL_MAX_VERSION),
		 SLE_END()
	};

	return _flowstat_desc;
}

/**
 * Wrapper function to get the GoodsEntry's internal structure while
 * some of the variables itself are private.
 * @return the saveload description for GoodsEntry.
 */
const SaveLoad *GetGoodsDesc()
{
	static const SaveLoad goods_desc[] = {
		SLEG_CONDVAR(            _waiting_acceptance, SLE_UINT16,                  0, 67),
		 SLE_CONDVAR(GoodsEntry, acceptance_pickup,   SLE_UINT8,                  68, SL_MAX_VERSION),
		SLE_CONDNULL(2,                                                           51, 67),
		     SLE_VAR(GoodsEntry, days_since_pickup,   SLE_UINT8),
		     SLE_VAR(GoodsEntry, rating,              SLE_UINT8),
		SLEG_CONDVAR(            _cargo_source,       SLE_FILE_U8 | SLE_VAR_U16,   0, 6),
		SLEG_CONDVAR(            _cargo_source,       SLE_UINT16,                  7, 67),
		SLEG_CONDVAR(            _cargo_source_xy,    SLE_UINT32,                 44, 67),
		SLEG_CONDVAR(            _cargo_days,         SLE_UINT8,                   0, 67),
		     SLE_VAR(GoodsEntry, last_speed,          SLE_UINT8),
		     SLE_VAR(GoodsEntry, last_age,            SLE_UINT8),
		SLEG_CONDVAR(            _cargo_feeder_share, SLE_FILE_U32 | SLE_VAR_I64, 14, 64),
		SLEG_CONDVAR(            _cargo_feeder_share, SLE_INT64,                  65, 67),
		 SLE_CONDLST(GoodsEntry, cargo.packets,       REF_CARGO_PACKET,           68, SL_MAX_VERSION),
		 SLE_CONDVAR(GoodsEntry, supply,              SLE_UINT32,      SL_CAPACITIES, SL_MAX_VERSION),
		 SLE_CONDVAR(GoodsEntry, supply_new,          SLE_UINT32,      SL_CAPACITIES, SL_MAX_VERSION),
		SLEG_CONDVAR(            _num_links,          SLE_UINT16,      SL_CAPACITIES, SL_MAX_VERSION),
		SLEG_CONDVAR(            _num_flows,          SLE_UINT32,         SL_FLOWMAP, SL_MAX_VERSION),
		 SLE_CONDVAR(GoodsEntry, last_component,      SLE_UINT16,      SL_COMPONENTS, SL_MAX_VERSION),
		SLE_END()
	};

	return goods_desc;
}


static void Load_STNS()
{
	int index;
	while ((index = SlIterateArray()) != -1) {
		Station *st = new (index) Station();

		SlObject(st, _old_station_desc);

		_waiting_acceptance = 0;

		uint num_cargo = CheckSavegameVersion(55) ? 12 : NUM_CARGO;
		for (CargoID i = 0; i < num_cargo; i++) {
			GoodsEntry *ge = &st->goods[i];
			SlObject(ge, GetGoodsDesc());
			if (CheckSavegameVersion(68)) {
				SB(ge->acceptance_pickup, GoodsEntry::ACCEPTANCE, 1, HasBit(_waiting_acceptance, 15));
				if (GB(_waiting_acceptance, 0, 12) != 0) {
					/* In old versions, enroute_from used 0xFF as INVALID_STATION */
					StationID source = (CheckSavegameVersion(7) && _cargo_source == 0xFF) ? INVALID_STATION : _cargo_source;

					/* Don't construct the packet with station here, because that'll fail with old savegames */
					ge->cargo.Append(new CargoPacket(GB(_waiting_acceptance, 0, 12), _cargo_days, source, _cargo_source_xy, _cargo_source_xy, _cargo_feeder_share));
					SB(ge->acceptance_pickup, GoodsEntry::PICKUP, 1, 1);
				}
			}
		}

		if (st->num_specs != 0) {
			/* Allocate speclist memory when loading a game */
			st->speclist = CallocT<StationSpecList>(st->num_specs);
			for (uint i = 0; i < st->num_specs; i++) {
				SlObject(&st->speclist[i], _station_speclist_desc);
			}
		}
	}
}

static void Ptrs_STNS()
{
	/* Don't run when savegame version is higher than or equal to 123. */
	if (!CheckSavegameVersion(123)) return;

	Station *st;
	FOR_ALL_STATIONS(st) {
		if (!CheckSavegameVersion(68)) {
			for (CargoID i = 0; i < NUM_CARGO; i++) {
				GoodsEntry *ge = &st->goods[i];
				SlObject(ge, GetGoodsDesc());
			}
		}
		SlObject(st, _old_station_desc);
	}
}


static const SaveLoad _base_station_desc[] = {
	      SLE_VAR(BaseStation, xy,                     SLE_UINT32),
	      SLE_REF(BaseStation, town,                   REF_TOWN),
	      SLE_VAR(BaseStation, string_id,              SLE_STRINGID),
	      SLE_STR(BaseStation, name,                   SLE_STR, 0),
	      SLE_VAR(BaseStation, delete_ctr,             SLE_UINT8),
	      SLE_VAR(BaseStation, owner,                  SLE_UINT8),
	      SLE_VAR(BaseStation, facilities,             SLE_UINT8),
	      SLE_VAR(BaseStation, build_date,             SLE_INT32),

	/* Used by newstations for graphic variations */
	      SLE_VAR(BaseStation, random_bits,            SLE_UINT16),
	      SLE_VAR(BaseStation, waiting_triggers,       SLE_UINT8),
	      SLE_VAR(BaseStation, num_specs,              SLE_UINT8),

	      SLE_END()
};

static const SaveLoad _station_desc[] = {
	SLE_WRITEBYTE(Station, facilities,                 FACIL_NONE),
	SLE_ST_INCLUDE(),

	      SLE_VAR(Station, train_station.tile,         SLE_UINT32),
	      SLE_VAR(Station, train_station.w,            SLE_FILE_U8 | SLE_VAR_U16),
	      SLE_VAR(Station, train_station.h,            SLE_FILE_U8 | SLE_VAR_U16),

	      SLE_REF(Station, bus_stops,                  REF_ROADSTOPS),
	      SLE_REF(Station, truck_stops,                REF_ROADSTOPS),
	      SLE_VAR(Station, dock_tile,                  SLE_UINT32),
	      SLE_VAR(Station, airport.tile,               SLE_UINT32),
	  SLE_CONDVAR(Station, airport.w,                  SLE_FILE_U8 | SLE_VAR_U16, 140, SL_MAX_VERSION),
	  SLE_CONDVAR(Station, airport.h,                  SLE_FILE_U8 | SLE_VAR_U16, 140, SL_MAX_VERSION),
	      SLE_VAR(Station, airport.type,               SLE_UINT8),
	  SLE_CONDVAR(Station, airport.layout,             SLE_UINT8,                 145, SL_MAX_VERSION),
	      SLE_VAR(Station, airport.flags,              SLE_UINT64),
	  SLE_CONDVAR(Station, airport.rotation,           SLE_UINT8,                 145, SL_MAX_VERSION),
	  SLE_CONDARR(Station, airport.psa.storage,        SLE_UINT32, 16,            145, SL_MAX_VERSION),

	      SLE_VAR(Station, indtype,                    SLE_UINT8),

	      SLE_VAR(Station, time_since_load,            SLE_UINT8),
	      SLE_VAR(Station, time_since_unload,          SLE_UINT8),
	      SLE_VAR(Station, last_vehicle_type,          SLE_UINT8),
	      SLE_VAR(Station, had_vehicle_of_type,        SLE_UINT8),
	      SLE_LST(Station, loading_vehicles,           REF_VEHICLE),
	  SLE_CONDVAR(Station, always_accepted,            SLE_UINT32, 127, SL_MAX_VERSION),

	      SLE_END()
};

static const SaveLoad _waypoint_desc[] = {
	SLE_WRITEBYTE(Waypoint, facilities,                FACIL_WAYPOINT),
	SLE_ST_INCLUDE(),

	      SLE_VAR(Waypoint, town_cn,                   SLE_UINT16),

	  SLE_CONDVAR(Waypoint, train_station.tile,        SLE_UINT32,                  124, SL_MAX_VERSION),
	  SLE_CONDVAR(Waypoint, train_station.w,           SLE_FILE_U8 | SLE_VAR_U16,   124, SL_MAX_VERSION),
	  SLE_CONDVAR(Waypoint, train_station.h,           SLE_FILE_U8 | SLE_VAR_U16,   124, SL_MAX_VERSION),

	      SLE_END()
};

/**
 * Get the base station description to be used for SL_ST_INCLUDE
 * @return the base station description.
 */
const SaveLoad *GetBaseStationDescription()
{
	return _base_station_desc;
}

static void RealSave_STNN(BaseStation *bst)
{
	bool waypoint = (bst->facilities & FACIL_WAYPOINT) != 0;
	SlObject(bst, waypoint ? _waypoint_desc : _station_desc);

	if (!waypoint) {
		Station *st = Station::From(bst);
		for (CargoID c = 0; c < NUM_CARGO; c++) {
			_num_links = (uint16)st->goods[c].link_stats.size();
<<<<<<< HEAD
			_num_flows = 0;
			for(FlowStatMap::const_iterator it(st->goods[c].flows.begin()); it != st->goods[c].flows.end(); ++it) {
				_num_flows += (uint32)it->second.size();
			}
			SlObject(&st->goods[c], GetGoodsDesc());
			for (LinkStatMap::const_iterator it(st->goods[c].link_stats.begin()); it != st->goods[c].link_stats.end(); ++it) {
				_station_id = it->first;
				LinkStat ls(it->second); // make a copy to avoid constness problems
=======
			SlObject(&st->goods[c], GetGoodsDesc());
			for (LinkStatMap::const_iterator it(st->goods[c].link_stats.begin()); it != st->goods[c].link_stats.end(); ++it) {
				_station_id = it->first;
				LinkStat ls(it->second);
>>>>>>> a79f7424
				SlObject(&ls, GetLinkStatDesc());
			}
			for (FlowStatMap::const_iterator outer_it(st->goods[c].flows.begin()); outer_it != st->goods[c].flows.end(); ++outer_it) {
				_station_id = outer_it->first;
				for (FlowStatSet::const_iterator inner_it(outer_it->second.begin()); inner_it != outer_it->second.end(); ++inner_it) {
					FlowStat fs(*inner_it); // make a copy to avoid constness problems
					SlObject(&fs, GetFlowStatDesc());
				}
			}
		}
	}

	for (uint i = 0; i < bst->num_specs; i++) {
		SlObject(&bst->speclist[i], _station_speclist_desc);
	}
}

static void Save_STNN()
{
	BaseStation *st;
	/* Write the stations */
	FOR_ALL_BASE_STATIONS(st) {
		SlSetArrayIndex(st->index);
		SlAutolength((AutolengthProc*)RealSave_STNN, st);
	}
}

static void Load_STNN()
{
	int index;

	while ((index = SlIterateArray()) != -1) {
		bool waypoint = (SlReadByte() & FACIL_WAYPOINT) != 0;

		BaseStation *bst = waypoint ? (BaseStation *)new (index) Waypoint() : new (index) Station();
		SlObject(bst, waypoint ? _waypoint_desc : _station_desc);

		if (!waypoint) {
			Station *st = Station::From(bst);
<<<<<<< HEAD
			for (CargoID i = 0; i < NUM_CARGO; i++) {
				GoodsEntry *ge = &st->goods[i];
				LinkStatMap &stats = ge->link_stats;
				FlowStatMap &flows = ge->flows;
				SlObject(ge, GetGoodsDesc());
=======
			for (CargoID c = 0; c < NUM_CARGO; c++) {
				SlObject(&st->goods[c], GetGoodsDesc());
>>>>>>> a79f7424
				LinkStat ls;
				for (uint16 i = 0; i < _num_links; ++i) {
					SlObject(&ls, GetLinkStatDesc());
					assert(!ls.IsNull());
					st->goods[c].link_stats[_station_id] = ls;
				}
				FlowStat fs;
				for (uint32 i = 0; i < _num_flows; ++i) {
					SlObject(&fs, GetFlowStatDesc());
					flows[_station_id].insert(fs);
				}
			}
		}

		if (bst->num_specs != 0) {
			/* Allocate speclist memory when loading a game */
			bst->speclist = CallocT<StationSpecList>(bst->num_specs);
			for (uint i = 0; i < bst->num_specs; i++) {
				SlObject(&bst->speclist[i], _station_speclist_desc);
			}
		}
	}
}

static void Ptrs_STNN()
{
	/* Don't run when savegame version lower than 123. */
	if (CheckSavegameVersion(123)) return;

	Station *st;
	FOR_ALL_STATIONS(st) {
		for (CargoID i = 0; i < NUM_CARGO; i++) {
			GoodsEntry *ge = &st->goods[i];
			SlObject(ge, GetGoodsDesc());
		}
		SlObject(st, _station_desc);
	}

	Waypoint *wp;
	FOR_ALL_WAYPOINTS(wp) {
		SlObject(wp, _waypoint_desc);
	}
}

static void Save_ROADSTOP()
{
	RoadStop *rs;

	FOR_ALL_ROADSTOPS(rs) {
		SlSetArrayIndex(rs->index);
		SlObject(rs, _roadstop_desc);
	}
}

static void Load_ROADSTOP()
{
	int index;

	while ((index = SlIterateArray()) != -1) {
		RoadStop *rs = new (index) RoadStop(INVALID_TILE);

		SlObject(rs, _roadstop_desc);
	}
}

static void Ptrs_ROADSTOP()
{
	RoadStop *rs;
	FOR_ALL_ROADSTOPS(rs) {
		SlObject(rs, _roadstop_desc);
	}
}

extern const ChunkHandler _station_chunk_handlers[] = {
	{ 'STNS', NULL,          Load_STNS,     Ptrs_STNS,     NULL, CH_ARRAY },
	{ 'STNN', Save_STNN,     Load_STNN,     Ptrs_STNN,     NULL, CH_ARRAY },
	{ 'ROAD', Save_ROADSTOP, Load_ROADSTOP, Ptrs_ROADSTOP, NULL, CH_ARRAY | CH_LAST},
};<|MERGE_RESOLUTION|>--- conflicted
+++ resolved
@@ -427,7 +427,6 @@
 		Station *st = Station::From(bst);
 		for (CargoID c = 0; c < NUM_CARGO; c++) {
 			_num_links = (uint16)st->goods[c].link_stats.size();
-<<<<<<< HEAD
 			_num_flows = 0;
 			for(FlowStatMap::const_iterator it(st->goods[c].flows.begin()); it != st->goods[c].flows.end(); ++it) {
 				_num_flows += (uint32)it->second.size();
@@ -436,12 +435,6 @@
 			for (LinkStatMap::const_iterator it(st->goods[c].link_stats.begin()); it != st->goods[c].link_stats.end(); ++it) {
 				_station_id = it->first;
 				LinkStat ls(it->second); // make a copy to avoid constness problems
-=======
-			SlObject(&st->goods[c], GetGoodsDesc());
-			for (LinkStatMap::const_iterator it(st->goods[c].link_stats.begin()); it != st->goods[c].link_stats.end(); ++it) {
-				_station_id = it->first;
-				LinkStat ls(it->second);
->>>>>>> a79f7424
 				SlObject(&ls, GetLinkStatDesc());
 			}
 			for (FlowStatMap::const_iterator outer_it(st->goods[c].flows.begin()); outer_it != st->goods[c].flows.end(); ++outer_it) {
@@ -481,16 +474,8 @@
 
 		if (!waypoint) {
 			Station *st = Station::From(bst);
-<<<<<<< HEAD
-			for (CargoID i = 0; i < NUM_CARGO; i++) {
-				GoodsEntry *ge = &st->goods[i];
-				LinkStatMap &stats = ge->link_stats;
-				FlowStatMap &flows = ge->flows;
-				SlObject(ge, GetGoodsDesc());
-=======
 			for (CargoID c = 0; c < NUM_CARGO; c++) {
 				SlObject(&st->goods[c], GetGoodsDesc());
->>>>>>> a79f7424
 				LinkStat ls;
 				for (uint16 i = 0; i < _num_links; ++i) {
 					SlObject(&ls, GetLinkStatDesc());
@@ -500,7 +485,7 @@
 				FlowStat fs;
 				for (uint32 i = 0; i < _num_flows; ++i) {
 					SlObject(&fs, GetFlowStatDesc());
-					flows[_station_id].insert(fs);
+					st->goods[c].flows[_station_id].insert(fs);
 				}
 			}
 		}
