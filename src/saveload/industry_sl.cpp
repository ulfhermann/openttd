/* $Id$ */

/*
 * This file is part of OpenTTD.
 * OpenTTD is free software; you can redistribute it and/or modify it under the terms of the GNU General Public License as published by the Free Software Foundation, version 2.
 * OpenTTD is distributed in the hope that it will be useful, but WITHOUT ANY WARRANTY; without even the implied warranty of MERCHANTABILITY or FITNESS FOR A PARTICULAR PURPOSE.
 * See the GNU General Public License for more details. You should have received a copy of the GNU General Public License along with OpenTTD. If not, see <http://www.gnu.org/licenses/>.
 */

/** @file industry_sl.cpp Code handling saving and loading of industries */

#include "../stdafx.h"
#include "../industry.h"
#include "../newgrf_commons.h"
#include "../economy_func.h"
<<<<<<< HEAD
#include "../town.h"
=======
>>>>>>> 5cda01ae

#include "saveload.h"

static const SaveLoad _industry_desc[] = {
	SLE_CONDVAR(Industry, location.tile,              SLE_FILE_U16 | SLE_VAR_U32,  0, 5),
	SLE_CONDVAR(Industry, location.tile,              SLE_UINT32,                  6, SL_MAX_VERSION),
	    SLE_VAR(Industry, location.w,                 SLE_UINT8),
	    SLE_VAR(Industry, location.h,                 SLE_UINT8),
	    SLE_REF(Industry, town,                       REF_TOWN),
	SLE_CONDNULL( 2, 0, 60),       ///< used to be industry's produced_cargo
	SLE_CONDARR(Industry, produced_cargo,             SLE_UINT8,  2,              78, SL_MAX_VERSION),
	SLE_CONDARR(Industry, incoming_cargo_waiting,     SLE_UINT16, 3,              70, SL_MAX_VERSION),
	    SLE_ARR(Industry, produced_cargo_waiting,     SLE_UINT16, 2),
	    SLE_ARR(Industry, production_rate,            SLE_UINT8,  2),
	SLE_CONDNULL( 3, 0, 60),       ///< used to be industry's accepts_cargo
	SLE_CONDARR(Industry, accepts_cargo,              SLE_UINT8,  3,              78, SL_MAX_VERSION),
	    SLE_VAR(Industry, prod_level,                 SLE_UINT8),
	    SLE_ARR(Industry, this_month_production,      SLE_UINT16, 2),
	    SLE_ARR(Industry, this_month_transported,     SLE_UINT16, 2),
	    SLE_ARR(Industry, last_month_pct_transported, SLE_UINT8,  2),
	    SLE_ARR(Industry, last_month_production,      SLE_UINT16, 2),
	    SLE_ARR(Industry, last_month_transported,     SLE_UINT16, 2),

	    SLE_VAR(Industry, counter,                    SLE_UINT16),

	    SLE_VAR(Industry, type,                       SLE_UINT8),
	    SLE_VAR(Industry, owner,                      SLE_UINT8),
	    SLE_VAR(Industry, random_colour,              SLE_UINT8),
	SLE_CONDVAR(Industry, last_prod_year,             SLE_FILE_U8 | SLE_VAR_I32,  0, 30),
	SLE_CONDVAR(Industry, last_prod_year,             SLE_INT32,                 31, SL_MAX_VERSION),
	    SLE_VAR(Industry, was_cargo_delivered,        SLE_UINT8),

	SLE_CONDVAR(Industry, founder,                    SLE_UINT8,                 70, SL_MAX_VERSION),
	SLE_CONDVAR(Industry, construction_date,          SLE_INT32,                 70, SL_MAX_VERSION),
	SLE_CONDVAR(Industry, construction_type,          SLE_UINT8,                 70, SL_MAX_VERSION),
	SLE_CONDVAR(Industry, last_cargo_accepted_at,     SLE_INT32,                 70, SL_MAX_VERSION),
	SLE_CONDVAR(Industry, selected_layout,            SLE_UINT8,                 73, SL_MAX_VERSION),

	SLE_CONDARR(Industry, psa.storage,                SLE_UINT32, 16,            76, SL_MAX_VERSION),

	SLE_CONDVAR(Industry, random_triggers,            SLE_UINT8,                 82, SL_MAX_VERSION),
	SLE_CONDVAR(Industry, random,                     SLE_UINT16,                82, SL_MAX_VERSION),

	/* reserve extra space in savegame here. (currently 32 bytes) */
	SLE_CONDNULL(32, 2, SL_MAX_VERSION),

	SLE_END()
};

static void Save_INDY()
{
	Industry *ind;

	/* Write the industries */
	FOR_ALL_INDUSTRIES(ind) {
		SlSetArrayIndex(ind->index);
		SlObject(ind, _industry_desc);
	}
}

/* Save and load the mapping between the industry/tile id on the map, and the grf file
 * it came from. */
static const SaveLoad _industries_id_mapping_desc[] = {
	SLE_VAR(EntityIDMapping, grfid,         SLE_UINT32),
	SLE_VAR(EntityIDMapping, entity_id,     SLE_UINT8),
	SLE_VAR(EntityIDMapping, substitute_id, SLE_UINT8),
	SLE_END()
};

static void Save_IIDS()
{
	uint i;
	uint j = _industry_mngr.GetMaxMapping();

	for (i = 0; i < j; i++) {
		SlSetArrayIndex(i);
		SlObject(&_industry_mngr.mapping_ID[i], _industries_id_mapping_desc);
	}
}

static void Save_TIDS()
{
	uint i;
	uint j = _industile_mngr.GetMaxMapping();

	for (i = 0; i < j; i++) {
		SlSetArrayIndex(i);
		SlObject(&_industile_mngr.mapping_ID[i], _industries_id_mapping_desc);
	}
}

static void Load_INDY()
{
	int index;

	ResetIndustryCounts();

	while ((index = SlIterateArray()) != -1) {
		Industry *i = new (index) Industry();
		SlObject(i, _industry_desc);
		IncIndustryTypeCount(i->type);
	}
}

static void Load_IIDS()
{
	int index;
	uint max_id;

	/* clear the current mapping stored.
	 * This will create the manager if ever it is not yet done */
	_industry_mngr.ResetMapping();

	/* get boundary for the temporary map loader NUM_INDUSTRYTYPES? */
	max_id = _industry_mngr.GetMaxMapping();

	while ((index = SlIterateArray()) != -1) {
		if ((uint)index >= max_id) break;
		SlObject(&_industry_mngr.mapping_ID[index], _industries_id_mapping_desc);
	}
}

static void Load_TIDS()
{
	int index;
	uint max_id;

	/* clear the current mapping stored.
	 * This will create the manager if ever it is not yet done */
	_industile_mngr.ResetMapping();

	/* get boundary for the temporary map loader NUM_INDUSTILES? */
	max_id = _industile_mngr.GetMaxMapping();

	while ((index = SlIterateArray()) != -1) {
		if ((uint)index >= max_id) break;
		SlObject(&_industile_mngr.mapping_ID[index], _industries_id_mapping_desc);
	}
}

static void Ptrs_INDY()
{
	Industry *i;

	FOR_ALL_INDUSTRIES(i) {
		SlObject(i, _industry_desc);
	}
}

<<<<<<< HEAD
void UpdateGlobalIndustryStatistics() {
	const Industry *i;
	FOR_ALL_INDUSTRIES(i) {
		Town *t = i->town;
		TILE_AREA_LOOP(tile_cur, i->location) {
			if (IsTileType(tile_cur, MP_INDUSTRY)) {
				ModifyAcceptedCargo_Industry(tile_cur, t->acceptance, ACCEPTANCE_ADD);
				t->CountAcceptedCargos();
=======
/**
 * update the global acceptance statistics with info about all industries.
 */
void UpdateAcceptanceIndustry() {
	const Industry *i;
	FOR_ALL_INDUSTRIES(i) {
		TILE_AREA_LOOP(tile_cur, i->location) {
			if (IsTileType(tile_cur, MP_INDUSTRY)) {
>>>>>>> 5cda01ae
				ModifyAcceptedCargo_Industry(tile_cur, _economy.global_acceptance, ACCEPTANCE_ADD);
			}
		}
	}
}


extern const ChunkHandler _industry_chunk_handlers[] = {
	{ 'INDY', Save_INDY, Load_INDY, Ptrs_INDY, CH_ARRAY},
	{ 'IIDS', Save_IIDS, Load_IIDS,      NULL, CH_ARRAY},
	{ 'TIDS', Save_TIDS, Load_TIDS,      NULL, CH_ARRAY | CH_LAST},
};<|MERGE_RESOLUTION|>--- conflicted
+++ resolved
@@ -13,10 +13,7 @@
 #include "../industry.h"
 #include "../newgrf_commons.h"
 #include "../economy_func.h"
-<<<<<<< HEAD
 #include "../town.h"
-=======
->>>>>>> 5cda01ae
 
 #include "saveload.h"
 
@@ -166,26 +163,18 @@
 	}
 }
 
-<<<<<<< HEAD
-void UpdateGlobalIndustryStatistics() {
+/**
+ * update the global and town acceptance statistics with info about all industries.
+ */
+void UpdateAcceptanceIndustry() {
 	const Industry *i;
 	FOR_ALL_INDUSTRIES(i) {
 		Town *t = i->town;
 		TILE_AREA_LOOP(tile_cur, i->location) {
 			if (IsTileType(tile_cur, MP_INDUSTRY)) {
+				ModifyAcceptedCargo_Industry(tile_cur, _economy.global_acceptance, ACCEPTANCE_ADD);
 				ModifyAcceptedCargo_Industry(tile_cur, t->acceptance, ACCEPTANCE_ADD);
 				t->CountAcceptedCargos();
-=======
-/**
- * update the global acceptance statistics with info about all industries.
- */
-void UpdateAcceptanceIndustry() {
-	const Industry *i;
-	FOR_ALL_INDUSTRIES(i) {
-		TILE_AREA_LOOP(tile_cur, i->location) {
-			if (IsTileType(tile_cur, MP_INDUSTRY)) {
->>>>>>> 5cda01ae
-				ModifyAcceptedCargo_Industry(tile_cur, _economy.global_acceptance, ACCEPTANCE_ADD);
 			}
 		}
 	}
