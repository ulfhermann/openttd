--- conflicted
+++ resolved
@@ -29,14 +29,10 @@
 	uint32 industry_daily_increment;      ///< The value which will increment industry_daily_change_counter. Computed value. NOSAVE
 	uint64 inflation_prices;              ///< Cumulated inflation of prices since game start; 16 bit fractional part
 	uint64 inflation_payment;             ///< Cumulated inflation of cargo paypent since game start; 16 bit fractional part
-<<<<<<< HEAD
 	CargoArray global_production;         ///< Cargo produced last month
 	CargoArray global_production_new;     ///< Cargo produced so far this month
-	CargoArray global_acceptance;         ///< Sum of all acceptance numbers of tiles on the map
-=======
 	CargoArray global_acceptance;         ///< Sum of all acceptance numbers of tiles on the map (last tile loop)
 	CargoArray global_acceptance_new;     ///< Sum of all acceptance numbers of tiles on the map under construction (current tile loop)
->>>>>>> 563f6b3c
 
 	/* Old stuff for savegame conversion only */
 	Money old_max_loan_unround;           ///< Old: Unrounded max loan
