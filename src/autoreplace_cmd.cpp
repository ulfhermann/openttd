/* $Id$ */

/** @file autoreplace_cmd.cpp Deals with autoreplace execution but not the setup */

#include "stdafx.h"
#include "company_func.h"
#include "train.h"
#include "rail.h"
#include "command_func.h"
#include "engine_base.h"
#include "engine_func.h"
#include "vehicle_func.h"
#include "functions.h"
#include "autoreplace_func.h"
#include "articulated_vehicles.h"
#include "core/alloc_func.hpp"

#include "table/strings.h"

extern void ChangeVehicleViewports(VehicleID from_index, VehicleID to_index);
extern void ChangeVehicleNews(VehicleID from_index, VehicleID to_index);
extern void ChangeVehicleViewWindow(VehicleID from_index, VehicleID to_index);

/** Figure out if two engines got at least one type of cargo in common (refitting if needed)
 * @param engine_a one of the EngineIDs
 * @param engine_b the other EngineID
 * @param type the type of the engines
 * @return true if they can both carry the same type of cargo (or at least one of them got no capacity at all)
 */
static bool EnginesGotCargoInCommon(EngineID engine_a, EngineID engine_b, VehicleType type)
{
	uint32 available_cargos_a = GetUnionOfArticulatedRefitMasks(engine_a, type, true);
	uint32 available_cargos_b = GetUnionOfArticulatedRefitMasks(engine_b, type, true);
	return (available_cargos_a == 0 || available_cargos_b == 0 || (available_cargos_a & available_cargos_b) != 0);
}

/**
 * Checks some basic properties whether autoreplace is allowed
 * @param from Origin engine
 * @param to Destination engine
 * @param company Company to check for
 * @return true if autoreplace is allowed
 */
bool CheckAutoreplaceValidity(EngineID from, EngineID to, CompanyID company)
{
	/* First we make sure that it's a valid type the user requested
	 * check that it's an engine that is in the engine array */
	if (!Engine::IsValidID(from) || !Engine::IsValidID(to)) return false;

	/* we can't replace an engine into itself (that would be autorenew) */
	if (from == to) return false;

	VehicleType type = Engine::Get(from)->type;

	/* check that the new vehicle type is available to the company and its type is the same as the original one */
	if (!IsEngineBuildable(to, type, company)) return false;

	switch (type) {
		case VEH_TRAIN: {
			const RailVehicleInfo *rvi_from = RailVehInfo(from);
			const RailVehicleInfo *rvi_to   = RailVehInfo(to);

			/* make sure the railtypes are compatible */
			if ((GetRailTypeInfo(rvi_from->railtype)->compatible_railtypes & GetRailTypeInfo(rvi_to->railtype)->compatible_railtypes) == 0) return false;

			/* make sure we do not replace wagons with engines or vise versa */
			if ((rvi_from->railveh_type == RAILVEH_WAGON) != (rvi_to->railveh_type == RAILVEH_WAGON)) return false;
			break;
		}

		case VEH_ROAD:
			/* make sure that we do not replace a tram with a normal road vehicles or vise versa */
			if (HasBit(EngInfo(from)->misc_flags, EF_ROAD_TRAM) != HasBit(EngInfo(to)->misc_flags, EF_ROAD_TRAM)) return false;
			break;

		case VEH_AIRCRAFT:
			/* make sure that we do not replace a plane with a helicopter or vise versa */
			if ((AircraftVehInfo(from)->subtype & AIR_CTOL) != (AircraftVehInfo(to)->subtype & AIR_CTOL)) return false;
			break;

		default: break;
	}

	/* the engines needs to be able to carry the same cargo */
	return EnginesGotCargoInCommon(from, to, type);
}

/** Transfer cargo from a single (articulated )old vehicle to the new vehicle chain
 * @param old_veh Old vehicle that will be sold
 * @param new_head Head of the completely constructed new vehicle chain
 * @param part_of_chain The vehicle is part of a train
 */
static void TransferCargo(Vehicle *old_veh, Vehicle *new_head, bool part_of_chain)
{
	assert(!part_of_chain || new_head->IsPrimaryVehicle());
	/* Loop through source parts */
	for (Vehicle *src = old_veh; src != NULL; src = src->Next()) {
		if (!part_of_chain && src->type == VEH_TRAIN && src != old_veh && src != Train::From(old_veh)->other_multiheaded_part && !Train::From(src)->IsArticulatedPart()) {
			/* Skip vehicles, which do not belong to old_veh */
			src = Train::From(src)->GetLastEnginePart();
			continue;
		}
		if (src->cargo_type >= NUM_CARGO || src->cargo.Count() == 0) continue;

		/* Find free space in the new chain */
		for (Vehicle *dest = new_head; dest != NULL && src->cargo.Count() > 0; dest = dest->Next()) {
			if (!part_of_chain && dest->type == VEH_TRAIN && dest != new_head && dest != Train::From(new_head)->other_multiheaded_part && !Train::From(dest)->IsArticulatedPart()) {
				/* Skip vehicles, which do not belong to new_head */
				dest = Train::From(dest)->GetLastEnginePart();
				continue;
			}
			if (dest->cargo_type != src->cargo_type) continue;

			uint amount = min(src->cargo.Count(), dest->cargo_cap - dest->cargo.Count());
			if (amount <= 0) continue;

<<<<<<< HEAD
			src->cargo.MoveToVehicle(&dest->cargo, amount);
=======
			src->cargo.MoveToOtherVehicle(&dest->cargo, amount);
>>>>>>> 05a06daa
		}
	}

	/* Update train weight etc., the old vehicle will be sold anyway */
	if (part_of_chain && new_head->type == VEH_TRAIN) TrainConsistChanged(Train::From(new_head), true);
}

/**
 * Tests whether refit orders that applied to v will also apply to the new vehicle type
 * @param v The vehicle to be replaced
 * @param engine_type The type we want to replace with
 * @return true iff all refit orders stay valid
 */
static bool VerifyAutoreplaceRefitForOrders(const Vehicle *v, EngineID engine_type)
{
	const Order *o;
	const Vehicle *u;

	uint32 union_refit_mask_a = GetUnionOfArticulatedRefitMasks(v->engine_type, v->type, false);
	uint32 union_refit_mask_b = GetUnionOfArticulatedRefitMasks(engine_type, v->type, false);

	if (v->type == VEH_TRAIN) {
		u = v->First();
	} else {
		u = v;
	}

	FOR_VEHICLE_ORDERS(u, o) {
		if (!o->IsRefit()) continue;
		CargoID cargo_type = o->GetRefitCargo();

		if (!HasBit(union_refit_mask_a, cargo_type)) continue;
		if (!HasBit(union_refit_mask_b, cargo_type)) return false;
	}

	return true;
}

/**
 * Function to find what type of cargo to refit to when autoreplacing
 * @param *v Original vehicle, that is being replaced
 * @param engine_type The EngineID of the vehicle that is being replaced to
 * @param part_of_chain The vehicle is part of a train
 * @return The cargo type to replace to
 *    CT_NO_REFIT is returned if no refit is needed
 *    CT_INVALID is returned when both old and new vehicle got cargo capacity and refitting the new one to the old one's cargo type isn't possible
 */
static CargoID GetNewCargoTypeForReplace(Vehicle *v, EngineID engine_type, bool part_of_chain)
{
	CargoID cargo_type;

	if (GetUnionOfArticulatedRefitMasks(engine_type, v->type, true) == 0) return CT_NO_REFIT; // Don't try to refit an engine with no cargo capacity

	if (IsArticulatedVehicleCarryingDifferentCargos(v, &cargo_type)) return CT_INVALID; // We cannot refit to mixed cargos in an automated way

	uint32 available_cargo_types = GetIntersectionOfArticulatedRefitMasks(engine_type, v->type, true);

	if (cargo_type == CT_INVALID) {
		if (v->type != VEH_TRAIN) return CT_NO_REFIT; // If the vehicle does not carry anything at all, every replacement is fine.

		if (!part_of_chain) return CT_NO_REFIT;

		/* the old engine didn't have cargo capacity, but the new one does
		 * now we will figure out what cargo the train is carrying and refit to fit this */

		for (v = v->First(); v != NULL; v = v->Next()) {
			if (v->cargo_cap == 0) continue;
			/* Now we found a cargo type being carried on the train and we will see if it is possible to carry to this one */
			if (HasBit(available_cargo_types, v->cargo_type)) {
				/* Do we have to refit the vehicle, or is it already carrying the right cargo? */
				CargoArray default_capacity = GetCapacityOfArticulatedParts(engine_type, v->type);
				for (CargoID cid = 0; cid < NUM_CARGO; cid++) {
					if (cid != v->cargo_type && default_capacity[cid] > 0) return v->cargo_type;
				}

				return CT_NO_REFIT;
			}
		}

		return CT_NO_REFIT; // We failed to find a cargo type on the old vehicle and we will not refit the new one
	} else {
		if (!HasBit(available_cargo_types, cargo_type)) return CT_INVALID; // We can't refit the vehicle to carry the cargo we want

		if (part_of_chain && !VerifyAutoreplaceRefitForOrders(v, engine_type)) return CT_INVALID; // Some refit orders lose their effect

		/* Do we have to refit the vehicle, or is it already carrying the right cargo? */
		CargoArray default_capacity = GetCapacityOfArticulatedParts(engine_type, v->type);
		for (CargoID cid = 0; cid < NUM_CARGO; cid++) {
			if (cid != cargo_type && default_capacity[cid] > 0) return cargo_type;
		}

		return CT_NO_REFIT;
	}
}

/** Get the EngineID of the replacement for a vehicle
 * @param v The vehicle to find a replacement for
 * @param c The vehicle's owner (it's faster to forward the pointer than refinding it)
 * @return the EngineID of the replacement. INVALID_ENGINE if no buildable replacement is found
 */
static EngineID GetNewEngineType(const Vehicle *v, const Company *c)
{
	assert(v->type != VEH_TRAIN || !Train::From(v)->IsArticulatedPart());

	if (v->type == VEH_TRAIN && Train::From(v)->IsRearDualheaded()) {
		/* we build the rear ends of multiheaded trains with the front ones */
		return INVALID_ENGINE;
	}

	EngineID e = EngineReplacementForCompany(c, v->engine_type, v->group_id);

	if (e != INVALID_ENGINE && IsEngineBuildable(e, v->type, _current_company)) {
		return e;
	}

	if (v->NeedsAutorenewing(c) && // replace if engine is too old
	    IsEngineBuildable(v->engine_type, v->type, _current_company)) { // engine can still be build
		return v->engine_type;
	}

	return INVALID_ENGINE;
}

/** Builds and refits a replacement vehicle
 * Important: The old vehicle is still in the original vehicle chain (used for determining the cargo when the old vehicle did not carry anything, but the new one does)
 * @param old_veh A single (articulated/multiheaded) vehicle that shall be replaced.
 * @param new_vehicle Returns the newly build and refittet vehicle
 * @param part_of_chain The vehicle is part of a train
 * @return cost or error
 */
static CommandCost BuildReplacementVehicle(Vehicle *old_veh, Vehicle **new_vehicle, bool part_of_chain)
{
	*new_vehicle = NULL;

	/* Shall the vehicle be replaced? */
	const Company *c = Company::Get(_current_company);
	EngineID e = GetNewEngineType(old_veh, c);
	if (e == INVALID_ENGINE) return CommandCost(); // neither autoreplace is set, nor autorenew is triggered

	/* Does it need to be refitted */
	CargoID refit_cargo = GetNewCargoTypeForReplace(old_veh, e, part_of_chain);
	if (refit_cargo == CT_INVALID) return CommandCost(); // incompatible cargos

	/* Build the new vehicle */
	CommandCost cost = DoCommand(old_veh->tile, e, 0, DC_EXEC | DC_AUTOREPLACE, GetCmdBuildVeh(old_veh));
	if (cost.Failed()) return cost;

	Vehicle *new_veh = Vehicle::Get(_new_vehicle_id);
	*new_vehicle = new_veh;

	/* Refit the vehicle if needed */
	if (refit_cargo != CT_NO_REFIT) {
		cost.AddCost(DoCommand(0, new_veh->index, refit_cargo, DC_EXEC, GetCmdRefitVeh(new_veh)));
		assert(cost.Succeeded()); // This should be ensured by GetNewCargoTypeForReplace()
	}

	/* Try to reverse the vehicle, but do not care if it fails as the new type might not be reversible */
	if (new_veh->type == VEH_TRAIN && HasBit(Train::From(old_veh)->flags, VRF_REVERSE_DIRECTION)) {
		DoCommand(0, new_veh->index, true, DC_EXEC, CMD_REVERSE_TRAIN_DIRECTION);
	}

	return cost;
}

/** Issue a start/stop command
 * @param v a vehicle
 * @param evaluate_callback shall the start/stop callback be evaluated?
 * @return success or error
 */
static inline CommandCost StartStopVehicle(const Vehicle *v, bool evaluate_callback)
{
	return DoCommand(0, v->index, evaluate_callback ? 1 : 0, DC_EXEC | DC_AUTOREPLACE, CMD_START_STOP_VEHICLE);
}

/** Issue a train vehicle move command
 * @param v The vehicle to move
 * @param after The vehicle to insert 'v' after, or NULL to start new chain
 * @param whole_chain move all vehicles following 'v' (true), or only 'v' (false)
 * @return success or error
 */
static inline CommandCost MoveVehicle(const Vehicle *v, const Vehicle *after, DoCommandFlag flags, bool whole_chain)
{
	return DoCommand(0, v->index | (after != NULL ? after->index : INVALID_VEHICLE) << 16, whole_chain ? 1 : 0, flags, CMD_MOVE_RAIL_VEHICLE);
}

/** Copy head specific things to the new vehicle chain after it was successfully constructed
 * @param old_head The old front vehicle (no wagons attached anymore)
 * @param new_head The new head of the completely replaced vehicle chain
 * @param flags the command flags to use
 */
static CommandCost CopyHeadSpecificThings(Vehicle *old_head, Vehicle *new_head, DoCommandFlag flags)
{
	CommandCost cost = CommandCost();

	/* Share orders */
	if (cost.Succeeded() && old_head != new_head) cost.AddCost(DoCommand(0, (old_head->index << 16) | new_head->index, CO_SHARE, DC_EXEC, CMD_CLONE_ORDER));

	/* Copy group membership */
	if (cost.Succeeded() && old_head != new_head) cost.AddCost(DoCommand(0, old_head->group_id, new_head->index, DC_EXEC, CMD_ADD_VEHICLE_GROUP));

	/* Perform start/stop check whether the new vehicle suits newgrf restrictions etc. */
	if (cost.Succeeded()) {
		/* Start the vehicle, might be denied by certain things */
		assert((new_head->vehstatus & VS_STOPPED) != 0);
		cost.AddCost(StartStopVehicle(new_head, true));

		/* Stop the vehicle again, but do not care about evil newgrfs allowing starting but not stopping :p */
		if (cost.Succeeded()) cost.AddCost(StartStopVehicle(new_head, false));
	}

	/* Last do those things which do never fail (resp. we do not care about), but which are not undo-able */
	if (cost.Succeeded() && old_head != new_head && (flags & DC_EXEC) != 0) {
		/* Copy vehicle name */
		if (old_head->name != NULL) {
			DoCommand(0, new_head->index, 0, DC_EXEC | DC_AUTOREPLACE, CMD_RENAME_VEHICLE, old_head->name);
		}

		/* Copy other things which cannot be copied by a command and which shall not stay resetted from the build vehicle command */
		new_head->CopyVehicleConfigAndStatistics(old_head);

		/* Switch vehicle windows/news to the new vehicle, so they are not closed/deleted when the old vehicle is sold */
		ChangeVehicleViewports(old_head->index, new_head->index);
		ChangeVehicleViewWindow(old_head->index, new_head->index);
		ChangeVehicleNews(old_head->index, new_head->index);
	}

	return cost;
}

/** Replace a single unit in a free wagon chain
 * @param single_unit vehicle to let autoreplace/renew operator on
 * @param flags command flags
 * @param nothing_to_do is set to 'false' when something was done (only valid when not failed)
 * @return cost or error
 */
static CommandCost ReplaceFreeUnit(Vehicle **single_unit, DoCommandFlag flags, bool *nothing_to_do)
{
	Train *old_v = Train::From(*single_unit);
	assert(!old_v->IsArticulatedPart() && !old_v->IsRearDualheaded());

	CommandCost cost = CommandCost(EXPENSES_NEW_VEHICLES, 0);

	/* Build and refit replacement vehicle */
	Vehicle *new_v = NULL;
	cost.AddCost(BuildReplacementVehicle(old_v, &new_v, false));

	/* Was a new vehicle constructed? */
	if (cost.Succeeded() && new_v != NULL) {
		*nothing_to_do = false;

		if ((flags & DC_EXEC) != 0) {
			/* Move the new vehicle behind the old */
			MoveVehicle(new_v, old_v, DC_EXEC, false);

			/* Take over cargo
			 * Note: We do only transfer cargo from the old to the new vehicle.
			 *       I.e. we do not transfer remaining cargo to other vehicles.
			 *       Else you would also need to consider moving cargo to other free chains,
			 *       or doing the same in ReplaceChain(), which would be quite troublesome.
			 */
			TransferCargo(old_v, new_v, false);

			*single_unit = new_v;
		}

		/* Sell the old vehicle */
		cost.AddCost(DoCommand(0, old_v->index, 0, flags, GetCmdSellVeh(old_v)));

		/* If we are not in DC_EXEC undo everything */
		if ((flags & DC_EXEC) == 0) {
			DoCommand(0, new_v->index, 0, DC_EXEC, GetCmdSellVeh(new_v));
		}
	}

	return cost;
}

/** Replace a whole vehicle chain
 * @param chain vehicle chain to let autoreplace/renew operator on
 * @param flags command flags
 * @param wagon_removal remove wagons when the resulting chain occupies more tiles than the old did
 * @param nothing_to_do is set to 'false' when something was done (only valid when not failed)
 * @return cost or error
 */
static CommandCost ReplaceChain(Vehicle **chain, DoCommandFlag flags, bool wagon_removal, bool *nothing_to_do)
{
	Vehicle *old_head = *chain;
	assert(old_head->IsPrimaryVehicle());

	CommandCost cost = CommandCost(EXPENSES_NEW_VEHICLES, 0);

	if (old_head->type == VEH_TRAIN) {
		/* Store the length of the old vehicle chain, rounded up to whole tiles */
		uint16 old_total_length = (Train::From(old_head)->tcache.cached_total_length + TILE_SIZE - 1) / TILE_SIZE * TILE_SIZE;

		int num_units = 0; ///< Number of units in the chain
		for (Train *w = Train::From(old_head); w != NULL; w = w->GetNextUnit()) num_units++;

		Train **old_vehs = CallocT<Train *>(num_units); ///< Will store vehicles of the old chain in their order
		Train **new_vehs = CallocT<Train *>(num_units); ///< New vehicles corresponding to old_vehs or NULL if no replacement
		Money *new_costs = MallocT<Money>(num_units);   ///< Costs for buying and refitting the new vehicles

		/* Collect vehicles and build replacements
		 * Note: The replacement vehicles can only successfully build as long as the old vehicles are still in their chain */
		int i;
		Train *w;
		for (w = Train::From(old_head), i = 0; w != NULL; w = w->GetNextUnit(), i++) {
			assert(i < num_units);
			old_vehs[i] = w;

			CommandCost ret = BuildReplacementVehicle(old_vehs[i], (Vehicle**)&new_vehs[i], true);
			cost.AddCost(ret);
			if (cost.Failed()) break;

			new_costs[i] = ret.GetCost();
			if (new_vehs[i] != NULL) *nothing_to_do = false;
		}
		Train *new_head = (new_vehs[0] != NULL ? new_vehs[0] : old_vehs[0]);

		/* Note: When autoreplace has already failed here, old_vehs[] is not completely initialized. But it is also not needed. */
		if (cost.Succeeded()) {
			/* Separate the head, so we can start constructing the new chain */
			Train *second = Train::From(old_head)->GetNextUnit();
			if (second != NULL) cost.AddCost(MoveVehicle(second, NULL, DC_EXEC | DC_AUTOREPLACE, true));

			assert(Train::From(new_head)->GetNextUnit() == NULL);

			/* Append engines to the new chain
			 * We do this from back to front, so that the head of the temporary vehicle chain does not change all the time.
			 * OTOH the vehicle attach callback is more expensive this way :s */
			Train *last_engine = NULL; ///< Shall store the last engine unit after this step
			if (cost.Succeeded()) {
				for (int i = num_units - 1; i > 0; i--) {
					Train *append = (new_vehs[i] != NULL ? new_vehs[i] : old_vehs[i]);

					if (RailVehInfo(append->engine_type)->railveh_type == RAILVEH_WAGON) continue;

					if (last_engine == NULL) last_engine = append;
					cost.AddCost(MoveVehicle(append, new_head, DC_EXEC, false));
					if (cost.Failed()) break;
				}
				if (last_engine == NULL) last_engine = new_head;
			}

			/* When wagon removal is enabled and the new engines without any wagons are already longer than the old, we have to fail */
			if (cost.Succeeded() && wagon_removal && new_head->tcache.cached_total_length > old_total_length) cost = CommandCost(STR_ERROR_TRAIN_TOO_LONG_AFTER_REPLACEMENT);

			/* Append/insert wagons into the new vehicle chain
			 * We do this from back to front, so we can stop when wagon removal or maximum train length (i.e. from mammoth-train setting) is triggered.
			 */
			if (cost.Succeeded()) {
				for (int i = num_units - 1; i > 0; i--) {
					assert(last_engine != NULL);
					Vehicle *append = (new_vehs[i] != NULL ? new_vehs[i] : old_vehs[i]);

					if (RailVehInfo(append->engine_type)->railveh_type == RAILVEH_WAGON) {
						/* Insert wagon after 'last_engine' */
						CommandCost res = MoveVehicle(append, last_engine, DC_EXEC, false);

						if (res.Succeeded() && wagon_removal && new_head->tcache.cached_total_length > old_total_length) {
							MoveVehicle(append, NULL, DC_EXEC | DC_AUTOREPLACE, false);
							break;
						}

						cost.AddCost(res);
						if (cost.Failed()) break;
					} else {
						/* We have reached 'last_engine', continue with the next engine towards the front */
						assert(append == last_engine);
						last_engine = last_engine->GetPrevUnit();
					}
				}
			}

			/* Sell superfluous new vehicles that could not be inserted. */
			if (cost.Succeeded() && wagon_removal) {
				for (int i = 1; i < num_units; i++) {
					Vehicle *wagon = new_vehs[i];
					if (wagon == NULL) continue;
					if (wagon->First() == new_head) break;

					assert(RailVehInfo(wagon->engine_type)->railveh_type == RAILVEH_WAGON);

					/* Sell wagon */
					CommandCost ret = DoCommand(0, wagon->index, 0, DC_EXEC, GetCmdSellVeh(wagon));
					assert(ret.Succeeded());
					new_vehs[i] = NULL;

					/* Revert the money subtraction when the vehicle was built.
					 * This value is different from the sell value, esp. because of refitting */
					cost.AddCost(-new_costs[i]);
				}
			}

			/* The new vehicle chain is constructed, now take over orders and everything... */
			if (cost.Succeeded()) cost.AddCost(CopyHeadSpecificThings(old_head, new_head, flags));

			if (cost.Succeeded()) {
				/* Success ! */
				if ((flags & DC_EXEC) != 0 && new_head != old_head) {
					*chain = new_head;
				}

				/* Transfer cargo of old vehicles and sell them */
				for (int i = 0; i < num_units; i++) {
					Vehicle *w = old_vehs[i];
					/* Is the vehicle again part of the new chain?
					 * Note: We cannot test 'new_vehs[i] != NULL' as wagon removal might cause to remove both */
					if (w->First() == new_head) continue;

					if ((flags & DC_EXEC) != 0) TransferCargo(w, new_head, true);

					/* Sell the vehicle.
					 * Note: This might temporarly construct new trains, so use DC_AUTOREPLACE to prevent
					 *       it from failing due to engine limits. */
					cost.AddCost(DoCommand(0, w->index, 0, flags | DC_AUTOREPLACE, GetCmdSellVeh(w)));
					if ((flags & DC_EXEC) != 0) {
						old_vehs[i] = NULL;
						if (i == 0) old_head = NULL;
					}
				}
			}

			/* If we are not in DC_EXEC undo everything, i.e. rearrange old vehicles.
			 * We do this from back to front, so that the head of the temporary vehicle chain does not change all the time.
			 * Note: The vehicle attach callback is disabled here :) */
			if ((flags & DC_EXEC) == 0) {
				/* Separate the head, so we can reattach the old vehicles */
				Train *second = Train::From(old_head)->GetNextUnit();
				if (second != NULL) MoveVehicle(second, NULL, DC_EXEC | DC_AUTOREPLACE, true);

				assert(Train::From(old_head)->GetNextUnit() == NULL);

				for (int i = num_units - 1; i > 0; i--) {
					CommandCost ret = MoveVehicle(old_vehs[i], old_head, DC_EXEC | DC_AUTOREPLACE, false);
					assert(ret.Succeeded());
				}
			}
		}

		/* Finally undo buying of new vehicles */
		if ((flags & DC_EXEC) == 0) {
			for (int i = num_units - 1; i >= 0; i--) {
				if (new_vehs[i] != NULL) {
					DoCommand(0, new_vehs[i]->index, 0, DC_EXEC, GetCmdSellVeh(new_vehs[i]));
					new_vehs[i] = NULL;
				}
			}
		}

		free(old_vehs);
		free(new_vehs);
		free(new_costs);
	} else {
		/* Build and refit replacement vehicle */
		Vehicle *new_head = NULL;
		cost.AddCost(BuildReplacementVehicle(old_head, &new_head, true));

		/* Was a new vehicle constructed? */
		if (cost.Succeeded() && new_head != NULL) {
			*nothing_to_do = false;

			/* The new vehicle is constructed, now take over orders and everything... */
			cost.AddCost(CopyHeadSpecificThings(old_head, new_head, flags));

			if (cost.Succeeded()) {
				/* The new vehicle is constructed, now take over cargo */
				if ((flags & DC_EXEC) != 0) {
					TransferCargo(old_head, new_head, true);
					*chain = new_head;
				}

				/* Sell the old vehicle */
				cost.AddCost(DoCommand(0, old_head->index, 0, flags, GetCmdSellVeh(old_head)));
			}

			/* If we are not in DC_EXEC undo everything */
			if ((flags & DC_EXEC) == 0) {
				DoCommand(0, new_head->index, 0, DC_EXEC, GetCmdSellVeh(new_head));
			}
		}
	}

	return cost;
}

/** Autoreplaces a vehicle
 * Trains are replaced as a whole chain, free wagons in depot are replaced on their own
 * @param tile not used
 * @param flags type of operation
 * @param p1 Index of vehicle
 * @param p2 not used
 */
CommandCost CmdAutoreplaceVehicle(TileIndex tile, DoCommandFlag flags, uint32 p1, uint32 p2, const char *text)
{
	CommandCost cost = CommandCost(EXPENSES_NEW_VEHICLES, 0);
	bool nothing_to_do = true;

	Vehicle *v = Vehicle::GetIfValid(p1);
	if (v == NULL) return CMD_ERROR;

	if (!CheckOwnership(v->owner)) return CMD_ERROR;
	if (!v->IsInDepot()) return CMD_ERROR;
	if (v->vehstatus & VS_CRASHED) return CMD_ERROR;

	bool free_wagon = false;
	if (v->type == VEH_TRAIN) {
		Train *t = Train::From(v);
		if (t->IsArticulatedPart() || t->IsRearDualheaded()) return CMD_ERROR;
		free_wagon = !t->IsFrontEngine();
		if (free_wagon && t->First()->IsFrontEngine()) return CMD_ERROR;
	} else {
		if (!v->IsPrimaryVehicle()) return CMD_ERROR;
	}

	const Company *c = Company::Get(_current_company);
	bool wagon_removal = c->settings.renew_keep_length;

	/* Test whether any replacement is set, before issuing a whole lot of commands that would end in nothing changed */
	Vehicle *w = v;
	bool any_replacements = false;
	while (w != NULL && !any_replacements) {
		any_replacements = (GetNewEngineType(w, c) != INVALID_ENGINE);
		w = (!free_wagon && w->type == VEH_TRAIN ? Train::From(w)->GetNextUnit() : NULL);
	}

	if (any_replacements) {
		bool was_stopped = free_wagon || ((v->vehstatus & VS_STOPPED) != 0);

		/* Stop the vehicle */
		if (!was_stopped) cost.AddCost(StartStopVehicle(v, true));
		if (cost.Failed()) return cost;

		assert(v->IsStoppedInDepot());

		/* We have to construct the new vehicle chain to test whether it is valid.
		 * Vehicle construction needs random bits, so we have to save the random seeds
		 * to prevent desyncs and to replay newgrf callbacks during DC_EXEC */
		SavedRandomSeeds saved_seeds;
		SaveRandomSeeds(&saved_seeds);
		if (free_wagon) {
			cost.AddCost(ReplaceFreeUnit(&v, flags & ~DC_EXEC, &nothing_to_do));
		} else {
			cost.AddCost(ReplaceChain(&v, flags & ~DC_EXEC, wagon_removal, &nothing_to_do));
		}
		RestoreRandomSeeds(saved_seeds);

		if (cost.Succeeded() && (flags & DC_EXEC) != 0) {
			CommandCost ret;
			if (free_wagon) {
				ret = ReplaceFreeUnit(&v, flags, &nothing_to_do);
			} else {
				ret = ReplaceChain(&v, flags, wagon_removal, &nothing_to_do);
			}
			assert(ret.Succeeded() && ret.GetCost() == cost.GetCost());
		}

		/* Restart the vehicle */
		if (!was_stopped) cost.AddCost(StartStopVehicle(v, false));
	}

	if (cost.Succeeded() && nothing_to_do) cost = CommandCost(STR_ERROR_AUTOREPLACE_NOTHING_TO_DO);
	return cost;
}<|MERGE_RESOLUTION|>--- conflicted
+++ resolved
@@ -114,11 +114,7 @@
 			uint amount = min(src->cargo.Count(), dest->cargo_cap - dest->cargo.Count());
 			if (amount <= 0) continue;
 
-<<<<<<< HEAD
-			src->cargo.MoveToVehicle(&dest->cargo, amount);
-=======
 			src->cargo.MoveToOtherVehicle(&dest->cargo, amount);
->>>>>>> 05a06daa
 		}
 	}
 
