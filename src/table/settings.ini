--- conflicted
+++ resolved
@@ -2489,7 +2489,6 @@
 proc     = RedrawScreen
 
 [SDTC_VAR]
-<<<<<<< HEAD
 var      = gui.station_gui_group_order
 type     = SLE_UINT8
 flags    = SLF_NOT_IN_SAVE | SLF_NO_NETWORK_SYNC
@@ -2515,7 +2514,8 @@
 min      = 0
 max      = 1
 interval = 1
-=======
+
+[SDTC_VAR]
 var      = gui.last_newgrf_count
 type     = SLE_UINT32
 flags    = SLF_NOT_IN_SAVE | SLF_NO_NETWORK_SYNC
@@ -2530,7 +2530,6 @@
 def      = 25
 min      = 1
 max      = UINT8_MAX
->>>>>>> af1f4d2c
 
 ; For the dedicated build we'll enable dates in logs by default.
 [SDTC_BOOL]
