/* $Id$ */

/** @file table/settings.h Settings to save in the savegame and config file. */

/* Begin - Callback Functions for the various settings */
static bool v_PositionMainToolbar(int32 p1);
static bool PopulationInLabelActive(int32 p1);
static bool RedrawScreen(int32 p1);
static bool InvalidateDetailsWindow(int32 p1);
static bool InvalidateStationBuildWindow(int32 p1);
static bool InvalidateBuildIndustryWindow(int32 p1);
static bool CloseSignalGUI(int32 p1);
static bool InvalidateTownViewWindow(int32 p1);
static bool DeleteSelectStationWindow(int32 p1);
static bool UpdateConsists(int32 p1);
static bool CheckInterval(int32 p1);
static bool EngineRenewUpdate(int32 p1);
static bool EngineRenewMonthsUpdate(int32 p1);
static bool EngineRenewMoneyUpdate(int32 p1);
static bool TrainAccelerationModelChanged(int32 p1);
static bool DragSignalsDensityChanged(int32);
static bool DifficultyReset(int32 level);
static bool DifficultyChange(int32);
static bool DifficultyNoiseChange(int32 i);
static bool CheckRoadSide(int p1);
static int32 ConvertLandscape(const char *value);
static int32 CheckNoiseToleranceLevel(const char *value);
static bool CheckFreeformEdges(int32 p1);
static bool ChangeDynamicEngines(int32 p1);

#ifdef ENABLE_NETWORK
static bool UpdateClientName(int32 p1);
static bool UpdateServerPassword(int32 p1);
static bool UpdateRconPassword(int32 p1);
static bool UpdateClientConfigValues(int32 p1);
#endif /* ENABLE_NETWORK */
/* End - Callback Functions for the various settings */


/****************************
 * OTTD specific INI stuff
 ****************************/

/** Settings-macro usage:
 * The list might look daunting at first, but is in general easy to understand.
 * We have two types of list:
 * 1. SDTG_something
 * 2. SDT_something
 * The 'G' stands for global, so this is the one you will use for a
 * SettingDescGlobVarList section meaning global variables. The other uses a
 * Base/Offset and runtime variable selection mechanism, known from the saveload
 * convention (it also has global so it should not be hard).
 * Of each type there are again two versions, the normal one and one prefixed
 * with 'COND'.
 * COND means that the setting is only valid in certain savegame versions
 * (since settings are saved to the savegame, this bookkeeping is necessary.
 * Now there are a lot of types. Easy ones are:
 * - VAR:  any number type, 'type' field specifies what number. eg int8 or uint32
 * - BOOL: a boolean number type
 * - STR:  a string or character. 'type' field specifies what string. Normal, string, or quoted
 * A bit more difficult to use are MMANY (meaning ManyOfMany) and OMANY (OneOfMany)
 * These are actually normal numbers, only bitmasked. In MMANY several bits can
 * be set, in the other only one.
 * The most complex type is INTLIST. This is basically an array of numbers. If
 * the intlist is only valid in certain savegame versions because for example
 * it has grown in size its length cannot be automatically be calculated so
 * use SDT(G)_CONDLISTO() meaning Old.
 * If nothing fits you, you can use the GENERAL macros, but it exposes the
 * internal structure somewhat so it needs a little looking. There are _NULL()
 * macros as well, these fill up space so you can add more settings there (in
 * place) and you DON'T have to increase the savegame version.
 *
 * While reading values from openttd.cfg, some values may not be converted
 * properly, for any kind of reasons.  In order to allow a process of self-cleaning
 * mechanism, a callback procedure is made available.  You will have to supply the function, which
 * will work on a string, one function per setting. And of course, enable the callback param
 * on the appropriate macro.
 */

#define NSD_GENERAL(name, def, cmd, guiflags, min, max, interval, many, str, proc, load)\
	{name, (const void*)(def), {cmd}, {guiflags}, min, max, interval, many, str, proc, load}

/* Macros for various objects to go in the configuration file.
 * This section is for global variables */
#define SDTG_GENERAL(name, sdt_cmd, sle_cmd, type, flags, guiflags, var, length, def, min, max, interval, full, str, proc, from, to)\
	{NSD_GENERAL(name, def, sdt_cmd, guiflags, min, max, interval, full, str, proc, NULL), SLEG_GENERAL(sle_cmd, var, type | flags, length, from, to)}

#define SDTG_CONDVAR(name, type, flags, guiflags, var, def, min, max, interval, str, proc, from, to)\
	SDTG_GENERAL(name, SDT_NUMX, SL_VAR, type, flags, guiflags, var, 0, def, min, max, interval, NULL, str, proc, from, to)
#define SDTG_VAR(name, type, flags, guiflags, var, def, min, max, interval, str, proc)\
	SDTG_CONDVAR(name, type, flags, guiflags, var, def, min, max, interval, str, proc, 0, SL_MAX_VERSION)

#define SDTG_CONDBOOL(name, flags, guiflags, var, def, str, proc, from, to)\
	SDTG_GENERAL(name, SDT_BOOLX, SL_VAR, SLE_BOOL, flags, guiflags, var, 0, def, 0, 1, 0, NULL, str, proc, from, to)
#define SDTG_BOOL(name, flags, guiflags, var, def, str, proc)\
	SDTG_CONDBOOL(name, flags, guiflags, var, def, str, proc, 0, SL_MAX_VERSION)

#define SDTG_CONDLIST(name, type, length, flags, guiflags, var, def, str, proc, from, to)\
	SDTG_GENERAL(name, SDT_INTLIST, SL_ARR, type, flags, guiflags, var, length, def, 0, 0, 0, NULL, str, proc, from, to)
#define SDTG_LIST(name, type, flags, guiflags, var, def, str, proc)\
	SDTG_GENERAL(name, SDT_INTLIST, SL_ARR, type, flags, guiflags, var, lengthof(var), def, 0, 0, 0, NULL, str, proc, 0, SL_MAX_VERSION)

#define SDTG_CONDSTR(name, type, length, flags, guiflags, var, def, str, proc, from, to)\
	SDTG_GENERAL(name, SDT_STRING, SL_STR, type, flags, guiflags, var, length, def, 0, 0, 0, NULL, str, proc, from, to)
#define SDTG_STR(name, type, flags, guiflags, var, def, str, proc)\
	SDTG_GENERAL(name, SDT_STRING, SL_STR, type, flags, guiflags, var, lengthof(var), def, 0, 0, 0, NULL, str, proc, 0, SL_MAX_VERSION)

#define SDTG_CONDOMANY(name, type, flags, guiflags, var, def, max, full, str, proc, from, to)\
	SDTG_GENERAL(name, SDT_ONEOFMANY, SL_VAR, type, flags, guiflags, var, 0, def, 0, max, 0, full, str, proc, from, to)
#define SDTG_OMANY(name, type, flags, guiflags, var, def, max, full, str, proc)\
	SDTG_CONDOMANY(name, type, flags, guiflags, var, def, max, full, str, proc, 0, SL_MAX_VERSION)

#define SDTG_CONDMMANY(name, type, flags, guiflags, var, def, full, str, proc, from, to)\
	SDTG_GENERAL(name, SDT_MANYOFMANY, SL_VAR, type, flags, guiflags, var, 0, def, 0, 0, 0, full, str, proc, from, to)
#define SDTG_MMANY(name, type, flags, guiflags, var, def, full, str, proc)\
	SDTG_CONDMMANY(name, type, flags, guiflags, var, def, full, str, proc, 0, SL_MAX_VERSION)

#define SDTG_CONDNULL(length, from, to)\
	{{"", NULL, {0}, {0}, 0, 0, 0, NULL, STR_NULL, NULL, NULL}, SLEG_CONDNULL(length, from, to)}

#define SDTG_END() {{NULL, NULL, {0}, {0}, 0, 0, 0, NULL, STR_NULL, NULL, NULL}, SLEG_END()}

/* Macros for various objects to go in the configuration file.
 * This section is for structures where their various members are saved */
#define SDT_GENERAL(name, sdt_cmd, sle_cmd, type, flags, guiflags, base, var, length, def, min, max, interval, full, str, proc, load, from, to)\
	{NSD_GENERAL(name, def, sdt_cmd, guiflags, min, max, interval, full, str, proc, load), SLE_GENERAL(sle_cmd, base, var, type | flags, length, from, to)}

#define SDT_CONDVAR(base, var, type, from, to, flags, guiflags, def, min, max, interval, str, proc)\
	SDT_GENERAL(#var, SDT_NUMX, SL_VAR, type, flags, guiflags, base, var, 1, def, min, max, interval, NULL, str, proc, NULL, from, to)
#define SDT_VAR(base, var, type, flags, guiflags, def, min, max, interval, str, proc)\
	SDT_CONDVAR(base, var, type, 0, SL_MAX_VERSION, flags, guiflags, def, min, max, interval, str, proc)

#define SDT_CONDBOOL(base, var, from, to, flags, guiflags, def, str, proc)\
	SDT_GENERAL(#var, SDT_BOOLX, SL_VAR, SLE_BOOL, flags, guiflags, base, var, 1, def, 0, 1, 0, NULL, str, proc, NULL, from, to)
#define SDT_BOOL(base, var, flags, guiflags, def, str, proc)\
	SDT_CONDBOOL(base, var, 0, SL_MAX_VERSION, flags, guiflags, def, str, proc)

#define SDT_CONDLIST(base, var, type, from, to, flags, guiflags, def, str, proc)\
	SDT_GENERAL(#var, SDT_INTLIST, SL_ARR, type, flags, guiflags, base, var, lengthof(((base*)8)->var), def, 0, 0, 0, NULL, str, proc, NULL, from, to)
#define SDT_LIST(base, var, type, flags, guiflags, def, str, proc)\
	SDT_CONDLIST(base, var, type, 0, SL_MAX_VERSION, flags, guiflags, def, str, proc)
#define SDT_CONDLISTO(base, var, length, type, from, to, flags, guiflags, def, str, proc, load)\
	SDT_GENERAL(#var, SDT_INTLIST, SL_ARR, type, flags, guiflags, base, var, length, def, 0, 0, 0, NULL, str, proc, load, from, to)

#define SDT_CONDSTR(base, var, type, from, to, flags, guiflags, def, str, proc)\
	SDT_GENERAL(#var, SDT_STRING, SL_STR, type, flags, guiflags, base, var, lengthof(((base*)8)->var), def, 0, 0, 0, NULL, str, proc, NULL, from, to)
#define SDT_STR(base, var, type, flags, guiflags, def, str, proc)\
	SDT_CONDSTR(base, var, type, 0, SL_MAX_VERSION, flags, guiflags, def, str, proc)
#define SDT_CONDSTRO(base, var, length, type, from, to, flags, def, str, proc)\
	SDT_GENERAL(#var, SDT_STRING, SL_STR, type, flags, 0, base, var, length, def, 0, 0, NULL, str, proc, from, to)

#define SDT_CONDCHR(base, var, from, to, flags, guiflags, def, str, proc)\
	SDT_GENERAL(#var, SDT_STRING, SL_VAR, SLE_CHAR, flags, guiflags, base, var, 1, def, 0, 0, 0, NULL, str, proc, NULL, from, to)
#define SDT_CHR(base, var, flags, guiflags, def, str, proc)\
	SDT_CONDCHR(base, var, 0, SL_MAX_VERSION, flags, guiflags, def, str, proc)

#define SDT_CONDOMANY(base, var, type, from, to, flags, guiflags, def, max, full, str, proc, load)\
	SDT_GENERAL(#var, SDT_ONEOFMANY, SL_VAR, type, flags, guiflags, base, var, 1, def, 0, max, 0, full, str, proc, load, from, to)
#define SDT_OMANY(base, var, type, flags, guiflags, def, max, full, str, proc, load)\
	SDT_CONDOMANY(base, var, type, 0, SL_MAX_VERSION, flags, guiflags, def, max, full, str, proc, load)

#define SDT_CONDMMANY(base, var, type, from, to, flags, guiflags, def, full, str, proc)\
	SDT_GENERAL(#var, SDT_MANYOFMANY, SL_VAR, type, flags, guiflags, base, var, 1, def, 0, 0, 0, full, str, proc, NULL, from, to)
#define SDT_MMANY(base, var, type, flags, guiflags, def, full, str, proc)\
	SDT_CONDMMANY(base, var, type, 0, SL_MAX_VERSION, flags, guiflags, def, full, str, proc)

#define SDT_CONDNULL(length, from, to)\
	{{"", NULL, {0}, {0}, 0, 0, 0, NULL, STR_NULL, NULL, NULL}, SLE_CONDNULL(length, from, to)}


#define SDTC_CONDVAR(var, type, from, to, flags, guiflags, def, min, max, interval, str, proc)\
	SDTG_GENERAL(#var, SDT_NUMX, SL_VAR, type, flags, guiflags, _settings_client.var, 1, def, min, max, interval, NULL, str, proc, from, to)
#define SDTC_VAR(var, type, flags, guiflags, def, min, max, interval, str, proc)\
	SDTC_CONDVAR(var, type, 0, SL_MAX_VERSION, flags, guiflags, def, min, max, interval, str, proc)

#define SDTC_CONDBOOL(var, from, to, flags, guiflags, def, str, proc)\
	SDTG_GENERAL(#var, SDT_BOOLX, SL_VAR, SLE_BOOL, flags, guiflags, _settings_client.var, 1, def, 0, 1, 0, NULL, str, proc, from, to)
#define SDTC_BOOL(var, flags, guiflags, def, str, proc)\
	SDTC_CONDBOOL(var, 0, SL_MAX_VERSION, flags, guiflags, def, str, proc)

#define SDTC_CONDLIST(var, type, length, flags, guiflags, def, str, proc, from, to)\
	SDTG_GENERAL(#var, SDT_INTLIST, SL_ARR, type, flags, guiflags, _settings_client.var, length, def, 0, 0, 0, NULL, str, proc, from, to)
#define SDTC_LIST(var, type, flags, guiflags, def, str, proc)\
	SDTG_GENERAL(#var, SDT_INTLIST, SL_ARR, type, flags, guiflags, _settings_client.var, lengthof(_settings_client.var), def, 0, 0, 0, NULL, str, proc, 0, SL_MAX_VERSION)

#define SDTC_CONDSTR(var, type, length, flags, guiflags, def, str, proc, from, to)\
	SDTG_GENERAL(#var, SDT_STRING, SL_STR, type, flags, guiflags, _settings_client.var, length, def, 0, 0, 0, NULL, str, proc, from, to)
#define SDTC_STR(var, type, flags, guiflags, def, str, proc)\
	SDTG_GENERAL(#var, SDT_STRING, SL_STR, type, flags, guiflags, _settings_client.var, lengthof(_settings_client.var), def, 0, 0, 0, NULL, str, proc, 0, SL_MAX_VERSION)

#define SDTC_CONDOMANY(var, type, from, to, flags, guiflags, def, max, full, str, proc)\
	SDTG_GENERAL(#var, SDT_ONEOFMANY, SL_VAR, type, flags, guiflags, _settings_client.var, 1, def, 0, max, 0, full, str, proc, from, to)
#define SDTC_OMANY(var, type, flags, guiflags, def, max, full, str, proc)\
	SDTC_CONDOMANY(var, type, 0, SL_MAX_VERSION, flags, guiflags, def, max, full, str, proc)

#define SDT_END() {{NULL, NULL, {0}, {0}, 0, 0, 0, NULL, STR_NULL, NULL, NULL}, SLE_END()}

/* Shortcuts for macros below. Logically if we don't save the value
 * we also don't sync it in a network game */
#define S SLF_SAVE_NO | SLF_NETWORK_NO
#define C SLF_CONFIG_NO
#define N SLF_NETWORK_NO

#define D0 SGF_0ISDISABLED
#define NC SGF_NOCOMMA
#define MS SGF_MULTISTRING
#define NO SGF_NETWORK_ONLY
#define CR SGF_CURRENCY
#define NN SGF_NO_NETWORK
#define NG SGF_NEWGAME_ONLY

static const SettingDesc _music_settings[] = {
	 SDT_VAR(MusicFileSettings, playlist,   SLE_UINT8, S, 0,   0, 0,   5, 1,  STR_NULL, NULL),
	 SDT_VAR(MusicFileSettings, music_vol,  SLE_UINT8, S, 0, 127, 0, 127, 1,  STR_NULL, NULL),
	 SDT_VAR(MusicFileSettings, effect_vol, SLE_UINT8, S, 0, 127, 0, 127, 1,  STR_NULL, NULL),
	SDT_LIST(MusicFileSettings, custom_1,   SLE_UINT8, S, 0, NULL,            STR_NULL, NULL),
	SDT_LIST(MusicFileSettings, custom_2,   SLE_UINT8, S, 0, NULL,            STR_NULL, NULL),
	SDT_BOOL(MusicFileSettings, playing,               S, 0, true,            STR_NULL, NULL),
	SDT_BOOL(MusicFileSettings, shuffle,               S, 0, false,           STR_NULL, NULL),
	 SDT_END()
};

/* win32_v.cpp only settings */
#if defined(WIN32) && !defined(DEDICATED)
extern bool _force_full_redraw, _window_maximize;
extern uint _display_hz, _fullscreen_bpp;

static const SettingDescGlobVarList _win32_settings[] = {
	 SDTG_VAR("display_hz",     SLE_UINT, S, 0, _display_hz,       0, 0, 120, 0, STR_NULL, NULL),
	SDTG_BOOL("force_full_redraw",        S, 0, _force_full_redraw,false,        STR_NULL, NULL),
	 SDTG_VAR("fullscreen_bpp", SLE_UINT, S, 0, _fullscreen_bpp,   8, 8,  32, 0, STR_NULL, NULL),
	SDTG_BOOL("window_maximize",          S, 0, _window_maximize,  false,        STR_NULL, NULL),
	 SDTG_END()
};
#endif /* WIN32 */

static const SettingDescGlobVarList _misc_settings[] = {
	SDTG_MMANY("display_opt",     SLE_UINT8, S, 0, _display_opt,       (1 << DO_SHOW_TOWN_NAMES | 1 << DO_SHOW_STATION_NAMES | 1 << DO_SHOW_SIGNS | 1 << DO_FULL_ANIMATION | 1 << DO_FULL_DETAIL | 1 << DO_WAYPOINTS), "SHOW_TOWN_NAMES|SHOW_STATION_NAMES|SHOW_SIGNS|FULL_ANIMATION||FULL_DETAIL|WAYPOINTS", STR_NULL, NULL),
	 SDTG_BOOL("news_ticker_sound",          S, 0, _news_ticker_sound,     true,    STR_NULL, NULL),
	 SDTG_BOOL("fullscreen",                 S, 0, _fullscreen,           false,    STR_NULL, NULL),
	  SDTG_STR("graphicsset",      SLE_STRQ, S, 0, _ini_graphics_set,      NULL,    STR_NULL, NULL),
	  SDTG_STR("videodriver",      SLE_STRQ, S, 0, _ini_videodriver,       NULL,    STR_NULL, NULL),
	  SDTG_STR("musicdriver",      SLE_STRQ, S, 0, _ini_musicdriver,       NULL,    STR_NULL, NULL),
	  SDTG_STR("sounddriver",      SLE_STRQ, S, 0, _ini_sounddriver,       NULL,    STR_NULL, NULL),
	  SDTG_STR("blitter",          SLE_STRQ, S, 0, _ini_blitter,           NULL,    STR_NULL, NULL),
	  SDTG_STR("language",         SLE_STRB, S, 0, _dynlang.curr_file,     NULL,    STR_NULL, NULL),
	SDTG_CONDLIST("resolution",  SLE_INT, 2, S, 0, _cur_resolution,   "640,480",    STR_NULL, NULL, 0, SL_MAX_VERSION), // workaround for implicit lengthof() in SDTG_LIST
	  SDTG_STR("screenshot_format",SLE_STRB, S, 0, _screenshot_format_name,NULL,    STR_NULL, NULL),
	  SDTG_STR("savegame_format",  SLE_STRB, S, 0, _savegame_format,       NULL,    STR_NULL, NULL),
	 SDTG_BOOL("rightclick_emulate",         S, 0, _rightclick_emulate,   false,    STR_NULL, NULL),
#ifdef WITH_FREETYPE
	  SDTG_STR("small_font",       SLE_STRB, S, 0, _freetype.small_font,   NULL,    STR_NULL, NULL),
	  SDTG_STR("medium_font",      SLE_STRB, S, 0, _freetype.medium_font,  NULL,    STR_NULL, NULL),
	  SDTG_STR("large_font",       SLE_STRB, S, 0, _freetype.large_font,   NULL,    STR_NULL, NULL),
	  SDTG_VAR("small_size",       SLE_UINT, S, 0, _freetype.small_size,   6, 0, 72, 0, STR_NULL, NULL),
	  SDTG_VAR("medium_size",      SLE_UINT, S, 0, _freetype.medium_size, 10, 0, 72, 0, STR_NULL, NULL),
	  SDTG_VAR("large_size",       SLE_UINT, S, 0, _freetype.large_size,  16, 0, 72, 0, STR_NULL, NULL),
	 SDTG_BOOL("small_aa",                   S, 0, _freetype.small_aa,    false,    STR_NULL, NULL),
	 SDTG_BOOL("medium_aa",                  S, 0, _freetype.medium_aa,   false,    STR_NULL, NULL),
	 SDTG_BOOL("large_aa",                   S, 0, _freetype.large_aa,    false,    STR_NULL, NULL),
#endif
	  SDTG_VAR("sprite_cache_size",SLE_UINT, S, 0, _sprite_cache_size,     4, 1, 64, 0, STR_NULL, NULL),
	  SDTG_VAR("player_face",    SLE_UINT32, S, 0, _company_manager_face,0,0,0xFFFFFFFF,0, STR_NULL, NULL),
	  SDTG_VAR("transparency_options", SLE_UINT, S, 0, _transparency_opt,  0,0,0x1FF,0, STR_NULL, NULL),
	  SDTG_VAR("transparency_locks", SLE_UINT, S, 0, _transparency_lock,   0,0,0x1FF,0, STR_NULL, NULL),
	  SDTG_VAR("invisibility_options", SLE_UINT, S, 0, _invisibility_opt,  0,0, 0xFF,0, STR_NULL, NULL),
	  SDTG_STR("keyboard",         SLE_STRB, S, 0, _keyboard_opt[0],       NULL,    STR_NULL, NULL),
	  SDTG_STR("keyboard_caps",    SLE_STRB, S, 0, _keyboard_opt[1],       NULL,    STR_NULL, NULL),
	  SDTG_END()
};

static const uint GAME_DIFFICULTY_NUM = 18;
uint16 _old_diff_custom[GAME_DIFFICULTY_NUM];

static const SettingDesc _gameopt_settings[] = {
	/* In version 4 a new difficulty setting has been added to the difficulty settings,
	 * town attitude towards demolishing. Needs special handling because some dimwit thought
	 * it funny to have the GameDifficulty struct be an array while it is a struct of
	 * same-sized members
	 * XXX - To save file-space and since values are never bigger than about 10? only
	 * save the first 16 bits in the savegame. Question is why the values are still int32
	 * and why not byte for example?
	 * 'SLE_FILE_I16 | SLE_VAR_U16' in "diff_custom" is needed to get around SlArray() hack
	 * for savegames version 0 - though it is an array, it has to go through the byteswap process */
	 SDTG_GENERAL("diff_custom", SDT_INTLIST, SL_ARR, SLE_FILE_I16 | SLE_VAR_U16,    C, 0, _old_diff_custom, 17, 0, 0, 0, 0, NULL, STR_NULL, NULL, 0,  3),
	 SDTG_GENERAL("diff_custom", SDT_INTLIST, SL_ARR, SLE_UINT16,                    C, 0, _old_diff_custom, 18, 0, 0, 0, 0, NULL, STR_NULL, NULL, 4, SL_MAX_VERSION),

	      SDT_VAR(GameSettings, difficulty.diff_level,    SLE_UINT8,                     0, 0, 0, 0,  3, 0, STR_NULL, NULL),
	    SDT_OMANY(GameSettings, locale.currency,          SLE_UINT8,                     N, 0, 0, CUSTOM_CURRENCY_ID, "GBP|USD|EUR|YEN|ATS|BEF|CHF|CZK|DEM|DKK|ESP|FIM|FRF|GRD|HUF|ISK|ITL|NLG|NOK|PLN|ROL|RUR|SIT|SEK|YTL|SKK|BRL|EEK|custom", STR_NULL, NULL, NULL),
	    SDT_OMANY(GameSettings, locale.units,             SLE_UINT8,                     N, 0, 1, 2, "imperial|metric|si", STR_NULL, NULL, NULL),
	/* There are only 21 predefined town_name values (0-20), but you can have more with newgrf action F so allow these bigger values (21-255). Invalid values will fallback to english on use and (undefined string) in GUI. */
	    SDT_OMANY(GameSettings, game_creation.town_name,  SLE_UINT8,                     0, 0, 0, 255, "english|french|german|american|latin|silly|swedish|dutch|finnish|polish|slovakish|norwegian|hungarian|austrian|romanian|czech|swiss|danish|turkish|italian|catalan", STR_NULL, NULL, NULL),
	    SDT_OMANY(GameSettings, game_creation.landscape,  SLE_UINT8,                     0, 0, 0, 3, "temperate|arctic|tropic|toyland", STR_NULL, NULL, ConvertLandscape),
	      SDT_VAR(GameSettings, game_creation.snow_line,  SLE_UINT8,                     0, 0, 7 * TILE_HEIGHT, 2 * TILE_HEIGHT, 13 * TILE_HEIGHT, 0, STR_NULL, NULL),
	 SDT_CONDNULL(                                                1,  0, 22),
 SDTC_CONDOMANY(              gui.autosave,             SLE_UINT8, 23, SL_MAX_VERSION, S, 0, 1, 4, "off|monthly|quarterly|half year|yearly", STR_NULL, NULL),
	    SDT_OMANY(GameSettings, vehicle.road_side,        SLE_UINT8,                     0, 0, 1, 1, "left|right", STR_NULL, NULL, NULL),
	    SDT_END()
};

/* Some settings do not need to be synchronised when playing in multiplayer.
 * These include for example the GUI settings and will not be saved with the
 * savegame.
 * It is also a bit tricky since you would think that service_interval
 * for example doesn't need to be synched. Every client assigns the
 * service_interval value to the v->service_interval, meaning that every client
 * assigns his value. If the setting was company-based, that would mean that
 * vehicles could decide on different moments that they are heading back to a
 * service depot, causing desyncs on a massive scale. */
const SettingDesc _settings[] = {
	/***************************************************************************/
	/* Saved settings variables. */
	/* Do not ADD or REMOVE something in this "difficulty.XXX" table or before it. It breaks savegame compatability. */
	 SDT_CONDVAR(GameSettings, difficulty.max_no_competitors,        SLE_UINT8, 97, SL_MAX_VERSION, 0, 0,     2,0,MAX_COMPANIES-1,1,STR_NULL,                                  DifficultyChange),
	SDT_CONDNULL(                                                            1, 97, 109),
	 SDT_CONDVAR(GameSettings, difficulty.number_towns,              SLE_UINT8, 97, SL_MAX_VERSION, 0,NG,     2,     0,      4,  1, STR_NUM_VERY_LOW,                          DifficultyChange),
	 SDT_CONDVAR(GameSettings, difficulty.number_industries,         SLE_UINT8, 97, SL_MAX_VERSION, 0,NG,     4,     0,      4,  1, STR_NONE,                                  DifficultyChange),
	 SDT_CONDVAR(GameSettings, difficulty.max_loan,                 SLE_UINT32, 97, SL_MAX_VERSION, 0,NG|CR,300000,100000,500000,50000,STR_NULL,                               DifficultyChange),
	 SDT_CONDVAR(GameSettings, difficulty.initial_interest,          SLE_UINT8, 97, SL_MAX_VERSION, 0,NG,     2,     2,      4,  1, STR_NULL,                                  DifficultyChange),
	 SDT_CONDVAR(GameSettings, difficulty.vehicle_costs,             SLE_UINT8, 97, SL_MAX_VERSION, 0, 0,     0,     0,      2,  1, STR_6820_LOW,                              DifficultyChange),
	 SDT_CONDVAR(GameSettings, difficulty.competitor_speed,          SLE_UINT8, 97, SL_MAX_VERSION, 0, 0,     2,     0,      4,  1, STR_681B_VERY_SLOW,                        DifficultyChange),
	SDT_CONDNULL(                                                            1, 97, 109),
	 SDT_CONDVAR(GameSettings, difficulty.vehicle_breakdowns,        SLE_UINT8, 97, SL_MAX_VERSION, 0, 0,     1,     0,      2,  1, STR_6823_NONE,                             DifficultyChange),
	 SDT_CONDVAR(GameSettings, difficulty.subsidy_multiplier,        SLE_UINT8, 97, SL_MAX_VERSION, 0, 0,     2,     0,      3,  1, STR_6826_X1_5,                             DifficultyChange),
	 SDT_CONDVAR(GameSettings, difficulty.construction_cost,         SLE_UINT8, 97, SL_MAX_VERSION, 0,NG,     0,     0,      2,  1, STR_6820_LOW,                              DifficultyChange),
	 SDT_CONDVAR(GameSettings, difficulty.terrain_type,              SLE_UINT8, 97, SL_MAX_VERSION, 0,NG,     1,     0,      3,  1, STR_682A_VERY_FLAT,                        DifficultyChange),
	 SDT_CONDVAR(GameSettings, difficulty.quantity_sea_lakes,        SLE_UINT8, 97, SL_MAX_VERSION, 0,NG,     0,     0,      3,  1, STR_VERY_LOW,                              DifficultyChange),
	 SDT_CONDVAR(GameSettings, difficulty.economy,                   SLE_UINT8, 97, SL_MAX_VERSION, 0, 0,     0,     0,      1,  1, STR_682E_STEADY,                           DifficultyChange),
	 SDT_CONDVAR(GameSettings, difficulty.line_reverse_mode,         SLE_UINT8, 97, SL_MAX_VERSION, 0, 0,     0,     0,      1,  1, STR_6834_AT_END_OF_LINE_AND_AT_STATIONS,   DifficultyChange),
	 SDT_CONDVAR(GameSettings, difficulty.disasters,                 SLE_UINT8, 97, SL_MAX_VERSION, 0, 0,     0,     0,      1,  1, STR_6836_OFF,                              DifficultyChange),
	 SDT_CONDVAR(GameSettings, difficulty.town_council_tolerance,    SLE_UINT8, 97, SL_MAX_VERSION, 0, 0,     0,     0,      2,  1, STR_PERMISSIVE,                            DifficultyNoiseChange),
	 SDT_CONDVAR(GameSettings, difficulty.diff_level,                SLE_UINT8, 97, SL_MAX_VERSION, 0,NG,     0,     0,      3,  0, STR_NULL,                                  DifficultyReset),

	/* There are only 21 predefined town_name values (0-20), but you can have more with newgrf action F so allow these bigger values (21-255). Invalid values will fallback to english on use and (undefined string) in GUI. */
 SDT_CONDOMANY(GameSettings, game_creation.town_name,              SLE_UINT8, 97, SL_MAX_VERSION, 0,NN, 0, 255, "english|french|german|american|latin|silly|swedish|dutch|finnish|polish|slovakish|norwegian|hungarian|austrian|romanian|czech|swiss|danish|turkish|italian|catalan", STR_NULL, NULL, NULL),
 SDT_CONDOMANY(GameSettings, game_creation.landscape,              SLE_UINT8, 97, SL_MAX_VERSION, 0,NN, 0,   3, "temperate|arctic|tropic|toyland", STR_NULL, NULL, ConvertLandscape),
	 SDT_CONDVAR(GameSettings, game_creation.snow_line,              SLE_UINT8, 97, SL_MAX_VERSION, 0,NN, 7 * TILE_HEIGHT, 2 * TILE_HEIGHT, 13 * TILE_HEIGHT, 0, STR_NULL, NULL),
 SDT_CONDOMANY(GameSettings, vehicle.road_side,                    SLE_UINT8, 97, SL_MAX_VERSION, 0,NN, 1,   1, "left|right", STR_NULL, CheckRoadSide, NULL),

	    SDT_BOOL(GameSettings, construction.build_on_slopes,                                        0,NN,  true,                    STR_CONFIG_SETTING_BUILDONSLOPES,          NULL),
	SDT_CONDBOOL(GameSettings, construction.autoslope,                          75, SL_MAX_VERSION, 0, 0,  true,                    STR_CONFIG_SETTING_AUTOSLOPE,              NULL),
	    SDT_BOOL(GameSettings, construction.extra_dynamite,                                         0, 0, false,                    STR_CONFIG_SETTING_EXTRADYNAMITE,          NULL),
	    SDT_BOOL(GameSettings, construction.longbridges,                                            0,NN,  true,                    STR_CONFIG_SETTING_LONGBRIDGES,            NULL),
	    SDT_BOOL(GameSettings, construction.signal_side,                                            N,NN,  true,                    STR_CONFIG_SETTING_SIGNALSIDE,             RedrawScreen),
	    SDT_BOOL(GameSettings, station.always_small_airport,                                        0,NN, false,                    STR_CONFIG_SETTING_SMALL_AIRPORTS,         NULL),
	 SDT_CONDVAR(GameSettings, economy.town_layout,                  SLE_UINT8, 59, SL_MAX_VERSION, 0,MS,TL_ORIGINAL,TL_BEGIN,NUM_TLS-1,1, STR_CONFIG_SETTING_TOWN_LAYOUT,     NULL),
	SDT_CONDBOOL(GameSettings, economy.allow_town_roads,                       113, SL_MAX_VERSION, 0, 0,  true,                    STR_CONFIG_SETTING_ALLOW_TOWN_ROADS,       NULL),

	     SDT_VAR(GameSettings, vehicle.train_acceleration_model,     SLE_UINT8,                     0,MS,     0,     0,       1, 1, STR_CONFIG_SETTING_TRAIN_ACCELERATION_MODEL, TrainAccelerationModelChanged),
	    SDT_BOOL(GameSettings, pf.forbid_90_deg,                                                    0, 0, false,                    STR_CONFIG_SETTING_FORBID_90_DEG,          NULL),
	    SDT_BOOL(GameSettings, vehicle.mammoth_trains,                                              0,NN,  true,                    STR_CONFIG_SETTING_MAMMOTHTRAINS,          NULL),
	    SDT_BOOL(GameSettings, order.gotodepot,                                                     0, 0,  true,                    STR_CONFIG_SETTING_GOTODEPOT,              NULL),
	    SDT_BOOL(GameSettings, pf.roadveh_queue,                                                    0, 0,  true,                    STR_CONFIG_SETTING_ROADVEH_QUEUE,          NULL),

	SDT_CONDBOOL(GameSettings, pf.new_pathfinding_all,                           0,             86, 0, 0, false,                    STR_NULL,                                  NULL),
	SDT_CONDBOOL(GameSettings, pf.yapf.ship_use_yapf,                           28,             86, 0, 0, false,                    STR_NULL,                                  NULL),
	SDT_CONDBOOL(GameSettings, pf.yapf.road_use_yapf,                           28,             86, 0, 0,  true,                    STR_NULL,                                  NULL),
	SDT_CONDBOOL(GameSettings, pf.yapf.rail_use_yapf,                           28,             86, 0, 0,  true,                    STR_NULL,                                  NULL),

	 SDT_CONDVAR(GameSettings, pf.pathfinder_for_trains,             SLE_UINT8, 87, SL_MAX_VERSION, 0, MS,    2,     0,       2, 1, STR_CONFIG_SETTING_PATHFINDER_FOR_TRAINS,  NULL),
	 SDT_CONDVAR(GameSettings, pf.pathfinder_for_roadvehs,           SLE_UINT8, 87, SL_MAX_VERSION, 0, MS,    2,     0,       2, 1, STR_CONFIG_SETTING_PATHFINDER_FOR_ROADVEH, NULL),
	 SDT_CONDVAR(GameSettings, pf.pathfinder_for_ships,              SLE_UINT8, 87, SL_MAX_VERSION, 0, MS,    0,     0,       2, 1, STR_CONFIG_SETTING_PATHFINDER_FOR_SHIPS,   NULL),

	    SDT_BOOL(GameSettings, vehicle.never_expire_vehicles,                                       0,NN, false,                    STR_CONFIG_SETTING_NEVER_EXPIRE_VEHICLES,  NULL),
	     SDT_VAR(GameSettings, vehicle.max_trains,                  SLE_UINT16,                     0, 0,   500,     0,    5000, 0, STR_CONFIG_SETTING_MAX_TRAINS,             RedrawScreen),
	     SDT_VAR(GameSettings, vehicle.max_roadveh,                 SLE_UINT16,                     0, 0,   500,     0,    5000, 0, STR_CONFIG_SETTING_MAX_ROADVEH,            RedrawScreen),
	     SDT_VAR(GameSettings, vehicle.max_aircraft,                SLE_UINT16,                     0, 0,   200,     0,    5000, 0, STR_CONFIG_SETTING_MAX_AIRCRAFT,           RedrawScreen),
	     SDT_VAR(GameSettings, vehicle.max_ships,                   SLE_UINT16,                     0, 0,   300,     0,    5000, 0, STR_CONFIG_SETTING_MAX_SHIPS,              RedrawScreen),
	    SDT_BOOL(GameSettings, vehicle.servint_ispercent,                                           0,NN, false,                    STR_CONFIG_SETTING_SERVINT_ISPERCENT,      CheckInterval),
	     SDT_VAR(GameSettings, vehicle.servint_trains,              SLE_UINT16,                     0,D0,   150,     5,     800, 0, STR_CONFIG_SETTING_SERVINT_TRAINS,         InvalidateDetailsWindow),
	     SDT_VAR(GameSettings, vehicle.servint_roadveh,             SLE_UINT16,                     0,D0,   150,     5,     800, 0, STR_CONFIG_SETTING_SERVINT_ROADVEH,        InvalidateDetailsWindow),
	     SDT_VAR(GameSettings, vehicle.servint_ships,               SLE_UINT16,                     0,D0,   360,     5,     800, 0, STR_CONFIG_SETTING_SERVINT_SHIPS,          InvalidateDetailsWindow),
	     SDT_VAR(GameSettings, vehicle.servint_aircraft,            SLE_UINT16,                     0,D0,   100,     5,     800, 0, STR_CONFIG_SETTING_SERVINT_AIRCRAFT,       InvalidateDetailsWindow),
	    SDT_BOOL(GameSettings, order.no_servicing_if_no_breakdowns,                                 0, 0, false,                    STR_CONFIG_SETTING_NOSERVICE,              NULL),
	    SDT_BOOL(GameSettings, vehicle.wagon_speed_limits,                                          0,NN,  true,                    STR_CONFIG_SETTING_WAGONSPEEDLIMITS,       UpdateConsists),
	SDT_CONDBOOL(GameSettings, vehicle.disable_elrails,                         38, SL_MAX_VERSION, 0,NN, false,                    STR_CONFIG_SETTING_DISABLE_ELRAILS,        SettingsDisableElrail),
	 SDT_CONDVAR(GameSettings, vehicle.freight_trains,               SLE_UINT8, 39, SL_MAX_VERSION, 0,NN,     1,     1,     255, 1, STR_CONFIG_SETTING_FREIGHT_TRAINS,         NULL),
	SDT_CONDBOOL(GameSettings, order.timetabling,                               67, SL_MAX_VERSION, 0, 0,  true,                    STR_CONFIG_SETTING_TIMETABLE_ALLOW,        NULL),
	 SDT_CONDVAR(GameSettings, vehicle.plane_speed,                  SLE_UINT8, 90, SL_MAX_VERSION, 0, 0,     4,     1,       4, 0, STR_CONFIG_SETTING_PLANE_SPEED,            NULL),
	SDT_CONDBOOL(GameSettings, vehicle.dynamic_engines,                         95, SL_MAX_VERSION, 0,NN, false,                    STR_CONFIG_SETTING_DYNAMIC_ENGINES,        ChangeDynamicEngines),

	    SDT_BOOL(GameSettings, station.join_stations,                                               0, 0,  true,                    STR_CONFIG_SETTING_JOINSTATIONS,           NULL),
	SDTC_CONDBOOL(             gui.sg_full_load_any,                            22,             92, 0, 0,  true,                    STR_NULL,                                  NULL),
	    SDT_BOOL(GameSettings, order.improved_load,                                                 0,NN,  true,                    STR_CONFIG_SETTING_IMPROVEDLOAD,           NULL),
	    SDT_BOOL(GameSettings, order.selectgoods,                                                   0, 0,  true,                    STR_CONFIG_SETTING_SELECTGOODS,            NULL),
	SDTC_CONDBOOL(             gui.sg_new_nonstop,                              22,             92, 0, 0, false,                    STR_NULL,                                  NULL),
	    SDT_BOOL(GameSettings, station.nonuniform_stations,                                         0,NN,  true,                    STR_CONFIG_SETTING_NONUNIFORM_STATIONS,    NULL),
	     SDT_VAR(GameSettings, station.station_spread,               SLE_UINT8,                     0, 0,    12,     4,      64, 0, STR_CONFIG_SETTING_STATION_SPREAD,         InvalidateStationBuildWindow),
	    SDT_BOOL(GameSettings, order.serviceathelipad,                                              0, 0,  true,                    STR_CONFIG_SETTING_SERVICEATHELIPAD,       NULL),
	    SDT_BOOL(GameSettings, station.modified_catchment,                                          0, 0,  true,                    STR_CONFIG_SETTING_CATCHMENT,              NULL),
	SDT_CONDBOOL(GameSettings, order.gradual_loading,                           40, SL_MAX_VERSION, 0, 0,  true,                    STR_CONFIG_SETTING_GRADUAL_LOADING,        NULL),
	SDT_CONDBOOL(GameSettings, construction.road_stop_on_town_road,             47, SL_MAX_VERSION, 0, 0,  true,                    STR_CONFIG_SETTING_STOP_ON_TOWN_ROAD,      NULL),
	SDT_CONDBOOL(GameSettings, construction.road_stop_on_competitor_road,      114, SL_MAX_VERSION, 0, 0,  true,                    STR_CONFIG_SETTING_STOP_ON_COMPETITOR_ROAD,NULL),
	SDT_CONDBOOL(GameSettings, station.adjacent_stations,                       62, SL_MAX_VERSION, 0, 0,  true,                    STR_CONFIG_SETTING_ADJACENT_STATIONS,      NULL),
	SDT_CONDBOOL(GameSettings, economy.station_noise_level,                     96, SL_MAX_VERSION, 0, 0, false,                    STR_CONFIG_SETTING_NOISE_LEVEL,            InvalidateTownViewWindow),
	SDT_CONDBOOL(GameSettings, station.distant_join_stations,                  106, SL_MAX_VERSION, 0, 0,  true,                    STR_CONFIG_SETTING_DISTANT_JOIN_STATIONS,  DeleteSelectStationWindow),

	    SDT_BOOL(GameSettings, economy.inflation,                                                   0, 0,  true,                    STR_CONFIG_SETTING_INFLATION,              NULL),
	     SDT_VAR(GameSettings, construction.raw_industry_construction, SLE_UINT8,                   0,MS,     0,     0,       2, 0, STR_CONFIG_SETTING_RAW_INDUSTRY_CONSTRUCTION_METHOD, InvalidateBuildIndustryWindow),
	    SDT_BOOL(GameSettings, economy.multiple_industry_per_town,                                  0, 0, false,                    STR_CONFIG_SETTING_MULTIPINDTOWN,          NULL),
	    SDT_BOOL(GameSettings, economy.same_industry_close,                                         0, 0, false,                    STR_CONFIG_SETTING_SAMEINDCLOSE,           NULL),
	    SDT_BOOL(GameSettings, economy.bribe,                                                       0, 0,  true,                    STR_CONFIG_SETTING_BRIBE,                  NULL),
	SDT_CONDBOOL(GameSettings, economy.exclusive_rights,                        79, SL_MAX_VERSION, 0, 0,  true,                    STR_CONFIG_SETTING_ALLOW_EXCLUSIVE,        NULL),
	SDT_CONDBOOL(GameSettings, economy.give_money,                              79, SL_MAX_VERSION, 0, 0,  true,                    STR_CONFIG_SETTING_ALLOW_GIVE_MONEY,       NULL),
	     SDT_VAR(GameSettings, game_creation.snow_line_height,       SLE_UINT8,                     0, 0,     7,     2,      13, 0, STR_CONFIG_SETTING_SNOWLINE_HEIGHT,        NULL),
	    SDTC_VAR(              gui.coloured_news_year,               SLE_INT32,                     0,NC,  2000,MIN_YEAR,MAX_YEAR,1,STR_CONFIG_SETTING_COLOURED_NEWS_YEAR,     NULL),
	     SDT_VAR(GameSettings, game_creation.starting_year,          SLE_INT32,                     0,NC,  1950,MIN_YEAR,MAX_YEAR,1,STR_CONFIG_SETTING_STARTING_YEAR,          NULL),
	SDT_CONDNULL(                                                            4,  0, 104),
	    SDT_BOOL(GameSettings, economy.smooth_economy,                                              0, 0,  true,                    STR_CONFIG_SETTING_SMOOTH_ECONOMY,         NULL),
	    SDT_BOOL(GameSettings, economy.allow_shares,                                                0, 0, false,                    STR_CONFIG_SETTING_ALLOW_SHARES,           NULL),
	 SDT_CONDVAR(GameSettings, economy.town_growth_rate,             SLE_UINT8, 54, SL_MAX_VERSION, 0, MS,    2,     0,       4, 0, STR_CONFIG_SETTING_TOWN_GROWTH,            NULL),
	 SDT_CONDVAR(GameSettings, economy.larger_towns,                 SLE_UINT8, 54, SL_MAX_VERSION, 0, D0,    4,     0,     255, 1, STR_CONFIG_SETTING_LARGER_TOWNS,           NULL),
	 SDT_CONDVAR(GameSettings, economy.initial_city_size,            SLE_UINT8, 56, SL_MAX_VERSION, 0, 0,     2,     1,      10, 1, STR_CONFIG_SETTING_CITY_SIZE_MULTIPLIER,   NULL),
	SDT_CONDBOOL(GameSettings, economy.mod_road_rebuild,                        77, SL_MAX_VERSION, 0, 0, false,                    STR_CONFIG_SETTING_MODIFIED_ROAD_REBUILD,  NULL),

	SDT_CONDNULL(1, 0, 106), // previously ai-new setting.
	    SDT_BOOL(GameSettings, ai.ai_in_multiplayer,                                                0, 0, true,                     STR_CONFIG_SETTING_AI_IN_MULTIPLAYER,      NULL),
	    SDT_BOOL(GameSettings, ai.ai_disable_veh_train,                                             0, 0, false,                    STR_CONFIG_SETTING_AI_BUILDS_TRAINS,       NULL),
	    SDT_BOOL(GameSettings, ai.ai_disable_veh_roadveh,                                           0, 0, false,                    STR_CONFIG_SETTING_AI_BUILDS_ROADVEH,      NULL),
	    SDT_BOOL(GameSettings, ai.ai_disable_veh_aircraft,                                          0, 0, false,                    STR_CONFIG_SETTING_AI_BUILDS_AIRCRAFT,     NULL),
	    SDT_BOOL(GameSettings, ai.ai_disable_veh_ship,                                              0, 0, false,                    STR_CONFIG_SETTING_AI_BUILDS_SHIPS,        NULL),
	 SDT_CONDVAR(GameSettings, ai.ai_max_opcode_till_suspend,       SLE_UINT32,107, SL_MAX_VERSION, 0, NG, 10000, 5000,250000,2500, STR_CONFIG_SETTING_AI_MAX_OPCODES,         NULL),

	     SDT_VAR(GameSettings, vehicle.extend_vehicle_life,          SLE_UINT8,                     0, 0,     0,     0,     100, 0, STR_NULL,                                  NULL),
	     SDT_VAR(GameSettings, economy.dist_local_authority,         SLE_UINT8,                     0, 0,    20,     5,      60, 0, STR_NULL,                                  NULL),
	     SDT_VAR(GameSettings, pf.wait_oneway_signal,                SLE_UINT8,                     0, 0,    15,     2,     255, 0, STR_NULL,                                  NULL),
	     SDT_VAR(GameSettings, pf.wait_twoway_signal,                SLE_UINT8,                     0, 0,    41,     2,     255, 0, STR_NULL,                                  NULL),
	SDT_CONDLISTO(GameSettings, economy.town_noise_population, 3,   SLE_UINT16, 96, SL_MAX_VERSION, 0,D0, "800,2000,4000",          STR_NULL,                                  NULL, CheckNoiseToleranceLevel),
	 SDT_CONDVAR(GameSettings, economy.moving_average_unit,         SLE_UINT16, CAPACITIES_SV, SL_MAX_VERSION, 0, 0, 4, 1, 4096, 1,	STR_CONFIG_SETTING_AVERAGE_UNIT,           NULL),
	 SDT_CONDVAR(GameSettings, economy.moving_average_length,       SLE_UINT16, CAPACITIES_SV, SL_MAX_VERSION, 0, 0, 256, 1, 4096, 64, STR_CONFIG_SETTING_AVERAGE_LENGTH,      NULL),

<<<<<<< HEAD
	 SDT_CONDVAR(GameSettings, linkgraph.recalc_interval,           SLE_UINT16, LINKGRAPH_SV, SL_MAX_VERSION,  0, 0,16, 1, 4096, 1, STR_CONFIG_SETTING_LINKGRAPH_INTERVAL,    NULL),
	 SDT_CONDVAR(GameSettings, linkgraph.demand_pax,                 SLE_UINT8,DEMANDS_SV, SL_MAX_VERSION,0,MS,DT_SYMMETRIC,DT_BEGIN,DT_NUM-1,1,STR_CONFIG_SETTING_DEMAND_PAX, NULL),
	 SDT_CONDVAR(GameSettings, linkgraph.demand_mail,                SLE_UINT8,DEMANDS_SV,SL_MAX_VERSION,0,MS,DT_SYMMETRIC,DT_BEGIN,DT_NUM-1,1,STR_CONFIG_SETTING_DEMAND_MAIL, NULL),
	 SDT_CONDVAR(GameSettings, linkgraph.demand_express,      SLE_UINT8,DEMANDS_SV,SL_MAX_VERSION,0,MS,DT_ANTISYMMETRIC,DT_BEGIN,DT_NUM-1,1,STR_CONFIG_SETTING_DEMAND_EXPRESS, NULL),
	 SDT_CONDVAR(GameSettings, linkgraph.demand_armoured,        SLE_UINT8,DEMANDS_SV,SL_MAX_VERSION,0,MS,DT_SYMMETRIC,DT_BEGIN,DT_NUM-1,1,STR_CONFIG_SETTING_DEMAND_ARMOURED, NULL),
	 SDT_CONDVAR(GameSettings, linkgraph.demand_default,      SLE_UINT8,DEMANDS_SV,SL_MAX_VERSION,0,MS,DT_ANTISYMMETRIC,DT_BEGIN,DT_NUM-1,1,STR_CONFIG_SETTING_DEMAND_DEFAULT, NULL),
=======
	 SDT_CONDVAR(GameSettings, linkgraph.recalc_interval,           SLE_UINT16, LINKGRAPH_SV, SL_MAX_VERSION,  0, 0,16, 1, 4096, 1, STR_CONFIG_SETTING_LINKGRAPH_INTERVAL,     NULL),
>>>>>>> c39c22fb

	 SDT_CONDVAR(GameSettings, pf.wait_for_pbs_path,                 SLE_UINT8,100, SL_MAX_VERSION, 0, 0,    30,     2,     255, 0, STR_NULL,                                  NULL),
	SDT_CONDBOOL(GameSettings, pf.reserve_paths,                               100, SL_MAX_VERSION, 0, 0, false,                    STR_NULL,                                  NULL),
	 SDT_CONDVAR(GameSettings, pf.path_backoff_interval,             SLE_UINT8,100, SL_MAX_VERSION, 0, 0,    20,     1,     255, 0, STR_NULL,                                  NULL),

	     SDT_VAR(GameSettings, pf.opf.pf_maxlength,                          SLE_UINT16,                     0, 0,  4096,                    64,   65535, 0, STR_NULL,         NULL),
	     SDT_VAR(GameSettings, pf.opf.pf_maxdepth,                            SLE_UINT8,                     0, 0,    48,                     4,     255, 0, STR_NULL,         NULL),

	     SDT_VAR(GameSettings, pf.npf.npf_max_search_nodes,                    SLE_UINT,                     0, 0, 10000,                   500,  100000, 0, STR_NULL,         NULL),
	     SDT_VAR(GameSettings, pf.npf.npf_rail_firstred_penalty,               SLE_UINT,                     0, 0, ( 10 * NPF_TILE_LENGTH),   0,  100000, 0, STR_NULL,         NULL),
	     SDT_VAR(GameSettings, pf.npf.npf_rail_firstred_exit_penalty,          SLE_UINT,                     0, 0, (100 * NPF_TILE_LENGTH),   0,  100000, 0, STR_NULL,         NULL),
	     SDT_VAR(GameSettings, pf.npf.npf_rail_lastred_penalty,                SLE_UINT,                     0, 0, ( 10 * NPF_TILE_LENGTH),   0,  100000, 0, STR_NULL,         NULL),
	     SDT_VAR(GameSettings, pf.npf.npf_rail_station_penalty,                SLE_UINT,                     0, 0, (  1 * NPF_TILE_LENGTH),   0,  100000, 0, STR_NULL,         NULL),
	     SDT_VAR(GameSettings, pf.npf.npf_rail_slope_penalty,                  SLE_UINT,                     0, 0, (  1 * NPF_TILE_LENGTH),   0,  100000, 0, STR_NULL,         NULL),
	     SDT_VAR(GameSettings, pf.npf.npf_rail_curve_penalty,                  SLE_UINT,                     0, 0, 1,                         0,  100000, 0, STR_NULL,         NULL),
	     SDT_VAR(GameSettings, pf.npf.npf_rail_depot_reverse_penalty,          SLE_UINT,                     0, 0, ( 50 * NPF_TILE_LENGTH),   0,  100000, 0, STR_NULL,         NULL),
	 SDT_CONDVAR(GameSettings, pf.npf.npf_rail_pbs_cross_penalty,              SLE_UINT,100, SL_MAX_VERSION, 0, 0, (  3 * NPF_TILE_LENGTH),   0,  100000, 0, STR_NULL,         NULL),
	 SDT_CONDVAR(GameSettings, pf.npf.npf_rail_pbs_signal_back_penalty,        SLE_UINT,100, SL_MAX_VERSION, 0, 0, ( 15 * NPF_TILE_LENGTH),   0,  100000, 0, STR_NULL,         NULL),
	     SDT_VAR(GameSettings, pf.npf.npf_buoy_penalty,                        SLE_UINT,                     0, 0, (  2 * NPF_TILE_LENGTH),   0,  100000, 0, STR_NULL,         NULL),
	     SDT_VAR(GameSettings, pf.npf.npf_water_curve_penalty,                 SLE_UINT,                     0, 0, (NPF_TILE_LENGTH / 4),     0,  100000, 0, STR_NULL,         NULL),
	     SDT_VAR(GameSettings, pf.npf.npf_road_curve_penalty,                  SLE_UINT,                     0, 0, 1,                         0,  100000, 0, STR_NULL,         NULL),
	     SDT_VAR(GameSettings, pf.npf.npf_crossing_penalty,                    SLE_UINT,                     0, 0, (  3 * NPF_TILE_LENGTH),   0,  100000, 0, STR_NULL,         NULL),
	 SDT_CONDVAR(GameSettings, pf.npf.npf_road_drive_through_penalty,          SLE_UINT, 47, SL_MAX_VERSION, 0, 0, (  8 * NPF_TILE_LENGTH),   0,  100000, 0, STR_NULL,         NULL),


	SDT_CONDBOOL(GameSettings, pf.yapf.disable_node_optimization,                        28, SL_MAX_VERSION, 0, 0, false,                                    STR_NULL,         NULL),
	 SDT_CONDVAR(GameSettings, pf.yapf.max_search_nodes,                       SLE_UINT, 28, SL_MAX_VERSION, 0, 0, 10000,                   500, 1000000, 0, STR_NULL,         NULL),
	SDT_CONDBOOL(GameSettings, pf.yapf.rail_firstred_twoway_eol,                         28, SL_MAX_VERSION, 0, 0,  true,                                    STR_NULL,         NULL),
	 SDT_CONDVAR(GameSettings, pf.yapf.rail_firstred_penalty,                  SLE_UINT, 28, SL_MAX_VERSION, 0, 0,    10 * YAPF_TILE_LENGTH,  0, 1000000, 0, STR_NULL,         NULL),
	 SDT_CONDVAR(GameSettings, pf.yapf.rail_firstred_exit_penalty,             SLE_UINT, 28, SL_MAX_VERSION, 0, 0,   100 * YAPF_TILE_LENGTH,  0, 1000000, 0, STR_NULL,         NULL),
	 SDT_CONDVAR(GameSettings, pf.yapf.rail_lastred_penalty,                   SLE_UINT, 28, SL_MAX_VERSION, 0, 0,    10 * YAPF_TILE_LENGTH,  0, 1000000, 0, STR_NULL,         NULL),
	 SDT_CONDVAR(GameSettings, pf.yapf.rail_lastred_exit_penalty,              SLE_UINT, 28, SL_MAX_VERSION, 0, 0,   100 * YAPF_TILE_LENGTH,  0, 1000000, 0, STR_NULL,         NULL),
	 SDT_CONDVAR(GameSettings, pf.yapf.rail_station_penalty,                   SLE_UINT, 28, SL_MAX_VERSION, 0, 0,    10 * YAPF_TILE_LENGTH,  0, 1000000, 0, STR_NULL,         NULL),
	 SDT_CONDVAR(GameSettings, pf.yapf.rail_slope_penalty,                     SLE_UINT, 28, SL_MAX_VERSION, 0, 0,     2 * YAPF_TILE_LENGTH,  0, 1000000, 0, STR_NULL,         NULL),
	 SDT_CONDVAR(GameSettings, pf.yapf.rail_curve45_penalty,                   SLE_UINT, 28, SL_MAX_VERSION, 0, 0,     3 * YAPF_TILE_LENGTH,  0, 1000000, 0, STR_NULL,         NULL),
	 SDT_CONDVAR(GameSettings, pf.yapf.rail_curve90_penalty,                   SLE_UINT, 28, SL_MAX_VERSION, 0, 0,     6 * YAPF_TILE_LENGTH,  0, 1000000, 0, STR_NULL,         NULL),
	 SDT_CONDVAR(GameSettings, pf.yapf.rail_depot_reverse_penalty,             SLE_UINT, 28, SL_MAX_VERSION, 0, 0,    50 * YAPF_TILE_LENGTH,  0, 1000000, 0, STR_NULL,         NULL),
	 SDT_CONDVAR(GameSettings, pf.yapf.rail_crossing_penalty,                  SLE_UINT, 28, SL_MAX_VERSION, 0, 0,     3 * YAPF_TILE_LENGTH,  0, 1000000, 0, STR_NULL,         NULL),
	 SDT_CONDVAR(GameSettings, pf.yapf.rail_look_ahead_max_signals,            SLE_UINT, 28, SL_MAX_VERSION, 0, 0,    10,                     1,     100, 0, STR_NULL,         NULL),
	 SDT_CONDVAR(GameSettings, pf.yapf.rail_look_ahead_signal_p0,               SLE_INT, 28, SL_MAX_VERSION, 0, 0,   500,              -1000000, 1000000, 0, STR_NULL,         NULL),
	 SDT_CONDVAR(GameSettings, pf.yapf.rail_look_ahead_signal_p1,               SLE_INT, 28, SL_MAX_VERSION, 0, 0,  -100,              -1000000, 1000000, 0, STR_NULL,         NULL),
	 SDT_CONDVAR(GameSettings, pf.yapf.rail_look_ahead_signal_p2,               SLE_INT, 28, SL_MAX_VERSION, 0, 0,     5,              -1000000, 1000000, 0, STR_NULL,         NULL),
	 SDT_CONDVAR(GameSettings, pf.yapf.rail_pbs_cross_penalty,                 SLE_UINT,100, SL_MAX_VERSION, 0, 0,     3 * YAPF_TILE_LENGTH,  0, 1000000, 0, STR_NULL,         NULL),
	 SDT_CONDVAR(GameSettings, pf.yapf.rail_pbs_station_penalty,               SLE_UINT,100, SL_MAX_VERSION, 0, 0,     8 * YAPF_TILE_LENGTH,  0, 1000000, 0, STR_NULL,         NULL),
	 SDT_CONDVAR(GameSettings, pf.yapf.rail_pbs_signal_back_penalty,           SLE_UINT,100, SL_MAX_VERSION, 0, 0,    15 * YAPF_TILE_LENGTH,  0, 1000000, 0, STR_NULL,         NULL),
	 SDT_CONDVAR(GameSettings, pf.yapf.rail_doubleslip_penalty,                SLE_UINT,100, SL_MAX_VERSION, 0, 0,     1 * YAPF_TILE_LENGTH,  0, 1000000, 0, STR_NULL,         NULL),
	 SDT_CONDVAR(GameSettings, pf.yapf.rail_longer_platform_penalty,           SLE_UINT, 33, SL_MAX_VERSION, 0, 0,     8 * YAPF_TILE_LENGTH,  0,   20000, 0, STR_NULL,         NULL),
	 SDT_CONDVAR(GameSettings, pf.yapf.rail_longer_platform_per_tile_penalty,  SLE_UINT, 33, SL_MAX_VERSION, 0, 0,     0 * YAPF_TILE_LENGTH,  0,   20000, 0, STR_NULL,         NULL),
	 SDT_CONDVAR(GameSettings, pf.yapf.rail_shorter_platform_penalty,          SLE_UINT, 33, SL_MAX_VERSION, 0, 0,    40 * YAPF_TILE_LENGTH,  0,   20000, 0, STR_NULL,         NULL),
	 SDT_CONDVAR(GameSettings, pf.yapf.rail_shorter_platform_per_tile_penalty, SLE_UINT, 33, SL_MAX_VERSION, 0, 0,     0 * YAPF_TILE_LENGTH,  0,   20000, 0, STR_NULL,         NULL),
	 SDT_CONDVAR(GameSettings, pf.yapf.road_slope_penalty,                     SLE_UINT, 33, SL_MAX_VERSION, 0, 0,     2 * YAPF_TILE_LENGTH,  0, 1000000, 0, STR_NULL,         NULL),
	 SDT_CONDVAR(GameSettings, pf.yapf.road_curve_penalty,                     SLE_UINT, 33, SL_MAX_VERSION, 0, 0,     1 * YAPF_TILE_LENGTH,  0, 1000000, 0, STR_NULL,         NULL),
	 SDT_CONDVAR(GameSettings, pf.yapf.road_crossing_penalty,                  SLE_UINT, 33, SL_MAX_VERSION, 0, 0,     3 * YAPF_TILE_LENGTH,  0, 1000000, 0, STR_NULL,         NULL),
	 SDT_CONDVAR(GameSettings, pf.yapf.road_stop_penalty,                      SLE_UINT, 47, SL_MAX_VERSION, 0, 0,     8 * YAPF_TILE_LENGTH,  0, 1000000, 0, STR_NULL,         NULL),

	 SDT_CONDVAR(GameSettings, game_creation.land_generator,                  SLE_UINT8, 30, SL_MAX_VERSION, 0,MS,     1,                     0,       1, 0, STR_CONFIG_SETTING_LAND_GENERATOR,        NULL),
	 SDT_CONDVAR(GameSettings, game_creation.oil_refinery_limit,              SLE_UINT8, 30, SL_MAX_VERSION, 0, 0,    32,                    12,      48, 0, STR_CONFIG_SETTING_OIL_REF_EDGE_DISTANCE, NULL),
	 SDT_CONDVAR(GameSettings, game_creation.tgen_smoothness,                 SLE_UINT8, 30, SL_MAX_VERSION, 0,MS,     1,                     0,       3, 0, STR_CONFIG_SETTING_ROUGHNESS_OF_TERRAIN,  NULL),
	 SDT_CONDVAR(GameSettings, game_creation.generation_seed,                SLE_UINT32, 30, SL_MAX_VERSION, 0, 0,      GENERATE_NEW_SEED, 0, UINT32_MAX, 0, STR_NULL,                                 NULL),
	 SDT_CONDVAR(GameSettings, game_creation.tree_placer,                     SLE_UINT8, 30, SL_MAX_VERSION, 0,MS,     2,                     0,       2, 0, STR_CONFIG_SETTING_TREE_PLACER,           NULL),
	     SDT_VAR(GameSettings, game_creation.heightmap_rotation,              SLE_UINT8,                     S,MS,     0,                     0,       1, 0, STR_CONFIG_SETTING_HEIGHTMAP_ROTATION,    NULL),
	     SDT_VAR(GameSettings, game_creation.se_flat_world_height,            SLE_UINT8,                     S, 0,     1,                     0,      15, 0, STR_CONFIG_SETTING_SE_FLAT_WORLD_HEIGHT,  NULL),

	     SDT_VAR(GameSettings, game_creation.map_x,                           SLE_UINT8,                     S, 0,     8,                     6,      11, 0, STR_CONFIG_SETTING_MAP_X,                 NULL),
	     SDT_VAR(GameSettings, game_creation.map_y,                           SLE_UINT8,                     S, 0,     8,                     6,      11, 0, STR_CONFIG_SETTING_MAP_Y,                 NULL),
	SDT_CONDBOOL(GameSettings, construction.freeform_edges,                             111, SL_MAX_VERSION, 0, 0,  true,                                    STR_CONFIG_SETTING_ENABLE_FREEFORM_EDGES, CheckFreeformEdges),
	 SDT_CONDVAR(GameSettings, game_creation.water_borders,                   SLE_UINT8,111, SL_MAX_VERSION, 0, 0,    15,                     0,      16, 0, STR_NULL,                                 NULL),
	 SDT_CONDVAR(GameSettings, game_creation.custom_town_number,             SLE_UINT16,115, SL_MAX_VERSION, 0, 0,     1,                     1,    5000, 0, STR_NULL,                                 NULL),

 SDT_CONDOMANY(GameSettings, locale.currency,                               SLE_UINT8, 97, SL_MAX_VERSION, N, 0, 0, CUSTOM_CURRENCY_ID, "GBP|USD|EUR|YEN|ATS|BEF|CHF|CZK|DEM|DKK|ESP|FIM|FRF|GRD|HUF|ISK|ITL|NLG|NOK|PLN|ROL|RUR|SIT|SEK|YTL|SKK|BRR|custom", STR_NULL, NULL, NULL),
 SDT_CONDOMANY(GameSettings, locale.units,                                  SLE_UINT8, 97, SL_MAX_VERSION, N, 0, 1, 2, "imperial|metric|si", STR_NULL, NULL, NULL),

	/***************************************************************************/
	/* Unsaved setting variables. */
	SDTC_OMANY(gui.autosave,                  SLE_UINT8, S,  0, 1, 4, "off|monthly|quarterly|half year|yearly", STR_NULL,                     NULL),
	SDTC_OMANY(gui.date_format_in_default_names,SLE_UINT8,S,MS, 0, 2, "long|short|iso",       STR_CONFIG_SETTING_DATE_FORMAT_IN_SAVE_NAMES,   NULL),
	 SDTC_BOOL(gui.vehicle_speed,                        S,  0,  true,                        STR_CONFIG_SETTING_VEHICLESPEED,                NULL),
	 SDTC_BOOL(gui.status_long_date,                     S,  0,  true,                        STR_CONFIG_SETTING_LONGDATE,                    NULL),
	 SDTC_BOOL(gui.show_finances,                        S,  0,  true,                        STR_CONFIG_SETTING_SHOWFINANCES,                NULL),
	 SDTC_BOOL(gui.autoscroll,                           S,  0, false,                        STR_CONFIG_SETTING_AUTOSCROLL,                  NULL),
	 SDTC_BOOL(gui.reverse_scroll,                       S,  0, false,                        STR_CONFIG_SETTING_REVERSE_SCROLLING,           NULL),
	 SDTC_BOOL(gui.smooth_scroll,                        S,  0, false,                        STR_CONFIG_SETTING_SMOOTH_SCROLLING,            NULL),
	 SDTC_BOOL(gui.left_mouse_btn_scrolling,             S,  0, false,                        STR_CONFIG_SETTING_LEFT_MOUSE_BTN_SCROLLING,    NULL),
	 SDTC_BOOL(gui.measure_tooltip,                      S,  0,  true,                        STR_CONFIG_SETTING_MEASURE_TOOLTIP,             NULL),
	  SDTC_VAR(gui.errmsg_duration,           SLE_UINT8, S,  0,     5,        0,       20, 0, STR_CONFIG_SETTING_ERRMSG_DURATION,             NULL),
	  SDTC_VAR(gui.toolbar_pos,               SLE_UINT8, S, MS,     0,        0,        2, 0, STR_CONFIG_SETTING_TOOLBAR_POS,                 v_PositionMainToolbar),
	  SDTC_VAR(gui.window_snap_radius,        SLE_UINT8, S, D0,    10,        1,       32, 0, STR_CONFIG_SETTING_SNAP_RADIUS,                 NULL),
	  SDTC_VAR(gui.window_soft_limit,         SLE_UINT8, S, D0,    20,        5,      255, 1, STR_CONFIG_SETTING_SOFT_LIMIT,                  NULL),
	 SDTC_BOOL(gui.population_in_label,                  S,  0,  true,                        STR_CONFIG_SETTING_POPULATION_IN_LABEL,         PopulationInLabelActive),
	 SDTC_BOOL(gui.link_terraform_toolbar,               S,  0, false,                        STR_CONFIG_SETTING_LINK_TERRAFORM_TOOLBAR,      NULL),
	  SDTC_VAR(gui.liveries,                  SLE_UINT8, S, MS,     2,        0,        2, 0, STR_CONFIG_SETTING_LIVERIES,                    RedrawScreen),
	 SDTC_BOOL(gui.prefer_teamchat,                      S,  0, false,                        STR_CONFIG_SETTING_PREFER_TEAMCHAT,             NULL),
	  SDTC_VAR(gui.scrollwheel_scrolling,     SLE_UINT8, S, MS,     0,        0,        2, 0, STR_CONFIG_SETTING_SCROLLWHEEL_SCROLLING,       NULL),
	  SDTC_VAR(gui.scrollwheel_multiplier,    SLE_UINT8, S,  0,     5,        1,       15, 1, STR_CONFIG_SETTING_SCROLLWHEEL_MULTIPLIER,      NULL),
	 SDTC_BOOL(gui.pause_on_newgame,                     S,  0, false,                        STR_CONFIG_SETTING_PAUSE_ON_NEW_GAME,           NULL),
	  SDTC_VAR(gui.advanced_vehicle_list,     SLE_UINT8, S, MS,     1,        0,        2, 0, STR_CONFIG_SETTING_ADVANCED_VEHICLE_LISTS,      NULL),
	 SDTC_BOOL(gui.timetable_in_ticks,                   S,  0, false,                        STR_CONFIG_SETTING_TIMETABLE_IN_TICKS,          NULL),
	 SDTC_BOOL(gui.quick_goto,                           S,  0, false,                        STR_CONFIG_SETTING_QUICKGOTO,                   NULL),
	  SDTC_VAR(gui.loading_indicators,        SLE_UINT8, S, MS,     1,        0,        2, 0, STR_CONFIG_SETTING_LOADING_INDICATORS,          RedrawScreen),
	  SDTC_VAR(gui.default_rail_type,         SLE_UINT8, S, MS,     4,        0,        6, 0, STR_CONFIG_SETTING_DEFAULT_RAIL_TYPE,           NULL),
	 SDTC_BOOL(gui.enable_signal_gui,                    S,  0,  true,                        STR_CONFIG_SETTING_ENABLE_SIGNAL_GUI,           CloseSignalGUI),
	  SDTC_VAR(gui.drag_signals_density,      SLE_UINT8, S,  0,     4,        1,       20, 0, STR_CONFIG_SETTING_DRAG_SIGNALS_DENSITY,        DragSignalsDensityChanged),
	  SDTC_VAR(gui.semaphore_build_before,    SLE_INT32, S, NC,  1975, MIN_YEAR, MAX_YEAR, 1, STR_CONFIG_SETTING_SEMAPHORE_BUILD_BEFORE_DATE, ResetSignalVariant),
	 SDTC_BOOL(gui.vehicle_income_warn,                  S,  0,  true,                        STR_CONFIG_SETTING_WARN_INCOME_LESS,            NULL),
	  SDTC_VAR(gui.order_review_system,       SLE_UINT8, S, MS,     2,        0,        2, 0, STR_CONFIG_SETTING_ORDER_REVIEW,                NULL),
	 SDTC_BOOL(gui.lost_train_warn,                      S,  0,  true,                        STR_CONFIG_SETTING_WARN_LOST_TRAIN,             NULL),
	 SDTC_BOOL(gui.autorenew,                            S,  0, false,                        STR_CONFIG_SETTING_AUTORENEW_VEHICLE,           EngineRenewUpdate),
	  SDTC_VAR(gui.autorenew_months,          SLE_INT16, S,  0,     6,      -12,       12, 0, STR_CONFIG_SETTING_AUTORENEW_MONTHS,            EngineRenewMonthsUpdate),
	  SDTC_VAR(gui.autorenew_money,            SLE_UINT, S, CR,100000,        0,  2000000, 0, STR_CONFIG_SETTING_AUTORENEW_MONEY,             EngineRenewMoneyUpdate),
	 SDTC_BOOL(gui.always_build_infrastructure,          S,  0, false,                        STR_CONFIG_SETTING_ALWAYS_BUILD_INFRASTRUCTURE, RedrawScreen),
	 SDTC_BOOL(gui.new_nonstop,                          S,  0, false,                        STR_CONFIG_SETTING_NONSTOP_BY_DEFAULT,          NULL),
	 SDTC_BOOL(gui.keep_all_autosave,                    S,  0, false,                        STR_NULL,                                       NULL),
	 SDTC_BOOL(gui.autosave_on_exit,                     S,  0, false,                        STR_NULL,                                       NULL),
	  SDTC_VAR(gui.max_num_autosaves,         SLE_UINT8, S,  0,    16,        0,      255, 0, STR_NULL,                                       NULL),
	 SDTC_BOOL(gui.bridge_pillars,                       S,  0,  true,                        STR_NULL,                                       NULL),
	 SDTC_BOOL(gui.auto_euro,                            S,  0,  true,                        STR_NULL,                                       NULL),
	  SDTC_VAR(gui.news_message_timeout,      SLE_UINT8, S,  0,     2,        1,      255, 0, STR_NULL,                                       NULL),
	 SDTC_BOOL(gui.show_track_reservation,               S,  0, false,                        STR_CONFIG_SETTING_SHOW_TRACK_RESERVATION,      RedrawScreen),
	  SDTC_VAR(gui.default_signal_type,       SLE_UINT8, S, MS,     0,        0,        2, 1, STR_CONFIG_SETTING_DEFAULT_SIGNAL_TYPE,         NULL),
	  SDTC_VAR(gui.cycle_signal_types,        SLE_UINT8, S, MS,     2,        0,        2, 1, STR_CONFIG_SETTING_CYCLE_SIGNAL_TYPES,          NULL),
	  SDTC_VAR(gui.station_numtracks,         SLE_UINT8, S,  0,     1,        1,        7, 0, STR_NULL,                                       NULL),
	  SDTC_VAR(gui.station_platlength,        SLE_UINT8, S,  0,     5,        1,        7, 0, STR_NULL,                                       NULL),
	 SDTC_BOOL(gui.station_dragdrop,                     S,  0,  true,                        STR_NULL,                                       NULL),
	 SDTC_BOOL(gui.station_show_coverage,                S,  0, false,                        STR_NULL,                                       NULL),
	 SDTC_BOOL(gui.persistent_buildingtools,             S,  0, false,                        STR_CONFIG_SETTING_PERSISTENT_BUILDINGTOOLS,    NULL),
	 SDTC_BOOL(gui.expenses_layout,                      S,  0, false,                        STR_CONFIG_SETTING_EXPENSES_LAYOUT,             RedrawScreen),

	  SDTC_VAR(gui.console_backlog_timeout,  SLE_UINT16, S,  0,   100,       10,    65500, 0, STR_NULL,                                       NULL),
	  SDTC_VAR(gui.console_backlog_length,   SLE_UINT16, S,  0,   100,       10,    65500, 0, STR_NULL,                                       NULL),
#ifdef ENABLE_NETWORK
	  SDTC_VAR(gui.network_chat_box_width,   SLE_UINT16, S,  0,   700,      200,    65535, 0, STR_NULL,                                       NULL),
	  SDTC_VAR(gui.network_chat_box_height,   SLE_UINT8, S,  0,    25,        5,      255, 0, STR_NULL,                                       NULL),

	  SDTC_VAR(network.sync_freq,            SLE_UINT16,C|S,NO,   100,        0,      100, 0, STR_NULL,                                       NULL),
	  SDTC_VAR(network.frame_freq,            SLE_UINT8,C|S,NO,     0,        0,      100, 0, STR_NULL,                                       NULL),
	  SDTC_VAR(network.max_join_time,        SLE_UINT16, S, NO,   500,        0,    32000, 0, STR_NULL,                                       NULL),
	 SDTC_BOOL(network.pause_on_join,                    S, NO,  true,                        STR_NULL,                                       NULL),
	  SDTC_STR(network.server_bind_ip,         SLE_STRB, S, NO, "0.0.0.0",                    STR_NULL,                                       NULL),
	  SDTC_VAR(network.server_port,          SLE_UINT16, S, NO,NETWORK_DEFAULT_PORT,0,65535,0,STR_NULL,                                       NULL),
	 SDTC_BOOL(network.server_advertise,                 S, NO, false,                        STR_NULL,                                       NULL),
	  SDTC_VAR(network.lan_internet,          SLE_UINT8, S, NO,     0,        0,        1, 0, STR_NULL,                                       NULL),
	  SDTC_STR(network.client_name,            SLE_STRB, S,  0,  NULL,                        STR_NULL,                                       UpdateClientName),
	  SDTC_STR(network.server_password,        SLE_STRB, S, NO,  NULL,                        STR_NULL,                                       UpdateServerPassword),
	  SDTC_STR(network.rcon_password,          SLE_STRB, S, NO,  NULL,                        STR_NULL,                                       UpdateRconPassword),
	  SDTC_STR(network.default_company_pass,   SLE_STRB, S,  0,  NULL,                        STR_NULL,                                       NULL),
	  SDTC_STR(network.server_name,            SLE_STRB, S, NO,  NULL,                        STR_NULL,                                       NULL),
	  SDTC_STR(network.connect_to_ip,          SLE_STRB, S,  0,  NULL,                        STR_NULL,                                       NULL),
	  SDTC_STR(network.network_id,             SLE_STRB, S, NO,  NULL,                        STR_NULL,                                       NULL),
	 SDTC_BOOL(network.autoclean_companies,              S, NO, false,                        STR_NULL,                                       NULL),
	  SDTC_VAR(network.autoclean_unprotected, SLE_UINT8, S,D0|NO,  12,     0,         240, 0, STR_NULL,                                       NULL),
	  SDTC_VAR(network.autoclean_protected,   SLE_UINT8, S,D0|NO,  36,     0,         240, 0, STR_NULL,                                       NULL),
	  SDTC_VAR(network.autoclean_novehicles,  SLE_UINT8, S,D0|NO,   0,     0,         240, 0, STR_NULL,                                       NULL),
	  SDTC_VAR(network.max_companies,         SLE_UINT8, S, NO,     8,     1,MAX_COMPANIES,0, STR_NULL,                                       UpdateClientConfigValues),
	  SDTC_VAR(network.max_clients,           SLE_UINT8, S, NO,    16,     2, MAX_CLIENTS, 0, STR_NULL,                                       NULL),
	  SDTC_VAR(network.max_spectators,        SLE_UINT8, S, NO,     8,     0, MAX_CLIENTS, 0, STR_NULL,                                       UpdateClientConfigValues),
	  SDTC_VAR(network.restart_game_year,     SLE_INT32, S,D0|NO|NC,0, MIN_YEAR, MAX_YEAR, 1, STR_NULL,                                       NULL),
	  SDTC_VAR(network.min_active_clients,    SLE_UINT8, S, NO,     0,     0, MAX_CLIENTS, 0, STR_NULL,                                       NULL),
	SDTC_OMANY(network.server_lang,           SLE_UINT8, S, NO,     0,    35, "ANY|ENGLISH|GERMAN|FRENCH|BRAZILIAN|BULGARIAN|CHINESE|CZECH|DANISH|DUTCH|ESPERANTO|FINNISH|HUNGARIAN|ICELANDIC|ITALIAN|JAPANESE|KOREAN|LITHUANIAN|NORWEGIAN|POLISH|PORTUGUESE|ROMANIAN|RUSSIAN|SLOVAK|SLOVENIAN|SPANISH|SWEDISH|TURKISH|UKRAINIAN|AFRIKAANS|CROATIAN|CATALAN|ESTONIAN|GALICIAN|GREEK|LATVIAN", STR_NULL, NULL),
	 SDTC_BOOL(network.reload_cfg,                       S, NO, false,                        STR_NULL,                                       NULL),
	  SDTC_STR(network.last_host,              SLE_STRB, S,  0, "0.0.0.0",                    STR_NULL,                                       NULL),
	  SDTC_VAR(network.last_port,            SLE_UINT16, S,  0,     0,     0,  UINT16_MAX, 0, STR_NULL,                                       NULL),
#endif /* ENABLE_NETWORK */

	/*
	 * Since the network code (CmdChangeSetting and friends) use the index in this array to decide
	 * which setting the server is talking about all conditional compilation of this array must be at the
	 * end. This isn't really the best solution, the settings the server can tell the client about should
	 * either use a seperate array or some other form of identifier.
	 */

#ifdef __APPLE__
	/* We might need to emulate a right mouse button on mac */
	 SDTC_VAR(gui.right_mouse_btn_emulation, SLE_UINT8, S, MS, 0, 0, 2, 0, STR_CONFIG_SETTING_RIGHT_MOUSE_BTN_EMU, NULL),
#endif

	SDT_END()
};

static const SettingDesc _currency_settings[] = {
	SDT_VAR(CurrencySpec, rate,    SLE_UINT16, S, 0, 1,      0, UINT16_MAX, 0, STR_NULL, NULL),
	SDT_CHR(CurrencySpec, separator,           S, 0, ".",                      STR_NULL, NULL),
	SDT_VAR(CurrencySpec, to_euro,  SLE_INT32, S, 0, 0, MIN_YEAR, MAX_YEAR, 0, STR_NULL, NULL),
	SDT_STR(CurrencySpec, prefix,   SLE_STRBQ, S, 0, NULL,                     STR_NULL, NULL),
	SDT_STR(CurrencySpec, suffix,   SLE_STRBQ, S, 0, " credits",               STR_NULL, NULL),
	SDT_END()
};

/* Undefine for the shortcut macros above */
#undef S
#undef C
#undef N

#undef D0
#undef NC
#undef MS
#undef NO
#undef CR<|MERGE_RESOLUTION|>--- conflicted
+++ resolved
@@ -429,16 +429,12 @@
 	 SDT_CONDVAR(GameSettings, economy.moving_average_unit,         SLE_UINT16, CAPACITIES_SV, SL_MAX_VERSION, 0, 0, 4, 1, 4096, 1,	STR_CONFIG_SETTING_AVERAGE_UNIT,           NULL),
 	 SDT_CONDVAR(GameSettings, economy.moving_average_length,       SLE_UINT16, CAPACITIES_SV, SL_MAX_VERSION, 0, 0, 256, 1, 4096, 64, STR_CONFIG_SETTING_AVERAGE_LENGTH,      NULL),
 
-<<<<<<< HEAD
-	 SDT_CONDVAR(GameSettings, linkgraph.recalc_interval,           SLE_UINT16, LINKGRAPH_SV, SL_MAX_VERSION,  0, 0,16, 1, 4096, 1, STR_CONFIG_SETTING_LINKGRAPH_INTERVAL,    NULL),
+	 SDT_CONDVAR(GameSettings, linkgraph.recalc_interval,           SLE_UINT16, LINKGRAPH_SV, SL_MAX_VERSION,  0, 0,16, 1, 4096, 1, STR_CONFIG_SETTING_LINKGRAPH_INTERVAL,     NULL),
 	 SDT_CONDVAR(GameSettings, linkgraph.demand_pax,                 SLE_UINT8,DEMANDS_SV, SL_MAX_VERSION,0,MS,DT_SYMMETRIC,DT_BEGIN,DT_NUM-1,1,STR_CONFIG_SETTING_DEMAND_PAX, NULL),
 	 SDT_CONDVAR(GameSettings, linkgraph.demand_mail,                SLE_UINT8,DEMANDS_SV,SL_MAX_VERSION,0,MS,DT_SYMMETRIC,DT_BEGIN,DT_NUM-1,1,STR_CONFIG_SETTING_DEMAND_MAIL, NULL),
 	 SDT_CONDVAR(GameSettings, linkgraph.demand_express,      SLE_UINT8,DEMANDS_SV,SL_MAX_VERSION,0,MS,DT_ANTISYMMETRIC,DT_BEGIN,DT_NUM-1,1,STR_CONFIG_SETTING_DEMAND_EXPRESS, NULL),
 	 SDT_CONDVAR(GameSettings, linkgraph.demand_armoured,        SLE_UINT8,DEMANDS_SV,SL_MAX_VERSION,0,MS,DT_SYMMETRIC,DT_BEGIN,DT_NUM-1,1,STR_CONFIG_SETTING_DEMAND_ARMOURED, NULL),
 	 SDT_CONDVAR(GameSettings, linkgraph.demand_default,      SLE_UINT8,DEMANDS_SV,SL_MAX_VERSION,0,MS,DT_ANTISYMMETRIC,DT_BEGIN,DT_NUM-1,1,STR_CONFIG_SETTING_DEMAND_DEFAULT, NULL),
-=======
-	 SDT_CONDVAR(GameSettings, linkgraph.recalc_interval,           SLE_UINT16, LINKGRAPH_SV, SL_MAX_VERSION,  0, 0,16, 1, 4096, 1, STR_CONFIG_SETTING_LINKGRAPH_INTERVAL,     NULL),
->>>>>>> c39c22fb
 
 	 SDT_CONDVAR(GameSettings, pf.wait_for_pbs_path,                 SLE_UINT8,100, SL_MAX_VERSION, 0, 0,    30,     2,     255, 0, STR_NULL,                                  NULL),
 	SDT_CONDBOOL(GameSettings, pf.reserve_paths,                               100, SL_MAX_VERSION, 0, 0, false,                    STR_NULL,                                  NULL),
