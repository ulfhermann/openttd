--- conflicted
+++ resolved
@@ -453,13 +453,8 @@
 	     SDT_VAR(GameSettings, pf.wait_oneway_signal,                SLE_UINT8,                     0, 0,    15,     2,     255, 0, STR_NULL,                                  NULL),
 	     SDT_VAR(GameSettings, pf.wait_twoway_signal,                SLE_UINT8,                     0, 0,    41,     2,     255, 0, STR_NULL,                                  NULL),
 	SDT_CONDLISTO(GameSettings, economy.town_noise_population, 3,   SLE_UINT16, 96, SL_MAX_VERSION, 0,D0, "800,2000,4000",          STR_NULL,                                  NULL, CheckNoiseToleranceLevel),
-<<<<<<< HEAD
-	 SDT_CONDVAR(GameSettings, economy.moving_average_unit,         SLE_UINT16, CAPACITIES_SV, SL_MAX_VERSION, 0, 0, 1, 1, 4096, 1,	STR_CONFIG_SETTING_AVERAGE_UNIT,           NULL),
-	 SDT_CONDVAR(GameSettings, economy.moving_average_length,       SLE_UINT16, CAPACITIES_SV, SL_MAX_VERSION, 0, 0, 128, 1, 4096, 4, STR_CONFIG_SETTING_AVERAGE_LENGTH,       NULL),
-=======
 	 SDT_CONDVAR(GameSettings, economy.moving_average_unit,         SLE_UINT16, MOVING_AVERAGE_SV, SL_MAX_VERSION, 0, 0, 1, 1, 4096, 1,	STR_CONFIG_SETTING_AVERAGE_UNIT,           NULL),
 	 SDT_CONDVAR(GameSettings, economy.moving_average_length,       SLE_UINT16, MOVING_AVERAGE_SV, SL_MAX_VERSION, 0, 0, 128, 1, 4096, 4, STR_CONFIG_SETTING_AVERAGE_LENGTH,       NULL),
->>>>>>> fce9ae54
 
 	 SDT_CONDVAR(GameSettings, pf.wait_for_pbs_path,                 SLE_UINT8,100, SL_MAX_VERSION, 0, 0,    30,     2,     255, 0, STR_NULL,                                  NULL),
 	SDT_CONDBOOL(GameSettings, pf.reserve_paths,                               100, SL_MAX_VERSION, 0, 0, false,                    STR_NULL,                                  NULL),
