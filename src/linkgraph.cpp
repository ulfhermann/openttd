/*
 * graph.cpp
 *
 *  Created on: 28.02.2009
 *      Author: alve
 */


#include "linkgraph.h"
#include "settings_type.h"
#include "station_func.h"
#include "date_func.h"
#include "variables.h"
#include "map_func.h"
<<<<<<< HEAD
#include "demands.h"
=======
#include "core/bitmath_func.hpp"
>>>>>>> 341fc00b
#include <queue>

LinkGraph _link_graphs[NUM_CARGO];

typedef std::map<StationID, uint> ReverseNodeIndex;

bool LinkGraph::NextComponent()
{
	ReverseNodeIndex index;
	uint node = 0;
	std::queue<Station *> search_queue;
	Component * component = NULL;
	while (true) {
		// find first station of next component
		if (station_colours[current_station] > USHRT_MAX / 2 && IsValidStationID(current_station)) {
			Station * station = GetStation(current_station);
			LinkStatMap & links = station->goods[cargo].link_stats;
			if (!links.empty()) {
				if (++current_colour == USHRT_MAX / 2) {
					current_colour = 0;
				}
				search_queue.push(station);
				station_colours[current_station] = current_colour;
				component = new Component(current_colour);
				GoodsEntry & good = station->goods[cargo];
				node = component->AddNode(current_station, good.supply, HasBit(good.acceptance_pickup, GoodsEntry::ACCEPTANCE));
				index[current_station++] = node;
				break; // found a station
			}
		}
		if (++current_station == GetMaxStationIndex()) {
			current_station = 0;
			return false;
		}
	}
	// find all stations belonging to the current component
	while(!search_queue.empty()) {
		Station * target = search_queue.front();
		StationID target_id = target->index;
		search_queue.pop();
		GoodsEntry & good = target->goods[cargo];
		LinkStatMap & links = good.link_stats;
		for(LinkStatMap::iterator i = links.begin(); i != links.end(); ++i) {
			StationID source_id = i->first;
			Station * source = GetStation(i->first);
			LinkStat & link_stat = i->second;
			if (station_colours[source_id] != current_colour) {
				station_colours[source_id] = current_colour;
				search_queue.push(source);
				GoodsEntry & good = source->goods[cargo];
				node = component->AddNode(source_id, good.supply, HasBit(good.acceptance_pickup, GoodsEntry::ACCEPTANCE));
				index[source_id] = node;
			} else {
				node = index[source_id];
			}
			component->AddEdge(node, index[target_id], link_stat.capacity);
		}
	}
	// here the list of nodes and edges for this component is complete.
	component->CalculateDistances();
	components.push_back(component);
	SpawnComponentThread(component);
	return true;
}

void LinkGraph::InitColours()
{
	for (int i = 0; i < Station_POOL_MAX_BLOCKS; ++i) {
		station_colours[i] = USHRT_MAX;
	}
}


void OnTick_LinkGraph()
{
	if ((_tick_counter + LinkGraph::COMPONENTS_TICK) % DAY_TICKS == 0) {
		CargoID cargo = (_date) % NUM_CARGO;
		LinkGraph & graph = _link_graphs[cargo];
		if (!graph.NextComponent()) {
			graph.Join();
		}
	}
}

LinkGraph::LinkGraph()  : current_colour(0), current_station(0), cargo(CT_INVALID)
{
	for (CargoID i = 0; i < NUM_CARGO; ++i) {
		if (this == &(_link_graphs[i])) {
			cargo = i;
		}
	}
	InitColours();
}

uint Component::AddNode(StationID st, uint supply, uint demand) {
	nodes.push_back(Node(st, supply, demand));
	for(uint i = 0; i < num_nodes; ++i) {
		edges[i].push_back(Edge());
	}
	edges.push_back(std::vector<Edge>(++num_nodes));
	return num_nodes - 1;
}

void Component::AddEdge(uint from, uint to, uint capacity) {
	edges[from][to].capacity = capacity;
}

void Component::CalculateDistances() {
	for(uint i = 0; i < num_nodes; ++i) {
		for(uint j = 0; j < i; ++j) {
			Station * st1 = GetStation(nodes[i].station);
			Station * st2 = GetStation(nodes[j].station);
			uint distance = DistanceManhattan(st1->xy, st2->xy);
			edges[i][j].distance = distance;
			edges[j][i].distance = distance;
		}
	}
}

void Component::SetSize(uint size) {
	num_nodes = size;
	nodes.resize(num_nodes);
	edges.resize(num_nodes, std::vector<Edge>(num_nodes));
}

Component::Component(colour col) :
	thread(NULL),
	num_nodes(0),
	join_time(_tick_counter + _settings_game.economy.linkgraph_recalc_interval * DAY_TICKS),
	component_colour(col)
{
}

<<<<<<< HEAD
Component::Component(uint size, uint join, colour c) : 
	thread(NULL),
=======
Component::Component(uint size, uint join, colour c) :
>>>>>>> 341fc00b
	num_nodes(size),
	join_time(join),
	component_colour(c),
	nodes(size),
	edges(size, std::vector<Edge>(size))
{
}

bool LinkGraph::Join() {
	if (components.empty()) {
		return false;
	}
	Component * comp = components.front();

	if (comp->GetJoinTime() > _tick_counter) {
		return false;
	}

	components.pop_front();

	for(uint i = 0; i < comp->GetSize(); ++i) {
		Node & node = comp->GetNode(i);
		StationID id = node.station;
		station_colours[id] += USHRT_MAX / 2;
		if (id < current_station) current_station = id;
	}
	return true;
}

void LinkGraph::AddComponent(Component * component) {
	 components.push_back(component);
	 colour component_colour = component->GetColour();
	 for(uint i = 0; i < component->GetSize(); ++i) {
		 station_colours[component->GetNode(i).station] = component_colour;
	 }
	 SpawnComponentThread(component);
}

void LinkGraphJob::Run() {
	for (HandlerList::iterator i = handlers.begin(); i != handlers.end(); ++i) {
		ComponentHandler * handler = *i;
		handler->Run(component);
	}
}

LinkGraphJob::~LinkGraphJob() {
	for (HandlerList::iterator i = handlers.begin(); i != handlers.end(); ++i) {
		ComponentHandler * handler = *i;
		delete handler;
	}
	handlers.clear();
}

void RunLinkGraphJob(void * j) {
	LinkGraphJob * job = (LinkGraphJob *)j;
	job->Run();
	delete job;
}

void LinkGraph::SpawnComponentThread(Component * c) {
	LinkGraphJob * job = new LinkGraphJob(c);
	job->AddHandler(new DemandCalculator(cargo));
	ThreadObject::New(&(RunLinkGraphJob), job, &c->GetThread());
}<|MERGE_RESOLUTION|>--- conflicted
+++ resolved
@@ -12,11 +12,8 @@
 #include "date_func.h"
 #include "variables.h"
 #include "map_func.h"
-<<<<<<< HEAD
 #include "demands.h"
-=======
 #include "core/bitmath_func.hpp"
->>>>>>> 341fc00b
 #include <queue>
 
 LinkGraph _link_graphs[NUM_CARGO];
@@ -150,12 +147,9 @@
 {
 }
 
-<<<<<<< HEAD
-Component::Component(uint size, uint join, colour c) : 
+
+Component::Component(uint size, uint join, colour c) :
 	thread(NULL),
-=======
-Component::Component(uint size, uint join, colour c) :
->>>>>>> 341fc00b
 	num_nodes(size),
 	join_time(join),
 	component_colour(c),
