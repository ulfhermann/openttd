/*
 * graph.cpp
 *
 *  Created on: 28.02.2009
 *      Author: alve
 */


#include "linkgraph.h"
#include "settings_type.h"
#include "station_func.h"
#include "date_func.h"
#include "variables.h"
#include "map_func.h"
#include "demands.h"
#include "mcf.h"
#include "core/bitmath_func.hpp"
#include <limits>
#include <queue>

LinkGraph _link_graphs[NUM_CARGO];

typedef std::map<StationID, NodeID> ReverseNodeIndex;

void LinkGraph::NextComponent()
{
	StationID last_station = current_station;
	ReverseNodeIndex index;
	NodeID node = 0;
	std::queue<Station *> search_queue;
	Component * component = NULL;
	while (true) {
		// find first station of next component
		if (station_colours[current_station] == 0 && IsValidStationID(current_station)) {
			Station * station = GetStation(current_station);
			LinkStatMap & links = station->goods[cargo].link_stats;
			if (!links.empty()) {
				if (++current_colour == UINT16_MAX) {
					current_colour = 1;
				}
				search_queue.push(station);
				station_colours[current_station] = current_colour;
				component = new Component(cargo, current_colour);
				GoodsEntry & good = station->goods[cargo];
				node = component->AddNode(current_station, good.supply, HasBit(good.acceptance_pickup, GoodsEntry::ACCEPTANCE));
				index[current_station++] = node;
				break; // found a station
			}
		}
		if (++current_station == GetMaxStationIndex()) {
			current_station = 0;
			InitColours();
		}
		if (current_station == last_station) {
			return;
		}
	}
	// find all stations belonging to the current component
	while(!search_queue.empty()) {
		Station * target = search_queue.front();
		StationID target_id = target->index;
		search_queue.pop();
		GoodsEntry & good = target->goods[cargo];
		LinkStatMap & links = good.link_stats;
		for(LinkStatMap::iterator i = links.begin(); i != links.end(); ++i) {
			StationID source_id = i->first;
			Station * source = GetStation(i->first);
			LinkStat & link_stat = i->second;
			if (station_colours[source_id] != current_colour) {
				station_colours[source_id] = current_colour;
				search_queue.push(source);
				GoodsEntry & good = source->goods[cargo];
				node = component->AddNode(source_id, good.supply, HasBit(good.acceptance_pickup, GoodsEntry::ACCEPTANCE));
				index[source_id] = node;
			} else {
				node = index[source_id];
			}
			component->AddEdge(node, index[target_id], link_stat.capacity);
		}
	}
	// here the list of nodes and edges for this component is complete.
	component->CalculateDistances();
	LinkGraphJob * job = new LinkGraphJob(component);
	job->SpawnThread(cargo);
	jobs.push_back(job);
}

void LinkGraph::InitColours()
{
	memset(station_colours, 0, Station_POOL_MAX_BLOCKS * sizeof(uint16));
}


void OnTick_LinkGraph()
{
	bool spawn = (_tick_counter + LinkGraph::COMPONENTS_SPAWN_TICK) % DAY_TICKS == 0;
	bool join =  (_tick_counter + LinkGraph::COMPONENTS_JOIN_TICK)  % DAY_TICKS == 0;
	if (spawn || join) {
		for(CargoID cargo = CT_BEGIN; cargo != CT_END; ++cargo) {
			if ((_date + cargo) % _settings_game.linkgraph.recalc_interval == 0) {
				LinkGraph & graph = _link_graphs[cargo];
				if (spawn) {
					graph.NextComponent();
				} else {
					graph.Join();
				}
			}
		}
	}
}

LinkGraph::LinkGraph()  : current_colour(1), current_station(0), cargo(CT_INVALID)
{
	for (CargoID i = CT_BEGIN; i != CT_END; ++i) {
		if (this == &(_link_graphs[i])) {
			cargo = i;
		}
	}
	InitColours();
}

uint Component::AddNode(StationID st, uint supply, uint demand) {
	nodes.push_back(Node(st, supply, demand));
	for(NodeID i = 0; i < num_nodes; ++i) {
		edges[i].push_back(Edge());
	}
	edges.push_back(std::vector<Edge>(++num_nodes));
	return num_nodes - 1;
}

void Component::AddEdge(NodeID from, NodeID to, uint capacity) {
	edges[from][to].capacity = capacity;
}

void Component::CalculateDistances() {
	for(NodeID i = 0; i < num_nodes; ++i) {
		for(NodeID j = 0; j < i; ++j) {
			Station * st1 = GetStation(nodes[i].station);
			Station * st2 = GetStation(nodes[j].station);
			uint distance = DistanceManhattan(st1->xy, st2->xy);
			edges[i][j].distance = distance;
			edges[j][i].distance = distance;
		}
	}
}

void Component::SetSize(uint size) {
	num_nodes = size;
	nodes.resize(num_nodes);
	edges.resize(num_nodes, std::vector<Edge>(num_nodes));
}

Component::Component(CargoID car, colour col) :
	settings(_settings_game.linkgraph),
	cargo(car),
	num_nodes(0),
	component_colour(col)
{
}

void LinkGraph::Join() {
	if (jobs.empty()) {
		return;
	}
	LinkGraphJob * job = jobs.front();

	if (job->GetJoinDate() > _date) {
		return;
	}
	job->Join();

	delete job;
	jobs.pop_front();
}

void LinkGraph::AddComponent(Component * component, uint join) {
	 colour component_colour = component->GetColour();
	 for(NodeID i = 0; i < component->GetSize(); ++i) {
		 station_colours[component->GetNode(i).station] = component_colour;
	 }
	 LinkGraphJob * job = new LinkGraphJob(component, join);
	 job->SpawnThread(cargo);
	 jobs.push_back(job);
}

void LinkGraphJob::Run() {
	for (HandlerList::iterator i = handlers.begin(); i != handlers.end(); ++i) {
		ComponentHandler * handler = *i;
		handler->Run(component);
	}
}

LinkGraphJob::~LinkGraphJob() {
	for (HandlerList::iterator i = handlers.begin(); i != handlers.end(); ++i) {
		ComponentHandler * handler = *i;
		delete handler;
	}
	handlers.clear();
	delete component;
	delete thread;
}

void RunLinkGraphJob(void * j) {
	LinkGraphJob * job = (LinkGraphJob *)j;
	job->Run();
}

void Path::Fork(Path * base, float cap, float dist) {
	capacity = min(base->capacity, cap);
	distance = base->distance + dist;
	assert(distance > 0);
	if (parent != base) {
		if (parent != NULL) {
			parent->num_children--;
		}
		parent = base;
		parent->num_children++;
	}
}

void Path::AddFlow(float f, Component * graph) {
	flow +=f;
	graph->GetNode(node).paths.insert(this);
	if (parent != NULL) {
		parent->AddFlow(f, graph);
	}
}

void Path::UnFork() {
	if (parent != NULL) {
		parent->num_children--;
		parent = NULL;
	}
}

Path::Path(NodeID n, bool source)  :
	distance(source ? 0 : std::numeric_limits<float>::max()),
	capacity(source ? std::numeric_limits<float>::max() : 0),
	flow(0), node(n), num_children(0), parent(NULL)
{}

void LinkGraphJob::SpawnThread(CargoID cargo) {
<<<<<<< HEAD
	AddHandler(new DemandCalculator(cargo));
	AddHandler(new MultiCommodityFlow());
=======
	AddHandler(new DemandCalculator);
>>>>>>> e9897bf1
	if (!ThreadObject::New(&(RunLinkGraphJob), this, &thread)) {
		thread = NULL;
		// Of course this will hang a bit.
		// On the other hand, if you want to play games which make this hang noticably
		// on a platform without threads then you'll probably get other problems first.
		// OK:
		// If someone comes and tells me that this hangs for him/her, I'll implement a
		// smaller grained "Step" method for all handlers and add some more ticks where
		// "Step" is called. No problem in principle.
		RunLinkGraphJob(this);
	}
}

LinkGraphJob::LinkGraphJob(Component * c) :
	thread(NULL),
	join_date(_date + _settings_game.economy.linkgraph_recalc_interval),
	component(c)
{}

LinkGraphJob::LinkGraphJob(Component * c, Date join) :
	thread(NULL),
	join_date(join),
	component(c)
{}

void LinkGraph::Clear() {
	for (JobList::iterator i = jobs.begin(); i != jobs.end(); ++i) {
		LinkGraphJob * job = *i;
		job->Join();
		delete job;
	}
	jobs.clear();
	InitColours();
	current_colour = 1;
	current_station = 0;
}

void InitializeLinkGraphs() {
	for (CargoID c = CT_BEGIN; c != CT_END; ++c) _link_graphs[c].Clear();
}<|MERGE_RESOLUTION|>--- conflicted
+++ resolved
@@ -240,12 +240,8 @@
 {}
 
 void LinkGraphJob::SpawnThread(CargoID cargo) {
-<<<<<<< HEAD
-	AddHandler(new DemandCalculator(cargo));
-	AddHandler(new MultiCommodityFlow());
-=======
 	AddHandler(new DemandCalculator);
->>>>>>> e9897bf1
+	AddHandler(new MultiCommodityFlow);
 	if (!ThreadObject::New(&(RunLinkGraphJob), this, &thread)) {
 		thread = NULL;
 		// Of course this will hang a bit.
