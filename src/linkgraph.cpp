--- conflicted
+++ resolved
@@ -171,7 +171,7 @@
 	}
 	job->Join();
 
-	Component * comp = job->GetComponent();
+	LinkGraphComponent * comp = job->GetComponent();
 
 	for(NodeID node_id = 0; node_id < comp->GetSize(); ++node_id) {
 		Node & node = comp->GetNode(node_id);
@@ -184,7 +184,6 @@
 	jobs.pop_front();
 }
 
-<<<<<<< HEAD
 /**
  * exports all entries in the FlowViaMap pointed to by source_flows it and erases it afterwards
  */
@@ -237,10 +236,7 @@
 	}
 }
 
-void LinkGraph::AddComponent(Component * component, uint join) {
-=======
 void LinkGraph::AddComponent(LinkGraphComponent * component, uint join) {
->>>>>>> 57800119
 	 colour component_colour = component->GetColour();
 	 for(NodeID i = 0; i < component->GetSize(); ++i) {
 		 station_colours[component->GetNode(i).station] = component_colour;
