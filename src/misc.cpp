--- conflicted
+++ resolved
@@ -122,12 +122,8 @@
 #endif /* ENABLE_NETWORK */
 	InitializeAnimatedTiles();
 
-<<<<<<< HEAD
-	InitializeLandscapeVariables(false);
 	InitializeLinkGraphs();
-=======
 	InitializeEconomy();
->>>>>>> 70f0d44d
 
 	ResetObjectToPlace();
 
