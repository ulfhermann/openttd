/* $Id$ */

/** @file smallmap_gui.cpp GUI that shows a small map of the world with metadata like owner or height. */

#include "stdafx.h"
#include "clear_map.h"
#include "industry_map.h"
#include "station_map.h"
#include "landscape.h"
#include "window_gui.h"
#include "tree_map.h"
#include "viewport_func.h"
#include "gfx_func.h"
#include "town.h"
#include "blitter/factory.hpp"
#include "tunnelbridge_map.h"
#include "strings_func.h"
#include "zoom_func.h"
#include "core/endian_func.hpp"
#include "vehicle_base.h"
#include "sound_func.h"
#include "window_func.h"
#include "cargotype.h"
#include "openttd.h"
#include "company_func.h"
#include "station_base.h"

#include "table/strings.h"
#include "table/sprites.h"

#include <cmath>

/** Widget numbers of the small map window. */
enum SmallMapWindowWidgets {
	SM_WIDGET_CLOSEBOX,
	SM_WIDGET_CAPTION,
	SM_WIDGET_STICKYBOX,
	SM_WIDGET_MAP_BORDER,
	SM_WIDGET_MAP,
	SM_WIDGET_LEGEND,
	SM_WIDGET_BUTTONSPANEL,
	SM_WIDGET_BLANK,
	SM_WIDGET_ZOOM_IN,
	SM_WIDGET_ZOOM_OUT,
	SM_WIDGET_CONTOUR,
	SM_WIDGET_VEHICLES,
	SM_WIDGET_INDUSTRIES,
	SM_WIDGET_ROUTEMAP,
	SM_WIDGET_ROUTES,
	SM_WIDGET_VEGETATION,
	SM_WIDGET_OWNERS,
	SM_WIDGET_CENTERMAP,
	SM_WIDGET_TOGGLETOWNNAME,
	SM_WIDGET_BOTTOMPANEL,
	SM_WIDGET_ENABLE_ALL,
	SM_WIDGET_DISABLE_ALL,
	SM_WIDGET_RESIZEBOX,
};

static const Widget _smallmap_widgets[] = {
{  WWT_CLOSEBOX,   RESIZE_NONE,  COLOUR_BROWN,     0,    10,     0,    13, STR_BLACK_CROSS,          STR_TOOLTIP_CLOSE_WINDOW},                       // SM_WIDGET_CLOSEBOX
{   WWT_CAPTION,  RESIZE_RIGHT,  COLOUR_BROWN,    11,   337,     0,    13, STR_SMALLMAP_CAPTION,     STR_TOOLTIP_WINDOW_TITLE_DRAG_THIS},             // SM_WIDGET_CAPTION
{ WWT_STICKYBOX,     RESIZE_LR,  COLOUR_BROWN,   338,   349,     0,    13, 0x0,                      STR_STICKY_BUTTON},                              // SM_WIDGET_STICKYBOX
{     WWT_PANEL,     RESIZE_RB,  COLOUR_BROWN,     0,   349,    14,   157, 0x0,                      STR_NULL},                                       // SM_WIDGET_MAP_BORDER
{     WWT_INSET,     RESIZE_RB,  COLOUR_BROWN,     2,   347,    16,   155, 0x0,                      STR_NULL},                                       // SM_WIDGET_MAP
{     WWT_PANEL,    RESIZE_RTB,  COLOUR_BROWN,     0,   217,   158,   201, 0x0,                      STR_NULL},                                       // SM_WIDGET_LEGEND
{     WWT_PANEL,   RESIZE_LRTB,  COLOUR_BROWN,   218,   349,   158,   158, 0x0,                      STR_NULL},                                       // SM_WIDGET_BUTTONSPANEL
{    WWT_IMGBTN,   RESIZE_LRTB,  COLOUR_BROWN,   262,   283,   158,   179, SPR_DOT_SMALL,            STR_EMPTY},                                      // SM_WIDGET_BLANK
{    WWT_IMGBTN,   RESIZE_LRTB,  COLOUR_BROWN,   218,   239,   158,   179, SPR_IMG_ZOOMIN,           STR_TOOLBAR_TOOLTIP_ZOOM_THE_VIEW_IN},           // SM_WIDGET_ZOOM_IN
{    WWT_IMGBTN,   RESIZE_LRTB,  COLOUR_BROWN,   218,   239,   180,   201, SPR_IMG_ZOOMOUT,          STR_TOOLBAR_TOOLTIP_ZOOM_THE_VIEW_OUT},          // SM_WIDGET_ZOOM_OUT
{    WWT_IMGBTN,   RESIZE_LRTB,  COLOUR_BROWN,   284,   305,   158,   179, SPR_IMG_SHOW_COUNTOURS,   STR_SMALLMAP_TOOLTIP_SHOW_LAND_CONTOURS_ON_MAP}, // SM_WIDGET_CONTOUR
{    WWT_IMGBTN,   RESIZE_LRTB,  COLOUR_BROWN,   306,   327,   158,   179, SPR_IMG_SHOW_VEHICLES,    STR_SMALLMAP_TOOLTIP_SHOW_VEHICLES_ON_MAP},      // SM_WIDGET_VEHICLES
{    WWT_IMGBTN,   RESIZE_LRTB,  COLOUR_BROWN,   328,   349,   158,   179, SPR_IMG_INDUSTRY,         STR_SMALLMAP_TOOLTIP_SHOW_INDUSTRIES_ON_MAP},    // SM_WIDGET_INDUSTRIES
{    WWT_IMGBTN,   RESIZE_LRTB,  COLOUR_BROWN,   262,   283,   180,   201, SPR_IMG_GRAPHS,           STR_SMALLMAP_TOOLTIP_SHOW_LINK_STATS_ON_MAP},    // SM_WIDGET_ROUTEMAP
{    WWT_IMGBTN,   RESIZE_LRTB,  COLOUR_BROWN,   284,   305,   180,   201, SPR_IMG_SHOW_ROUTES,      STR_SMALLMAP_TOOLTIP_SHOW_TRANSPORT_ROUTES_ON},  // SM_WIDGET_ROUTES
{    WWT_IMGBTN,   RESIZE_LRTB,  COLOUR_BROWN,   306,   327,   180,   201, SPR_IMG_PLANTTREES,       STR_SMALLMAP_TOOLTIP_SHOW_VEGETATION_ON_MAP},    // SM_WIDGET_VEGETATION
{    WWT_IMGBTN,   RESIZE_LRTB,  COLOUR_BROWN,   328,   349,   180,   201, SPR_IMG_COMPANY_GENERAL,  STR_SMALLMAP_TOOLTIP_SHOW_LAND_OWNERS_ON_MAP},   // SM_WIDGET_OWNERS
{    WWT_IMGBTN,   RESIZE_LRTB,  COLOUR_BROWN,   240,   261,   158,   179, SPR_IMG_SMALLMAP,         STR_SMALLMAP_CENTER},                            // SM_WIDGET_CENTERMAP
{    WWT_IMGBTN,   RESIZE_LRTB,  COLOUR_BROWN,   240,   261,   180,   201, SPR_IMG_TOWN,             STR_SMALLMAP_TOOLTIP_TOGGLE_TOWN_NAMES_ON_OFF},  // SM_WIDGET_TOGGLETOWNNAME
{     WWT_PANEL,    RESIZE_RTB,  COLOUR_BROWN,     0,   337,   202,   213, 0x0,                      STR_NULL},                                       // SM_WIDGET_BOTTOMPANEL
{   WWT_TEXTBTN,     RESIZE_TB,  COLOUR_BROWN,     0,    99,   202,   213, STR_MESSAGES_ENABLE_ALL,  STR_NULL},                                       // SM_WIDGET_ENABLE_ALL
{   WWT_TEXTBTN,     RESIZE_TB,  COLOUR_BROWN,   100,   201,   202,   213, STR_MESSAGES_DISABLE_ALL, STR_NULL},                                       // SM_WIDGET_DISABLE_ALL
{ WWT_RESIZEBOX,   RESIZE_LRTB,  COLOUR_BROWN,   338,   349,   202,   213, 0x0,                      STR_RESIZE_BUTTON},                              // SM_WIDGET_RESIZEBOX
{  WIDGETS_END},
};

/* Todo: Stacked panel (SM_WIDGET_BUTTONSPANEL) is used to allow vertical growth of SM_WIDGET_LEGEND. As such, its proper place is above both button
 *       rows, have 0 height, and allow vertical resizing.
 *       However, #ResizeWindowForWidget freaks out in that case. As it does not seem easy to fix, the problem is parked until later.
 */
static const NWidgetPart _nested_smallmap_widgets[] = {
	NWidget(NWID_HORIZONTAL),
		NWidget(WWT_CLOSEBOX, COLOUR_BROWN, SM_WIDGET_CLOSEBOX),
		NWidget(WWT_CAPTION, COLOUR_BROWN, SM_WIDGET_CAPTION), SetDataTip(STR_SMALLMAP_CAPTION, STR_TOOLTIP_WINDOW_TITLE_DRAG_THIS),
		NWidget(WWT_STICKYBOX, COLOUR_BROWN, SM_WIDGET_STICKYBOX),
	EndContainer(),
	/* Small map display. */
	NWidget(WWT_PANEL, COLOUR_BROWN, SM_WIDGET_MAP_BORDER),
		NWidget(WWT_INSET, COLOUR_BROWN, SM_WIDGET_MAP), SetMinimalSize(346, 140), SetResize(1, 1), SetPadding(2, 2, 2, 2), EndContainer(),
	EndContainer(),
	/* Panel. */
	NWidget(NWID_HORIZONTAL),
		NWidget(WWT_PANEL, COLOUR_BROWN, SM_WIDGET_LEGEND), SetMinimalSize(218, 44), SetResize(1, 0), EndContainer(),
		NWidget(NWID_LAYERED),
			NWidget(NWID_VERTICAL),
				/* Top button row. */
				NWidget(NWID_HORIZONTAL),
					NWidget(WWT_IMGBTN, COLOUR_BROWN, SM_WIDGET_ZOOM_IN), SetMinimalSize(22, 22),
												SetDataTip(SPR_IMG_ZOOMIN, STR_TOOLBAR_TOOLTIP_ZOOM_THE_VIEW_IN),
					NWidget(WWT_IMGBTN, COLOUR_BROWN, SM_WIDGET_CENTERMAP), SetMinimalSize(22, 22),
												SetDataTip(SPR_IMG_SMALLMAP, STR_SMALLMAP_CENTER),
					NWidget(WWT_IMGBTN, COLOUR_BROWN, SM_WIDGET_BLANK), SetMinimalSize(22, 22),
												SetDataTip(SPR_DOT_SMALL, STR_EMPTY),
					NWidget(WWT_IMGBTN, COLOUR_BROWN, SM_WIDGET_CONTOUR), SetMinimalSize(22, 22),
												SetDataTip(SPR_IMG_SHOW_COUNTOURS, STR_SMALLMAP_TOOLTIP_SHOW_LAND_CONTOURS_ON_MAP),
					NWidget(WWT_IMGBTN, COLOUR_BROWN, SM_WIDGET_VEHICLES), SetMinimalSize(22, 22),
												SetDataTip(SPR_IMG_SHOW_VEHICLES, STR_SMALLMAP_TOOLTIP_SHOW_VEHICLES_ON_MAP),
					NWidget(WWT_IMGBTN, COLOUR_BROWN, SM_WIDGET_INDUSTRIES), SetMinimalSize(22, 22),
												SetDataTip(SPR_IMG_INDUSTRY, STR_SMALLMAP_TOOLTIP_SHOW_INDUSTRIES_ON_MAP),
				EndContainer(),
				/* Bottom button row. */
				NWidget(NWID_HORIZONTAL),
					NWidget(WWT_IMGBTN, COLOUR_BROWN, SM_WIDGET_ZOOM_OUT), SetMinimalSize(22, 22),
												SetDataTip(SPR_IMG_ZOOMOUT, STR_TOOLBAR_TOOLTIP_ZOOM_THE_VIEW_OUT),
					NWidget(WWT_IMGBTN, COLOUR_BROWN, SM_WIDGET_TOGGLETOWNNAME), SetMinimalSize(22, 22),
												SetDataTip(SPR_IMG_TOWN, STR_SMALLMAP_TOOLTIP_TOGGLE_TOWN_NAMES_ON_OFF),
					NWidget(WWT_IMGBTN, COLOUR_BROWN, SM_WIDGET_ROUTEMAP), SetMinimalSize(22, 22),
												SetDataTip(SPR_IMG_GRAPHS, STR_SMALLMAP_TOOLTIP_SHOW_LINK_STATS_ON_MAP),
					NWidget(WWT_IMGBTN, COLOUR_BROWN, SM_WIDGET_ROUTES), SetMinimalSize(22, 22),
												SetDataTip(SPR_IMG_SHOW_ROUTES, STR_SMALLMAP_TOOLTIP_SHOW_TRANSPORT_ROUTES_ON),
					NWidget(WWT_IMGBTN, COLOUR_BROWN, SM_WIDGET_VEGETATION), SetMinimalSize(22, 22),
												SetDataTip(SPR_IMG_PLANTTREES, STR_SMALLMAP_TOOLTIP_SHOW_VEGETATION_ON_MAP),
					NWidget(WWT_IMGBTN, COLOUR_BROWN, SM_WIDGET_OWNERS), SetMinimalSize(22, 22),
												SetDataTip(SPR_IMG_COMPANY_GENERAL, STR_SMALLMAP_TOOLTIP_SHOW_LAND_OWNERS_ON_MAP),
				EndContainer(),
			EndContainer(),
			NWidget(NWID_VERTICAL),
				NWidget(WWT_PANEL, COLOUR_BROWN, SM_WIDGET_BUTTONSPANEL), SetMinimalSize(132, 1), SetFill(0, 0), EndContainer(),
				NWidget(NWID_SPACER), SetFill(0, 1),
			EndContainer(),
		EndContainer(),
	EndContainer(),
	/* Bottom button row and resize box. */
	NWidget(NWID_HORIZONTAL),
		NWidget(WWT_PANEL, COLOUR_BROWN, SM_WIDGET_BOTTOMPANEL),
			NWidget(NWID_HORIZONTAL),
				NWidget(WWT_TEXTBTN, COLOUR_BROWN, SM_WIDGET_ENABLE_ALL), SetMinimalSize(100, 12), SetDataTip(STR_MESSAGES_ENABLE_ALL, STR_NULL),
				NWidget(WWT_TEXTBTN, COLOUR_BROWN, SM_WIDGET_DISABLE_ALL), SetMinimalSize(102, 12), SetDataTip(STR_MESSAGES_DISABLE_ALL, STR_NULL),
				NWidget(NWID_SPACER), SetFill(1, 0), SetResize(1, 0),
			EndContainer(),
		EndContainer(),
		NWidget(WWT_RESIZEBOX, COLOUR_BROWN, SM_WIDGET_RESIZEBOX),
	EndContainer(),
};


/* number of used industries */
static int _smallmap_industry_count;

/** Macro for ordinary entry of LegendAndColour */
#define MK(a, b) {a, b, INVALID_INDUSTRYTYPE, true, false, false}
/** Macro for end of list marker in arrays of LegendAndColour */
#define MKEND() {0, STR_NULL, INVALID_INDUSTRYTYPE, true, true, false}
/** Macro for break marker in arrays of LegendAndColour.
 * It will have valid data, though */
#define MS(a, b) {a, b, INVALID_INDUSTRYTYPE, true, false, true}

/** Structure for holding relevant data for legends in small map */
struct LegendAndColour {
	uint16 colour;     ///< colour of the item on the map
	StringID legend;   ///< string corresponding to the coloured item
	IndustryType type; ///< type of industry
	bool show_on_map;  ///< for filtering industries, if true is shown on map in colour
	bool end;          ///< this is the end of the list
	bool col_break;    ///< perform a break and go one collumn further
};

/** Legend text giving the colours to look for on the minimap */
static const LegendAndColour _legend_land_contours[] = {
	MK(0x5A, STR_SMALLMAP_LEGENDA_100M),
	MK(0x5C, STR_SMALLMAP_LEGENDA_200M),
	MK(0x5E, STR_SMALLMAP_LEGENDA_300M),
	MK(0x1F, STR_SMALLMAP_LEGENDA_400M),
	MK(0x27, STR_SMALLMAP_LEGENDA_500M),

	MS(0xD7, STR_SMALLMAP_LEGENDA_ROADS),
	MK(0x0A, STR_SMALLMAP_LEGENDA_RAILROADS),
	MK(0x98, STR_SMALLMAP_LEGENDA_STATIONS_AIRPORTS_DOCKS),
	MK(0xB5, STR_SMALLMAP_LEGENDA_BUILDINGS_INDUSTRIES),
	MK(0x0F, STR_SMALLMAP_LEGENDA_VEHICLES),
	MKEND()
};

static const LegendAndColour _legend_vehicles[] = {
	MK(0xB8, STR_SMALLMAP_LEGENDA_TRAINS),
	MK(0xBF, STR_SMALLMAP_LEGENDA_ROAD_VEHICLES),
	MK(0x98, STR_SMALLMAP_LEGENDA_SHIPS),
	MK(0x0F, STR_SMALLMAP_LEGENDA_AIRCRAFT),
	MS(0xD7, STR_SMALLMAP_LEGENDA_TRANSPORT_ROUTES),
	MK(0xB5, STR_SMALLMAP_LEGENDA_BUILDINGS_INDUSTRIES),
	MKEND()
};

static const LegendAndColour _legend_routes[] = {
	MK(0xD7, STR_SMALLMAP_LEGENDA_ROADS),
	MK(0x0A, STR_SMALLMAP_LEGENDA_RAILROADS),
	MK(0xB5, STR_SMALLMAP_LEGENDA_BUILDINGS_INDUSTRIES),
	MS(0x56, STR_SMALLMAP_LEGENDA_RAILROAD_STATION),

	MK(0xC2, STR_SMALLMAP_LEGENDA_TRUCK_LOADING_BAY),
	MK(0xBF, STR_SMALLMAP_LEGENDA_BUS_STATION),
	MK(0xB8, STR_SMALLMAP_LEGENDA_AIRPORT_HELIPORT),
	MK(0x98, STR_SMALLMAP_LEGENDA_DOCK),
	MKEND()
};

static const LegendAndColour _legend_vegetation[] = {
	MK(0x52, STR_SMALLMAP_LEGENDA_ROUGH_LAND),
	MK(0x54, STR_SMALLMAP_LEGENDA_GRASS_LAND),
	MK(0x37, STR_SMALLMAP_LEGENDA_BARE_LAND),
	MK(0x25, STR_SMALLMAP_LEGENDA_FIELDS),
	MK(0x57, STR_SMALLMAP_LEGENDA_TREES),
	MK(0xD0, STR_SMALLMAP_LEGENDA_FOREST),
	MS(0x0A, STR_SMALLMAP_LEGENDA_ROCKS),

	MK(0xC2, STR_SMALLMAP_LEGENDA_DESERT),
	MK(0x98, STR_SMALLMAP_LEGENDA_SNOW),
	MK(0xD7, STR_SMALLMAP_LEGENDA_TRANSPORT_ROUTES),
	MK(0xB5, STR_SMALLMAP_LEGENDA_BUILDINGS_INDUSTRIES),
	MKEND()
};

static const LegendAndColour _legend_land_owners[] = {
	MK(0xCA, STR_SMALLMAP_LEGENDA_WATER),
	MK(0x54, STR_SMALLMAP_LEGENDA_NO_OWNER),
	MK(0xB4, STR_SMALLMAP_LEGENDA_TOWNS),
	MK(0x20, STR_SMALLMAP_LEGENDA_INDUSTRIES),
	MKEND()
};
#undef MK
#undef MS
#undef MKEND

/** Allow room for all industries, plus a terminator entry
 * This is required in order to have the indutry slots all filled up */
static LegendAndColour _legend_from_industries[NUM_INDUSTRYTYPES + 1];
/* For connecting industry type to position in industries list(small map legend) */
static uint _industry_to_list_pos[NUM_INDUSTRYTYPES];

/**
 * Fills an array for the industries legends.
 */
void BuildIndustriesLegend()
{
	uint j = 0;

	/* Add each name */
	for (IndustryType i = 0; i < NUM_INDUSTRYTYPES; i++) {
		const IndustrySpec *indsp = GetIndustrySpec(i);
		if (indsp->enabled) {
			_legend_from_industries[j].legend = indsp->name;
			_legend_from_industries[j].colour = indsp->map_colour;
			_legend_from_industries[j].type = i;
			_legend_from_industries[j].show_on_map = true;
			_legend_from_industries[j].col_break = false;
			_legend_from_industries[j].end = false;

			/* Store widget number for this industry type */
			_industry_to_list_pos[i] = j;
			j++;
		}
	}
	/* Terminate the list */
	_legend_from_industries[j].end = true;

	/* Store number of enabled industries */
	_smallmap_industry_count = j;
}

static LegendAndColour _legend_routemap[NUM_CARGO + 1];

static const LegendAndColour * const _legend_table[] = {
	_legend_land_contours,
	_legend_vehicles,
	_legend_from_industries,
	_legend_routemap,
	_legend_routes,
	_legend_vegetation,
	_legend_land_owners,
};

#define MKCOLOUR(x) TO_LE32X(x)

/**
 * Height encodings; MAX_TILE_HEIGHT + 1 levels, from 0 to MAX_TILE_HEIGHT
 */
static const uint32 _map_height_bits[] = {
	MKCOLOUR(0x5A5A5A5A),
	MKCOLOUR(0x5A5B5A5B),
	MKCOLOUR(0x5B5B5B5B),
	MKCOLOUR(0x5B5C5B5C),
	MKCOLOUR(0x5C5C5C5C),
	MKCOLOUR(0x5C5D5C5D),
	MKCOLOUR(0x5D5D5D5D),
	MKCOLOUR(0x5D5E5D5E),
	MKCOLOUR(0x5E5E5E5E),
	MKCOLOUR(0x5E5F5E5F),
	MKCOLOUR(0x5F5F5F5F),
	MKCOLOUR(0x5F1F5F1F),
	MKCOLOUR(0x1F1F1F1F),
	MKCOLOUR(0x1F271F27),
	MKCOLOUR(0x27272727),
	MKCOLOUR(0x27272727),
};
assert_compile(lengthof(_map_height_bits) == MAX_TILE_HEIGHT + 1);

struct AndOr {
	uint32 mor;
	uint32 mand;
};

static inline uint32 ApplyMask(uint32 colour, const AndOr *mask)
{
	return (colour & mask->mand) | mask->mor;
}


static const AndOr _smallmap_contours_andor[] = {
	{MKCOLOUR(0x00000000), MKCOLOUR(0xFFFFFFFF)},
	{MKCOLOUR(0x000A0A00), MKCOLOUR(0xFF0000FF)},
	{MKCOLOUR(0x00D7D700), MKCOLOUR(0xFF0000FF)},
	{MKCOLOUR(0x00B5B500), MKCOLOUR(0xFF0000FF)},
	{MKCOLOUR(0x00000000), MKCOLOUR(0xFFFFFFFF)},
	{MKCOLOUR(0x98989898), MKCOLOUR(0x00000000)},
	{MKCOLOUR(0xCACACACA), MKCOLOUR(0x00000000)},
	{MKCOLOUR(0x00000000), MKCOLOUR(0xFFFFFFFF)},
	{MKCOLOUR(0xB5B5B5B5), MKCOLOUR(0x00000000)},
	{MKCOLOUR(0x00000000), MKCOLOUR(0xFFFFFFFF)},
	{MKCOLOUR(0x00B5B500), MKCOLOUR(0xFF0000FF)},
	{MKCOLOUR(0x000A0A00), MKCOLOUR(0xFF0000FF)},
};

static const AndOr _smallmap_vehicles_andor[] = {
	{MKCOLOUR(0x00000000), MKCOLOUR(0xFFFFFFFF)},
	{MKCOLOUR(0x00D7D700), MKCOLOUR(0xFF0000FF)},
	{MKCOLOUR(0x00D7D700), MKCOLOUR(0xFF0000FF)},
	{MKCOLOUR(0x00B5B500), MKCOLOUR(0xFF0000FF)},
	{MKCOLOUR(0x00000000), MKCOLOUR(0xFFFFFFFF)},
	{MKCOLOUR(0x00D7D700), MKCOLOUR(0xFF0000FF)},
	{MKCOLOUR(0xCACACACA), MKCOLOUR(0x00000000)},
	{MKCOLOUR(0x00000000), MKCOLOUR(0xFFFFFFFF)},
	{MKCOLOUR(0xB5B5B5B5), MKCOLOUR(0x00000000)},
	{MKCOLOUR(0x00000000), MKCOLOUR(0xFFFFFFFF)},
	{MKCOLOUR(0x00B5B500), MKCOLOUR(0xFF0000FF)},
	{MKCOLOUR(0x00D7D700), MKCOLOUR(0xFF0000FF)},
};

static const AndOr _smallmap_vegetation_andor[] = {
	{MKCOLOUR(0x00000000), MKCOLOUR(0xFFFFFFFF)},
	{MKCOLOUR(0x00D7D700), MKCOLOUR(0xFF0000FF)},
	{MKCOLOUR(0x00D7D700), MKCOLOUR(0xFF0000FF)},
	{MKCOLOUR(0x00B5B500), MKCOLOUR(0xFF0000FF)},
	{MKCOLOUR(0x00575700), MKCOLOUR(0xFF0000FF)},
	{MKCOLOUR(0x00D7D700), MKCOLOUR(0xFF0000FF)},
	{MKCOLOUR(0xCACACACA), MKCOLOUR(0x00000000)},
	{MKCOLOUR(0x00000000), MKCOLOUR(0xFFFFFFFF)},
	{MKCOLOUR(0xB5B5B5B5), MKCOLOUR(0x00000000)},
	{MKCOLOUR(0x00000000), MKCOLOUR(0xFFFFFFFF)},
	{MKCOLOUR(0x00B5B500), MKCOLOUR(0xFF0000FF)},
	{MKCOLOUR(0x00D7D700), MKCOLOUR(0xFF0000FF)},
};

typedef uint32 GetSmallMapPixels(TileIndex tile); // typedef callthrough function


static inline TileType GetEffectiveTileType(TileIndex tile)
{
	TileType t = GetTileType(tile);

	if (t == MP_TUNNELBRIDGE) {
		TransportType tt = GetTunnelBridgeTransportType(tile);

		switch (tt) {
			case TRANSPORT_RAIL: t = MP_RAILWAY; break;
			case TRANSPORT_ROAD: t = MP_ROAD;    break;
			default:             t = MP_WATER;   break;
		}
	}
	return t;
}

/**
 * Return the colour a tile would be displayed with in the small map in mode "Contour".
 * @param tile The tile of which we would like to get the colour.
 * @return The colour of tile in the small map in mode "Contour"
 */
static inline uint32 GetSmallMapContoursPixels(TileIndex tile)
{
	TileType t = GetEffectiveTileType(tile);

	return ApplyMask(_map_height_bits[TileHeight(tile)], &_smallmap_contours_andor[t]);
}

/**
 * Return the colour a tile would be displayed with in the small map in mode "Vehicles".
 *
 * @param tile The tile of which we would like to get the colour.
 * @return The colour of tile in the small map in mode "Vehicles"
 */
static inline uint32 GetSmallMapVehiclesPixels(TileIndex tile)
{
	TileType t = GetEffectiveTileType(tile);

	return ApplyMask(MKCOLOUR(0x54545454), &_smallmap_vehicles_andor[t]);
}

/**
 * Return the colour a tile would be displayed with in the small map in mode "Industries".
 *
 * @param tile The tile of which we would like to get the colour.
 * @return The colour of tile in the small map in mode "Industries"
 */
static inline uint32 GetSmallMapIndustriesPixels(TileIndex tile)
{
	TileType t = GetEffectiveTileType(tile);

	if (t == MP_INDUSTRY) {
		/* If industry is allowed to be seen, use its colour on the map */
		if (_legend_from_industries[_industry_to_list_pos[GetIndustryByTile(tile)->type]].show_on_map) {
			return GetIndustrySpec(GetIndustryByTile(tile)->type)->map_colour * 0x01010101;
		} else {
			/* otherwise, return the colour of the clear tiles, which will make it disappear */
			return ApplyMask(MKCOLOUR(0x54545454), &_smallmap_vehicles_andor[MP_CLEAR]);
		}
	}

	return ApplyMask(MKCOLOUR(0x54545454), &_smallmap_vehicles_andor[t]);
}

/**
 * Return the colour a tile would be displayed with in the small map in mode "Routes".
 *
 * @param tile The tile of which we would like to get the colour.
 * @return The colour of tile  in the small map in mode "Routes"
 */
static inline uint32 GetSmallMapRoutesPixels(TileIndex tile)
{
	TileType t = GetEffectiveTileType(tile);

	if (t == MP_STATION) {
		switch (GetStationType(tile)) {
			case STATION_RAIL:    return MKCOLOUR(0x56565656);
			case STATION_AIRPORT: return MKCOLOUR(0xB8B8B8B8);
			case STATION_TRUCK:   return MKCOLOUR(0xC2C2C2C2);
			case STATION_BUS:     return MKCOLOUR(0xBFBFBFBF);
			case STATION_DOCK:    return MKCOLOUR(0x98989898);
			default:              return MKCOLOUR(0xFFFFFFFF);
		}
	}

	/* ground colour */
	return ApplyMask(MKCOLOUR(0x54545454), &_smallmap_contours_andor[t]);
}


static const uint32 _vegetation_clear_bits[] = {
	MKCOLOUR(0x54545454), ///< full grass
	MKCOLOUR(0x52525252), ///< rough land
	MKCOLOUR(0x0A0A0A0A), ///< rocks
	MKCOLOUR(0x25252525), ///< fields
	MKCOLOUR(0x98989898), ///< snow
	MKCOLOUR(0xC2C2C2C2), ///< desert
	MKCOLOUR(0x54545454), ///< unused
	MKCOLOUR(0x54545454), ///< unused
};

static inline uint32 GetSmallMapVegetationPixels(TileIndex tile)
{
	TileType t = GetEffectiveTileType(tile);

	switch (t) {
		case MP_CLEAR:
			return (IsClearGround(tile, CLEAR_GRASS) && GetClearDensity(tile) < 3) ? MKCOLOUR(0x37373737) : _vegetation_clear_bits[GetClearGround(tile)];

		case MP_INDUSTRY:
			return GetIndustrySpec(GetIndustryByTile(tile)->type)->check_proc == CHECK_FOREST ? MKCOLOUR(0xD0D0D0D0) : MKCOLOUR(0xB5B5B5B5);

		case MP_TREES:
			if (GetTreeGround(tile) == TREE_GROUND_SNOW_DESERT) {
				return (_settings_game.game_creation.landscape == LT_ARCTIC) ? MKCOLOUR(0x98575798) : MKCOLOUR(0xC25757C2);
			}
			return MKCOLOUR(0x54575754);

		default:
			return ApplyMask(MKCOLOUR(0x54545454), &_smallmap_vehicles_andor[t]);
	}
}


static uint32 _owner_colours[OWNER_END + 1];

/**
 * Return the colour a tile would be displayed with in the small map in mode "Owner".
 *
 * @param tile The tile of which we would like to get the colour.
 * @return The colour of tile in the small map in mode "Owner"
 */
static inline uint32 GetSmallMapOwnerPixels(TileIndex tile)
{
	Owner o;

	switch (GetTileType(tile)) {
		case MP_INDUSTRY: o = OWNER_END;          break;
		case MP_HOUSE:    o = OWNER_TOWN;         break;
		default:          o = GetTileOwner(tile); break;
		/* FIXME: For MP_ROAD there are multiple owners.
		 * GetTileOwner returns the rail owner (level crossing) resp. the owner of ROADTYPE_ROAD (normal road),
		 * even if there are no ROADTYPE_ROAD bits on the tile.
		 */
	}

	return _owner_colours[o];
}

/* each tile has 4 x pixels and 1 y pixel */

static GetSmallMapPixels *_smallmap_draw_procs[] = {
	GetSmallMapContoursPixels,
	GetSmallMapVehiclesPixels,
	GetSmallMapIndustriesPixels,
	GetSmallMapRoutesPixels,
	GetSmallMapRoutesPixels,
	GetSmallMapVegetationPixels,
	GetSmallMapOwnerPixels,
};

static const byte _vehicle_type_colours[6] = {
	184, 191, 152, 15, 215, 184
};


static void DrawVertMapIndicator(int x, int y, int x2, int y2)
{
	GfxFillRect(x, y,      x2, y + 3, 69);
	GfxFillRect(x, y2 - 3, x2, y2,    69);
}

static void DrawHorizMapIndicator(int x, int y, int x2, int y2)
{
	GfxFillRect(x,      y, x + 3, y2, 69);
	GfxFillRect(x2 - 3, y, x2,    y2, 69);
}


void DrawVertex(int x, int y, int size, int color)
{
	size--;
	int w1 = size / 2;
	int w2 = size / 2 + size % 2;

	for (int i = y - w1; i <= y + w2; ++i) {
		GfxDrawLine(x - w1, i, x + w2, i, color);
	}

	w1++;
	w2++;
	GfxDrawLine(x - w1, y - w1, x + w2, y - w1, 0x0);
	GfxDrawLine(x - w1, y + w2, x + w2, y + w2, 0x0);
	GfxDrawLine(x - w1, y - w1, x - w1, y + w2, 0x0);
	GfxDrawLine(x + w2, y - w1, x + w2, y + w2, 0x0);
}

class SmallMapWindow : public Window
{
	enum SmallMapType {
		SMT_CONTOUR,
		SMT_VEHICLES,
		SMT_INDUSTRY,
		SMT_ROUTEMAP,
		SMT_ROUTES,
		SMT_VEGETATION,
		SMT_OWNER,
	};

	static SmallMapType map_type;
	static bool show_towns;
	static uint32 cargo_types;

	int32 scroll_x;
	int32 scroll_y;

	uint8 refresh;
	ZoomLevel zoom;

	static const int COLUMN_WIDTH = 119;
	static const int MIN_LEGEND_HEIGHT = 6 * 7;
	static const int _spacing_side = 2;
	static const int _spacing_top = 16;

<<<<<<< HEAD
	int routemap_count;

	/**
	 * Populate legend table for the route map view.
	 */
	void BuildRouteMapLegend()
	{
		/* Clear the legend */
		memset(_legend_routemap, 0, sizeof(_legend_routemap));

		uint i = 0;

		for (CargoID c = CT_BEGIN; c != CT_END; ++c) {
			const CargoSpec *cs = GetCargo(c);
			if (!cs->IsValid()) continue;

			_legend_routemap[i].legend = cs->name;
			_legend_routemap[i].colour = cs->legend_colour;
			_legend_routemap[i].type = c;
			_legend_routemap[i].show_on_map = HasBit(this->cargo_types, c);

			i++;
		}

		this->routemap_count = i;

		_legend_routemap[i].end = true;

		this->SetWidgetDisabledState(SM_WIDGET_ROUTEMAP, this->routemap_count == 0);
		if (this->routemap_count == 0 && this->map_type == SMT_ROUTEMAP) {
			this->map_type = SMT_CONTOUR;
		}
	}

	bool HasButtons()
	{
		return this->map_type == SMT_INDUSTRY || this->map_type == SMT_ROUTEMAP;
=======
	/* The order of calculations when remapping is _very_ important as it introduces rounding errors.
	 * Everything has to be done just like when drawing the background otherwise the rounding errors are
	 * different on the background and on the overlay which creates "jumping" behaviour. This means:
	 * 1. UnScaleByZoom
	 * 2. divide by TILE_SIZE
	 * 3. subtract or add things or RemapCoords
	 * Note:
	 * We can't divide scroll_{x|y} by TILE_SIZE before scaling as that would mean we can only scroll full tiles.
	 */

	inline Point RemapPlainCoords(int pos_x, int pos_y) {
		return RemapCoords(
				RemapX(pos_x),
				RemapY(pos_y),
				0
				);
	}

	inline Point RemapTileCoords(TileIndex tile) {
		return RemapPlainCoords(TileX(tile) * TILE_SIZE, TileY(tile) * TILE_SIZE);
>>>>>>> cb466569
	}

	/**
	 * Remap a map X coordinate to a location on this smallmap.
	 * @param pos_x the tile's X coordinate.
	 * @return the X coordinate to draw on.
	 */
	inline int RemapX(int pos_x)
	{
		return UnScaleByZoomLower(pos_x, this->zoom) / TILE_SIZE - UnScaleByZoomLower(this->scroll_x, this->zoom) / TILE_SIZE;
	}

	/**
	 * Remap a map Y coordinate to a location on this smallmap.
	 * @param pos_y the tile's Y coordinate.
	 * @return the Y coordinate to draw on.
	 */
	inline int RemapY(int pos_y)
	{
		return UnScaleByZoomLower(pos_y, this->zoom) / TILE_SIZE - UnScaleByZoomLower(this->scroll_y, this->zoom) / TILE_SIZE;
	}

	/**
	 * Draws one column of the small map in a certain mode onto the screen buffer. This
	 * function looks exactly the same for all types
	 *
	 * @param dst Pointer to a part of the screen buffer to write to.
	 * @param xc The X coordinate of the first tile in the column.
	 * @param yc The Y coordinate of the first tile in the column
	 * @param pitch Number of pixels to advance in the screen buffer each time a pixel is written.
	 * @param reps Number of lines to draw
	 * @param mask ?
	 * @param proc Pointer to the colour function
	 * @see GetSmallMapPixels(TileIndex)
	 */
	inline void DrawSmallMapStuff(void *dst, uint xc, uint yc, int pitch, int reps, GetSmallMapPixels *proc)
	{
		Blitter *blitter = BlitterFactoryBase::GetCurrentBlitter();
		void *dst_ptr_abs_end = blitter->MoveTo(_screen.dst_ptr, 0, _screen.height);
		void *dst_ptr_end = blitter->MoveTo(dst_ptr_abs_end, -4, 0);

		do {
			/* check if the tile (xc,yc) is within the map range */
			uint min_xy = _settings_game.construction.freeform_edges ? 1 : 0;
			uint x = ScaleByZoomLower(xc, this->zoom);
			uint y = ScaleByZoomLower(yc, this->zoom);
			if (IsInsideMM(x, min_xy, MapMaxX()) && IsInsideMM(y, min_xy, MapMaxY())) {
				/* check if the dst pointer points to a pixel inside the screen buffer */
				if (dst < _screen.dst_ptr) continue;
				if (dst >= dst_ptr_abs_end) continue;

				uint32 val = proc(TileXY(x, y));
				uint8 *val8 = (uint8 *)&val;

				if (dst <= dst_ptr_end) {
					blitter->SetPixelIfEmpty(dst, 0, 0, val8[0]);
					blitter->SetPixelIfEmpty(dst, 1, 0, val8[1]);
					blitter->SetPixelIfEmpty(dst, 2, 0, val8[2]);
					blitter->SetPixelIfEmpty(dst, 3, 0, val8[3]);
				} else {
					/* It happens that there are only 1, 2 or 3 pixels left to fill, so in that special case, write till the end of the video-buffer */
					int i = 0;
					do {
						blitter->SetPixelIfEmpty(dst, 0, 0, val8[i]);
					} while (i++, dst = blitter->MoveTo(dst, 1, 0), dst < dst_ptr_abs_end);
				}
			}
		/* switch to next tile in the column */
		} while (xc++, yc++, dst = blitter->MoveTo(dst, pitch, 0), --reps != 0);
	}

	void DrawVehicle(DrawPixelInfo *dpi, Vehicle *v)
	{
		Blitter *blitter = BlitterFactoryBase::GetCurrentBlitter();
		int scale = 1;
		if (this->zoom < 0) {
			scale = 1 << (-this->zoom);
		}
		/* Remap into flat coordinates. */
		Point pt = RemapTileCoords(v->tile);

        int x = pt.x - dpi->left;
        int y = pt.y - dpi->top;

		/* Check if rhombus is inside bounds */
		if ((x + 2 * scale < 0) || //left
				(y + 2 * scale < 0) || //top
				(x - 2 * scale >= dpi->width) || //right
				(y - 2 * scale >= dpi->height)) { //bottom
			return;
		}

		byte colour = (this->map_type == SMT_VEHICLES) ? _vehicle_type_colours[v->type]	: 0xF;

		/* Draw rhombus */
		for (int dy = 0; dy < scale; dy++) {
			for (int dx = 0; dx < scale; dx++) {
				pt = RemapCoords(-dx, -dy, 0);
				if (IsInsideMM(y + pt.y, 0, dpi->height)) {
					if (IsInsideMM(x + pt.x, 0, dpi->width)) {
						blitter->SetPixel(dpi->dst_ptr, x + pt.x, y + pt.y, colour);
					}
					if (IsInsideMM(x + pt.x + 1, 0, dpi->width)) {
						blitter->SetPixel(dpi->dst_ptr, x + pt.x + 1, y + pt.y, colour);
					}
				}
			}
		}
	}

public:
	/**
	 * Draws the small map.
	 *
	 * Basically, the small map is draw column of pixels by column of pixels. The pixels
	 * are drawn directly into the screen buffer. The final map is drawn in multiple passes.
	 * The passes are:
	 * <ol><li>The colours of tiles in the different modes.</li>
	 * <li>Town names (optional)</li></ol>
	 *
	 * @param dpi pointer to pixel to write onto
	 * @param w pointer to Window struct
	 * @param type type of map requested (vegetation, owners, routes, etc)
	 * @param show_towns true if the town names should be displayed, false if not.
	 */
	void DrawSmallMap(DrawPixelInfo *dpi)
	{
		Blitter *blitter = BlitterFactoryBase::GetCurrentBlitter();
		DrawPixelInfo *old_dpi;

		old_dpi = _cur_dpi;
		_cur_dpi = dpi;

		/* clear it */
		GfxFillRect(dpi->left, dpi->top, dpi->left + dpi->width - 1, dpi->top + dpi->height - 1, 0);

		/* setup owner table */
		if (this->map_type == SMT_OWNER) {
			const Company *c;

			/* fill with some special colours */
			_owner_colours[OWNER_TOWN]  = MKCOLOUR(0xB4B4B4B4);
			_owner_colours[OWNER_NONE]  = MKCOLOUR(0x54545454);
			_owner_colours[OWNER_WATER] = MKCOLOUR(0xCACACACA);
			_owner_colours[OWNER_END]   = MKCOLOUR(0x20202020); // industry

			/* now fill with the company colours */
			FOR_ALL_COMPANIES(c) {
				_owner_colours[c->index] =
					_colour_gradient[c->colour][5] * 0x01010101;
			}
		}

		int tile_x = UnScaleByZoomLower(this->scroll_x, this->zoom) / TILE_SIZE;
		int tile_y = UnScaleByZoomLower(this->scroll_y, this->zoom) / TILE_SIZE;

		int dx = dpi->left;
		tile_x -= dx / 4;
		tile_y += dx / 4;

		int dy = dpi->top;
		tile_x += dy / 2;
		tile_y += dy / 2;

		/* prevent some artifacts when partially redrawing.
		 * I have no idea how this works.
		 */
		dx &= 3;
		dx += 1;
		if (dy & 1) {
			tile_x++;
			dx += 2;
		}

		/**
		 * for some reason we have to start drawing at an X position <= -4
		 * otherwise we get artifacts when partially redrawing.
		 * Make sure dx provides for that and update tile_x and tile_y accordingly.
		 */
		while(dx < 4) {
			dx += 4;
			tile_x++;
			tile_y--;
		}

		/* The map background is off by a little less than one tile in y direction compared to vehicles and signs.
		 * I have no idea why this is the case.
		 * on zoom levels >= ZOOM_LVL_NORMAL this isn't visible as only full tiles can be shown
		 */
		dy = 0;
		if (this->zoom < ZOOM_LVL_NORMAL) {
			dy = UnScaleByZoomLower(2, this->zoom) - 2;
		}

		/* correct the various problems mentioned above by moving the initial drawing pointer a little */
		void *ptr = blitter->MoveTo(dpi->dst_ptr, -dx, -dy);
		int x = -dx;
		int y = 0;

		for (;;) {
			/* distance from left edge */
			if (x >= -3) {

				/* distance from right edge */
				if (dpi->width - x <= 0) break;

				/* number of lines */
				int reps = (dpi->height + 1) / 2 + dy;
				if (reps > 0) {
					this->DrawSmallMapStuff(ptr, tile_x, tile_y, dpi->pitch * 2, reps, _smallmap_draw_procs[this->map_type]);
				}
			}

			if (y == 0) {
				tile_y++;
				y++;
				ptr = blitter->MoveTo(ptr, 0, 1);
			} else {
				tile_x--;
				y--;
				ptr = blitter->MoveTo(ptr, 0, -1);
			}
			ptr = blitter->MoveTo(ptr, 2, 0);
			x += 2;
		}

		/* draw vehicles? */
		if (this->map_type == SMT_CONTOUR || this->map_type == SMT_VEHICLES) {
			Vehicle *v;

			FOR_ALL_VEHICLES(v) {
				if (v->type != VEH_EFFECT &&
						(v->vehstatus & (VS_HIDDEN | VS_UNCLICKABLE)) == 0) {
					DrawVehicle(dpi, v);
				}
			}
		}


		if (this->map_type == SMT_ROUTEMAP && _game_mode == GM_NORMAL) {
			uint scale = _settings_game.economy.moving_average_length * _settings_game.economy.moving_average_unit;
			for (const LegendAndColour *tbl = _legend_table[this->map_type]; !tbl->end; ++tbl) {
				if (!tbl->show_on_map) continue;

				CargoID c = tbl->type;
				const Station * sta;
				FOR_ALL_STATIONS(sta) {
					const LinkStatMap & links = sta->goods[c].link_stats;
					for (LinkStatMap::const_iterator i = links.begin(); i != links.end(); ++i) {
						StationID id = i->first;
						if (!Station::IsValidID(id)) {
							continue; // dead link
						}
						const Station *stb = Station::Get(id);

						if (sta->owner != _local_company && Company::IsValidID(sta->owner)) continue;
						if (stb->owner != _local_company && Company::IsValidID(stb->owner)) continue;

						TileIndex ta = sta->xy;
						TileIndex tb = stb->xy;

						Point pta = RemapCoords(
								RemapX(TileX(ta)),
								RemapY(TileY(ta)),
								0);
						pta.x -= 3;

						Point ptb = RemapCoords(
								RemapX(TileX(tb)),
								RemapY(TileY(tb)),
								0);
						ptb.x -= 3;

						GfxDrawLine(pta.x - 1, pta.y, ptb.x - 1, ptb.y, _colour_gradient[COLOUR_GREY][1]);
						GfxDrawLine(pta.x + 1, pta.y, ptb.x + 1, ptb.y, _colour_gradient[COLOUR_GREY][1]);
						GfxDrawLine(pta.x, pta.y - 1, ptb.x, ptb.y - 1, _colour_gradient[COLOUR_GREY][1]);
						GfxDrawLine(pta.x, pta.y + 1, ptb.x, ptb.y + 1, _colour_gradient[COLOUR_GREY][1]);
						GfxDrawLine(pta.x, pta.y, ptb.x, ptb.y, tbl->colour);

						LinkStat ls = i->second;
						ls *= 30;
						ls /= scale;
						FlowStat flow = sta->goods[c].GetSumFlowVia(stb->index);
						flow *= 30;
						flow /= scale;

						Point ptm;

						if (!show_towns) {
							typedef std::multimap<uint, byte, std::greater<uint> > SizeMap;
							SizeMap sizes;
							/* these floats only serve to calculate the size of the coloured boxes for capacity, usage, planned, sent
							 * they are not reused anywhere, so it's network safe.
							 */
							sizes.insert(std::make_pair((uint)sqrt((float)ls.usage), _colour_gradient[COLOUR_GREY][1]));
							sizes.insert(std::make_pair((uint)sqrt((float)ls.capacity), _colour_gradient[COLOUR_WHITE][7]));
							sizes.insert(std::make_pair((uint)sqrt((float)flow.planned),  _colour_gradient[COLOUR_RED][5]));
							sizes.insert(std::make_pair((uint)sqrt((float)flow.sent), _colour_gradient[COLOUR_YELLOW][5]));

							ptm.x = (pta.x + ptb.x) / 2;
							ptm.y = (pta.y + ptb.y) / 2;

							for (SizeMap::iterator i = sizes.begin(); i != sizes.end(); ++i) {
								if (pta.x > ptb.x) {
									ptm.x -= 1;
									GfxFillRect(ptm.x - i->first / 2, ptm.y - i->first * 2, ptm.x, ptm.y, i->second);
								} else {
									ptm.x += 1;
									GfxFillRect(ptm.x, ptm.y - i->first * 2, ptm.x + i->first / 2, ptm.y, i->second);
								}
							}

						} else {
							ptm.x = (2*pta.x + ptb.x) / 3;
							ptm.y = (2*pta.y + ptb.y) / 3;
							SetDParam(0, ls.usage);
							SetDParam(1, ls.capacity);
							SetDParam(2, flow.planned);
							SetDParam(3, flow.sent);
							DrawString(ptm.x, ptm.x + COLUMN_WIDTH, ptm.y, STR_NUM_RELATION , TC_BLACK);
						}
					}
				}
			}

			/* Colour for player owned stations */
			//int p_colour = _colour_gradient[GetCompany(_local_company)->colour][6];
			/* Colour for non-player owned stations */
			//int o_colour = _colour_gradient[COLOUR_GREY][4];

			const Station *st;

			FOR_ALL_STATIONS(st) {
				if (st->owner != _local_company && Company::IsValidID(st->owner)) continue;

				TileIndex t = st->xy;

				Point pt = RemapCoords(
					RemapX(TileX(t)),
					RemapY(TileY(t)),
					0);
				pt.x -= 3;

				/* Add up cargo supplied for each selected cargo type */
				uint q = 0;
				int colour = 0;
				int numCargos = 0;
				for (const LegendAndColour *tbl = _legend_table[this->map_type]; !tbl->end; ++tbl) {
					if (!tbl->show_on_map) continue;
					CargoID c = tbl->type;
					q += st->goods[c].supply * 30 / scale;
					colour += tbl->colour;
					numCargos++;
				}
				if (numCargos > 1)
					colour /= numCargos;

				uint r = 2;
				if (q >= 10) r++;
				if (q >= 20) r++;
				if (q >= 40) r++;
				if (q >= 80) r++;
				if (q >= 160) r++;
				DrawVertex(pt.x, pt.y, r, colour);
			}
		}

		if (this->show_towns) {
			const Town *t;

			FOR_ALL_TOWNS(t) {
				/* Remap the town coordinate */
				Point pt = RemapTileCoords(t->xy);
				x = pt.x - (t->sign.width_small >> 1);
				y = pt.y;

				/* Check if the town sign is within bounds */
				if (x + t->sign.width_small > dpi->left &&
						x < dpi->left + dpi->width &&
						y + 6 > dpi->top &&
						y < dpi->top + dpi->height) {
					/* And draw it. */
					SetDParam(0, t->index);
					DrawString(x, x + t->sign.width_small, y, STR_SMALLMAP_TOWN);
				}
			}
		}

		/* Find main viewport. */
		ViewPort *vp = FindWindowById(WC_MAIN_WINDOW, 0)->viewport;

		/* Draw map indicators */
		Point pt = RemapCoords(this->scroll_x, this->scroll_y, 0);

		x = UnScaleByZoom(vp->virtual_left - pt.x, this->zoom) / TILE_SIZE;
		y = UnScaleByZoom(vp->virtual_top - pt.y, this->zoom) / TILE_SIZE;
		int x2 = x + UnScaleByZoom(vp->virtual_width, this->zoom) / TILE_SIZE;
		int y2 = y + UnScaleByZoom(vp->virtual_height, this->zoom) / TILE_SIZE;

		DrawVertMapIndicator(x, y, x, y2);
		DrawVertMapIndicator(x2, y, x2, y2);

		DrawHorizMapIndicator(x, y, x2, y);
		DrawHorizMapIndicator(x, y2, x2, y2);
		_cur_dpi = old_dpi;
	}

	void SmallMapCenterOnCurrentPos()
	{
		ViewPort *vp = FindWindowById(WC_MAIN_WINDOW, 0)->viewport;

		int vwidth = UnScaleByZoom(vp->virtual_width, this->zoom);
		int vheight = UnScaleByZoom(vp->virtual_height, this->zoom);
		int vleft = UnScaleByZoom(vp->virtual_left, this->zoom);
		int vtop = UnScaleByZoom(vp->virtual_top, this->zoom);
		int x  = ((vwidth  - (this->widget[SM_WIDGET_MAP].right  - this->widget[SM_WIDGET_MAP].left) * TILE_SIZE) / 2 + vleft) / 4;
		int y  = ((vheight - (this->widget[SM_WIDGET_MAP].bottom - this->widget[SM_WIDGET_MAP].top ) * TILE_SIZE) / 2 + vtop ) / 2 - TILE_SIZE * 2;
		this->scroll_x = ScaleByZoom((y - x) & ~0xF, this->zoom);
		this->scroll_y = ScaleByZoom((x + y) & ~0xF, this->zoom);
		this->SetDirty();
	}

	void ResizeLegend()
	{
		Widget *legend = &this->widget[SM_WIDGET_LEGEND];
		int rows = (legend->bottom - legend->top) - 1;
		int columns = (legend->right - legend->left) / COLUMN_WIDTH;
		int new_rows = 0;

		if (this->map_type == SMT_INDUSTRY) {
			new_rows = ((_smallmap_industry_count + columns - 1) / columns) * 6;
		} else if (this->map_type == SMT_ROUTEMAP) {
			new_rows = ((this->routemap_count + columns - 1) / columns) * 6;
		}

		new_rows = max(new_rows, MIN_LEGEND_HEIGHT);

		if (new_rows != rows) {
			this->SetDirty();

			/* The legend widget needs manual adjustment as by default
			 * it lays outside the filler widget's bounds. */
			legend->top--;
			/* Resize the filler widget, and move widgets below it. */
			ResizeWindowForWidget(this, SM_WIDGET_BUTTONSPANEL, 0, new_rows - rows);
			legend->top++;

			/* Resize map border widget so the window stays the same size */
			ResizeWindowForWidget(this, SM_WIDGET_MAP_BORDER, 0, rows - new_rows);
			/* Manually adjust the map widget as it lies completely within
			 * the map border widget */
			this->widget[SM_WIDGET_MAP].bottom += rows - new_rows;

			this->SetDirty();
		}
	}

	SmallMapWindow(const WindowDesc *desc, int window_number) : Window(desc, window_number), zoom(ZOOM_LVL_NORMAL)
	{
		this->BuildRouteMapLegend();

		this->LowerWidget(this->map_type + SM_WIDGET_CONTOUR);
		this->SetWidgetLoweredState(SM_WIDGET_TOGGLETOWNNAME, this->show_towns);

		this->SmallMapCenterOnCurrentPos();
		this->FindWindowPlacementAndResize(desc);
	}

	virtual void OnPaint()
	{
		DrawPixelInfo new_dpi;

		/* Hide Enable all/Disable all buttons if is not industry type small map*/
		this->SetWidgetHiddenState(SM_WIDGET_ENABLE_ALL, !this->HasButtons());
		this->SetWidgetHiddenState(SM_WIDGET_DISABLE_ALL, !this->HasButtons());

		/* draw the window */
		SetDParam(0, STR_SMALLMAP_TYPE_CONTOURS + this->map_type);
		this->DrawWidgets();

		const Widget *legend = &this->widget[SM_WIDGET_LEGEND];

		int y_org = legend->top + 1;
		int x = 4;
		int y = y_org;

		for (const LegendAndColour *tbl = _legend_table[this->map_type]; !tbl->end; ++tbl) {
			if (tbl->col_break || y >= legend->bottom) {
				/* Column break needed, continue at top, COLUMN_WIDTH pixels
				 * (one "row") to the right. */
				x += COLUMN_WIDTH;
				y = y_org;
			}

			if (this->map_type == SMT_INDUSTRY) {
				/* Industry name must be formated, since it's not in tiny font in the specs.
				 * So, draw with a parameter and use the STR_SMALLMAP_INDUSTRY string, which is tiny font.*/
				SetDParam(0, tbl->legend);
				assert(tbl->type < NUM_INDUSTRYTYPES);
				SetDParam(1, _industry_counts[tbl->type]);
				if (!tbl->show_on_map) {
					/* Simply draw the string, not the black border of the legend colour.
					 * This will enforce the idea of the disabled item */
					DrawString(x + 11, x + COLUMN_WIDTH - 1, y, STR_SMALLMAP_INDUSTRY, TC_GREY);
				} else {
					DrawString(x + 11, x + COLUMN_WIDTH - 1, y, STR_SMALLMAP_INDUSTRY, TC_BLACK);
					GfxFillRect(x, y + 1, x + 8, y + 5, 0); // outer border of the legend colour
				}
			} else if (this->map_type == SMT_ROUTEMAP) {
				SetDParam(0, tbl->legend);
				if (!tbl->show_on_map) {
					/* Simply draw the string, not the black border of the legend colour.
					 * This will enforce the idea of the disabled item */
					DrawString(x + 11, x + COLUMN_WIDTH - 1, y, STR_SMALLMAP_ROUTEMAP_LEGEND, TC_GREY);
				} else {
					DrawString(x + 11, x + COLUMN_WIDTH - 1, y, STR_SMALLMAP_ROUTEMAP_LEGEND, TC_BLACK);
					GfxFillRect(x, y + 1, x + 8, y + 5, 0); // outer border of the legend colour
				}
			} else {
				/* Anything that is not an industry is using normal process */
				GfxFillRect(x, y + 1, x + 8, y + 5, 0);
				DrawString(x + 11, x + COLUMN_WIDTH - 1, y, tbl->legend);
			}
			GfxFillRect(x + 1, y + 2, x + 7, y + 4, tbl->colour); // legend colour

			y += 6;
		}

		const Widget *wi = &this->widget[SM_WIDGET_MAP];
		if (!FillDrawPixelInfo(&new_dpi, wi->left + 1, wi->top + 1, wi->right - wi->left - 1, wi->bottom - wi->top - 1)) return;

		this->DrawSmallMap(&new_dpi);
	}

	virtual void OnClick(Point pt, int widget)
	{
		switch (widget) {
			case SM_WIDGET_MAP: { // Map window
				/*
				 * XXX: scrolling with the left mouse button is done by subsequently
				 * clicking with the left mouse button; clicking once centers the
				 * large map at the selected point. So by unclicking the left mouse
				 * button here, it gets reclicked during the next inputloop, which
				 * would make it look like the mouse is being dragged, while it is
				 * actually being (virtually) clicked every inputloop.
				 */
				_left_button_clicked = false;

				Point pt = RemapCoords(this->scroll_x, this->scroll_y, 0);
				Window *w = FindWindowById(WC_MAIN_WINDOW, 0);
				w->viewport->follow_vehicle = INVALID_VEHICLE;
				w->viewport->dest_scrollpos_x = pt.x + ScaleByZoom(_cursor.pos.x - this->left - this->_spacing_side, this->zoom) * TILE_SIZE - w->viewport->virtual_width / 2;
				w->viewport->dest_scrollpos_y = pt.y + ScaleByZoom(_cursor.pos.y - this->top - this->_spacing_top, this->zoom) * TILE_SIZE - w->viewport->virtual_height / 2;

				this->SetDirty();
			} break;

			case SM_WIDGET_ZOOM_OUT:
				if (this->zoom < ZOOM_LVL_MAX) {
					this->zoom++;
					DoScroll(
							-(this->widget[SM_WIDGET_MAP].right  - this->widget[SM_WIDGET_MAP].left) / 4,
							-(this->widget[SM_WIDGET_MAP].bottom  - this->widget[SM_WIDGET_MAP].top) / 4
					);
					SndPlayFx(SND_15_BEEP);
					this->SetDirty();
				}
				break;
			case SM_WIDGET_ZOOM_IN:
				if (this->zoom > -ZOOM_LVL_MAX) {
					this->zoom--;
					DoScroll(
							(this->widget[SM_WIDGET_MAP].right  - this->widget[SM_WIDGET_MAP].left) / 2,
							(this->widget[SM_WIDGET_MAP].bottom  - this->widget[SM_WIDGET_MAP].top) / 2
					);
					SndPlayFx(SND_15_BEEP);
					this->SetDirty();
				}
				break;
			case SM_WIDGET_CONTOUR:    // Show land contours
			case SM_WIDGET_VEHICLES:   // Show vehicles
			case SM_WIDGET_INDUSTRIES: // Show industries
			case SM_WIDGET_ROUTEMAP:   // Show route map
			case SM_WIDGET_ROUTES:     // Show transport routes
			case SM_WIDGET_VEGETATION: // Show vegetation
			case SM_WIDGET_OWNERS:     // Show land owners
				this->RaiseWidget(this->map_type + SM_WIDGET_CONTOUR);
				this->map_type = (SmallMapType)(widget - SM_WIDGET_CONTOUR);
				this->LowerWidget(this->map_type + SM_WIDGET_CONTOUR);

				this->ResizeLegend();

				this->SetDirty();
				SndPlayFx(SND_15_BEEP);
				break;

			case SM_WIDGET_CENTERMAP: // Center the smallmap again
				this->SmallMapCenterOnCurrentPos();

				this->SetDirty();
				SndPlayFx(SND_15_BEEP);
				break;

			case SM_WIDGET_TOGGLETOWNNAME: // Toggle town names
				this->show_towns = !this->show_towns;
				this->SetWidgetLoweredState(SM_WIDGET_TOGGLETOWNNAME, this->show_towns);

				this->SetDirty();
				SndPlayFx(SND_15_BEEP);
				break;

			case SM_WIDGET_LEGEND: // Legend
				/* if industry type small map*/
				if (this->map_type == SMT_INDUSTRY || this->map_type == SMT_ROUTEMAP) {
					/* if click on industries label, find right industry type and enable/disable it */
					Widget *wi = &this->widget[SM_WIDGET_LEGEND]; // label panel
					uint column = (pt.x - 4) / COLUMN_WIDTH;
					uint line = (pt.y - wi->top - 2) / 6;
					int rows_per_column = (wi->bottom - wi->top) / 6;

					/* check if click is on industry label*/
					int click_pos = (column * rows_per_column) + line;
					if (this->map_type == SMT_INDUSTRY) {
						if (click_pos < _smallmap_industry_count) {
							_legend_from_industries[click_pos].show_on_map = !_legend_from_industries[click_pos].show_on_map;
						}
					} else if (this->map_type == SMT_ROUTEMAP) {
						if (click_pos < this->routemap_count) {
							_legend_routemap[click_pos].show_on_map = !_legend_routemap[click_pos].show_on_map;
							ToggleBit(this->cargo_types, click_pos);
						}
					}

					/* Raise the two buttons "all", as we have done a specific choice */
					this->RaiseWidget(SM_WIDGET_ENABLE_ALL);
					this->RaiseWidget(SM_WIDGET_DISABLE_ALL);
					this->SetDirty();
				}
				break;

			case SM_WIDGET_ENABLE_ALL: { // Enable all items
				LegendAndColour *tbl = (this->map_type == SMT_INDUSTRY) ? _legend_from_industries : _legend_routemap;
				for (; !tbl->end; ++tbl) {
					tbl->show_on_map = true;
				}
				this->cargo_types = UINT_MAX;
				/* toggle appeareance indicating the choice */
				this->LowerWidget(SM_WIDGET_ENABLE_ALL);
				this->RaiseWidget(SM_WIDGET_DISABLE_ALL);
				this->SetDirty();
				break;
			}

			case SM_WIDGET_DISABLE_ALL: { // Disable all items
				LegendAndColour *tbl = (this->map_type == SMT_INDUSTRY) ? _legend_from_industries : _legend_routemap;
				for (; !tbl->end; ++tbl) {
					tbl->show_on_map = false;
				}
				this->cargo_types = 0;
				/* toggle appeareance indicating the choice */
				this->RaiseWidget(SM_WIDGET_ENABLE_ALL);
				this->LowerWidget(SM_WIDGET_DISABLE_ALL);
				this->SetDirty();
				break;
			}
		}
	}

	virtual void OnRightClick(Point pt, int widget)
	{
		if (widget == SM_WIDGET_MAP) {
			if (_scrolling_viewport) return;
			_scrolling_viewport = true;
			_cursor.delta.x = 0;
			_cursor.delta.y = 0;
		}
	}

	virtual void OnTick()
	{
		/* update the window every now and then */
		if ((++this->refresh & 0x1F) == 0) this->SetDirty();
	}

	virtual void OnScroll(Point delta)
	{
		_cursor.fix_at = true;
		DoScroll(delta.x, delta.y);
		this->SetDirty();
	}

	void DoScroll(int dx, int dy) {
		/* divide as late as possible to avoid premature reduction to 0, which causes "jumpy" behaviour */
		this->scroll_x += ScaleByZoom(dy * TILE_SIZE * 2 - dx * TILE_SIZE, this->zoom) / 4;
		this->scroll_y += ScaleByZoom(dx * TILE_SIZE + dy * TILE_SIZE * 2, this->zoom) / 4;
		int hx = this->widget[SM_WIDGET_MAP].right  - this->widget[SM_WIDGET_MAP].left;
		int hy = this->widget[SM_WIDGET_MAP].bottom - this->widget[SM_WIDGET_MAP].top;
		int hvx = ScaleByZoom(hy * 4 - hx * 2, this->zoom);
		int hvy = ScaleByZoom(hx * 2 + hy * 4, this->zoom);
		this->scroll_x = max(-hvx, this->scroll_x);
		this->scroll_y = max(-hvy, this->scroll_y);
		this->scroll_x = min(MapMaxX() * TILE_SIZE, this->scroll_x);
		this->scroll_y = min(MapMaxY() * TILE_SIZE - hvy, this->scroll_y);
	}

	virtual void OnResize(Point delta)
	{
		if (delta.x != 0 && (this->map_type == SMT_INDUSTRY || this->map_type == SMT_ROUTEMAP)) this->ResizeLegend();
	}
};

SmallMapWindow::SmallMapType SmallMapWindow::map_type = SMT_CONTOUR;
bool SmallMapWindow::show_towns = true;
uint32 SmallMapWindow::cargo_types = UINT_MAX;

static const WindowDesc _smallmap_desc(
	WDP_AUTO, WDP_AUTO, 350, 214, 446, 314,
	WC_SMALLMAP, WC_NONE,
	WDF_STD_TOOLTIPS | WDF_STD_BTN | WDF_DEF_WIDGET | WDF_STICKY_BUTTON | WDF_RESIZABLE,
	_smallmap_widgets, _nested_smallmap_widgets, lengthof(_nested_smallmap_widgets)
);

void ShowSmallMap()
{
	AllocateWindowDescFront<SmallMapWindow>(&_smallmap_desc, 0);
}

/** Widget numbers of the extra viewport window. */
enum ExtraViewportWindowWidgets {
	EVW_CLOSE,
	EVW_CAPTION,
	EVW_STICKY,
	EVW_BACKGROUND,
	EVW_VIEWPORT,
	EVW_ZOOMIN,
	EVW_ZOOMOUT,
	EVW_MAIN_TO_VIEW,
	EVW_VIEW_TO_MAIN,
	EVW_SPACER1,
	EVW_SPACER2,
	EVW_RESIZE,
};

/* Extra ViewPort Window Stuff */
static const Widget _extra_view_port_widgets[] = {
{   WWT_CLOSEBOX,   RESIZE_NONE,  COLOUR_GREY,     0,    10,    0,   13, STR_BLACK_CROSS,                  STR_TOOLTIP_CLOSE_WINDOW},
{    WWT_CAPTION,  RESIZE_RIGHT,  COLOUR_GREY,    11,   287,    0,   13, STR_EXTRA_VIEW_PORT_TITLE,        STR_TOOLTIP_WINDOW_TITLE_DRAG_THIS},
{  WWT_STICKYBOX,     RESIZE_LR,  COLOUR_GREY,   288,   299,    0,   13, 0x0,                              STR_STICKY_BUTTON},
{      WWT_PANEL,     RESIZE_RB,  COLOUR_GREY,     0,   299,   14,   33, 0x0,                              STR_NULL},
{      WWT_INSET,     RESIZE_RB,  COLOUR_GREY,     2,   297,   16,   31, 0x0,                              STR_NULL},
{ WWT_PUSHIMGBTN,     RESIZE_TB,  COLOUR_GREY,     0,    21,   34,   55, SPR_IMG_ZOOMIN,                   STR_TOOLBAR_TOOLTIP_ZOOM_THE_VIEW_IN},
{ WWT_PUSHIMGBTN,     RESIZE_TB,  COLOUR_GREY,    22,    43,   34,   55, SPR_IMG_ZOOMOUT,                  STR_TOOLBAR_TOOLTIP_ZOOM_THE_VIEW_OUT},
{ WWT_PUSHTXTBTN,     RESIZE_TB,  COLOUR_GREY,    44,   171,   34,   55, STR_EXTRA_VIEW_MOVE_MAIN_TO_VIEW, STR_EXTRA_VIEW_MOVE_MAIN_TO_VIEW_TT},
{ WWT_PUSHTXTBTN,     RESIZE_TB,  COLOUR_GREY,   172,   298,   34,   55, STR_EXTRA_VIEW_MOVE_VIEW_TO_MAIN, STR_EXTRA_VIEW_MOVE_VIEW_TO_MAIN_TT},
{      WWT_PANEL,    RESIZE_RTB,  COLOUR_GREY,   299,   299,   34,   55, 0x0,                              STR_NULL},
{      WWT_PANEL,    RESIZE_RTB,  COLOUR_GREY,     0,   287,   56,   67, 0x0,                              STR_NULL},
{  WWT_RESIZEBOX,   RESIZE_LRTB,  COLOUR_GREY,   288,   299,   56,   67, 0x0,                              STR_RESIZE_BUTTON},
{   WIDGETS_END},
};

static const NWidgetPart _nested_extra_view_port_widgets[] = {
	NWidget(NWID_HORIZONTAL),
		NWidget(WWT_CLOSEBOX, COLOUR_GREY, EVW_CLOSE),
		NWidget(WWT_CAPTION, COLOUR_GREY, EVW_CAPTION), SetDataTip(STR_EXTRA_VIEW_PORT_TITLE, STR_TOOLTIP_WINDOW_TITLE_DRAG_THIS),
		NWidget(WWT_STICKYBOX, COLOUR_GREY, EVW_STICKY),
	EndContainer(),
	NWidget(WWT_PANEL, COLOUR_GREY, EVW_BACKGROUND),
		NWidget(WWT_INSET, COLOUR_GREY, EVW_VIEWPORT), SetMinimalSize(296, 16), SetPadding(2, 2, 2, 2), SetResize(1, 1), EndContainer(),
	EndContainer(),
	NWidget(NWID_HORIZONTAL),
		NWidget(WWT_PUSHIMGBTN, COLOUR_GREY, EVW_ZOOMIN), SetMinimalSize(22, 22), SetDataTip(SPR_IMG_ZOOMIN, STR_TOOLBAR_TOOLTIP_ZOOM_THE_VIEW_IN),
		NWidget(WWT_PUSHIMGBTN, COLOUR_GREY, EVW_ZOOMOUT), SetMinimalSize(22, 22), SetDataTip(SPR_IMG_ZOOMOUT, STR_TOOLBAR_TOOLTIP_ZOOM_THE_VIEW_OUT),
		NWidget(WWT_PUSHTXTBTN, COLOUR_GREY, EVW_MAIN_TO_VIEW), SetMinimalSize(128, 22),
									SetDataTip(STR_EXTRA_VIEW_MOVE_MAIN_TO_VIEW, STR_EXTRA_VIEW_MOVE_MAIN_TO_VIEW_TT),
		NWidget(WWT_PUSHTXTBTN, COLOUR_GREY, EVW_VIEW_TO_MAIN), SetMinimalSize(127, 22),
									SetDataTip(STR_EXTRA_VIEW_MOVE_VIEW_TO_MAIN, STR_EXTRA_VIEW_MOVE_VIEW_TO_MAIN_TT),
		NWidget(WWT_PANEL, COLOUR_GREY, EVW_SPACER1), SetMinimalSize(1, 22), SetResize(1, 0), EndContainer(),
	EndContainer(),
	NWidget(NWID_HORIZONTAL),
		NWidget(WWT_PANEL, COLOUR_GREY, EVW_SPACER2), SetFill(1, 1), SetResize(1, 0), EndContainer(),
		NWidget(WWT_RESIZEBOX, COLOUR_GREY, EVW_RESIZE),
	EndContainer(),
};

class ExtraViewportWindow : public Window
{
public:
	ExtraViewportWindow(const WindowDesc *desc, int window_number, TileIndex tile) : Window(desc, window_number)
	{
		/* New viewport start at (zero,zero) */
		InitializeWindowViewport(this, 3, 17, this->widget[EVW_VIEWPORT].right - this->widget[EVW_VIEWPORT].left - 1, this->widget[EVW_VIEWPORT].bottom - this->widget[EVW_VIEWPORT].top - 1, 0, ZOOM_LVL_VIEWPORT);

		this->DisableWidget(EVW_ZOOMIN);
		this->FindWindowPlacementAndResize(desc);

		Point pt;
		if (tile == INVALID_TILE) {
			/* the main window with the main view */
			const Window *w = FindWindowById(WC_MAIN_WINDOW, 0);

			/* center on same place as main window (zoom is maximum, no adjustment needed) */
			pt.x = w->viewport->scrollpos_x + w->viewport->virtual_height / 2;
			pt.y = w->viewport->scrollpos_y + w->viewport->virtual_height / 2;
		} else {
			pt = RemapCoords(TileX(tile) * TILE_SIZE + TILE_SIZE / 2, TileY(tile) * TILE_SIZE + TILE_SIZE / 2, TileHeight(tile));
		}

		this->viewport->scrollpos_x = pt.x - ((this->widget[EVW_VIEWPORT].right - this->widget[EVW_VIEWPORT].left) - 1) / 2;
		this->viewport->scrollpos_y = pt.y - ((this->widget[EVW_VIEWPORT].bottom - this->widget[EVW_VIEWPORT].top) - 1) / 2;
		this->viewport->dest_scrollpos_x = this->viewport->scrollpos_x;
		this->viewport->dest_scrollpos_y = this->viewport->scrollpos_y;

	}

	virtual void OnPaint()
	{
		/* set the number in the title bar */
		SetDParam(0, this->window_number + 1);

		this->DrawWidgets();
		this->DrawViewport();
	}

	virtual void OnClick(Point pt, int widget)
	{
		switch (widget) {
			case EVW_ZOOMIN: DoZoomInOutWindow(ZOOM_IN,  this); break;
			case EVW_ZOOMOUT: DoZoomInOutWindow(ZOOM_OUT, this); break;

			case EVW_MAIN_TO_VIEW: { // location button (move main view to same spot as this view) 'Paste Location'
				Window *w = FindWindowById(WC_MAIN_WINDOW, 0);
				int x = this->viewport->scrollpos_x; // Where is the main looking at
				int y = this->viewport->scrollpos_y;

				/* set this view to same location. Based on the center, adjusting for zoom */
				w->viewport->dest_scrollpos_x =  x - (w->viewport->virtual_width -  this->viewport->virtual_width) / 2;
				w->viewport->dest_scrollpos_y =  y - (w->viewport->virtual_height - this->viewport->virtual_height) / 2;
				w->viewport->follow_vehicle   = INVALID_VEHICLE;
			} break;

			case EVW_VIEW_TO_MAIN: { // inverse location button (move this view to same spot as main view) 'Copy Location'
				const Window *w = FindWindowById(WC_MAIN_WINDOW, 0);
				int x = w->viewport->scrollpos_x;
				int y = w->viewport->scrollpos_y;

				this->viewport->dest_scrollpos_x =  x + (w->viewport->virtual_width -  this->viewport->virtual_width) / 2;
				this->viewport->dest_scrollpos_y =  y + (w->viewport->virtual_height - this->viewport->virtual_height) / 2;
			} break;
		}
	}

	virtual void OnResize(Point delta)
	{
		this->viewport->width          += delta.x;
		this->viewport->height         += delta.y;
		this->viewport->virtual_width  += delta.x;
		this->viewport->virtual_height += delta.y;
	}

	virtual void OnScroll(Point delta)
	{
		const ViewPort *vp = IsPtInWindowViewport(this, _cursor.pos.x, _cursor.pos.y);
		if (vp == NULL) return;

		this->viewport->scrollpos_x += ScaleByZoom(delta.x, vp->zoom);
		this->viewport->scrollpos_y += ScaleByZoom(delta.y, vp->zoom);
		this->viewport->dest_scrollpos_x = this->viewport->scrollpos_x;
		this->viewport->dest_scrollpos_y = this->viewport->scrollpos_y;
	}

	virtual void OnMouseWheel(int wheel)
	{
		ZoomInOrOutToCursorWindow(wheel < 0, this);
	}

	virtual void OnInvalidateData(int data = 0)
	{
		/* Only handle zoom message if intended for us (msg ZOOM_IN/ZOOM_OUT) */
		HandleZoomMessage(this, this->viewport, EVW_ZOOMIN, EVW_ZOOMOUT);
	}
};

static const WindowDesc _extra_view_port_desc(
	WDP_AUTO, WDP_AUTO, 300, 68, 300, 268,
	WC_EXTRA_VIEW_PORT, WC_NONE,
	WDF_STD_TOOLTIPS | WDF_STD_BTN | WDF_DEF_WIDGET | WDF_UNCLICK_BUTTONS | WDF_STICKY_BUTTON | WDF_RESIZABLE,
	_extra_view_port_widgets, _nested_extra_view_port_widgets, lengthof(_nested_extra_view_port_widgets)
);

void ShowExtraViewPortWindow(TileIndex tile)
{
	int i = 0;

	/* find next free window number for extra viewport */
	while (FindWindowById(WC_EXTRA_VIEW_PORT, i) != NULL) i++;

	new ExtraViewportWindow(&_extra_view_port_desc, i, tile);
}

/**
 * Scrolls the main window to given coordinates.
 * @param x x coordinate
 * @param y y coordinate
 * @param z z coordinate; -1 to scroll to terrain height
 * @param instant scroll instantly (meaningful only when smooth_scrolling is active)
 * @return did the viewport position change?
 */
bool ScrollMainWindowTo(int x, int y, int z, bool instant)
{
	bool res = ScrollWindowTo(x, y, z, FindWindowById(WC_MAIN_WINDOW, 0), instant);

	/* If a user scrolls to a tile (via what way what so ever) and already is on
	 *  that tile (e.g.: pressed twice), move the smallmap to that location,
	 *  so you directly see where you are on the smallmap. */

	if (res) return res;

	SmallMapWindow *w = dynamic_cast<SmallMapWindow*>(FindWindowById(WC_SMALLMAP, 0));
	if (w != NULL) w->SmallMapCenterOnCurrentPos();

	return res;
}<|MERGE_RESOLUTION|>--- conflicted
+++ resolved
@@ -597,7 +597,6 @@
 	static const int _spacing_side = 2;
 	static const int _spacing_top = 16;
 
-<<<<<<< HEAD
 	int routemap_count;
 
 	/**
@@ -635,7 +634,8 @@
 	bool HasButtons()
 	{
 		return this->map_type == SMT_INDUSTRY || this->map_type == SMT_ROUTEMAP;
-=======
+	}
+
 	/* The order of calculations when remapping is _very_ important as it introduces rounding errors.
 	 * Everything has to be done just like when drawing the background otherwise the rounding errors are
 	 * different on the background and on the overlay which creates "jumping" behaviour. This means:
@@ -656,7 +656,6 @@
 
 	inline Point RemapTileCoords(TileIndex tile) {
 		return RemapPlainCoords(TileX(tile) * TILE_SIZE, TileY(tile) * TILE_SIZE);
->>>>>>> cb466569
 	}
 
 	/**
