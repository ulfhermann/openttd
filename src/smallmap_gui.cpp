--- conflicted
+++ resolved
@@ -229,7 +229,7 @@
 
 		_legend_linkstats[i].legend = cs->name;
 		_legend_linkstats[i].colour = cs->legend_colour;
-		_legend_linkstats[i].type = cs->Index();
+		_legend_linkstats[i].u.type = cs->Index();
 		_legend_linkstats[i].show_on_map = true;
 	}
 
@@ -1085,7 +1085,7 @@
 			for (int i = 0; i < _smallmap_cargo_count; ++i) {
 				const LegendAndColour &tbl = _legend_table[this->map_type][i];
 				if (!tbl.show_on_map && supply_details != st) continue;
-				uint supply = st->goods[tbl.type].supply;
+				uint supply = st->goods[tbl.u.type].supply;
 				if (supply > 0) {
 					q += supply;
 					colour += tbl.colour;
@@ -1141,7 +1141,7 @@
 
 			for (int i = 0; i < _smallmap_cargo_count; ++i) {
 				const LegendAndColour &cargo_entry = _legend_table[window->map_type][i];
-				CargoID cargo = cargo_entry.type;
+				CargoID cargo = cargo_entry.u.type;
 				if (cargo_entry.show_on_map || highlight || reverse_highlight) {
 					GoodsEntry &ge = Station::Get(sta)->goods[cargo];
 					FlowStat sum_flows = ge.GetSumFlowVia(stb);
@@ -1185,7 +1185,7 @@
 					const LegendAndColour &tbl = _legend_table[window->map_type][i];
 					if (!tbl.show_on_map) continue;
 
-					CargoID c = tbl.type;
+					CargoID c = tbl.u.type;
 					const LinkStatMap & links = sta->goods[c].link_stats;
 					for (LinkStatMap::const_iterator i = links.begin(); i != links.end(); ++i) {
 						StationID from = sta->index;
@@ -1378,7 +1378,7 @@
 						TC_BLACK : TC_GREY;
 			}
 
-			SetDParam(0, CargoSpec::Get(detail.legend->type)->abbrev);
+			SetDParam(0, CargoSpec::Get(detail.legend->u.type)->abbrev);
 			x = DrawString(x, x_next - 1, y, STR_SMALLMAP_LINK, detail.legend->show_on_map ? TC_BLACK : TC_GREY);
 			SetDParam(0, detail.capacity);
 			x = DrawString(x, x_next - 1, y, STR_SMALLMAP_LINK_CAPACITY, textcol[STAT_CAPACITY]);
@@ -1445,7 +1445,7 @@
 
 			const LegendAndColour &tbl = _legend_table[this->map_type][i];
 
-			CargoID c = tbl.type;
+			CargoID c = tbl.u.type;
 			uint supply = st->goods[c].supply;
 			if (supply > 0) {
 				TextColour textcol = TC_BLACK;
@@ -1860,14 +1860,9 @@
 					case SMT_INDUSTRY:
 						/* Industry name must be formatted, since it's not in tiny font in the specs.
 						 * So, draw with a parameter and use the STR_SMALLMAP_INDUSTRY string, which is tiny font */
-<<<<<<< HEAD
-						SetDParam(1, Industry::GetIndustryTypeCount(tbl->type));
+						SetDParam(1, Industry::GetIndustryTypeCount(tbl->u.type));
 					case SMT_LINKSTATS:
 						SetDParam(0, tbl->legend);
-=======
-						SetDParam(0, tbl->legend);
-						SetDParam(1, Industry::GetIndustryTypeCount(tbl->u.type));
->>>>>>> da03e7dc
 						if (!tbl->show_on_map) {
 							/* Simply draw the string, not the black border of the legend colour.
 							 * This will enforce the idea of the disabled item */
@@ -1876,14 +1871,10 @@
 							DrawString(x + text_left, x + text_right, y, string, TC_BLACK);
 							GfxFillRect(x + blob_left, y + 1, x + blob_right, y + row_height - 1, 0); // outer border of the legend colour
 						}
-<<<<<<< HEAD
 						break;
 					default:
-=======
-					} else {
 						if (this->map_type == SMT_CONTOUR) SetDParam(0, tbl->u.height * TILE_HEIGHT_STEP);
 
->>>>>>> da03e7dc
 						/* Anything that is not an industry is using normal process */
 						GfxFillRect(x + blob_left, y + 1, x + blob_right, y + row_height - 1, 0);
 						DrawString(x + text_left, x + text_right, y, tbl->legend);
@@ -1900,6 +1891,38 @@
 	virtual void OnPaint()
 	{
 		this->DrawWidgets();
+	}
+
+	/**
+	 * Select and enable/disable a legend item. When CTRL is pressed, set all
+	 * items in the group defined by begin_legend_item and end_legend_item to
+	 * the opposite state.
+	 * @param click_pos the index of the item being selected
+	 * @param legend the legend from which we select
+	 * @param end_legend_item index one past the last item in the group to be inverted
+	 * @param begin_legend_item index of the first item in the group to be inverted
+	 */
+	void SelectLegendItem(int click_pos, LegendAndColour *legend, int end_legend_item, int begin_legend_item = 0)
+	{
+		if (_ctrl_pressed) {
+			/* Disable all, except the clicked one */
+			bool changes = false;
+			for (int i = begin_legend_item; i != end_legend_item; i++) {
+				bool new_state = i == click_pos;
+				if (legend[i].show_on_map != new_state) {
+					changes = true;
+					legend[i].show_on_map = new_state;
+				}
+			}
+			if (!changes) {
+				/* Nothing changed? Then show all (again). */
+				for (int i = begin_legend_item; i != end_legend_item; i++) {
+					legend[i].show_on_map = true;
+				}
+			}
+		} else {
+			legend[click_pos].show_on_map = !legend[click_pos].show_on_map;
+		}
 	}
 
 	virtual void OnClick(Point pt, int widget, int click_count)
@@ -1995,45 +2018,20 @@
 					uint column = (x - WD_FRAMERECT_LEFT) / this->column_width;
 
 					/* Check if click is on industry label*/
-<<<<<<< HEAD
 					int click_pos = (column * number_of_rows) + line;
 					if (this->map_type == SMT_INDUSTRY) {
 						if (click_pos < _smallmap_industry_count) {
-							_legend_from_industries[click_pos].show_on_map = !_legend_from_industries[click_pos].show_on_map;
+							this->SelectLegendItem(click_pos, _legend_from_industries, _smallmap_industry_count);
 						}
 					} else if (this->map_type == SMT_LINKSTATS) {
 						if (click_pos < _smallmap_cargo_count) {
-							_legend_linkstats[click_pos].show_on_map = !_legend_linkstats[click_pos].show_on_map;
+							this->SelectLegendItem(click_pos, _legend_linkstats, _smallmap_cargo_count);
 						} else {
-							uint stats_column = _smallmap_cargo_count / number_of_rows;
-							if (_smallmap_cargo_count % number_of_rows != 0) stats_column++;
-
+							uint stats_column = CeilDiv(_smallmap_cargo_count, number_of_rows);
 							if (column == stats_column && line < NUM_STATS) {
-								click_pos = _smallmap_cargo_count + line;
-								_legend_linkstats[click_pos].show_on_map = !_legend_linkstats[click_pos].show_on_map;
+								this->SelectLegendItem(_smallmap_cargo_count + line, _legend_linkstats,
+										_smallmap_cargo_count + NUM_STATS, _smallmap_cargo_count);
 							}
-=======
-					int industry_pos = (column * number_of_rows) + line;
-					if (industry_pos < _smallmap_industry_count) {
-						if (_ctrl_pressed) {
-							/* Disable all, except the clicked one */
-							bool changes = false;
-							for (int i = 0; i != _smallmap_industry_count; i++) {
-								bool new_state = i == industry_pos;
-								if (_legend_from_industries[i].show_on_map != new_state) {
-									changes = true;
-									_legend_from_industries[i].show_on_map = new_state;
-								}
-							}
-							if (!changes) {
-								/* Nothing changed? Then show all (again). */
-								for (int i = 0; i != _smallmap_industry_count; i++) {
-									_legend_from_industries[i].show_on_map = true;
-								}
-							}
-						} else {
-							_legend_from_industries[industry_pos].show_on_map = !_legend_from_industries[industry_pos].show_on_map;
->>>>>>> da03e7dc
 						}
 					}
 					this->SetDirty();
