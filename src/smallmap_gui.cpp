/* $Id$ */

/** @file smallmap_gui.cpp GUI that shows a small map of the world with metadata like owner or height. */

#include "stdafx.h"
#include "clear_map.h"
#include "industry_map.h"
#include "station_map.h"
#include "landscape.h"
#include "window_gui.h"
#include "tree_map.h"
#include "viewport_func.h"
#include "gfx_func.h"
#include "town.h"
#include "blitter/factory.hpp"
#include "tunnelbridge_map.h"
#include "strings_func.h"
#include "zoom_func.h"
#include "core/endian_func.hpp"
#include "vehicle_base.h"
#include "sound_func.h"
#include "window_func.h"
#include "cargotype.h"
#include "openttd.h"
#include "company_func.h"
#include "station_base.h"

#include "table/strings.h"
#include "table/sprites.h"

#include <cmath>
#include <vector>

/** Widget numbers of the small map window. */
enum SmallMapWindowWidgets {
	SM_WIDGET_CLOSEBOX,
	SM_WIDGET_CAPTION,
	SM_WIDGET_STICKYBOX,
	SM_WIDGET_MAP_BORDER,
	SM_WIDGET_MAP,
	SM_WIDGET_LEGEND,
	SM_WIDGET_BUTTONSPANEL,
<<<<<<< HEAD
	SM_WIDGET_BLANK,
=======
>>>>>>> 2765a371
	SM_WIDGET_ZOOM_IN,
	SM_WIDGET_ZOOM_OUT,
	SM_WIDGET_CONTOUR,
	SM_WIDGET_VEHICLES,
	SM_WIDGET_INDUSTRIES,
	SM_WIDGET_LINKSTATS,
	SM_WIDGET_ROUTES,
	SM_WIDGET_VEGETATION,
	SM_WIDGET_OWNERS,
	SM_WIDGET_CENTERMAP,
	SM_WIDGET_TOGGLETOWNNAME,
	SM_WIDGET_BOTTOMPANEL,
	SM_WIDGET_ENABLE_ALL,
	SM_WIDGET_DISABLE_ALL,
	SM_WIDGET_RESIZEBOX,
};

static const Widget _smallmap_widgets[] = {
{  WWT_CLOSEBOX,   RESIZE_NONE,  COLOUR_BROWN,     0,    10,     0,    13, STR_BLACK_CROSS,          STR_TOOLTIP_CLOSE_WINDOW},                       // SM_WIDGET_CLOSEBOX
{   WWT_CAPTION,  RESIZE_RIGHT,  COLOUR_BROWN,    11,   337,     0,    13, STR_SMALLMAP_CAPTION,     STR_TOOLTIP_WINDOW_TITLE_DRAG_THIS},             // SM_WIDGET_CAPTION
{ WWT_STICKYBOX,     RESIZE_LR,  COLOUR_BROWN,   338,   349,     0,    13, 0x0,                      STR_TOOLTIP_STICKY},                              // SM_WIDGET_STICKYBOX
{     WWT_PANEL,     RESIZE_RB,  COLOUR_BROWN,     0,   349,    14,   157, 0x0,                      STR_NULL},                                       // SM_WIDGET_MAP_BORDER
{     WWT_INSET,     RESIZE_RB,  COLOUR_BROWN,     2,   347,    16,   155, 0x0,                      STR_NULL},                                       // SM_WIDGET_MAP
<<<<<<< HEAD
{     WWT_PANEL,    RESIZE_RTB,  COLOUR_BROWN,     0,   217,   158,   201, 0x0,                      STR_NULL},                                       // SM_WIDGET_LEGEND
{     WWT_PANEL,   RESIZE_LRTB,  COLOUR_BROWN,   218,   349,   158,   158, 0x0,                      STR_NULL},                                       // SM_WIDGET_BUTTONSPANEL
{    WWT_IMGBTN,   RESIZE_LRTB,  COLOUR_BROWN,   262,   283,   158,   179, SPR_DOT_SMALL,            STR_EMPTY},                                      // SM_WIDGET_BLANK
{    WWT_IMGBTN,   RESIZE_LRTB,  COLOUR_BROWN,   218,   239,   158,   179, SPR_IMG_ZOOMIN,           STR_TOOLBAR_TOOLTIP_ZOOM_THE_VIEW_IN},           // SM_WIDGET_ZOOM_IN
{    WWT_IMGBTN,   RESIZE_LRTB,  COLOUR_BROWN,   218,   239,   180,   201, SPR_IMG_ZOOMOUT,          STR_TOOLBAR_TOOLTIP_ZOOM_THE_VIEW_OUT},          // SM_WIDGET_ZOOM_OUT
=======
{     WWT_PANEL,    RESIZE_RTB,  COLOUR_BROWN,     0,   239,   158,   201, 0x0,                      STR_NULL},                                       // SM_WIDGET_LEGEND
{     WWT_PANEL,   RESIZE_LRTB,  COLOUR_BROWN,   240,   349,   158,   158, 0x0,                      STR_NULL},                                       // SM_WIDGET_BUTTONSPANEL
{    WWT_IMGBTN,   RESIZE_LRTB,  COLOUR_BROWN,   240,   261,   158,   179, SPR_IMG_ZOOMIN,           STR_TOOLBAR_TOOLTIP_ZOOM_THE_VIEW_IN},           // SM_WIDGET_ZOOM_IN
{    WWT_IMGBTN,   RESIZE_LRTB,  COLOUR_BROWN,   240,   261,   180,   201, SPR_IMG_ZOOMOUT,          STR_TOOLBAR_TOOLTIP_ZOOM_THE_VIEW_OUT},          // SM_WIDGET_ZOOM_OUT
>>>>>>> 2765a371
{    WWT_IMGBTN,   RESIZE_LRTB,  COLOUR_BROWN,   284,   305,   158,   179, SPR_IMG_SHOW_COUNTOURS,   STR_SMALLMAP_TOOLTIP_SHOW_LAND_CONTOURS_ON_MAP}, // SM_WIDGET_CONTOUR
{    WWT_IMGBTN,   RESIZE_LRTB,  COLOUR_BROWN,   306,   327,   158,   179, SPR_IMG_SHOW_VEHICLES,    STR_SMALLMAP_TOOLTIP_SHOW_VEHICLES_ON_MAP},      // SM_WIDGET_VEHICLES
{    WWT_IMGBTN,   RESIZE_LRTB,  COLOUR_BROWN,   328,   349,   158,   179, SPR_IMG_INDUSTRY,         STR_SMALLMAP_TOOLTIP_SHOW_INDUSTRIES_ON_MAP},    // SM_WIDGET_INDUSTRIES
{    WWT_IMGBTN,   RESIZE_LRTB,  COLOUR_BROWN,   262,   283,   180,   201, SPR_IMG_GRAPHS,           STR_SMALLMAP_TOOLTIP_SHOW_LINK_STATS_ON_MAP},    // SM_WIDGET_LINKSTATS
{    WWT_IMGBTN,   RESIZE_LRTB,  COLOUR_BROWN,   284,   305,   180,   201, SPR_IMG_SHOW_ROUTES,      STR_SMALLMAP_TOOLTIP_SHOW_TRANSPORT_ROUTES_ON},  // SM_WIDGET_ROUTES
{    WWT_IMGBTN,   RESIZE_LRTB,  COLOUR_BROWN,   306,   327,   180,   201, SPR_IMG_PLANTTREES,       STR_SMALLMAP_TOOLTIP_SHOW_VEGETATION_ON_MAP},    // SM_WIDGET_VEGETATION
{    WWT_IMGBTN,   RESIZE_LRTB,  COLOUR_BROWN,   328,   349,   180,   201, SPR_IMG_COMPANY_GENERAL,  STR_SMALLMAP_TOOLTIP_SHOW_LAND_OWNERS_ON_MAP},   // SM_WIDGET_OWNERS
{    WWT_IMGBTN,   RESIZE_LRTB,  COLOUR_BROWN,   240,   261,   158,   179, SPR_IMG_SMALLMAP,         STR_SMALLMAP_CENTER},                            // SM_WIDGET_CENTERMAP
{    WWT_IMGBTN,   RESIZE_LRTB,  COLOUR_BROWN,   240,   261,   180,   201, SPR_IMG_TOWN,             STR_SMALLMAP_TOOLTIP_TOGGLE_TOWN_NAMES_ON_OFF},  // SM_WIDGET_TOGGLETOWNNAME
{     WWT_PANEL,    RESIZE_RTB,  COLOUR_BROWN,     0,   337,   202,   213, 0x0,                      STR_NULL},                                       // SM_WIDGET_BOTTOMPANEL
{   WWT_TEXTBTN,     RESIZE_TB,  COLOUR_BROWN,     0,    99,   202,   213, STR_SMALLMAP_ENABLE_ALL,  STR_NULL},                                       // SM_WIDGET_ENABLE_ALL
{   WWT_TEXTBTN,     RESIZE_TB,  COLOUR_BROWN,   100,   201,   202,   213, STR_SMALLMAP_DISABLE_ALL, STR_NULL},                                       // SM_WIDGET_DISABLE_ALL
{ WWT_RESIZEBOX,   RESIZE_LRTB,  COLOUR_BROWN,   338,   349,   202,   213, 0x0,                      STR_TOOLTIP_RESIZE},                             // SM_WIDGET_RESIZEBOX
{  WIDGETS_END},
};

/* Todo: Stacked panel (SM_WIDGET_BUTTONSPANEL) is used to allow vertical growth of SM_WIDGET_LEGEND. As such, its proper place is above both button
 *       rows, have 0 height, and allow vertical resizing.
 *       However, #ResizeWindowForWidget freaks out in that case. As it does not seem easy to fix, the problem is parked until later.
 */
static const NWidgetPart _nested_smallmap_widgets[] = {
	NWidget(NWID_HORIZONTAL),
		NWidget(WWT_CLOSEBOX, COLOUR_BROWN, SM_WIDGET_CLOSEBOX),
		NWidget(WWT_CAPTION, COLOUR_BROWN, SM_WIDGET_CAPTION), SetDataTip(STR_SMALLMAP_CAPTION, STR_TOOLTIP_WINDOW_TITLE_DRAG_THIS),
		NWidget(WWT_STICKYBOX, COLOUR_BROWN, SM_WIDGET_STICKYBOX),
	EndContainer(),
	/* Small map display. */
	NWidget(WWT_PANEL, COLOUR_BROWN, SM_WIDGET_MAP_BORDER),
		NWidget(WWT_INSET, COLOUR_BROWN, SM_WIDGET_MAP), SetMinimalSize(346, 140), SetResize(1, 1), SetPadding(2, 2, 2, 2), EndContainer(),
	EndContainer(),
	/* Panel. */
	NWidget(NWID_HORIZONTAL),
<<<<<<< HEAD
		NWidget(WWT_PANEL, COLOUR_BROWN, SM_WIDGET_LEGEND), SetMinimalSize(218, 44), SetResize(1, 0), EndContainer(),
=======
		NWidget(WWT_PANEL, COLOUR_BROWN, SM_WIDGET_LEGEND), SetMinimalSize(240, 44), SetResize(1, 0), EndContainer(),
>>>>>>> 2765a371
		NWidget(NWID_LAYERED),
			NWidget(NWID_VERTICAL),
				/* Top button row. */
				NWidget(NWID_HORIZONTAL),
					NWidget(WWT_IMGBTN, COLOUR_BROWN, SM_WIDGET_ZOOM_IN), SetMinimalSize(22, 22),
												SetDataTip(SPR_IMG_ZOOMIN, STR_TOOLBAR_TOOLTIP_ZOOM_THE_VIEW_IN),
					NWidget(WWT_IMGBTN, COLOUR_BROWN, SM_WIDGET_CENTERMAP), SetMinimalSize(22, 22),
												SetDataTip(SPR_IMG_SMALLMAP, STR_SMALLMAP_CENTER),
					NWidget(WWT_IMGBTN, COLOUR_BROWN, SM_WIDGET_BLANK), SetMinimalSize(22, 22),
												SetDataTip(SPR_DOT_SMALL, STR_EMPTY),
					NWidget(WWT_IMGBTN, COLOUR_BROWN, SM_WIDGET_CONTOUR), SetMinimalSize(22, 22),
												SetDataTip(SPR_IMG_SHOW_COUNTOURS, STR_SMALLMAP_TOOLTIP_SHOW_LAND_CONTOURS_ON_MAP),
					NWidget(WWT_IMGBTN, COLOUR_BROWN, SM_WIDGET_VEHICLES), SetMinimalSize(22, 22),
												SetDataTip(SPR_IMG_SHOW_VEHICLES, STR_SMALLMAP_TOOLTIP_SHOW_VEHICLES_ON_MAP),
					NWidget(WWT_IMGBTN, COLOUR_BROWN, SM_WIDGET_INDUSTRIES), SetMinimalSize(22, 22),
												SetDataTip(SPR_IMG_INDUSTRY, STR_SMALLMAP_TOOLTIP_SHOW_INDUSTRIES_ON_MAP),
				EndContainer(),
				/* Bottom button row. */
				NWidget(NWID_HORIZONTAL),
					NWidget(WWT_IMGBTN, COLOUR_BROWN, SM_WIDGET_ZOOM_OUT), SetMinimalSize(22, 22),
												SetDataTip(SPR_IMG_ZOOMOUT, STR_TOOLBAR_TOOLTIP_ZOOM_THE_VIEW_OUT),
					NWidget(WWT_IMGBTN, COLOUR_BROWN, SM_WIDGET_TOGGLETOWNNAME), SetMinimalSize(22, 22),
												SetDataTip(SPR_IMG_TOWN, STR_SMALLMAP_TOOLTIP_TOGGLE_TOWN_NAMES_ON_OFF),
					NWidget(WWT_IMGBTN, COLOUR_BROWN, SM_WIDGET_LINKSTATS), SetMinimalSize(22, 22),
												SetDataTip(SPR_IMG_GRAPHS, STR_SMALLMAP_TOOLTIP_SHOW_LINK_STATS_ON_MAP),
					NWidget(WWT_IMGBTN, COLOUR_BROWN, SM_WIDGET_ROUTES), SetMinimalSize(22, 22),
												SetDataTip(SPR_IMG_SHOW_ROUTES, STR_SMALLMAP_TOOLTIP_SHOW_TRANSPORT_ROUTES_ON),
					NWidget(WWT_IMGBTN, COLOUR_BROWN, SM_WIDGET_VEGETATION), SetMinimalSize(22, 22),
												SetDataTip(SPR_IMG_PLANTTREES, STR_SMALLMAP_TOOLTIP_SHOW_VEGETATION_ON_MAP),
					NWidget(WWT_IMGBTN, COLOUR_BROWN, SM_WIDGET_OWNERS), SetMinimalSize(22, 22),
												SetDataTip(SPR_IMG_COMPANY_GENERAL, STR_SMALLMAP_TOOLTIP_SHOW_LAND_OWNERS_ON_MAP),
				EndContainer(),
			EndContainer(),
			NWidget(NWID_VERTICAL),
<<<<<<< HEAD
				NWidget(WWT_PANEL, COLOUR_BROWN, SM_WIDGET_BUTTONSPANEL), SetMinimalSize(132, 1), SetFill(0, 0), EndContainer(),
=======
				NWidget(WWT_PANEL, COLOUR_BROWN, SM_WIDGET_BUTTONSPANEL), SetMinimalSize(110, 1), SetFill(0, 0), EndContainer(),
>>>>>>> 2765a371
				NWidget(NWID_SPACER), SetFill(0, 1),
			EndContainer(),
		EndContainer(),
	EndContainer(),
	/* Bottom button row and resize box. */
	NWidget(NWID_HORIZONTAL),
		NWidget(WWT_PANEL, COLOUR_BROWN, SM_WIDGET_BOTTOMPANEL),
			NWidget(NWID_HORIZONTAL),
				NWidget(WWT_TEXTBTN, COLOUR_BROWN, SM_WIDGET_ENABLE_ALL), SetMinimalSize(100, 12), SetDataTip(STR_SMALLMAP_ENABLE_ALL, STR_NULL),
				NWidget(WWT_TEXTBTN, COLOUR_BROWN, SM_WIDGET_DISABLE_ALL), SetMinimalSize(102, 12), SetDataTip(STR_SMALLMAP_DISABLE_ALL, STR_NULL),
				NWidget(NWID_SPACER), SetFill(1, 0), SetResize(1, 0),
			EndContainer(),
		EndContainer(),
		NWidget(WWT_RESIZEBOX, COLOUR_BROWN, SM_WIDGET_RESIZEBOX),
	EndContainer(),
};


/* number of used industries */
static int _smallmap_industry_count;

/* number of cargos in the link stats legend */
static int _smallmap_cargo_count;

enum SmallMapStats {
	STAT_CAPACITY,
	STAT_BEGIN = STAT_CAPACITY,
	STAT_USAGE,
	STAT_PLANNED,
	STAT_SENT,
	STAT_TEXT,
	STAT_GRAPH,
	STAT_END,
	NUM_STATS = STAT_END,
};

/** Macro for ordinary entry of LegendAndColour */
#define MK(a, b) {a, b, INVALID_INDUSTRYTYPE, true, false, false}
/** Macro for end of list marker in arrays of LegendAndColour */
#define MKEND() {0, STR_NULL, INVALID_INDUSTRYTYPE, true, true, false}
/** Macro for break marker in arrays of LegendAndColour.
 * It will have valid data, though */
#define MS(a, b) {a, b, INVALID_INDUSTRYTYPE, true, false, true}

/** Structure for holding relevant data for legends in small map */
struct LegendAndColour {
	uint16 colour;     ///< colour of the item on the map
	StringID legend;   ///< string corresponding to the coloured item
	IndustryType type; ///< type of industry
	bool show_on_map;  ///< for filtering industries, if true is shown on map in colour
	bool end;          ///< this is the end of the list
	bool col_break;    ///< perform a break and go one collumn further
};

/** Legend text giving the colours to look for on the minimap */
static const LegendAndColour _legend_land_contours[] = {
	MK(0x5A, STR_SMALLMAP_LEGENDA_100M),
	MK(0x5C, STR_SMALLMAP_LEGENDA_200M),
	MK(0x5E, STR_SMALLMAP_LEGENDA_300M),
	MK(0x1F, STR_SMALLMAP_LEGENDA_400M),
	MK(0x27, STR_SMALLMAP_LEGENDA_500M),

	MS(0xD7, STR_SMALLMAP_LEGENDA_ROADS),
	MK(0x0A, STR_SMALLMAP_LEGENDA_RAILROADS),
	MK(0x98, STR_SMALLMAP_LEGENDA_STATIONS_AIRPORTS_DOCKS),
	MK(0xB5, STR_SMALLMAP_LEGENDA_BUILDINGS_INDUSTRIES),
	MK(0x0F, STR_SMALLMAP_LEGENDA_VEHICLES),
	MKEND()
};

static const LegendAndColour _legend_vehicles[] = {
	MK(0xB8, STR_SMALLMAP_LEGENDA_TRAINS),
	MK(0xBF, STR_SMALLMAP_LEGENDA_ROAD_VEHICLES),
	MK(0x98, STR_SMALLMAP_LEGENDA_SHIPS),
	MK(0x0F, STR_SMALLMAP_LEGENDA_AIRCRAFT),
	MS(0xD7, STR_SMALLMAP_LEGENDA_TRANSPORT_ROUTES),
	MK(0xB5, STR_SMALLMAP_LEGENDA_BUILDINGS_INDUSTRIES),
	MKEND()
};

static const LegendAndColour _legend_routes[] = {
	MK(0xD7, STR_SMALLMAP_LEGENDA_ROADS),
	MK(0x0A, STR_SMALLMAP_LEGENDA_RAILROADS),
	MK(0xB5, STR_SMALLMAP_LEGENDA_BUILDINGS_INDUSTRIES),
	MS(0x56, STR_SMALLMAP_LEGENDA_RAILROAD_STATION),

	MK(0xC2, STR_SMALLMAP_LEGENDA_TRUCK_LOADING_BAY),
	MK(0xBF, STR_SMALLMAP_LEGENDA_BUS_STATION),
	MK(0xB8, STR_SMALLMAP_LEGENDA_AIRPORT_HELIPORT),
	MK(0x98, STR_SMALLMAP_LEGENDA_DOCK),
	MKEND()
};

static const LegendAndColour _legend_vegetation[] = {
	MK(0x52, STR_SMALLMAP_LEGENDA_ROUGH_LAND),
	MK(0x54, STR_SMALLMAP_LEGENDA_GRASS_LAND),
	MK(0x37, STR_SMALLMAP_LEGENDA_BARE_LAND),
	MK(0x25, STR_SMALLMAP_LEGENDA_FIELDS),
	MK(0x57, STR_SMALLMAP_LEGENDA_TREES),
	MK(0xD0, STR_SMALLMAP_LEGENDA_FOREST),
	MS(0x0A, STR_SMALLMAP_LEGENDA_ROCKS),

	MK(0xC2, STR_SMALLMAP_LEGENDA_DESERT),
	MK(0x98, STR_SMALLMAP_LEGENDA_SNOW),
	MK(0xD7, STR_SMALLMAP_LEGENDA_TRANSPORT_ROUTES),
	MK(0xB5, STR_SMALLMAP_LEGENDA_BUILDINGS_INDUSTRIES),
	MKEND()
};

static const LegendAndColour _legend_land_owners[] = {
	MK(0xCA, STR_SMALLMAP_LEGENDA_WATER),
	MK(0x54, STR_SMALLMAP_LEGENDA_NO_OWNER),
	MK(0xB4, STR_SMALLMAP_LEGENDA_TOWNS),
	MK(0x20, STR_SMALLMAP_LEGENDA_INDUSTRIES),
	MKEND()
};
#undef MK
#undef MS
#undef MKEND

/** Allow room for all industries, plus a terminator entry
 * This is required in order to have the indutry slots all filled up */
static LegendAndColour _legend_from_industries[NUM_INDUSTRYTYPES + 1];
/* For connecting industry type to position in industries list(small map legend) */
static uint _industry_to_list_pos[NUM_INDUSTRYTYPES];

/**
 * Fills an array for the industries legends.
 */
void BuildIndustriesLegend()
{
	uint j = 0;

	/* Add each name */
	for (IndustryType i = 0; i < NUM_INDUSTRYTYPES; i++) {
		const IndustrySpec *indsp = GetIndustrySpec(i);
		if (indsp->enabled) {
			_legend_from_industries[j].legend = indsp->name;
			_legend_from_industries[j].colour = indsp->map_colour;
			_legend_from_industries[j].type = i;
			_legend_from_industries[j].show_on_map = true;
			_legend_from_industries[j].col_break = false;
			_legend_from_industries[j].end = false;

			/* Store widget number for this industry type */
			_industry_to_list_pos[i] = j;
			j++;
		}
	}
	/* Terminate the list */
	_legend_from_industries[j].end = true;

	/* Store number of enabled industries */
	_smallmap_industry_count = j;
}

static LegendAndColour _legend_linkstats[NUM_CARGO + NUM_STATS + 1];

/**
 * Populate legend table for the route map view.
 */
void BuildLinkStatsLegend()
{
	/* Clear the legend */
	memset(_legend_linkstats, 0, sizeof(_legend_linkstats));

	uint i = 0;

	for (CargoID c = CT_BEGIN; c != CT_END; ++c) {
		const CargoSpec *cs = CargoSpec::Get(c);
		if (!cs->IsValid()) continue;

		_legend_linkstats[i].legend = cs->name;
		_legend_linkstats[i].colour = cs->legend_colour;
		_legend_linkstats[i].type = c;
		_legend_linkstats[i].show_on_map = true;

		i++;
	}

	_legend_linkstats[i].col_break = true;

	_smallmap_cargo_count = i;

	/* the colours cannot be resolved before the gfx system is initialized.
	 * So we have to build the legend when creating the window.
	 */
	for (uint st = 0; st < NUM_STATS; ++st) {
		LegendAndColour & legend_entry = _legend_linkstats[i + st];
		switch(st) {
		case STAT_CAPACITY:
			legend_entry.colour = _colour_gradient[COLOUR_WHITE][7];
			legend_entry.legend = STR_SMALLMAP_LEGENDA_CAPACITY;
			legend_entry.show_on_map = true;
			break;
		case STAT_USAGE:
			legend_entry.colour = _colour_gradient[COLOUR_GREY][1];
			legend_entry.legend = STR_SMALLMAP_LEGENDA_USAGE;
			legend_entry.show_on_map = false;
			break;
		case STAT_PLANNED:
			legend_entry.colour = _colour_gradient[COLOUR_RED][5];
			legend_entry.legend = STR_SMALLMAP_LEGENDA_PLANNED;
			legend_entry.show_on_map = true;
			break;
		case STAT_SENT:
			legend_entry.colour = _colour_gradient[COLOUR_YELLOW][5];
			legend_entry.legend = STR_SMALLMAP_LEGENDA_SENT;
			legend_entry.show_on_map = false;
			break;
		case STAT_TEXT:
			legend_entry.colour = _colour_gradient[COLOUR_GREY][7];
			legend_entry.legend = STR_SMALLMAP_LEGENDA_SHOW_TEXT;
			legend_entry.show_on_map = false;
			break;
		case STAT_GRAPH:
			legend_entry.colour = _colour_gradient[COLOUR_GREY][7];
			legend_entry.legend = STR_SMALLMAP_LEGENDA_SHOW_GRAPH;
			legend_entry.show_on_map = true;
			break;
		}
	}

	_legend_linkstats[i + NUM_STATS].end = true;
}

static const LegendAndColour * const _legend_table[] = {
	_legend_land_contours,
	_legend_vehicles,
	_legend_from_industries,
	_legend_linkstats,
	_legend_routes,
	_legend_vegetation,
	_legend_land_owners,
};

#define MKCOLOUR(x) TO_LE32X(x)

/**
 * Height encodings; MAX_TILE_HEIGHT + 1 levels, from 0 to MAX_TILE_HEIGHT
 */
static const uint32 _map_height_bits[] = {
	MKCOLOUR(0x5A5A5A5A),
	MKCOLOUR(0x5A5B5A5B),
	MKCOLOUR(0x5B5B5B5B),
	MKCOLOUR(0x5B5C5B5C),
	MKCOLOUR(0x5C5C5C5C),
	MKCOLOUR(0x5C5D5C5D),
	MKCOLOUR(0x5D5D5D5D),
	MKCOLOUR(0x5D5E5D5E),
	MKCOLOUR(0x5E5E5E5E),
	MKCOLOUR(0x5E5F5E5F),
	MKCOLOUR(0x5F5F5F5F),
	MKCOLOUR(0x5F1F5F1F),
	MKCOLOUR(0x1F1F1F1F),
	MKCOLOUR(0x1F271F27),
	MKCOLOUR(0x27272727),
	MKCOLOUR(0x27272727),
};
assert_compile(lengthof(_map_height_bits) == MAX_TILE_HEIGHT + 1);

struct AndOr {
	uint32 mor;
	uint32 mand;
};

static inline uint32 ApplyMask(uint32 colour, const AndOr *mask)
{
	return (colour & mask->mand) | mask->mor;
}


static const AndOr _smallmap_contours_andor[] = {
	{MKCOLOUR(0x00000000), MKCOLOUR(0xFFFFFFFF)},
	{MKCOLOUR(0x000A0A00), MKCOLOUR(0xFF0000FF)},
	{MKCOLOUR(0x00D7D700), MKCOLOUR(0xFF0000FF)},
	{MKCOLOUR(0x00B5B500), MKCOLOUR(0xFF0000FF)},
	{MKCOLOUR(0x00000000), MKCOLOUR(0xFFFFFFFF)},
	{MKCOLOUR(0x98989898), MKCOLOUR(0x00000000)},
	{MKCOLOUR(0xCACACACA), MKCOLOUR(0x00000000)},
	{MKCOLOUR(0x00000000), MKCOLOUR(0xFFFFFFFF)},
	{MKCOLOUR(0xB5B5B5B5), MKCOLOUR(0x00000000)},
	{MKCOLOUR(0x00000000), MKCOLOUR(0xFFFFFFFF)},
	{MKCOLOUR(0x00B5B500), MKCOLOUR(0xFF0000FF)},
	{MKCOLOUR(0x000A0A00), MKCOLOUR(0xFF0000FF)},
};

static const AndOr _smallmap_vehicles_andor[] = {
	{MKCOLOUR(0x00000000), MKCOLOUR(0xFFFFFFFF)},
	{MKCOLOUR(0x00D7D700), MKCOLOUR(0xFF0000FF)},
	{MKCOLOUR(0x00D7D700), MKCOLOUR(0xFF0000FF)},
	{MKCOLOUR(0x00B5B500), MKCOLOUR(0xFF0000FF)},
	{MKCOLOUR(0x00000000), MKCOLOUR(0xFFFFFFFF)},
	{MKCOLOUR(0x00D7D700), MKCOLOUR(0xFF0000FF)},
	{MKCOLOUR(0xCACACACA), MKCOLOUR(0x00000000)},
	{MKCOLOUR(0x00000000), MKCOLOUR(0xFFFFFFFF)},
	{MKCOLOUR(0xB5B5B5B5), MKCOLOUR(0x00000000)},
	{MKCOLOUR(0x00000000), MKCOLOUR(0xFFFFFFFF)},
	{MKCOLOUR(0x00B5B500), MKCOLOUR(0xFF0000FF)},
	{MKCOLOUR(0x00D7D700), MKCOLOUR(0xFF0000FF)},
};

static const AndOr _smallmap_vegetation_andor[] = {
	{MKCOLOUR(0x00000000), MKCOLOUR(0xFFFFFFFF)},
	{MKCOLOUR(0x00D7D700), MKCOLOUR(0xFF0000FF)},
	{MKCOLOUR(0x00D7D700), MKCOLOUR(0xFF0000FF)},
	{MKCOLOUR(0x00B5B500), MKCOLOUR(0xFF0000FF)},
	{MKCOLOUR(0x00575700), MKCOLOUR(0xFF0000FF)},
	{MKCOLOUR(0x00D7D700), MKCOLOUR(0xFF0000FF)},
	{MKCOLOUR(0xCACACACA), MKCOLOUR(0x00000000)},
	{MKCOLOUR(0x00000000), MKCOLOUR(0xFFFFFFFF)},
	{MKCOLOUR(0xB5B5B5B5), MKCOLOUR(0x00000000)},
	{MKCOLOUR(0x00000000), MKCOLOUR(0xFFFFFFFF)},
	{MKCOLOUR(0x00B5B500), MKCOLOUR(0xFF0000FF)},
	{MKCOLOUR(0x00D7D700), MKCOLOUR(0xFF0000FF)},
};

typedef uint32 GetSmallMapPixels(TileIndex tile); // typedef callthrough function


static inline TileType GetEffectiveTileType(TileIndex tile)
{
	TileType t = GetTileType(tile);

	if (t == MP_TUNNELBRIDGE) {
		TransportType tt = GetTunnelBridgeTransportType(tile);

		switch (tt) {
			case TRANSPORT_RAIL: t = MP_RAILWAY; break;
			case TRANSPORT_ROAD: t = MP_ROAD;    break;
			default:             t = MP_WATER;   break;
		}
	}
	return t;
}

/**
 * Return the colour a tile would be displayed with in the small map in mode "Contour".
 * @param tile The tile of which we would like to get the colour.
 * @return The colour of tile in the small map in mode "Contour"
 */
static inline uint32 GetSmallMapContoursPixels(TileIndex tile)
{
	TileType t = GetEffectiveTileType(tile);

	return ApplyMask(_map_height_bits[TileHeight(tile)], &_smallmap_contours_andor[t]);
}

/**
 * Return the colour a tile would be displayed with in the small map in mode "Vehicles".
 *
 * @param tile The tile of which we would like to get the colour.
 * @return The colour of tile in the small map in mode "Vehicles"
 */
static inline uint32 GetSmallMapVehiclesPixels(TileIndex tile)
{
	TileType t = GetEffectiveTileType(tile);

	return ApplyMask(MKCOLOUR(0x54545454), &_smallmap_vehicles_andor[t]);
}

/**
 * Return the colour a tile would be displayed with in the small map in mode "Industries".
 *
 * @param tile The tile of which we would like to get the colour.
 * @return The colour of tile in the small map in mode "Industries"
 */
static inline uint32 GetSmallMapIndustriesPixels(TileIndex tile)
{
	TileType t = GetEffectiveTileType(tile);

	if (t == MP_INDUSTRY) {
		/* If industry is allowed to be seen, use its colour on the map */
		if (_legend_from_industries[_industry_to_list_pos[GetIndustryByTile(tile)->type]].show_on_map) {
			return GetIndustrySpec(GetIndustryByTile(tile)->type)->map_colour * 0x01010101;
		} else {
			/* otherwise, return the colour of the clear tiles, which will make it disappear */
			return ApplyMask(MKCOLOUR(0x54545454), &_smallmap_vehicles_andor[MP_CLEAR]);
		}
	}

	return ApplyMask(MKCOLOUR(0x54545454), &_smallmap_vehicles_andor[t]);
}

/**
 * Return the colour a tile would be displayed with in the small map in mode "Routes".
 *
 * @param tile The tile of which we would like to get the colour.
 * @return The colour of tile  in the small map in mode "Routes"
 */
static inline uint32 GetSmallMapRoutesPixels(TileIndex tile)
{
	TileType t = GetEffectiveTileType(tile);

	if (t == MP_STATION) {
		switch (GetStationType(tile)) {
			case STATION_RAIL:    return MKCOLOUR(0x56565656);
			case STATION_AIRPORT: return MKCOLOUR(0xB8B8B8B8);
			case STATION_TRUCK:   return MKCOLOUR(0xC2C2C2C2);
			case STATION_BUS:     return MKCOLOUR(0xBFBFBFBF);
			case STATION_DOCK:    return MKCOLOUR(0x98989898);
			default:              return MKCOLOUR(0xFFFFFFFF);
		}
	}

	/* ground colour */
	return ApplyMask(MKCOLOUR(0x54545454), &_smallmap_contours_andor[t]);
}


static const uint32 _vegetation_clear_bits[] = {
	MKCOLOUR(0x54545454), ///< full grass
	MKCOLOUR(0x52525252), ///< rough land
	MKCOLOUR(0x0A0A0A0A), ///< rocks
	MKCOLOUR(0x25252525), ///< fields
	MKCOLOUR(0x98989898), ///< snow
	MKCOLOUR(0xC2C2C2C2), ///< desert
	MKCOLOUR(0x54545454), ///< unused
	MKCOLOUR(0x54545454), ///< unused
};

static inline uint32 GetSmallMapVegetationPixels(TileIndex tile)
{
	TileType t = GetEffectiveTileType(tile);

	switch (t) {
		case MP_CLEAR:
			return (IsClearGround(tile, CLEAR_GRASS) && GetClearDensity(tile) < 3) ? MKCOLOUR(0x37373737) : _vegetation_clear_bits[GetClearGround(tile)];

		case MP_INDUSTRY:
			return GetIndustrySpec(GetIndustryByTile(tile)->type)->check_proc == CHECK_FOREST ? MKCOLOUR(0xD0D0D0D0) : MKCOLOUR(0xB5B5B5B5);

		case MP_TREES:
			if (GetTreeGround(tile) == TREE_GROUND_SNOW_DESERT) {
				return (_settings_game.game_creation.landscape == LT_ARCTIC) ? MKCOLOUR(0x98575798) : MKCOLOUR(0xC25757C2);
			}
			return MKCOLOUR(0x54575754);

		default:
			return ApplyMask(MKCOLOUR(0x54545454), &_smallmap_vehicles_andor[t]);
	}
}


static uint32 _owner_colours[OWNER_END + 1];

/**
 * Return the colour a tile would be displayed with in the small map in mode "Owner".
 *
 * @param tile The tile of which we would like to get the colour.
 * @return The colour of tile in the small map in mode "Owner"
 */
static inline uint32 GetSmallMapOwnerPixels(TileIndex tile)
{
	Owner o;

	switch (GetTileType(tile)) {
		case MP_INDUSTRY: o = OWNER_END;          break;
		case MP_HOUSE:    o = OWNER_TOWN;         break;
		default:          o = GetTileOwner(tile); break;
		/* FIXME: For MP_ROAD there are multiple owners.
		 * GetTileOwner returns the rail owner (level crossing) resp. the owner of ROADTYPE_ROAD (normal road),
		 * even if there are no ROADTYPE_ROAD bits on the tile.
		 */
	}

	return _owner_colours[o];
}

/* each tile has 4 x pixels and 1 y pixel */

static GetSmallMapPixels *_smallmap_draw_procs[] = {
	GetSmallMapContoursPixels,
	GetSmallMapVehiclesPixels,
	GetSmallMapIndustriesPixels,
	GetSmallMapContoursPixels,
	GetSmallMapRoutesPixels,
	GetSmallMapVegetationPixels,
	GetSmallMapOwnerPixels,
};

static const byte _vehicle_type_colours[6] = {
	184, 191, 152, 15, 215, 184
};


static void DrawVertMapIndicator(int x, int y, int x2, int y2)
{
	GfxFillRect(x, y,      x2, y + 3, 69);
	GfxFillRect(x, y2 - 3, x2, y2,    69);
}

static void DrawHorizMapIndicator(int x, int y, int x2, int y2)
{
	GfxFillRect(x,      y, x + 3, y2, 69);
	GfxFillRect(x2 - 3, y, x2,    y2, 69);
}


void DrawVertex(int x, int y, int size, int colour, int boder_colour)
{
	size--;
	int w1 = size / 2;
	int w2 = size / 2 + size % 2;

	GfxFillRect(x - w1, y - w1, x + w2, y + w2, colour);

	w1++;
	w2++;
	GfxDrawLine(x - w1, y - w1, x + w2, y - w1, boder_colour);
	GfxDrawLine(x - w1, y + w2, x + w2, y + w2, boder_colour);
	GfxDrawLine(x - w1, y - w1, x - w1, y + w2, boder_colour);
	GfxDrawLine(x + w2, y - w1, x + w2, y + w2, boder_colour);
}

class SmallMapWindow : public Window
{
	enum SmallMapType {
		SMT_CONTOUR,
		SMT_VEHICLES,
		SMT_INDUSTRY,
		SMT_LINKSTATS,
		SMT_ROUTES,
		SMT_VEGETATION,
		SMT_OWNER,
	};

	/** minimum number of rows in the legend */
	static const int LEGEND_MIN_ROWS = 7;

	enum SmallmapWindowDistances {
		SD_MAP_EXTRA_PADDING = 2,     ///< size of borders of the smallmap
		SD_MAP_COLUMN_WIDTH = 4,
		SD_MAP_ROW_OFFSET = 2,
		SD_MAP_MIN_INDUSTRY_WIDTH = 3,
		SD_LEGEND_COLUMN_WIDTH = 109,
		SD_LEGEND_PADDING_LEFT = 4,
		SD_LEGEND_ENTRY_SPACING = 3,
		SD_LEGEND_SYMBOL_WIDTH = 8,
		SD_LEGEND_ROW_HEIGHT = 6,
		SD_LEGEND_MIN_HEIGHT = SD_LEGEND_ROW_HEIGHT * LEGEND_MIN_ROWS,
	};

	typedef std::map<VehicleID, TileIndex> VehiclePositionMap;
	VehiclePositionMap vehicles_on_map;
	
	static SmallMapType map_type;
	static bool show_towns;

	int32 scroll_x;
	int32 scroll_y;

	uint8 refresh;
	static const int FORCE_REFRESH = 0x1F;

	/**
	 * zoom level of the smallmap.
	 * May be something between ZOOM_LVL_MIN and ZOOM_LVL_MAX.
	 */
	ZoomLevel zoom;

<<<<<<< HEAD
	bool HasButtons()
	{
		return this->map_type == SMT_INDUSTRY || this->map_type == SMT_LINKSTATS;
	}

	Point cursor;

	const Station * supply_details;

	struct CargoDetail {
		CargoDetail(const LegendAndColour * c, const LinkStat &ls, const FlowStat &fs) :
			legend(c), capacity(ls.capacity), usage(ls.usage), planned(fs.planned), sent(fs.sent) {}
		const LegendAndColour *legend;
		uint capacity;
		uint usage;
		uint planned;
		uint sent;
	};

	typedef std::vector<CargoDetail> StatVector;

	struct LinkDetails {
		LinkDetails() {Clear();}

		const Station * sta;
		const Station * stb;
		StatVector a_to_b;
		StatVector b_to_a;

		void Clear()
		{
			sta = NULL;
			stb = NULL;
			a_to_b.clear();
			b_to_a.clear();
		}
	};

	LinkDetails link_details;

	/* The order of calculations when remapping is _very_ important as it introduces rounding errors.
	 * Everything has to be done just like when drawing the background otherwise the rounding errors are
	 * different on the background and on the overlay which creates "jumping" behaviour. This means:
	 * 1. UnScaleByZoom
	 * 2. divide by TILE_SIZE
	 * 3. subtract or add things or RemapCoords
	 * Note:
	 * We can't divide scroll_{x|y} by TILE_SIZE before scaling as that would mean we can only scroll full tiles.
	 */

	/**
	 * remap coordinates on the main map into coordinates on the smallmap
	 * @param pos_x X position on the main map
	 * @param pos_y Y position on the main map
	 * @return Point in the smallmap
	 */
	inline Point RemapPlainCoords(int pos_x, int pos_y)
	{
		return RemapCoords(
				RemapX(pos_x),
				RemapY(pos_y),
				0
				);
	}

	/**
	 * remap a tile coordinate into coordinates on the smallmap
	 * @param tile the tile to be remapped
	 * @return Point with coordinates of the tile's upper left corner in the smallmap
	 */
	inline Point RemapTileCoords(TileIndex tile)
	{
		return RemapPlainCoords(TileX(tile) * TILE_SIZE, TileY(tile) * TILE_SIZE);
	}

	/**
	 * scale a coordinate from the main map into the smallmap dimension
	 * @param pos coordinate to be scaled
	 * @return scaled coordinate
	 */
	inline int UnScalePlainCoord(int pos)
	{
		return UnScaleByZoomLower(pos, this->zoom) / TILE_SIZE;
	}

	/**
=======
	/* The order of calculations when remapping is _very_ important as it introduces rounding errors.
	 * Everything has to be done just like when drawing the background otherwise the rounding errors are
	 * different on the background and on the overlay which creates "jumping" behaviour. This means:
	 * 1. UnScaleByZoom
	 * 2. divide by TILE_SIZE
	 * 3. subtract or add things or RemapCoords
	 * Note:
	 * We can't divide scroll_{x|y} by TILE_SIZE before scaling as that would mean we can only scroll full tiles.
	 */

	/**
	 * remap coordinates on the main map into coordinates on the smallmap
	 * @param pos_x X position on the main map
	 * @param pos_y Y position on the main map
	 * @return Point in the smallmap
	 */
	inline Point RemapPlainCoords(int pos_x, int pos_y)
	{
		return RemapCoords(
				RemapX(pos_x),
				RemapY(pos_y),
				0
				);
	}

	/**
	 * remap a tile coordinate into coordinates on the smallmap
	 * @param tile the tile to be remapped
	 * @return Point with coordinates of the tile's upper left corner in the smallmap
	 */
	inline Point RemapTileCoords(TileIndex tile)
	{
		return RemapPlainCoords(TileX(tile) * TILE_SIZE, TileY(tile) * TILE_SIZE);
	}

	/**
	 * scale a coordinate from the main map into the smallmap dimension
	 * @param pos coordinate to be scaled
	 * @return scaled coordinate
	 */
	inline int UnScalePlainCoord(int pos)
	{
		return UnScaleByZoomLower(pos, this->zoom) / TILE_SIZE;
	}

	/**
>>>>>>> 2765a371
	 * Remap a map X coordinate to a location on this smallmap.
	 * @param pos_x the tile's X coordinate.
	 * @return the X coordinate to draw on.
	 */
	inline int RemapX(int pos_x)
	{
		return UnScalePlainCoord(pos_x) - UnScalePlainCoord(this->scroll_x);
	}

	/**
	 * Remap a map Y coordinate to a location on this smallmap.
	 * @param pos_y the tile's Y coordinate.
	 * @return the Y coordinate to draw on.
	 */
	inline int RemapY(int pos_y)
	{
		return UnScalePlainCoord(pos_y) - UnScalePlainCoord(this->scroll_y);
	}

	/**
	 * Draws at most MAP_COLUMN_WIDTH columns (of one pixel each) of the small map in a certain
	 * mode onto the screen buffer. This function looks exactly the same for all types. Due to
	 * the constraints that no less than MAP_COLUMN_WIDTH pixels can be resolved at once via a
	 * GetSmallMapPixels function and that a single tile may be mapped onto more than one pixel
	 * in the smallmap dst, xc and yc may point to a place outside the area to be drawn.
	 *
	 * col_start, col_end, row_start and row_end give a more precise description of that area which
	 * is respected when drawing.
	 *
	 * @param dst Pointer to a part of the screen buffer to write to.
	 * @param xc First unscaled X coordinate of the first tile in the column.
	 * @param yc First unscaled Y coordinate of the first tile in the column
	 * @param col_start the first column in the buffer to be actually drawn
	 * @param col_end the last column to be actually drawn
	 * @param row_start the first row to be actually drawn
	 * @param row_end the last row to be actually drawn
	 * @see GetSmallMapPixels(TileIndex)
	 */
	inline void DrawSmallMapStuff(void *dst, uint xc, uint yc, int col_start, int col_end, int row_start, int row_end)
	{
		Blitter *blitter = BlitterFactoryBase::GetCurrentBlitter();
		GetSmallMapPixels *proc = _smallmap_draw_procs[this->map_type];
		for (int row = 0; row < row_end; row += SD_MAP_ROW_OFFSET) {
			if (row >= row_start) {
				/* check if the tile (xc,yc) is within the map range */
				uint min_xy = _settings_game.construction.freeform_edges ? 1 : 0;
				uint x = ScaleByZoomLower(xc, this->zoom);
				uint y = ScaleByZoomLower(yc, this->zoom);
				uint32 val = 0;
				if (IsInsideMM(x, min_xy, MapMaxX()) && IsInsideMM(y, min_xy, MapMaxY())) {
					val = proc(TileXY(x, y));
				}
				uint8 *val8 = (uint8 *)&val;
				for (int i = col_start; i < col_end; ++i ) {
					blitter->SetPixel(dst, i, 0, val8[i]);
				}
			}
<<<<<<< HEAD

			/* switch to next row in the column */
			xc++;
			yc++;
			dst = blitter->MoveTo(dst, 0, SD_MAP_ROW_OFFSET);
		}
	}

	void DrawVehicles(DrawPixelInfo *dpi) {
		if (this->map_type == SMT_CONTOUR || this->map_type == SMT_VEHICLES) {
			VehiclePositionMap new_vehicles;
			Vehicle *v;

			FOR_ALL_VEHICLES(v) {
				if (v->type != VEH_EFFECT &&
						(v->vehstatus & (VS_HIDDEN | VS_UNCLICKABLE)) == 0) {
					DrawVehicle(dpi, v, new_vehicles);
				}
			}

			if (this->zoom < ZOOM_LVL_NORMAL) {
				if(this->refresh != FORCE_REFRESH && new_vehicles.size() != this->vehicles_on_map.size()) {
					/* redraw the whole map if the vehicles have changed. This prevents artifacts. */
					this->refresh = FORCE_REFRESH;
				}
				std::swap(new_vehicles, this->vehicles_on_map);
			}
		}
	}

	/**
	 * draws a vehicle in the smallmap if it's in the selected drawing area.
	 * @param dpi the part of the smallmap to be drawn into
	 * @param v the vehicle to be drawn
	 */
	void DrawVehicle(DrawPixelInfo *dpi, Vehicle *v, VehiclePositionMap &new_vehicles)
	{
		Blitter *blitter = BlitterFactoryBase::GetCurrentBlitter();
		int scale = 1;
		if (this->zoom < ZOOM_LVL_NORMAL) {
			scale = 1 << (ZOOM_LVL_NORMAL - this->zoom);
		}

		/* Remap into flat coordinates. */
		Point pt = RemapTileCoords(v->tile);

		int x = pt.x - dpi->left;
		int y = pt.y - dpi->top;

		/* Check if rhombus is inside bounds */
		if ((x + 2 * scale < 0) || //left
				(y + 2 * scale < 0) || //top
				(x - 2 * scale >= dpi->width) || //right
				(y - 2 * scale >= dpi->height)) { //bottom
			return;
		}

		if (this->zoom < ZOOM_LVL_NORMAL) {
			if (this->refresh != FORCE_REFRESH) {
				VehiclePositionMap::iterator i = this->vehicles_on_map.find(v->index);
				if (i == vehicles_on_map.end() || i->second != v->tile) {
					/* redraw the whole map if the vehicles have changed. This prevents artifacts. */
					this->refresh = FORCE_REFRESH;
				}
			}
			new_vehicles[v->index] = v->tile;
		}

		byte colour = (this->map_type == SMT_VEHICLES) ? _vehicle_type_colours[v->type]	: 0xF;

		/* Draw rhombus */
		for (int dy = 0; dy < scale; dy++) {
			for (int dx = 0; dx < scale; dx++) {
				pt = RemapCoords(-dx, -dy, 0);
				if (IsInsideMM(y + pt.y, 0, dpi->height)) {
					if (IsInsideMM(x + pt.x, 0, dpi->width)) {
						blitter->SetPixel(dpi->dst_ptr, x + pt.x, y + pt.y, colour);
					}
					if (IsInsideMM(x + pt.x + 1, 0, dpi->width)) {
						blitter->SetPixel(dpi->dst_ptr, x + pt.x + 1, y + pt.y, colour);
					}
				}
			}
		}
	}

	inline Point GetStationMiddle(const Station * st) {
		int x = (st->rect.right + st->rect.left - 1) * TILE_SIZE / 2;
		int y = (st->rect.bottom + st->rect.top - 1) * TILE_SIZE / 2;
		return RemapPlainCoords(x, y);
	}

	void DrawStationDots() {
		supply_details = NULL;

		const Station *st;
		FOR_ALL_STATIONS(st) {
			if (st->owner != _local_company && Company::IsValidID(st->owner)) continue;

			Point pt = GetStationMiddle(st);

			if (CheckStationSelected(&pt)) {
				this->supply_details = st;
			}

			/* Add up cargo supplied for each selected cargo type */
			uint q = 0;
			int colour = 0;
			int numCargos = 0;
			for (int i = 0; i < _smallmap_cargo_count; ++i) {
				const LegendAndColour &tbl = _legend_table[this->map_type][i];
				if (!tbl.show_on_map && this->supply_details != st) continue;
				CargoID c = tbl.type;
				int add = st->goods[c].supply;
				if (add > 0) {
					q += add * 30 / _settings_game.economy.moving_average_length / _settings_game.economy.moving_average_unit;
					colour += tbl.colour;
					numCargos++;
				}
			}
			if (numCargos > 1)
				colour /= numCargos;

			uint r = 2;
			if (q >= 10) r++;
			if (q >= 20) r++;
			if (q >= 40) r++;
			if (q >= 80) r++;
			if (q >= 160) r++;

			DrawVertex(pt.x, pt.y, r, colour, _colour_gradient[COLOUR_GREY][this->supply_details == st ? 3 : 1]);
		}
	}

	class LinkDrawer {
		typedef std::set<StationID> StationIDSet;

	protected:
		virtual void DrawContent(Point & pta, Point & ptb) = 0;
		virtual void Highlight() {}
		virtual void AddLink(const LinkStat & orig_link, const FlowStat & orig_flow, const LegendAndColour &cargo_entry) = 0;

		SmallMapWindow * window;
		StationIDSet seen_stations;

	public:
		virtual ~LinkDrawer() {}

		void DrawLinks(SmallMapWindow * window)
		{
			this->window = window;
			const Station * sta;
			FOR_ALL_STATIONS(sta) {
				for (int i = 0; i < _smallmap_cargo_count; ++i) {
					const LegendAndColour &tbl = _legend_table[window->map_type][i];
					if (!tbl.show_on_map) continue;

					CargoID c = tbl.type;
					const LinkStatMap & links = sta->goods[c].link_stats;
					for (LinkStatMap::const_iterator i = links.begin(); i != links.end(); ++i) {
						StationID to = i->first;
						if (Station::IsValidID(to) && seen_stations.find(to) == seen_stations.end()) {
							const Station *stb = Station::Get(to);
							if (sta->owner != _local_company && Company::IsValidID(sta->owner)) continue;
							if (stb->owner != _local_company && Company::IsValidID(stb->owner)) continue;

							Point pta = window->GetStationMiddle(sta);
							Point ptb = window->GetStationMiddle(stb);

							bool highlight_empty = window->supply_details == NULL && window->link_details.sta == NULL;
							bool highlight =
									(sta == window->link_details.sta && stb == window->link_details.stb) ||
									(highlight_empty && window->CheckLinkSelected(&pta, &ptb));
							bool reverse_empty = window->link_details.b_to_a.empty();
							bool reverse_highlight = (sta == window->link_details.stb && stb == window->link_details.sta);
							if (highlight_empty && highlight) {
								window->link_details.sta = sta;
								window->link_details.stb = stb;
							}

							if (highlight || reverse_highlight) {
								this->Highlight();
							}

							for (int i = 0; i < _smallmap_cargo_count; ++i) {
								const LegendAndColour &cargo_entry = _legend_table[window->map_type][i];
								CargoID cargo = cargo_entry.type;
								if (cargo_entry.show_on_map || highlight || reverse_highlight) {
									FlowStat sum_flows = sta->goods[cargo].GetSumFlowVia(stb->index);
									const LinkStatMap &ls_map = sta->goods[cargo].link_stats;
									LinkStatMap::const_iterator i = ls_map.find(stb->index);
									if (i != ls_map.end()) {
										const LinkStat &link_stat = i->second;
										AddLink(link_stat, sum_flows, cargo_entry);
										if (highlight_empty && highlight) {
											window->link_details.a_to_b.push_back(CargoDetail(&cargo_entry, link_stat, sum_flows));
										} else if (reverse_empty && reverse_highlight) {
											window->link_details.b_to_a.push_back(CargoDetail(&cargo_entry, link_stat, sum_flows));
										}
									}
								}
							}

							DrawContent(pta, ptb);

							seen_stations.insert(to);
						}
					}
				}
				seen_stations.clear();
			}
		}
	};

	class LinkLineDrawer : public LinkDrawer {
	public:
		LinkLineDrawer() : colour(0), highlight(false), num_colours(0) {}

	protected:
		uint16 colour;
		bool highlight;
		int num_colours;
		virtual void AddLink(const LinkStat & orig_link, const FlowStat & orig_flow, const LegendAndColour &cargo_entry) {
			this->colour += cargo_entry.colour;
			this->num_colours++;
		}

		virtual void Highlight() {
			this->highlight = true;
		}

		virtual void DrawContent(Point & pta, Point & ptb) {
			byte border_colour = _colour_gradient[COLOUR_GREY][highlight ? 3 : 1];
			GfxDrawLine(pta.x - 1, pta.y, ptb.x - 1, ptb.y, border_colour);
			GfxDrawLine(pta.x + 1, pta.y, ptb.x + 1, ptb.y, border_colour);
			GfxDrawLine(pta.x, pta.y - 1, ptb.x, ptb.y - 1, border_colour);
			GfxDrawLine(pta.x, pta.y + 1, ptb.x, ptb.y + 1, border_colour);
			GfxDrawLine(pta.x, pta.y, ptb.x, ptb.y, this->colour / this->num_colours);
			this->colour = 0;
			this->num_colours = 0;
			this->highlight = false;
		}
	};

	class LinkValueDrawer : public LinkDrawer {
	protected:
		LinkStat link;
		FlowStat flow;
		uint scale;

		LinkValueDrawer() :
			scale(_settings_game.economy.moving_average_length * _settings_game.economy.moving_average_unit)
		{}

		virtual void AddLink(const LinkStat & orig_link, const FlowStat & orig_flow, const LegendAndColour &cargo_entry)
		{
			this->link += orig_link;
			this->flow += orig_flow;
		}

		void Scale()
		{
			this->link *= 30;
			this->link /= this->scale;
			this->flow *= 30;
			this->flow /= this->scale;
		}
	};

	class LinkTextDrawer : public LinkValueDrawer {
	protected:
		virtual void DrawContent(Point & pta, Point & ptb) {
			Scale();
			Point ptm;
			ptm.x = (pta.x + 2*ptb.x) / 3;
			ptm.y = (pta.y + 2*ptb.y) / 3;
			int nums = 0;
			if (_legend_linkstats[_smallmap_cargo_count + STAT_CAPACITY].show_on_map) {
				SetDParam(nums++, this->link.capacity);
			}
			if (_legend_linkstats[_smallmap_cargo_count + STAT_USAGE].show_on_map) {
				SetDParam(nums++, this->link.usage);
			}
			if (_legend_linkstats[_smallmap_cargo_count + STAT_PLANNED].show_on_map) {
				SetDParam(nums++, this->flow.planned);
			}
			if (_legend_linkstats[_smallmap_cargo_count + STAT_SENT].show_on_map) {
				SetDParam(nums++, this->flow.sent);
			}
			StringID str;
			switch (nums) {
			case 0:
				str = STR_EMPTY; break;
			case 1:
				str = STR_NUM; break;
			case 2:
				str = STR_NUM_RELATION_2; break;
			case 3:
				str = STR_NUM_RELATION_3; break;
			case 4:
				str = STR_NUM_RELATION_4; break;
			default:
				NOT_REACHED();
			}
			DrawString(ptm.x, ptm.x + SD_LEGEND_COLUMN_WIDTH, ptm.y, str , TC_BLACK);
			this->flow.Clear();
			this->link.Clear();
		}
	};

	class LinkGraphDrawer : public LinkValueDrawer {
		typedef std::multimap<uint, byte, std::greater<uint> > SizeMap;
	protected:
		virtual void DrawContent(Point & pta, Point & ptb) {
			Scale();
			Point ptm;
			SizeMap sizes;
			/* these floats only serve to calculate the size of the coloured boxes for capacity, usage, planned, sent
			 * they are not reused anywhere, so it's network safe.
			 */
			const LegendAndColour *legend_entry = _legend_linkstats + _smallmap_cargo_count + STAT_USAGE;
			if (legend_entry->show_on_map && this->link.usage > 0) {
				sizes.insert(std::make_pair((uint)sqrt((float)this->link.usage), legend_entry->colour));
			}
			legend_entry = _legend_linkstats + _smallmap_cargo_count + STAT_CAPACITY;
			if (legend_entry->show_on_map && this->link.capacity > 0) {
				sizes.insert(std::make_pair((uint)sqrt((float)this->link.capacity), legend_entry->colour));
			}
			legend_entry = _legend_linkstats + _smallmap_cargo_count + STAT_PLANNED;
			if (legend_entry->show_on_map && this->flow.planned > 0) {
				sizes.insert(std::make_pair((uint)sqrt((float)this->flow.planned),  legend_entry->colour));
			}
			legend_entry = _legend_linkstats + _smallmap_cargo_count + STAT_SENT;
			if (legend_entry->show_on_map && this->flow.sent > 0) {
				sizes.insert(std::make_pair((uint)sqrt((float)this->flow.sent), legend_entry->colour));
			}

			ptm.x = (pta.x + ptb.x) / 2;
			ptm.y = (pta.y + ptb.y) / 2;

			for (SizeMap::iterator i = sizes.begin(); i != sizes.end(); ++i) {
				if (pta.x > ptb.x) {
					ptm.x -= 1;
					GfxFillRect(ptm.x - i->first / 2, ptm.y - i->first * 2, ptm.x, ptm.y, i->second);
				} else {
					ptm.x += 1;
					GfxFillRect(ptm.x, ptm.y - i->first * 2, ptm.x + i->first / 2, ptm.y, i->second);
				}
			}
			this->flow.Clear();
			this->link.Clear();
		}
	};

	void DrawIndustries(DrawPixelInfo *dpi) {
		/* Emphasize all industries if current view is zoomed out "Industreis" */
		Blitter *blitter = BlitterFactoryBase::GetCurrentBlitter();
		if ((this->map_type == SMT_INDUSTRY) && (this->zoom > ZOOM_LVL_NORMAL)) {
			const Industry *i;
			FOR_ALL_INDUSTRIES(i) {
				if (_legend_from_industries[_industry_to_list_pos[i->type]].show_on_map) {
					Point pt = RemapTileCoords(i->xy);

					int y = pt.y - dpi->top;
					if (!IsInsideMM(y, 0, dpi->height)) continue;

					int x = pt.x - dpi->left;
					byte colour = GetIndustrySpec(i->type)->map_colour;

					for (int offset = 0; offset < SD_MAP_MIN_INDUSTRY_WIDTH; ++offset) {
						if (IsInsideMM(x + offset, 0, dpi->width)) {
							blitter->SetPixel(dpi->dst_ptr, x + offset, y, colour);
						}
					}
				}
			}
		}
	}

	void DrawLegend(uint x, uint y_org, uint bottom) {
		uint y = y_org;

		for (const LegendAndColour *tbl = _legend_table[this->map_type]; !tbl->end; ++tbl) {
			if (tbl->col_break || y + SD_LEGEND_ROW_HEIGHT > bottom) {
				/* Column break needed, continue at top, SD_LEGEND_COLUMN_WIDTH pixels
				 * (one "row") to the right. */
				x += SD_LEGEND_COLUMN_WIDTH;
				y = y_org;
			}

			StringID string = STR_SMALLMAP_LINKSTATS_LEGEND;
			switch (this->map_type) {
			case SMT_INDUSTRY:
				/* Industry name must be formated, since it's not in tiny font in the specs.
				 * So, draw with a parameter and use the STR_SMALLMAP_INDUSTRY string, which is tiny font.*/
				string = STR_SMALLMAP_INDUSTRY;
				assert(tbl->type < NUM_INDUSTRYTYPES);
				SetDParam(1, _industry_counts[tbl->type]);
				/* fall through */
			case SMT_LINKSTATS:
				SetDParam(0, tbl->legend);
				if (!tbl->show_on_map) {
					/* Simply draw the string, not the black border of the legend colour.
					 * This will enforce the idea of the disabled item */
					DrawString(x + SD_LEGEND_SYMBOL_WIDTH + SD_LEGEND_ENTRY_SPACING, x + SD_LEGEND_COLUMN_WIDTH - 1, y, string, TC_GREY);
				} else {
					DrawString(x + SD_LEGEND_SYMBOL_WIDTH + SD_LEGEND_ENTRY_SPACING, x + SD_LEGEND_COLUMN_WIDTH - 1, y, string, TC_BLACK);
					GfxFillRect(x, y + 1, x + SD_LEGEND_SYMBOL_WIDTH, y + SD_LEGEND_ROW_HEIGHT - 1, 0); // outer border of the legend colour
				}
				break;
			default:
				/* Anything that is not an industry or link stat is using normal process */
				GfxFillRect(x, y + 1, x + SD_LEGEND_SYMBOL_WIDTH, y + SD_LEGEND_ROW_HEIGHT - 1, 0);
				DrawString(x + SD_LEGEND_SYMBOL_WIDTH + SD_LEGEND_ENTRY_SPACING, x + SD_LEGEND_COLUMN_WIDTH - 1, y, tbl->legend);
			}
			GfxFillRect(x + 1, y + 2, x + SD_LEGEND_SYMBOL_WIDTH - 1, y + SD_LEGEND_ROW_HEIGHT - 2, tbl->colour); // legend colour

			y += SD_LEGEND_ROW_HEIGHT;
		}
	}

	static const uint MORE_SPACE_NEEDED = 0x1000;

	uint DrawLinkDetails(StatVector &details, uint x, uint y, uint right, uint bottom) {
		uint x_orig = x;
		SetDParam(0, 9999);
		static uint entry_width = SD_LEGEND_SYMBOL_WIDTH + SD_LEGEND_ENTRY_SPACING +
				GetStringBoundingBox(STR_ABBREV_PASSENGERS).width +
				GetStringBoundingBox(STR_SMALLMAP_LINK_CAPACITY).width +
				GetStringBoundingBox(STR_SMALLMAP_LINK_USAGE).width +
				GetStringBoundingBox(STR_SMALLMAP_LINK_PLANNED).width +
				GetStringBoundingBox(STR_SMALLMAP_LINK_SENT).width;
		if (details.empty()) {
			DrawString(x, x + entry_width, y, STR_TINY_NOTHING, TC_BLACK);
			return y + SD_LEGEND_ROW_HEIGHT;
		}
		for (StatVector::iterator i = details.begin(); i != details.end(); ++i) {
			CargoDetail &detail = *i;
			if (x + entry_width >= right) {
				x = x_orig;
				y += SD_LEGEND_ROW_HEIGHT;
				if (y + 2 * SD_LEGEND_ROW_HEIGHT > bottom) {
					return y | MORE_SPACE_NEEDED;
				}
			}
			uint x_next = x + entry_width;
			GfxFillRect(x, y + 1, x + SD_LEGEND_SYMBOL_WIDTH, y + SD_LEGEND_ROW_HEIGHT - 1, 0); // outer border of the legend colour
			GfxFillRect(x + 1, y + 2, x + SD_LEGEND_SYMBOL_WIDTH - 1, y + SD_LEGEND_ROW_HEIGHT - 2, detail.legend->colour); // legend colour
			x += SD_LEGEND_SYMBOL_WIDTH + SD_LEGEND_ENTRY_SPACING;
			TextColour textcol[4];
			for (int stat = STAT_CAPACITY; stat <= STAT_SENT; ++stat) {
				textcol[stat] = (detail.legend->show_on_map && _legend_linkstats[_smallmap_cargo_count + stat].show_on_map) ?
						TC_BLACK : TC_GREY;
			}

			SetDParam(0, STR_ABBREV_PASSENGERS + detail.legend->type);
			x = DrawString(x, x_next - 1, y, STR_SMALLMAP_LINK, detail.legend->show_on_map ? TC_BLACK : TC_GREY);
			SetDParam(0, detail.capacity);
			x = DrawString(x, x_next - 1, y, STR_SMALLMAP_LINK_CAPACITY, textcol[STAT_CAPACITY]);
			SetDParam(0, detail.usage);
			x = DrawString(x, x_next - 1, y, STR_SMALLMAP_LINK_USAGE, textcol[STAT_USAGE]);
			SetDParam(0, detail.planned);
			x = DrawString(x, x_next - 1, y, STR_SMALLMAP_LINK_PLANNED, textcol[STAT_PLANNED]);
			SetDParam(0, detail.sent);
			x = DrawString(x, x_next - 1, y, STR_SMALLMAP_LINK_SENT, textcol[STAT_SENT]);
			x = x_next;
		}
		return y + SD_LEGEND_ROW_HEIGHT;
	}

	uint DrawLinkDetailCaption(uint x, uint y, uint right, StationID sta, StationID stb) {
		SetDParam(0, sta);
		SetDParam(1, stb);
		static uint height = GetStringBoundingBox(STR_SMALLMAP_LINK_CAPTION).height;
		DrawString(x, right - 1, y, STR_SMALLMAP_LINK_CAPTION, TC_BLACK);
		y += height;
		return y;
	}

	void DrawLinkDetails(uint x, uint y, uint right, uint bottom) {
		y = DrawLinkDetailCaption(x, y, right, link_details.sta->index, link_details.stb->index);
		if (y + 2 * SD_LEGEND_ROW_HEIGHT > bottom) {
			DrawString(x, right, y, "...", TC_BLACK);
			return;
		}
		y = DrawLinkDetails(link_details.a_to_b, x, y, right, bottom);
		if (y + 3 * SD_LEGEND_ROW_HEIGHT > bottom) {
			/* caption takes more space -> 3 * row height */
			DrawString(x, right, y, "...", TC_BLACK);
			return;
		}
		y = DrawLinkDetailCaption(x, y + 2, right, link_details.stb->index, link_details.sta->index);
		if (y + 2 * SD_LEGEND_ROW_HEIGHT > bottom) {
			DrawString(x, right, y, "...", TC_BLACK);
			return;
		}
		y = DrawLinkDetails(link_details.b_to_a, x, y, right, bottom);
		if (y & MORE_SPACE_NEEDED) {
			/* only draw "..." if more entries would have been drawn */
			DrawString(x, right, y ^ MORE_SPACE_NEEDED, "...", TC_BLACK);
			return;
		}
	}

	void DrawSupplyDetails(uint x, uint y_org, uint bottom) {
		SetDParam(0, supply_details->index);
		static uint height = GetStringBoundingBox(STR_SMALLMAP_SUPPLY_CAPTION).height;
		DrawString(x, x + 2 * SD_LEGEND_COLUMN_WIDTH - 1, y_org, STR_SMALLMAP_SUPPLY_CAPTION, TC_BLACK);
		y_org += height;
		uint y = y_org;
		for (int i = 0; i < _smallmap_cargo_count; ++i) {
			if (y + SD_LEGEND_ROW_HEIGHT - 1 >= bottom) {
				/* Column break needed, continue at top, SD_LEGEND_COLUMN_WIDTH pixels
				 * (one "row") to the right. */
				x += SD_LEGEND_COLUMN_WIDTH;
				y = y_org;
			}

			const LegendAndColour &tbl = _legend_table[this->map_type][i];

			CargoID c = tbl.type;
			int supply = supply_details->goods[c].supply * 30 / _settings_game.economy.moving_average_length / _settings_game.economy.moving_average_unit;;
			if (supply > 0) {
				TextColour textcol = TC_BLACK;
				if (tbl.show_on_map) {
					GfxFillRect(x, y + 1, x + SD_LEGEND_SYMBOL_WIDTH, y + SD_LEGEND_ROW_HEIGHT - 1, 0); // outer border of the legend colour
				} else {
					textcol = TC_GREY;
				}
				SetDParam(0, c);
				SetDParam(1, supply);
				DrawString(x + SD_LEGEND_SYMBOL_WIDTH + SD_LEGEND_ENTRY_SPACING, x + SD_LEGEND_COLUMN_WIDTH - 1, y, STR_SMALLMAP_SUPPLY, textcol);
				GfxFillRect(x + 1, y + 2, x + SD_LEGEND_SYMBOL_WIDTH - 1, y + SD_LEGEND_ROW_HEIGHT - 2, tbl.colour); // legend colour
				y += SD_LEGEND_ROW_HEIGHT;
			}
		}
=======

			/* switch to next row in the column */
			xc++;
			yc++;
			dst = blitter->MoveTo(dst, 0, SD_MAP_ROW_OFFSET);
		}
	}

	void DrawVehicles(DrawPixelInfo *dpi) {
		if (this->map_type == SMT_CONTOUR || this->map_type == SMT_VEHICLES) {
			VehiclePositionMap new_vehicles;
			Vehicle *v;

			FOR_ALL_VEHICLES(v) {
				if (v->type != VEH_EFFECT &&
						(v->vehstatus & (VS_HIDDEN | VS_UNCLICKABLE)) == 0) {
					DrawVehicle(dpi, v, new_vehicles);
				}
			}

			if (this->zoom < ZOOM_LVL_NORMAL) {
				if(this->refresh != FORCE_REFRESH && new_vehicles.size() != this->vehicles_on_map.size()) {
					/* redraw the whole map if the vehicles have changed. This prevents artifacts. */
					this->refresh = FORCE_REFRESH;
				}
				std::swap(new_vehicles, this->vehicles_on_map);
			}
		}
	}

	/**
	 * draws a vehicle in the smallmap if it's in the selected drawing area.
	 * @param dpi the part of the smallmap to be drawn into
	 * @param v the vehicle to be drawn
	 */
	void DrawVehicle(DrawPixelInfo *dpi, Vehicle *v, VehiclePositionMap &new_vehicles)
	{
		Blitter *blitter = BlitterFactoryBase::GetCurrentBlitter();
		int scale = 1;
		if (this->zoom < ZOOM_LVL_NORMAL) {
			scale = 1 << (ZOOM_LVL_NORMAL - this->zoom);
		}

		/* Remap into flat coordinates. */
		Point pt = RemapTileCoords(v->tile);

		int x = pt.x - dpi->left;
		int y = pt.y - dpi->top;

		/* Check if rhombus is inside bounds */
		if ((x + 2 * scale < 0) || //left
				(y + 2 * scale < 0) || //top
				(x - 2 * scale >= dpi->width) || //right
				(y - 2 * scale >= dpi->height)) { //bottom
			return;
		}

		if (this->zoom < ZOOM_LVL_NORMAL) {
			if (this->refresh != FORCE_REFRESH) {
				VehiclePositionMap::iterator i = this->vehicles_on_map.find(v->index);
				if (i == vehicles_on_map.end() || i->second != v->tile) {
					/* redraw the whole map if the vehicles have changed. This prevents artifacts. */
					this->refresh = FORCE_REFRESH;
				}
			}
			new_vehicles[v->index] = v->tile;
		}

		byte colour = (this->map_type == SMT_VEHICLES) ? _vehicle_type_colours[v->type]	: 0xF;

		/* Draw rhombus */
		for (int dy = 0; dy < scale; dy++) {
			for (int dx = 0; dx < scale; dx++) {
				pt = RemapCoords(-dx, -dy, 0);
				if (IsInsideMM(y + pt.y, 0, dpi->height)) {
					if (IsInsideMM(x + pt.x, 0, dpi->width)) {
						blitter->SetPixel(dpi->dst_ptr, x + pt.x, y + pt.y, colour);
					}
					if (IsInsideMM(x + pt.x + 1, 0, dpi->width)) {
						blitter->SetPixel(dpi->dst_ptr, x + pt.x + 1, y + pt.y, colour);
					}
				}
			}
		}
	}

	void DrawIndustries(DrawPixelInfo *dpi) {
		/* Emphasize all industries if current view is zoomed out "Industreis" */
		Blitter *blitter = BlitterFactoryBase::GetCurrentBlitter();
		if ((this->map_type == SMT_INDUSTRY) && (this->zoom > ZOOM_LVL_NORMAL)) {
			const Industry *i;
			FOR_ALL_INDUSTRIES(i) {
				if (_legend_from_industries[_industry_to_list_pos[i->type]].show_on_map) {
					Point pt = RemapTileCoords(i->xy);

					int y = pt.y - dpi->top;
					if (!IsInsideMM(y, 0, dpi->height)) continue;

					int x = pt.x - dpi->left;
					byte colour = GetIndustrySpec(i->type)->map_colour;

					for (int offset = 0; offset < SD_MAP_MIN_INDUSTRY_WIDTH; ++offset) {
						if (IsInsideMM(x + offset, 0, dpi->width)) {
							blitter->SetPixel(dpi->dst_ptr, x + offset, y, colour);
						}
					}
				}
			}
		}

>>>>>>> 2765a371
	}

public:
	/**
	 * Draws the small map.
	 *
	 * Basically, the small map is draw column of pixels by column of pixels. The pixels
	 * are drawn directly into the screen buffer. The final map is drawn in multiple passes.
	 * The passes are:
	 * <ol><li>The colours of tiles in the different modes.</li>
	 * <li>Town names (optional)</li></ol>
	 *
	 * @param dpi pointer to pixel to write onto
	 * @param w pointer to Window struct
	 * @param type type of map requested (vegetation, owners, routes, etc)
	 * @param show_towns true if the town names should be displayed, false if not.
	 */
	void DrawSmallMap(DrawPixelInfo *dpi)
	{
		Blitter *blitter = BlitterFactoryBase::GetCurrentBlitter();
		DrawPixelInfo *old_dpi;

		old_dpi = _cur_dpi;
		_cur_dpi = dpi;

		/* setup owner table */
		if (this->map_type == SMT_OWNER) {
			const Company *c;

			/* fill with some special colours */
			_owner_colours[OWNER_TOWN]  = MKCOLOUR(0xB4B4B4B4);
			_owner_colours[OWNER_NONE]  = MKCOLOUR(0x54545454);
			_owner_colours[OWNER_WATER] = MKCOLOUR(0xCACACACA);
			_owner_colours[OWNER_END]   = MKCOLOUR(0x20202020); // industry

			/* now fill with the company colours */
			FOR_ALL_COMPANIES(c) {
				_owner_colours[c->index] =
					_colour_gradient[c->colour][5] * 0x01010101;
			}
		}

		int tile_x = UnScalePlainCoord(this->scroll_x);
		int tile_y = UnScalePlainCoord(this->scroll_y);

		int dx = dpi->left;
		tile_x -= dx / 4;
		tile_y += dx / 4;

		int dy = dpi->top;
		tile_x += dy / 2;
		tile_y += dy / 2;

		/* prevent some artifacts when partially redrawing.
		 * I have no idea how this works.
		 */
		dx &= 3;
		dx += 1;
		if (dy & 1) {
			tile_x++;
			dx += 2;
		}

		/**
		 * As we can resolve no less than 4 pixels of the smallmap at once we have to start drawing at an X position <= -4
		 * otherwise we get artifacts when partially redrawing.
		 * Make sure dx provides for that and update tile_x and tile_y accordingly.
		 */
		while(dx < SD_MAP_COLUMN_WIDTH) {
			dx += SD_MAP_COLUMN_WIDTH;
			tile_x++;
			tile_y--;
		}

		/* The map background is off by a little less than one tile in y direction compared to vehicles and signs.
		 * I have no idea why this is the case.
		 * on zoom levels >= ZOOM_LVL_NORMAL this isn't visible as only full tiles can be shown. However, beginning
		 * at ZOOM_LVL_OUT_2X it's again off by 1 pixel
		 */
		dy = 0;
		if (this->zoom < ZOOM_LVL_NORMAL) {
			dy = UnScaleByZoomLower(2, this->zoom) - 2;
		} else if (this->zoom > ZOOM_LVL_NORMAL) {
			dy = 1;
		}

		/* correct the various problems mentioned above by moving the initial drawing pointer a little */
		void *ptr = blitter->MoveTo(dpi->dst_ptr, -dx, -dy);
		int x = -dx;
		int y = 0;

		for (;;) {
			/* distance from left edge */
			if (x > -SD_MAP_COLUMN_WIDTH) {

				/* distance from right edge */
				if (dpi->width - x <= 0) break;

				int col_start = x < 0 ? -x : 0;
				int col_end = x + SD_MAP_COLUMN_WIDTH > dpi->width ? dpi->width - x : SD_MAP_COLUMN_WIDTH;
				int row_start = dy - y;
				int row_end = dy + dpi->height - y;
				this->DrawSmallMapStuff(ptr, tile_x, tile_y, col_start, col_end, row_start, row_end);
			}

			if (y == 0) {
				tile_y++;
				y++;
				ptr = blitter->MoveTo(ptr, 0, SD_MAP_ROW_OFFSET / 2);
			} else {
				tile_x--;
				y--;
				ptr = blitter->MoveTo(ptr, 0, -SD_MAP_ROW_OFFSET / 2);
			}
			ptr = blitter->MoveTo(ptr, SD_MAP_COLUMN_WIDTH / 2, 0);
			x += SD_MAP_COLUMN_WIDTH / 2;
		}

		DrawVehicles(dpi);
<<<<<<< HEAD

		DrawIndustries(dpi);

		if (this->map_type == SMT_LINKSTATS && _game_mode == GM_NORMAL) {
			LinkLineDrawer lines;
			lines.DrawLinks(this);

			DrawStationDots();

			if (_legend_linkstats[_smallmap_cargo_count + STAT_TEXT].show_on_map) {
				LinkTextDrawer text;
				text.DrawLinks(this);
			}
			if (_legend_linkstats[_smallmap_cargo_count + STAT_GRAPH].show_on_map) {
				LinkGraphDrawer graph;
				graph.DrawLinks(this);
			}
		}
=======

		DrawIndustries(dpi);
>>>>>>> 2765a371

		if (this->show_towns) {
			const Town *t;

			FOR_ALL_TOWNS(t) {
				/* Remap the town coordinate */
				Point pt = RemapTileCoords(t->xy);
				x = pt.x - (t->sign.width_small >> 1);
				y = pt.y;

				/* Check if the town sign is within bounds */
				if (x + t->sign.width_small > dpi->left &&
						x < dpi->left + dpi->width &&
						y + 6 > dpi->top &&
						y < dpi->top + dpi->height) {
					/* And draw it. */
					SetDParam(0, t->index);
					DrawString(x, x + t->sign.width_small, y, STR_SMALLMAP_TOWN);
				}
			}
		}

		/* Find main viewport. */
		ViewPort *vp = FindWindowById(WC_MAIN_WINDOW, 0)->viewport;

		/* Draw map indicators */
		Point pt = RemapCoords(this->scroll_x, this->scroll_y, 0);

		/* UnScale everything separately to produce the same rounding errors as when drawing the background */
		x = UnScalePlainCoord(vp->virtual_left) - UnScalePlainCoord(pt.x);
		y = UnScalePlainCoord(vp->virtual_top) - UnScalePlainCoord(pt.y);
		int x2 = x + UnScalePlainCoord(vp->virtual_width);
		int y2 = y + UnScalePlainCoord(vp->virtual_height);

		DrawVertMapIndicator(x, y, x, y2);
		DrawVertMapIndicator(x2, y, x2, y2);

		DrawHorizMapIndicator(x, y, x2, y);
		DrawHorizMapIndicator(x, y2, x2, y2);
		_cur_dpi = old_dpi;
	}

	bool CheckStationSelected(Point *pt) {
		return abs(this->cursor.x - pt->x) < 7 && abs(this->cursor.y - pt->y) < 7;
	}

	bool CheckLinkSelected(Point * pta, Point * ptb) {
		if (this->cursor.x == -1 && this->cursor.y == -1) return false;
		if (CheckStationSelected(pta) || CheckStationSelected(ptb)) return false;
		if (pta->x > ptb->x) Swap(pta, ptb);
		int minx = min(pta->x, ptb->x);
		int maxx = max(pta->x, ptb->x);
		int miny = min(pta->y, ptb->y);
		int maxy = max(pta->y, ptb->y);
		if (!IsInsideMM(cursor.x, minx - 3, maxx + 3) || !IsInsideMM(cursor.y, miny - 3, maxy + 3)) {
			return false;
		}

		if (pta->x == ptb->x || ptb->y == pta->y) {
			return true;
		} else {
			int incliney = (ptb->y - pta->y);
			int inclinex = (ptb->x - pta->x);
			int diff = (cursor.x - minx) * incliney / inclinex - (cursor.y - miny);
			if (incliney < 0) {
				diff += maxy - miny;
			}
			return abs(diff) < 4;
		}
	}

	void SmallMapCenterOnCurrentPos()
	{
		ViewPort *vp = FindWindowById(WC_MAIN_WINDOW, 0)->viewport;

		int zoomed_width = ScaleByZoom((this->widget[SM_WIDGET_MAP].right  - this->widget[SM_WIDGET_MAP].left) * TILE_SIZE, this->zoom);
		int zoomed_height = ScaleByZoom((this->widget[SM_WIDGET_MAP].bottom - this->widget[SM_WIDGET_MAP].top) * TILE_SIZE, this->zoom);
		int x  = ((vp->virtual_width - zoomed_width) / 2 + vp->virtual_left);
		int y  = ((vp->virtual_height - zoomed_height) / 2 + vp->virtual_top);
		this->scroll_x = (y * 2 - x) / 4;
		this->scroll_y = (x + y * 2) / 4;
		this->SetDirty();
	}

	/**
	 * Zoom in the map by one level.
	 * @param cx horizontal coordinate of center point, relative to SM_WIDGET_MAP widget
	 * @param cy vertical coordinate of center point, relative to SM_WIDGET_MAP widget
	 */
	void ZoomIn(int cx, int cy)
	{
		if (this->zoom > ZOOM_LVL_MIN) {
			this->zoom--;
			this->DoScroll(cx, cy);
			this->SetWidgetDisabledState(SM_WIDGET_ZOOM_IN, this->zoom == ZOOM_LVL_MIN);
			this->EnableWidget(SM_WIDGET_ZOOM_OUT);
			this->SetDirty();
		}
	}

	/**
	 * Zoom out the map by one level.
	 * @param cx horizontal coordinate of center point, relative to SM_WIDGET_MAP widget
	 * @param cy vertical coordinate of center point, relative to SM_WIDGET_MAP widget
	 */
	void ZoomOut(int cx, int cy)
	{
		if (this->zoom < ZOOM_LVL_MAX) {
			this->zoom++;
			this->DoScroll(cx / -2, cy / -2);
			this->EnableWidget(SM_WIDGET_ZOOM_IN);
			this->SetWidgetDisabledState(SM_WIDGET_ZOOM_OUT, this->zoom == ZOOM_LVL_MAX);
			this->SetDirty();
		}
	}

	virtual void OnTimeout()
	{
		/* raise any pressed buttons */
		this->SetWidgetsLoweredState(false, SM_WIDGET_ZOOM_OUT, SM_WIDGET_ZOOM_IN, SM_WIDGET_CENTERMAP, WIDGET_LIST_END);
		this->InvalidateWidget(SM_WIDGET_ZOOM_OUT);
		this->InvalidateWidget(SM_WIDGET_ZOOM_IN);
		this->InvalidateWidget(SM_WIDGET_CENTERMAP);
	}

	void ResizeLegend()
	{
		Widget *legend = &this->widget[SM_WIDGET_LEGEND];
		int legend_height = (legend->bottom - legend->top) - 1;
		int columns = (legend->right - legend->left + 1) / SD_LEGEND_COLUMN_WIDTH;
<<<<<<< HEAD
		int new_legend_height = 0;

		if (this->map_type == SMT_INDUSTRY) {
			new_legend_height = ((_smallmap_industry_count + columns - 1) / columns) * SD_LEGEND_ROW_HEIGHT;
		} else if (this->map_type == SMT_LINKSTATS) {
			new_legend_height = ((_smallmap_cargo_count + columns - 1) / (columns - 1)) * SD_LEGEND_ROW_HEIGHT;
		}
=======
		int new_legend_height = (this->map_type == SMT_INDUSTRY) ? ((_smallmap_industry_count + columns - 1) / columns) * SD_LEGEND_ROW_HEIGHT : SD_LEGEND_MIN_HEIGHT;
>>>>>>> 2765a371

		new_legend_height = max(new_legend_height, (int)SD_LEGEND_MIN_HEIGHT);

		if (new_legend_height != legend_height) {
			/* The legend widget needs manual adjustment as by default
			 * it lays outside the filler widget's bounds. */
			legend->top--;
			/* Resize the filler widget, and move widgets below it. */
			ResizeWindowForWidget(this, SM_WIDGET_BUTTONSPANEL, 0, new_legend_height - legend_height);
			legend->top++;

			/* Resize map border widget so the window stays the same size */
			ResizeWindowForWidget(this, SM_WIDGET_MAP_BORDER, 0, legend_height - new_legend_height);
			/* Manually adjust the map widget as it lies completely within
			 * the map border widget */
			this->widget[SM_WIDGET_MAP].bottom += legend_height - new_legend_height;

			this->SetDirty();
		}
	}

	SmallMapWindow(const WindowDesc *desc, int window_number) : Window(desc, window_number), zoom(ZOOM_LVL_NORMAL)
	{
		this->cursor.x = -1;
		this->cursor.y = -1;
		this->SetWidgetDisabledState(SM_WIDGET_LINKSTATS, _smallmap_cargo_count == 0);
		if (_smallmap_cargo_count == 0 && this->map_type == SMT_LINKSTATS) {
			this->map_type = SMT_CONTOUR;
		}

		this->LowerWidget(this->map_type + SM_WIDGET_CONTOUR);
		this->SetWidgetLoweredState(SM_WIDGET_TOGGLETOWNNAME, this->show_towns);

		this->SmallMapCenterOnCurrentPos();
		this->FindWindowPlacementAndResize(desc);

<<<<<<< HEAD
		this->SetWidgetsHiddenState(!this->HasButtons(), SM_WIDGET_ENABLE_ALL, SM_WIDGET_DISABLE_ALL, WIDGET_LIST_END);
=======
		this->SetWidgetsHiddenState(this->map_type != SMT_INDUSTRY, SM_WIDGET_ENABLEINDUSTRIES, SM_WIDGET_DISABLEINDUSTRIES, WIDGET_LIST_END);
>>>>>>> 2765a371
	}

	virtual void OnPaint()
	{
		DrawPixelInfo new_dpi;

		/* draw the window */
		SetDParam(0, STR_SMALLMAP_TYPE_CONTOURS + this->map_type);
		this->DrawWidgets();

<<<<<<< HEAD
		const Widget *wi = &this->widget[SM_WIDGET_MAP];
		if (FillDrawPixelInfo(&new_dpi, wi->left + 1, wi->top + 1, wi->right - wi->left - 1, wi->bottom - wi->top - 1)) {
			this->DrawSmallMap(&new_dpi);
=======
		const Widget *legend = &this->widget[SM_WIDGET_LEGEND];

		int y_org = legend->top + 1;
		int x = SD_LEGEND_PADDING_LEFT;
		int y = y_org;

		for (const LegendAndColour *tbl = _legend_table[this->map_type]; !tbl->end; ++tbl) {
			if (tbl->col_break || y + SD_LEGEND_ROW_HEIGHT > legend->bottom) {
				/* Column break needed, continue at top, COLUMN_WIDTH pixels
				 * (one "row") to the right. */
				x += SD_LEGEND_COLUMN_WIDTH;
				y = y_org;
			}

			if (this->map_type == SMT_INDUSTRY) {
				/* Industry name must be formated, since it's not in tiny font in the specs.
				 * So, draw with a parameter and use the STR_SMALLMAP_INDUSTRY string, which is tiny font.*/
				SetDParam(0, tbl->legend);
				assert(tbl->type < NUM_INDUSTRYTYPES);
				SetDParam(1, _industry_counts[tbl->type]);
				if (!tbl->show_on_map) {
					/* Simply draw the string, not the black border of the legend colour.
					 * This will enforce the idea of the disabled item */
					DrawString(x + SD_LEGEND_SYMBOL_WIDTH + SD_LEGEND_ENTRY_SPACING, x + SD_LEGEND_COLUMN_WIDTH - 1, y, STR_SMALLMAP_INDUSTRY, TC_GREY);
				} else {
					DrawString(x + SD_LEGEND_SYMBOL_WIDTH + SD_LEGEND_ENTRY_SPACING, x + SD_LEGEND_COLUMN_WIDTH - 1, y, STR_SMALLMAP_INDUSTRY, TC_BLACK);
					GfxFillRect(x, y + 1, x + SD_LEGEND_SYMBOL_WIDTH, y + SD_LEGEND_ROW_HEIGHT - 1, 0); // outer border of the legend colour
				}
			} else {
				/* Anything that is not an industry is using normal process */
				GfxFillRect(x, y + 1, x + SD_LEGEND_SYMBOL_WIDTH, y + SD_LEGEND_ROW_HEIGHT - 1, 0);
				DrawString(x + SD_LEGEND_SYMBOL_WIDTH + SD_LEGEND_ENTRY_SPACING, x + SD_LEGEND_COLUMN_WIDTH - 1, y, tbl->legend);
			}
			GfxFillRect(x + 1, y + 2, x + SD_LEGEND_SYMBOL_WIDTH - 1, y + SD_LEGEND_ROW_HEIGHT - 2, tbl->colour); // legend colour

			y += SD_LEGEND_ROW_HEIGHT;
>>>>>>> 2765a371
		}

		const Widget *legend = &this->widget[SM_WIDGET_LEGEND];

		if (supply_details != NULL) {
			this->DrawSupplyDetails(SD_LEGEND_PADDING_LEFT, legend->top + 1, legend->bottom);
		} else if (link_details.sta != NULL) {
			this->DrawLinkDetails(SD_LEGEND_PADDING_LEFT, legend->top + 1, legend->right, legend->bottom);
		} else {
			this->DrawLegend(SD_LEGEND_PADDING_LEFT, legend->top + 1, legend->bottom);
		}
		supply_details = NULL;
		link_details.Clear();
	}

	virtual void OnClick(Point pt, int widget)
	{
		switch (widget) {
			case SM_WIDGET_MAP: { // Map window
				/*
				 * XXX: scrolling with the left mouse button is done by subsequently
				 * clicking with the left mouse button; clicking once centers the
				 * large map at the selected point. So by unclicking the left mouse
				 * button here, it gets reclicked during the next inputloop, which
				 * would make it look like the mouse is being dragged, while it is
				 * actually being (virtually) clicked every inputloop.
				 */
				_left_button_clicked = false;

				Point pt = RemapCoords(this->scroll_x, this->scroll_y, 0);
				Window *w = FindWindowById(WC_MAIN_WINDOW, 0);
				w->viewport->follow_vehicle = INVALID_VEHICLE;
				int scaled_x_off = ScaleByZoom((_cursor.pos.x - this->left - SD_MAP_EXTRA_PADDING) * TILE_SIZE, this->zoom);
				int scaled_y_off = ScaleByZoom((_cursor.pos.y - this->top - SD_MAP_EXTRA_PADDING - WD_CAPTION_HEIGHT) * TILE_SIZE, this->zoom);
				w->viewport->dest_scrollpos_x = pt.x + scaled_x_off - w->viewport->virtual_width / 2;
				w->viewport->dest_scrollpos_y = pt.y + scaled_y_off - w->viewport->virtual_height / 2;

				this->SetDirty();
			} break;

			case SM_WIDGET_ZOOM_OUT:
				this->ZoomOut(
						(this->widget[SM_WIDGET_MAP].right - this->widget[SM_WIDGET_MAP].left) / 2,
						(this->widget[SM_WIDGET_MAP].bottom - this->widget[SM_WIDGET_MAP].top) / 2
				);
				this->HandleButtonClick(SM_WIDGET_ZOOM_OUT);
				SndPlayFx(SND_15_BEEP);
				break;
			case SM_WIDGET_ZOOM_IN:
				this->ZoomIn(
						(this->widget[SM_WIDGET_MAP].right - this->widget[SM_WIDGET_MAP].left) / 2,
						(this->widget[SM_WIDGET_MAP].bottom - this->widget[SM_WIDGET_MAP].top) / 2
				);
				this->HandleButtonClick(SM_WIDGET_ZOOM_IN);
				SndPlayFx(SND_15_BEEP);
				break;
			case SM_WIDGET_CONTOUR:    // Show land contours
			case SM_WIDGET_VEHICLES:   // Show vehicles
			case SM_WIDGET_INDUSTRIES: // Show industries
			case SM_WIDGET_LINKSTATS:   // Show route map
			case SM_WIDGET_ROUTES:     // Show transport routes
			case SM_WIDGET_VEGETATION: // Show vegetation
			case SM_WIDGET_OWNERS:     // Show land owners
				this->RaiseWidget(this->map_type + SM_WIDGET_CONTOUR);
				this->map_type = (SmallMapType)(widget - SM_WIDGET_CONTOUR);

<<<<<<< HEAD
				/* Hide Enable all/Disable all buttons if is not industry or link graph type small map*/
				this->SetWidgetsHiddenState(!this->HasButtons(), SM_WIDGET_ENABLE_ALL, SM_WIDGET_DISABLE_ALL, WIDGET_LIST_END);
=======
				/* Hide Enable all/Disable all buttons if is not industry type small map*/
				this->SetWidgetsHiddenState(this->map_type != SMT_INDUSTRY, SM_WIDGET_ENABLEINDUSTRIES, SM_WIDGET_DISABLEINDUSTRIES, WIDGET_LIST_END);
>>>>>>> 2765a371

				this->LowerWidget(this->map_type + SM_WIDGET_CONTOUR);

				this->ResizeLegend();

				this->SetDirty();
				SndPlayFx(SND_15_BEEP);
				break;

			case SM_WIDGET_CENTERMAP: // Center the smallmap again
				this->SmallMapCenterOnCurrentPos();
				this->HandleButtonClick(SM_WIDGET_CENTERMAP);
				SndPlayFx(SND_15_BEEP);
				break;

			case SM_WIDGET_TOGGLETOWNNAME: // Toggle town names
				this->show_towns = !this->show_towns;
				this->SetWidgetLoweredState(SM_WIDGET_TOGGLETOWNNAME, this->show_towns);

				this->SetDirty();
				SndPlayFx(SND_15_BEEP);
				break;

			case SM_WIDGET_LEGEND: // Legend
				/* if industry type small map*/
				if (this->map_type == SMT_INDUSTRY || this->map_type == SMT_LINKSTATS) {
					/* if click on industries label, find right industry type and enable/disable it */
					Widget *wi = &this->widget[SM_WIDGET_LEGEND]; // label panel
					uint column = (pt.x - 4) / SD_LEGEND_COLUMN_WIDTH;
					uint line = (pt.y - wi->top - 2) / 6;
					int rows_per_column = (wi->bottom - wi->top) / 6;

					/* check if click is on industry label*/
					int click_pos = (column * rows_per_column) + line;
					if (this->map_type == SMT_INDUSTRY) {
						if (click_pos < _smallmap_industry_count) {
							_legend_from_industries[click_pos].show_on_map = !_legend_from_industries[click_pos].show_on_map;
						}
					} else if (this->map_type == SMT_LINKSTATS) {
						if (click_pos < _smallmap_cargo_count) {
							_legend_linkstats[click_pos].show_on_map = !_legend_linkstats[click_pos].show_on_map;
						} else {
							uint stats_column = _smallmap_cargo_count / rows_per_column;
							if (_smallmap_cargo_count % rows_per_column != 0) stats_column++;

							if (column == stats_column && line < NUM_STATS) {
								click_pos = _smallmap_cargo_count + line;
								_legend_linkstats[click_pos].show_on_map = !_legend_linkstats[click_pos].show_on_map;
							}
						}
					}

					/* Raise the two buttons "all", as we have done a specific choice */
					this->RaiseWidget(SM_WIDGET_ENABLE_ALL);
					this->RaiseWidget(SM_WIDGET_DISABLE_ALL);
					this->SetDirty();
				}
				break;

			case SM_WIDGET_ENABLE_ALL: { // Enable all items
				LegendAndColour *tbl = (this->map_type == SMT_INDUSTRY) ? _legend_from_industries : _legend_linkstats;
				for (; !tbl->end; ++tbl) {
					tbl->show_on_map = true;
				}
				/* toggle appeareance indicating the choice */
				this->LowerWidget(SM_WIDGET_ENABLE_ALL);
				this->RaiseWidget(SM_WIDGET_DISABLE_ALL);
				this->SetDirty();
				break;
			}

			case SM_WIDGET_DISABLE_ALL: { // Disable all items
				LegendAndColour *tbl = (this->map_type == SMT_INDUSTRY) ? _legend_from_industries : _legend_linkstats;
				for (; !tbl->end; ++tbl) {
					tbl->show_on_map = false;
				}
				/* toggle appeareance indicating the choice */
				this->RaiseWidget(SM_WIDGET_ENABLE_ALL);
				this->LowerWidget(SM_WIDGET_DISABLE_ALL);
				this->SetDirty();
				break;
			}
		}
	}

	virtual void OnMouseWheel(int wheel)
	{
		/* Cursor position relative to window */
		int cx = _cursor.pos.x - this->left;
		int cy = _cursor.pos.y - this->top;

		/* Is cursor over the map ? */
		if (IsInsideMM(cx, this->widget[SM_WIDGET_MAP].left, this->widget[SM_WIDGET_MAP].right + 1) &&
				IsInsideMM(cy, this->widget[SM_WIDGET_MAP].top, this->widget[SM_WIDGET_MAP].bottom + 1)) {
			/* Cursor position relative to map */
			cx -= this->widget[SM_WIDGET_MAP].left;
			cy -= this->widget[SM_WIDGET_MAP].top;

			if (wheel < 0) {
				this->ZoomIn(cx, cy);
			} else {
				this->ZoomOut(cx, cy);
			}
		}
	}

<<<<<<< HEAD
	virtual void OnMouseOver(Point pt, int widget) {
		static Point invalid = {-1, -1};
		if (pt.x != cursor.x || pt.y != cursor.y) {
			this->refresh = FORCE_REFRESH;
			if (widget == SM_WIDGET_MAP) {
				cursor = pt;
				cursor.x -= SD_MAP_EXTRA_PADDING;
				cursor.y -= SD_MAP_EXTRA_PADDING + WD_CAPTION_HEIGHT;
			} else {
				cursor = invalid;
			}
		}
	}


=======
>>>>>>> 2765a371
	virtual void OnRightClick(Point pt, int widget)
	{
		if (widget == SM_WIDGET_MAP) {
			if (_scrolling_viewport) return;
			_scrolling_viewport = true;
			_cursor.delta.x = 0;
			_cursor.delta.y = 0;
		}
	}

	virtual void OnTick()
	{
		/* update the window every now and then */
		if (this->refresh++ == FORCE_REFRESH) {
			this->refresh = 0;
			this->SetDirty();
		}
	}

	virtual void OnScroll(Point delta)
	{
		_cursor.fix_at = true;
		DoScroll(delta.x, delta.y);
		this->SetDirty();
	}

	/**
	 * Do the actual scrolling, but don't fix the cursor or set the window dirty.
	 * @param dx x offset to scroll in screen dimension
	 * @param dy y offset to scroll in screen dimension
	 */
	void DoScroll(int dx, int dy)
	{
		/* divide as late as possible to avoid premature reduction to 0, which causes "jumpy" behaviour
		 * at the same time make sure this is the exact reverse function of the drawing methods in order to
		 * avoid map indicators shifting around:
		 * 1. add/subtract
		 * 2. * TILE_SIZE
		 * 3. scale
		 */
		int x = dy * 2 - dx;
		int y = dx + dy * 2;

		/* round to next divisible by 4 to allow for smoother scrolling */
		int rem_x = abs(x % 4);
		int rem_y = abs(y % 4);
		if (rem_x != 0) {
			x += x > 0 ? 4 - rem_x : rem_x - 4;
		}
		if (rem_y != 0) {
			y += y > 0 ? 4 - rem_y : rem_y - 4;
		}

		this->scroll_x += ScaleByZoomLower(x / 4 * TILE_SIZE, this->zoom);
		this->scroll_y += ScaleByZoomLower(y / 4 * TILE_SIZE, this->zoom);

		/* enforce the screen limits */
		int hx = this->widget[SM_WIDGET_MAP].right  - this->widget[SM_WIDGET_MAP].left;
		int hy = this->widget[SM_WIDGET_MAP].bottom - this->widget[SM_WIDGET_MAP].top;
		int hvx = ScaleByZoomLower(hy * 4 - hx * 2, this->zoom);
		int hvy = ScaleByZoomLower(hx * 2 + hy * 4, this->zoom);
		this->scroll_x = max(-hvx, this->scroll_x);
		this->scroll_y = max(-hvy, this->scroll_y);
		this->scroll_x = min(MapMaxX() * TILE_SIZE, this->scroll_x);
		this->scroll_y = min(MapMaxY() * TILE_SIZE - hvy, this->scroll_y);
	}

	virtual void OnResize(Point delta)
	{
		if (delta.x != 0 && (this->map_type == SMT_INDUSTRY || this->map_type == SMT_LINKSTATS)) this->ResizeLegend();
	}
};

SmallMapWindow::SmallMapType SmallMapWindow::map_type = SMT_CONTOUR;
bool SmallMapWindow::show_towns = true;

static const WindowDesc _smallmap_desc(
	WDP_AUTO, WDP_AUTO, 350, 214, 460, 314,
	WC_SMALLMAP, WC_NONE,
	WDF_STD_TOOLTIPS | WDF_STD_BTN | WDF_DEF_WIDGET | WDF_STICKY_BUTTON | WDF_RESIZABLE,
	_smallmap_widgets, _nested_smallmap_widgets, lengthof(_nested_smallmap_widgets)
);

void ShowSmallMap()
{
	AllocateWindowDescFront<SmallMapWindow>(&_smallmap_desc, 0);
}

/** Widget numbers of the extra viewport window. */
enum ExtraViewportWindowWidgets {
	EVW_CLOSE,
	EVW_CAPTION,
	EVW_STICKY,
	EVW_BACKGROUND,
	EVW_VIEWPORT,
	EVW_ZOOMIN,
	EVW_ZOOMOUT,
	EVW_MAIN_TO_VIEW,
	EVW_VIEW_TO_MAIN,
	EVW_SPACER1,
	EVW_SPACER2,
	EVW_RESIZE,
};

/* Extra ViewPort Window Stuff */
static const Widget _extra_view_port_widgets[] = {
{   WWT_CLOSEBOX,   RESIZE_NONE,  COLOUR_GREY,     0,    10,    0,   13, STR_BLACK_CROSS,                  STR_TOOLTIP_CLOSE_WINDOW},
{    WWT_CAPTION,  RESIZE_RIGHT,  COLOUR_GREY,    11,   287,    0,   13, STR_EXTRA_VIEW_PORT_TITLE,        STR_TOOLTIP_WINDOW_TITLE_DRAG_THIS},
{  WWT_STICKYBOX,     RESIZE_LR,  COLOUR_GREY,   288,   299,    0,   13, 0x0,                              STR_TOOLTIP_STICKY},
{      WWT_PANEL,     RESIZE_RB,  COLOUR_GREY,     0,   299,   14,   33, 0x0,                              STR_NULL},
{      WWT_INSET,     RESIZE_RB,  COLOUR_GREY,     2,   297,   16,   31, 0x0,                              STR_NULL},
{ WWT_PUSHIMGBTN,     RESIZE_TB,  COLOUR_GREY,     0,    21,   34,   55, SPR_IMG_ZOOMIN,                   STR_TOOLBAR_TOOLTIP_ZOOM_THE_VIEW_IN},
{ WWT_PUSHIMGBTN,     RESIZE_TB,  COLOUR_GREY,    22,    43,   34,   55, SPR_IMG_ZOOMOUT,                  STR_TOOLBAR_TOOLTIP_ZOOM_THE_VIEW_OUT},
{ WWT_PUSHTXTBTN,     RESIZE_TB,  COLOUR_GREY,    44,   171,   34,   55, STR_EXTRA_VIEW_MOVE_MAIN_TO_VIEW, STR_EXTRA_VIEW_MOVE_MAIN_TO_VIEW_TT},
{ WWT_PUSHTXTBTN,     RESIZE_TB,  COLOUR_GREY,   172,   298,   34,   55, STR_EXTRA_VIEW_MOVE_VIEW_TO_MAIN, STR_EXTRA_VIEW_MOVE_VIEW_TO_MAIN_TT},
{      WWT_PANEL,    RESIZE_RTB,  COLOUR_GREY,   299,   299,   34,   55, 0x0,                              STR_NULL},
{      WWT_PANEL,    RESIZE_RTB,  COLOUR_GREY,     0,   287,   56,   67, 0x0,                              STR_NULL},
{  WWT_RESIZEBOX,   RESIZE_LRTB,  COLOUR_GREY,   288,   299,   56,   67, 0x0,                              STR_TOOLTIP_RESIZE},
{   WIDGETS_END},
};

static const NWidgetPart _nested_extra_view_port_widgets[] = {
	NWidget(NWID_HORIZONTAL),
		NWidget(WWT_CLOSEBOX, COLOUR_GREY, EVW_CLOSE),
		NWidget(WWT_CAPTION, COLOUR_GREY, EVW_CAPTION), SetDataTip(STR_EXTRA_VIEW_PORT_TITLE, STR_TOOLTIP_WINDOW_TITLE_DRAG_THIS),
		NWidget(WWT_STICKYBOX, COLOUR_GREY, EVW_STICKY),
	EndContainer(),
	NWidget(WWT_PANEL, COLOUR_GREY, EVW_BACKGROUND),
		NWidget(WWT_INSET, COLOUR_GREY, EVW_VIEWPORT), SetMinimalSize(296, 16), SetPadding(2, 2, 2, 2), SetResize(1, 1), EndContainer(),
	EndContainer(),
	NWidget(NWID_HORIZONTAL),
		NWidget(WWT_PUSHIMGBTN, COLOUR_GREY, EVW_ZOOMIN), SetMinimalSize(22, 22), SetDataTip(SPR_IMG_ZOOMIN, STR_TOOLBAR_TOOLTIP_ZOOM_THE_VIEW_IN),
		NWidget(WWT_PUSHIMGBTN, COLOUR_GREY, EVW_ZOOMOUT), SetMinimalSize(22, 22), SetDataTip(SPR_IMG_ZOOMOUT, STR_TOOLBAR_TOOLTIP_ZOOM_THE_VIEW_OUT),
		NWidget(WWT_PUSHTXTBTN, COLOUR_GREY, EVW_MAIN_TO_VIEW), SetMinimalSize(128, 22),
									SetDataTip(STR_EXTRA_VIEW_MOVE_MAIN_TO_VIEW, STR_EXTRA_VIEW_MOVE_MAIN_TO_VIEW_TT),
		NWidget(WWT_PUSHTXTBTN, COLOUR_GREY, EVW_VIEW_TO_MAIN), SetMinimalSize(127, 22),
									SetDataTip(STR_EXTRA_VIEW_MOVE_VIEW_TO_MAIN, STR_EXTRA_VIEW_MOVE_VIEW_TO_MAIN_TT),
		NWidget(WWT_PANEL, COLOUR_GREY, EVW_SPACER1), SetMinimalSize(1, 22), SetResize(1, 0), EndContainer(),
	EndContainer(),
	NWidget(NWID_HORIZONTAL),
		NWidget(WWT_PANEL, COLOUR_GREY, EVW_SPACER2), SetFill(1, 1), SetResize(1, 0), EndContainer(),
		NWidget(WWT_RESIZEBOX, COLOUR_GREY, EVW_RESIZE),
	EndContainer(),
};

class ExtraViewportWindow : public Window
{
public:
	ExtraViewportWindow(const WindowDesc *desc, int window_number, TileIndex tile) : Window(desc, window_number)
	{
		/* New viewport start at (zero,zero) */
		InitializeWindowViewport(this, 3, 17, this->widget[EVW_VIEWPORT].right - this->widget[EVW_VIEWPORT].left - 1, this->widget[EVW_VIEWPORT].bottom - this->widget[EVW_VIEWPORT].top - 1, 0, ZOOM_LVL_VIEWPORT);

		this->DisableWidget(EVW_ZOOMIN);
		this->FindWindowPlacementAndResize(desc);

		Point pt;
		if (tile == INVALID_TILE) {
			/* the main window with the main view */
			const Window *w = FindWindowById(WC_MAIN_WINDOW, 0);

			/* center on same place as main window (zoom is maximum, no adjustment needed) */
			pt.x = w->viewport->scrollpos_x + w->viewport->virtual_height / 2;
			pt.y = w->viewport->scrollpos_y + w->viewport->virtual_height / 2;
		} else {
			pt = RemapCoords(TileX(tile) * TILE_SIZE + TILE_SIZE / 2, TileY(tile) * TILE_SIZE + TILE_SIZE / 2, TileHeight(tile));
		}

		this->viewport->scrollpos_x = pt.x - ((this->widget[EVW_VIEWPORT].right - this->widget[EVW_VIEWPORT].left) - 1) / 2;
		this->viewport->scrollpos_y = pt.y - ((this->widget[EVW_VIEWPORT].bottom - this->widget[EVW_VIEWPORT].top) - 1) / 2;
		this->viewport->dest_scrollpos_x = this->viewport->scrollpos_x;
		this->viewport->dest_scrollpos_y = this->viewport->scrollpos_y;

	}

	virtual void OnPaint()
	{
		/* set the number in the title bar */
		SetDParam(0, this->window_number + 1);

		this->DrawWidgets();
		this->DrawViewport();
	}

	virtual void OnClick(Point pt, int widget)
	{
		switch (widget) {
			case EVW_ZOOMIN: DoZoomInOutWindow(ZOOM_IN,  this); break;
			case EVW_ZOOMOUT: DoZoomInOutWindow(ZOOM_OUT, this); break;

			case EVW_MAIN_TO_VIEW: { // location button (move main view to same spot as this view) 'Paste Location'
				Window *w = FindWindowById(WC_MAIN_WINDOW, 0);
				int x = this->viewport->scrollpos_x; // Where is the main looking at
				int y = this->viewport->scrollpos_y;

				/* set this view to same location. Based on the center, adjusting for zoom */
				w->viewport->dest_scrollpos_x =  x - (w->viewport->virtual_width -  this->viewport->virtual_width) / 2;
				w->viewport->dest_scrollpos_y =  y - (w->viewport->virtual_height - this->viewport->virtual_height) / 2;
				w->viewport->follow_vehicle   = INVALID_VEHICLE;
			} break;

			case EVW_VIEW_TO_MAIN: { // inverse location button (move this view to same spot as main view) 'Copy Location'
				const Window *w = FindWindowById(WC_MAIN_WINDOW, 0);
				int x = w->viewport->scrollpos_x;
				int y = w->viewport->scrollpos_y;

				this->viewport->dest_scrollpos_x =  x + (w->viewport->virtual_width -  this->viewport->virtual_width) / 2;
				this->viewport->dest_scrollpos_y =  y + (w->viewport->virtual_height - this->viewport->virtual_height) / 2;
			} break;
		}
	}

	virtual void OnResize(Point delta)
	{
		this->viewport->width          += delta.x;
		this->viewport->height         += delta.y;
		this->viewport->virtual_width  += delta.x;
		this->viewport->virtual_height += delta.y;
	}

	virtual void OnScroll(Point delta)
	{
		const ViewPort *vp = IsPtInWindowViewport(this, _cursor.pos.x, _cursor.pos.y);
		if (vp == NULL) return;

		this->viewport->scrollpos_x += ScaleByZoom(delta.x, vp->zoom);
		this->viewport->scrollpos_y += ScaleByZoom(delta.y, vp->zoom);
		this->viewport->dest_scrollpos_x = this->viewport->scrollpos_x;
		this->viewport->dest_scrollpos_y = this->viewport->scrollpos_y;
	}

	virtual void OnMouseWheel(int wheel)
	{
		ZoomInOrOutToCursorWindow(wheel < 0, this);
	}

	virtual void OnInvalidateData(int data = 0)
	{
		/* Only handle zoom message if intended for us (msg ZOOM_IN/ZOOM_OUT) */
		HandleZoomMessage(this, this->viewport, EVW_ZOOMIN, EVW_ZOOMOUT);
	}
};

static const WindowDesc _extra_view_port_desc(
	WDP_AUTO, WDP_AUTO, 300, 68, 300, 268,
	WC_EXTRA_VIEW_PORT, WC_NONE,
	WDF_STD_TOOLTIPS | WDF_STD_BTN | WDF_DEF_WIDGET | WDF_UNCLICK_BUTTONS | WDF_STICKY_BUTTON | WDF_RESIZABLE,
	_extra_view_port_widgets, _nested_extra_view_port_widgets, lengthof(_nested_extra_view_port_widgets)
);

void ShowExtraViewPortWindow(TileIndex tile)
{
	int i = 0;

	/* find next free window number for extra viewport */
	while (FindWindowById(WC_EXTRA_VIEW_PORT, i) != NULL) i++;

	new ExtraViewportWindow(&_extra_view_port_desc, i, tile);
}

/**
 * Scrolls the main window to given coordinates.
 * @param x x coordinate
 * @param y y coordinate
 * @param z z coordinate; -1 to scroll to terrain height
 * @param instant scroll instantly (meaningful only when smooth_scrolling is active)
 * @return did the viewport position change?
 */
bool ScrollMainWindowTo(int x, int y, int z, bool instant)
{
	bool res = ScrollWindowTo(x, y, z, FindWindowById(WC_MAIN_WINDOW, 0), instant);

	/* If a user scrolls to a tile (via what way what so ever) and already is on
	 *  that tile (e.g.: pressed twice), move the smallmap to that location,
	 *  so you directly see where you are on the smallmap. */

	if (res) return res;

	SmallMapWindow *w = dynamic_cast<SmallMapWindow*>(FindWindowById(WC_SMALLMAP, 0));
	if (w != NULL) w->SmallMapCenterOnCurrentPos();

	return res;
}<|MERGE_RESOLUTION|>--- conflicted
+++ resolved
@@ -40,10 +40,7 @@
 	SM_WIDGET_MAP,
 	SM_WIDGET_LEGEND,
 	SM_WIDGET_BUTTONSPANEL,
-<<<<<<< HEAD
 	SM_WIDGET_BLANK,
-=======
->>>>>>> 2765a371
 	SM_WIDGET_ZOOM_IN,
 	SM_WIDGET_ZOOM_OUT,
 	SM_WIDGET_CONTOUR,
@@ -67,18 +64,11 @@
 { WWT_STICKYBOX,     RESIZE_LR,  COLOUR_BROWN,   338,   349,     0,    13, 0x0,                      STR_TOOLTIP_STICKY},                              // SM_WIDGET_STICKYBOX
 {     WWT_PANEL,     RESIZE_RB,  COLOUR_BROWN,     0,   349,    14,   157, 0x0,                      STR_NULL},                                       // SM_WIDGET_MAP_BORDER
 {     WWT_INSET,     RESIZE_RB,  COLOUR_BROWN,     2,   347,    16,   155, 0x0,                      STR_NULL},                                       // SM_WIDGET_MAP
-<<<<<<< HEAD
 {     WWT_PANEL,    RESIZE_RTB,  COLOUR_BROWN,     0,   217,   158,   201, 0x0,                      STR_NULL},                                       // SM_WIDGET_LEGEND
 {     WWT_PANEL,   RESIZE_LRTB,  COLOUR_BROWN,   218,   349,   158,   158, 0x0,                      STR_NULL},                                       // SM_WIDGET_BUTTONSPANEL
 {    WWT_IMGBTN,   RESIZE_LRTB,  COLOUR_BROWN,   262,   283,   158,   179, SPR_DOT_SMALL,            STR_EMPTY},                                      // SM_WIDGET_BLANK
 {    WWT_IMGBTN,   RESIZE_LRTB,  COLOUR_BROWN,   218,   239,   158,   179, SPR_IMG_ZOOMIN,           STR_TOOLBAR_TOOLTIP_ZOOM_THE_VIEW_IN},           // SM_WIDGET_ZOOM_IN
 {    WWT_IMGBTN,   RESIZE_LRTB,  COLOUR_BROWN,   218,   239,   180,   201, SPR_IMG_ZOOMOUT,          STR_TOOLBAR_TOOLTIP_ZOOM_THE_VIEW_OUT},          // SM_WIDGET_ZOOM_OUT
-=======
-{     WWT_PANEL,    RESIZE_RTB,  COLOUR_BROWN,     0,   239,   158,   201, 0x0,                      STR_NULL},                                       // SM_WIDGET_LEGEND
-{     WWT_PANEL,   RESIZE_LRTB,  COLOUR_BROWN,   240,   349,   158,   158, 0x0,                      STR_NULL},                                       // SM_WIDGET_BUTTONSPANEL
-{    WWT_IMGBTN,   RESIZE_LRTB,  COLOUR_BROWN,   240,   261,   158,   179, SPR_IMG_ZOOMIN,           STR_TOOLBAR_TOOLTIP_ZOOM_THE_VIEW_IN},           // SM_WIDGET_ZOOM_IN
-{    WWT_IMGBTN,   RESIZE_LRTB,  COLOUR_BROWN,   240,   261,   180,   201, SPR_IMG_ZOOMOUT,          STR_TOOLBAR_TOOLTIP_ZOOM_THE_VIEW_OUT},          // SM_WIDGET_ZOOM_OUT
->>>>>>> 2765a371
 {    WWT_IMGBTN,   RESIZE_LRTB,  COLOUR_BROWN,   284,   305,   158,   179, SPR_IMG_SHOW_COUNTOURS,   STR_SMALLMAP_TOOLTIP_SHOW_LAND_CONTOURS_ON_MAP}, // SM_WIDGET_CONTOUR
 {    WWT_IMGBTN,   RESIZE_LRTB,  COLOUR_BROWN,   306,   327,   158,   179, SPR_IMG_SHOW_VEHICLES,    STR_SMALLMAP_TOOLTIP_SHOW_VEHICLES_ON_MAP},      // SM_WIDGET_VEHICLES
 {    WWT_IMGBTN,   RESIZE_LRTB,  COLOUR_BROWN,   328,   349,   158,   179, SPR_IMG_INDUSTRY,         STR_SMALLMAP_TOOLTIP_SHOW_INDUSTRIES_ON_MAP},    // SM_WIDGET_INDUSTRIES
@@ -111,11 +101,7 @@
 	EndContainer(),
 	/* Panel. */
 	NWidget(NWID_HORIZONTAL),
-<<<<<<< HEAD
 		NWidget(WWT_PANEL, COLOUR_BROWN, SM_WIDGET_LEGEND), SetMinimalSize(218, 44), SetResize(1, 0), EndContainer(),
-=======
-		NWidget(WWT_PANEL, COLOUR_BROWN, SM_WIDGET_LEGEND), SetMinimalSize(240, 44), SetResize(1, 0), EndContainer(),
->>>>>>> 2765a371
 		NWidget(NWID_LAYERED),
 			NWidget(NWID_VERTICAL),
 				/* Top button row. */
@@ -150,11 +136,7 @@
 				EndContainer(),
 			EndContainer(),
 			NWidget(NWID_VERTICAL),
-<<<<<<< HEAD
 				NWidget(WWT_PANEL, COLOUR_BROWN, SM_WIDGET_BUTTONSPANEL), SetMinimalSize(132, 1), SetFill(0, 0), EndContainer(),
-=======
-				NWidget(WWT_PANEL, COLOUR_BROWN, SM_WIDGET_BUTTONSPANEL), SetMinimalSize(110, 1), SetFill(0, 0), EndContainer(),
->>>>>>> 2765a371
 				NWidget(NWID_SPACER), SetFill(0, 1),
 			EndContainer(),
 		EndContainer(),
@@ -716,7 +698,6 @@
 	 */
 	ZoomLevel zoom;
 
-<<<<<<< HEAD
 	bool HasButtons()
 	{
 		return this->map_type == SMT_INDUSTRY || this->map_type == SMT_LINKSTATS;
@@ -803,54 +784,6 @@
 	}
 
 	/**
-=======
-	/* The order of calculations when remapping is _very_ important as it introduces rounding errors.
-	 * Everything has to be done just like when drawing the background otherwise the rounding errors are
-	 * different on the background and on the overlay which creates "jumping" behaviour. This means:
-	 * 1. UnScaleByZoom
-	 * 2. divide by TILE_SIZE
-	 * 3. subtract or add things or RemapCoords
-	 * Note:
-	 * We can't divide scroll_{x|y} by TILE_SIZE before scaling as that would mean we can only scroll full tiles.
-	 */
-
-	/**
-	 * remap coordinates on the main map into coordinates on the smallmap
-	 * @param pos_x X position on the main map
-	 * @param pos_y Y position on the main map
-	 * @return Point in the smallmap
-	 */
-	inline Point RemapPlainCoords(int pos_x, int pos_y)
-	{
-		return RemapCoords(
-				RemapX(pos_x),
-				RemapY(pos_y),
-				0
-				);
-	}
-
-	/**
-	 * remap a tile coordinate into coordinates on the smallmap
-	 * @param tile the tile to be remapped
-	 * @return Point with coordinates of the tile's upper left corner in the smallmap
-	 */
-	inline Point RemapTileCoords(TileIndex tile)
-	{
-		return RemapPlainCoords(TileX(tile) * TILE_SIZE, TileY(tile) * TILE_SIZE);
-	}
-
-	/**
-	 * scale a coordinate from the main map into the smallmap dimension
-	 * @param pos coordinate to be scaled
-	 * @return scaled coordinate
-	 */
-	inline int UnScalePlainCoord(int pos)
-	{
-		return UnScaleByZoomLower(pos, this->zoom) / TILE_SIZE;
-	}
-
-	/**
->>>>>>> 2765a371
 	 * Remap a map X coordinate to a location on this smallmap.
 	 * @param pos_x the tile's X coordinate.
 	 * @return the X coordinate to draw on.
@@ -908,7 +841,6 @@
 					blitter->SetPixel(dst, i, 0, val8[i]);
 				}
 			}
-<<<<<<< HEAD
 
 			/* switch to next row in the column */
 			xc++;
@@ -1355,7 +1287,9 @@
 				}
 			}
 			uint x_next = x + entry_width;
-			GfxFillRect(x, y + 1, x + SD_LEGEND_SYMBOL_WIDTH, y + SD_LEGEND_ROW_HEIGHT - 1, 0); // outer border of the legend colour
+			if (detail.legend->show_on_map) {
+				GfxFillRect(x, y + 1, x + SD_LEGEND_SYMBOL_WIDTH, y + SD_LEGEND_ROW_HEIGHT - 1, 0); // outer border of the legend colour
+			}
 			GfxFillRect(x + 1, y + 2, x + SD_LEGEND_SYMBOL_WIDTH - 1, y + SD_LEGEND_ROW_HEIGHT - 2, detail.legend->colour); // legend colour
 			x += SD_LEGEND_SYMBOL_WIDTH + SD_LEGEND_ENTRY_SPACING;
 			TextColour textcol[4];
@@ -1445,118 +1379,6 @@
 				y += SD_LEGEND_ROW_HEIGHT;
 			}
 		}
-=======
-
-			/* switch to next row in the column */
-			xc++;
-			yc++;
-			dst = blitter->MoveTo(dst, 0, SD_MAP_ROW_OFFSET);
-		}
-	}
-
-	void DrawVehicles(DrawPixelInfo *dpi) {
-		if (this->map_type == SMT_CONTOUR || this->map_type == SMT_VEHICLES) {
-			VehiclePositionMap new_vehicles;
-			Vehicle *v;
-
-			FOR_ALL_VEHICLES(v) {
-				if (v->type != VEH_EFFECT &&
-						(v->vehstatus & (VS_HIDDEN | VS_UNCLICKABLE)) == 0) {
-					DrawVehicle(dpi, v, new_vehicles);
-				}
-			}
-
-			if (this->zoom < ZOOM_LVL_NORMAL) {
-				if(this->refresh != FORCE_REFRESH && new_vehicles.size() != this->vehicles_on_map.size()) {
-					/* redraw the whole map if the vehicles have changed. This prevents artifacts. */
-					this->refresh = FORCE_REFRESH;
-				}
-				std::swap(new_vehicles, this->vehicles_on_map);
-			}
-		}
-	}
-
-	/**
-	 * draws a vehicle in the smallmap if it's in the selected drawing area.
-	 * @param dpi the part of the smallmap to be drawn into
-	 * @param v the vehicle to be drawn
-	 */
-	void DrawVehicle(DrawPixelInfo *dpi, Vehicle *v, VehiclePositionMap &new_vehicles)
-	{
-		Blitter *blitter = BlitterFactoryBase::GetCurrentBlitter();
-		int scale = 1;
-		if (this->zoom < ZOOM_LVL_NORMAL) {
-			scale = 1 << (ZOOM_LVL_NORMAL - this->zoom);
-		}
-
-		/* Remap into flat coordinates. */
-		Point pt = RemapTileCoords(v->tile);
-
-		int x = pt.x - dpi->left;
-		int y = pt.y - dpi->top;
-
-		/* Check if rhombus is inside bounds */
-		if ((x + 2 * scale < 0) || //left
-				(y + 2 * scale < 0) || //top
-				(x - 2 * scale >= dpi->width) || //right
-				(y - 2 * scale >= dpi->height)) { //bottom
-			return;
-		}
-
-		if (this->zoom < ZOOM_LVL_NORMAL) {
-			if (this->refresh != FORCE_REFRESH) {
-				VehiclePositionMap::iterator i = this->vehicles_on_map.find(v->index);
-				if (i == vehicles_on_map.end() || i->second != v->tile) {
-					/* redraw the whole map if the vehicles have changed. This prevents artifacts. */
-					this->refresh = FORCE_REFRESH;
-				}
-			}
-			new_vehicles[v->index] = v->tile;
-		}
-
-		byte colour = (this->map_type == SMT_VEHICLES) ? _vehicle_type_colours[v->type]	: 0xF;
-
-		/* Draw rhombus */
-		for (int dy = 0; dy < scale; dy++) {
-			for (int dx = 0; dx < scale; dx++) {
-				pt = RemapCoords(-dx, -dy, 0);
-				if (IsInsideMM(y + pt.y, 0, dpi->height)) {
-					if (IsInsideMM(x + pt.x, 0, dpi->width)) {
-						blitter->SetPixel(dpi->dst_ptr, x + pt.x, y + pt.y, colour);
-					}
-					if (IsInsideMM(x + pt.x + 1, 0, dpi->width)) {
-						blitter->SetPixel(dpi->dst_ptr, x + pt.x + 1, y + pt.y, colour);
-					}
-				}
-			}
-		}
-	}
-
-	void DrawIndustries(DrawPixelInfo *dpi) {
-		/* Emphasize all industries if current view is zoomed out "Industreis" */
-		Blitter *blitter = BlitterFactoryBase::GetCurrentBlitter();
-		if ((this->map_type == SMT_INDUSTRY) && (this->zoom > ZOOM_LVL_NORMAL)) {
-			const Industry *i;
-			FOR_ALL_INDUSTRIES(i) {
-				if (_legend_from_industries[_industry_to_list_pos[i->type]].show_on_map) {
-					Point pt = RemapTileCoords(i->xy);
-
-					int y = pt.y - dpi->top;
-					if (!IsInsideMM(y, 0, dpi->height)) continue;
-
-					int x = pt.x - dpi->left;
-					byte colour = GetIndustrySpec(i->type)->map_colour;
-
-					for (int offset = 0; offset < SD_MAP_MIN_INDUSTRY_WIDTH; ++offset) {
-						if (IsInsideMM(x + offset, 0, dpi->width)) {
-							blitter->SetPixel(dpi->dst_ptr, x + offset, y, colour);
-						}
-					}
-				}
-			}
-		}
-
->>>>>>> 2765a371
 	}
 
 public:
@@ -1676,7 +1498,6 @@
 		}
 
 		DrawVehicles(dpi);
-<<<<<<< HEAD
 
 		DrawIndustries(dpi);
 
@@ -1695,10 +1516,6 @@
 				graph.DrawLinks(this);
 			}
 		}
-=======
-
-		DrawIndustries(dpi);
->>>>>>> 2765a371
 
 		if (this->show_towns) {
 			const Town *t;
@@ -1829,7 +1646,6 @@
 		Widget *legend = &this->widget[SM_WIDGET_LEGEND];
 		int legend_height = (legend->bottom - legend->top) - 1;
 		int columns = (legend->right - legend->left + 1) / SD_LEGEND_COLUMN_WIDTH;
-<<<<<<< HEAD
 		int new_legend_height = 0;
 
 		if (this->map_type == SMT_INDUSTRY) {
@@ -1837,9 +1653,6 @@
 		} else if (this->map_type == SMT_LINKSTATS) {
 			new_legend_height = ((_smallmap_cargo_count + columns - 1) / (columns - 1)) * SD_LEGEND_ROW_HEIGHT;
 		}
-=======
-		int new_legend_height = (this->map_type == SMT_INDUSTRY) ? ((_smallmap_industry_count + columns - 1) / columns) * SD_LEGEND_ROW_HEIGHT : SD_LEGEND_MIN_HEIGHT;
->>>>>>> 2765a371
 
 		new_legend_height = max(new_legend_height, (int)SD_LEGEND_MIN_HEIGHT);
 
@@ -1876,11 +1689,7 @@
 		this->SmallMapCenterOnCurrentPos();
 		this->FindWindowPlacementAndResize(desc);
 
-<<<<<<< HEAD
 		this->SetWidgetsHiddenState(!this->HasButtons(), SM_WIDGET_ENABLE_ALL, SM_WIDGET_DISABLE_ALL, WIDGET_LIST_END);
-=======
-		this->SetWidgetsHiddenState(this->map_type != SMT_INDUSTRY, SM_WIDGET_ENABLEINDUSTRIES, SM_WIDGET_DISABLEINDUSTRIES, WIDGET_LIST_END);
->>>>>>> 2765a371
 	}
 
 	virtual void OnPaint()
@@ -1891,48 +1700,9 @@
 		SetDParam(0, STR_SMALLMAP_TYPE_CONTOURS + this->map_type);
 		this->DrawWidgets();
 
-<<<<<<< HEAD
 		const Widget *wi = &this->widget[SM_WIDGET_MAP];
 		if (FillDrawPixelInfo(&new_dpi, wi->left + 1, wi->top + 1, wi->right - wi->left - 1, wi->bottom - wi->top - 1)) {
 			this->DrawSmallMap(&new_dpi);
-=======
-		const Widget *legend = &this->widget[SM_WIDGET_LEGEND];
-
-		int y_org = legend->top + 1;
-		int x = SD_LEGEND_PADDING_LEFT;
-		int y = y_org;
-
-		for (const LegendAndColour *tbl = _legend_table[this->map_type]; !tbl->end; ++tbl) {
-			if (tbl->col_break || y + SD_LEGEND_ROW_HEIGHT > legend->bottom) {
-				/* Column break needed, continue at top, COLUMN_WIDTH pixels
-				 * (one "row") to the right. */
-				x += SD_LEGEND_COLUMN_WIDTH;
-				y = y_org;
-			}
-
-			if (this->map_type == SMT_INDUSTRY) {
-				/* Industry name must be formated, since it's not in tiny font in the specs.
-				 * So, draw with a parameter and use the STR_SMALLMAP_INDUSTRY string, which is tiny font.*/
-				SetDParam(0, tbl->legend);
-				assert(tbl->type < NUM_INDUSTRYTYPES);
-				SetDParam(1, _industry_counts[tbl->type]);
-				if (!tbl->show_on_map) {
-					/* Simply draw the string, not the black border of the legend colour.
-					 * This will enforce the idea of the disabled item */
-					DrawString(x + SD_LEGEND_SYMBOL_WIDTH + SD_LEGEND_ENTRY_SPACING, x + SD_LEGEND_COLUMN_WIDTH - 1, y, STR_SMALLMAP_INDUSTRY, TC_GREY);
-				} else {
-					DrawString(x + SD_LEGEND_SYMBOL_WIDTH + SD_LEGEND_ENTRY_SPACING, x + SD_LEGEND_COLUMN_WIDTH - 1, y, STR_SMALLMAP_INDUSTRY, TC_BLACK);
-					GfxFillRect(x, y + 1, x + SD_LEGEND_SYMBOL_WIDTH, y + SD_LEGEND_ROW_HEIGHT - 1, 0); // outer border of the legend colour
-				}
-			} else {
-				/* Anything that is not an industry is using normal process */
-				GfxFillRect(x, y + 1, x + SD_LEGEND_SYMBOL_WIDTH, y + SD_LEGEND_ROW_HEIGHT - 1, 0);
-				DrawString(x + SD_LEGEND_SYMBOL_WIDTH + SD_LEGEND_ENTRY_SPACING, x + SD_LEGEND_COLUMN_WIDTH - 1, y, tbl->legend);
-			}
-			GfxFillRect(x + 1, y + 2, x + SD_LEGEND_SYMBOL_WIDTH - 1, y + SD_LEGEND_ROW_HEIGHT - 2, tbl->colour); // legend colour
-
-			y += SD_LEGEND_ROW_HEIGHT;
->>>>>>> 2765a371
 		}
 
 		const Widget *legend = &this->widget[SM_WIDGET_LEGEND];
@@ -1999,13 +1769,8 @@
 				this->RaiseWidget(this->map_type + SM_WIDGET_CONTOUR);
 				this->map_type = (SmallMapType)(widget - SM_WIDGET_CONTOUR);
 
-<<<<<<< HEAD
 				/* Hide Enable all/Disable all buttons if is not industry or link graph type small map*/
 				this->SetWidgetsHiddenState(!this->HasButtons(), SM_WIDGET_ENABLE_ALL, SM_WIDGET_DISABLE_ALL, WIDGET_LIST_END);
-=======
-				/* Hide Enable all/Disable all buttons if is not industry type small map*/
-				this->SetWidgetsHiddenState(this->map_type != SMT_INDUSTRY, SM_WIDGET_ENABLEINDUSTRIES, SM_WIDGET_DISABLEINDUSTRIES, WIDGET_LIST_END);
->>>>>>> 2765a371
 
 				this->LowerWidget(this->map_type + SM_WIDGET_CONTOUR);
 
@@ -2112,7 +1877,6 @@
 		}
 	}
 
-<<<<<<< HEAD
 	virtual void OnMouseOver(Point pt, int widget) {
 		static Point invalid = {-1, -1};
 		if (pt.x != cursor.x || pt.y != cursor.y) {
@@ -2128,8 +1892,6 @@
 	}
 
 
-=======
->>>>>>> 2765a371
 	virtual void OnRightClick(Point pt, int widget)
 	{
 		if (widget == SM_WIDGET_MAP) {
