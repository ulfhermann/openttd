/* $Id$ */

/** @file smallmap_gui.cpp GUI that shows a small map of the world with metadata like owner or height. */

#include "stdafx.h"
#include "clear_map.h"
#include "industry_map.h"
#include "station_map.h"
#include "landscape.h"
#include "window_gui.h"
#include "tree_map.h"
#include "viewport_func.h"
#include "gfx_func.h"
#include "town.h"
#include "blitter/factory.hpp"
#include "tunnelbridge_map.h"
#include "strings_func.h"
#include "zoom_func.h"
#include "core/endian_func.hpp"
#include "vehicle_base.h"
#include "sound_func.h"
#include "window_func.h"
#include "cargotype.h"
#include "openttd.h"
#include "company_func.h"
#include "station_base.h"

#include "table/strings.h"
#include "table/sprites.h"

<<<<<<< HEAD
#include <cmath>
=======
/** Widget numbers of the small map window. */
enum SmallMapWindowWidgets {
	SM_WIDGET_CLOSEBOX,
	SM_WIDGET_CAPTION,
	SM_WIDGET_STICKYBOX,
	SM_WIDGET_MAP_BORDER,
	SM_WIDGET_MAP,
	SM_WIDGET_LEGEND,
	SM_WIDGET_BUTTONSPANEL,
	SM_WIDGET_BLANK,
	SM_WIDGET_CONTOUR,
	SM_WIDGET_VEHICLES,
	SM_WIDGET_INDUSTRIES,
	SM_WIDGET_ROUTEMAP,
	SM_WIDGET_ROUTES,
	SM_WIDGET_VEGETATION,
	SM_WIDGET_OWNERS,
	SM_WIDGET_CENTERMAP,
	SM_WIDGET_TOGGLETOWNNAME,
	SM_WIDGET_BOTTOMPANEL,
	SM_WIDGET_ENABLE_ALL,
	SM_WIDGET_DISABLE_ALL,
	SM_WIDGET_RESIZEBOX,
};
>>>>>>> 5de8d108

static const Widget _smallmap_widgets[] = {
{  WWT_CLOSEBOX,   RESIZE_NONE,  COLOUR_BROWN,     0,    10,     0,    13, STR_BLACK_CROSS,          STR_TOOLTIP_CLOSE_WINDOW},                       // SM_WIDGET_CLOSEBOX
{   WWT_CAPTION,  RESIZE_RIGHT,  COLOUR_BROWN,    11,   337,     0,    13, STR_SMALLMAP_CAPTION,     STR_TOOLTIP_WINDOW_TITLE_DRAG_THIS},             // SM_WIDGET_CAPTION
{ WWT_STICKYBOX,     RESIZE_LR,  COLOUR_BROWN,   338,   349,     0,    13, 0x0,                      STR_STICKY_BUTTON},                              // SM_WIDGET_STICKYBOX
{     WWT_PANEL,     RESIZE_RB,  COLOUR_BROWN,     0,   349,    14,   157, 0x0,                      STR_NULL},                                       // SM_WIDGET_MAP_BORDER
{     WWT_INSET,     RESIZE_RB,  COLOUR_BROWN,     2,   347,    16,   155, 0x0,                      STR_NULL},                                       // SM_WIDGET_MAP
{     WWT_PANEL,    RESIZE_RTB,  COLOUR_BROWN,     0,   239,   158,   201, 0x0,                      STR_NULL},                                       // SM_WIDGET_LEGEND
{     WWT_PANEL,   RESIZE_LRTB,  COLOUR_BROWN,   240,   349,   158,   158, 0x0,                      STR_NULL},                                       // SM_WIDGET_BUTTONSPANEL
{     WWT_PANEL,   RESIZE_LRTB,  COLOUR_BROWN,   262,   283,   158,   179, 0x0,                      STR_NULL},                                       // SM_WIDGET_BLANK
{    WWT_IMGBTN,   RESIZE_LRTB,  COLOUR_BROWN,   284,   305,   158,   179, SPR_IMG_SHOW_COUNTOURS,   STR_SMALLMAP_TOOLTIP_SHOW_LAND_CONTOURS_ON_MAP}, // SM_WIDGET_CONTOUR
{    WWT_IMGBTN,   RESIZE_LRTB,  COLOUR_BROWN,   306,   327,   158,   179, SPR_IMG_SHOW_VEHICLES,    STR_SMALLMAP_TOOLTIP_SHOW_VEHICLES_ON_MAP},      // SM_WIDGET_VEHICLES
{    WWT_IMGBTN,   RESIZE_LRTB,  COLOUR_BROWN,   328,   349,   158,   179, SPR_IMG_INDUSTRY,         STR_SMALLMAP_TOOLTIP_SHOW_INDUSTRIES_ON_MAP},    // SM_WIDGET_INDUSTRIES
{    WWT_IMGBTN,   RESIZE_LRTB,  COLOUR_BROWN,   262,   283,   180,   201, SPR_IMG_SHOW_ROUTES,      STR_SMALLMAP_TOOLTIP_SHOW_TRANSPORT_ROUTES_ON},  // SM_WIDGET_ROUTEMAP
{    WWT_IMGBTN,   RESIZE_LRTB,  COLOUR_BROWN,   284,   305,   180,   201, SPR_IMG_SHOW_ROUTES,      STR_SMALLMAP_TOOLTIP_SHOW_TRANSPORT_ROUTES_ON},  // SM_WIDGET_ROUTES
{    WWT_IMGBTN,   RESIZE_LRTB,  COLOUR_BROWN,   306,   327,   180,   201, SPR_IMG_PLANTTREES,       STR_SMALLMAP_TOOLTIP_SHOW_VEGETATION_ON_MAP},    // SM_WIDGET_VEGETATION
{    WWT_IMGBTN,   RESIZE_LRTB,  COLOUR_BROWN,   328,   349,   180,   201, SPR_IMG_COMPANY_GENERAL,  STR_SMALLMAP_TOOLTIP_SHOW_LAND_OWNERS_ON_MAP},   // SM_WIDGET_OWNERS
{    WWT_IMGBTN,   RESIZE_LRTB,  COLOUR_BROWN,   240,   261,   158,   179, SPR_IMG_SMALLMAP,         STR_SMALLMAP_CENTER},                            // SM_WIDGET_CENTERMAP
{    WWT_IMGBTN,   RESIZE_LRTB,  COLOUR_BROWN,   240,   261,   180,   201, SPR_IMG_TOWN,             STR_SMALLMAP_TOOLTIP_TOGGLE_TOWN_NAMES_ON_OFF},  // SM_WIDGET_TOGGLETOWNNAME
{     WWT_PANEL,    RESIZE_RTB,  COLOUR_BROWN,     0,   337,   202,   213, 0x0,                      STR_NULL},                                       // SM_WIDGET_BOTTOMPANEL
{   WWT_TEXTBTN,     RESIZE_TB,  COLOUR_BROWN,     0,    99,   202,   213, STR_MESSAGES_ENABLE_ALL,  STR_NULL},                                       // SM_WIDGET_ENABLE_ALL
{   WWT_TEXTBTN,     RESIZE_TB,  COLOUR_BROWN,   100,   201,   202,   213, STR_MESSAGES_DISABLE_ALL, STR_NULL},                                       // SM_WIDGET_DISABLE_ALL
{ WWT_RESIZEBOX,   RESIZE_LRTB,  COLOUR_BROWN,   338,   349,   202,   213, 0x0,                      STR_RESIZE_BUTTON},                              // SM_WIDGET_RESIZEBOX
{  WIDGETS_END},
};

/* Todo: Stacked panel (SM_WIDGET_BUTTONSPANEL) is used to allow vertical growth of SM_WIDGET_LEGEND. As such, its proper place is above both button
 *       rows, have 0 height, and allow vertical resizing.
 *       However, #ResizeWindowForWidget freaks out in that case. As it does not seem easy to fix, the problem is parked until later.
 */
static const NWidgetPart _nested_smallmap_widgets[] = {
	NWidget(NWID_HORIZONTAL),
		NWidget(WWT_CLOSEBOX, COLOUR_BROWN, SM_WIDGET_CLOSEBOX),
		NWidget(WWT_CAPTION, COLOUR_BROWN, SM_WIDGET_CAPTION), SetDataTip(STR_SMALLMAP_CAPTION, STR_TOOLTIP_WINDOW_TITLE_DRAG_THIS),
		NWidget(WWT_STICKYBOX, COLOUR_BROWN, SM_WIDGET_STICKYBOX),
	EndContainer(),
	/* Small map display. */
	NWidget(WWT_PANEL, COLOUR_BROWN, SM_WIDGET_MAP_BORDER),
		NWidget(WWT_INSET, COLOUR_BROWN, SM_WIDGET_MAP), SetMinimalSize(346, 140), SetResize(1, 1), SetPadding(2, 2, 2, 2), EndContainer(),
	EndContainer(),
	/* Panel. */
	NWidget(NWID_HORIZONTAL),
		NWidget(WWT_PANEL, COLOUR_BROWN, SM_WIDGET_LEGEND), SetMinimalSize(240, 44), SetResize(1, 0), EndContainer(),
		NWidget(NWID_LAYERED),
			NWidget(NWID_VERTICAL),
				/* Top button row. */
				NWidget(NWID_HORIZONTAL),
					NWidget(WWT_IMGBTN, COLOUR_BROWN, SM_WIDGET_CENTERMAP), SetMinimalSize(22, 22),
												SetDataTip(SPR_IMG_SMALLMAP, STR_SMALLMAP_CENTER),
					NWidget(WWT_IMGBTN, COLOUR_BROWN, SM_WIDGET_BLANK), SetMinimalSize(22, 22),
												SetDataTip(SPR_DOT_SMALL, STR_EMPTY),
					NWidget(WWT_IMGBTN, COLOUR_BROWN, SM_WIDGET_CONTOUR), SetMinimalSize(22, 22),
												SetDataTip(SPR_IMG_SHOW_COUNTOURS, STR_SMALLMAP_TOOLTIP_SHOW_LAND_CONTOURS_ON_MAP),
					NWidget(WWT_IMGBTN, COLOUR_BROWN, SM_WIDGET_VEHICLES), SetMinimalSize(22, 22),
												SetDataTip(SPR_IMG_SHOW_VEHICLES, STR_SMALLMAP_TOOLTIP_SHOW_VEHICLES_ON_MAP),
					NWidget(WWT_IMGBTN, COLOUR_BROWN, SM_WIDGET_INDUSTRIES), SetMinimalSize(22, 22),
												SetDataTip(SPR_IMG_INDUSTRY, STR_SMALLMAP_TOOLTIP_SHOW_INDUSTRIES_ON_MAP),
				EndContainer(),
				/* Bottom button row. */
				NWidget(NWID_HORIZONTAL),
					NWidget(WWT_IMGBTN, COLOUR_BROWN, SM_WIDGET_TOGGLETOWNNAME), SetMinimalSize(22, 22),
												SetDataTip(SPR_IMG_TOWN, STR_SMALLMAP_TOOLTIP_TOGGLE_TOWN_NAMES_ON_OFF),
					NWidget(WWT_IMGBTN, COLOUR_BROWN, SM_WIDGET_ROUTEMAP), SetMinimalSize(22, 22),
												SetDataTip(SPR_IMG_SHOW_ROUTES, STR_SMALLMAP_TOOLTIP_SHOW_TRANSPORT_ROUTES_ON),
					NWidget(WWT_IMGBTN, COLOUR_BROWN, SM_WIDGET_ROUTES), SetMinimalSize(22, 22),
												SetDataTip(SPR_IMG_SHOW_ROUTES, STR_SMALLMAP_TOOLTIP_SHOW_TRANSPORT_ROUTES_ON),
					NWidget(WWT_IMGBTN, COLOUR_BROWN, SM_WIDGET_VEGETATION), SetMinimalSize(22, 22),
												SetDataTip(SPR_IMG_PLANTTREES, STR_SMALLMAP_TOOLTIP_SHOW_VEGETATION_ON_MAP),
					NWidget(WWT_IMGBTN, COLOUR_BROWN, SM_WIDGET_OWNERS), SetMinimalSize(22, 22),
												SetDataTip(SPR_IMG_COMPANY_GENERAL, STR_SMALLMAP_TOOLTIP_SHOW_LAND_OWNERS_ON_MAP),
				EndContainer(),
			EndContainer(),
			NWidget(NWID_VERTICAL),
				NWidget(WWT_PANEL, COLOUR_BROWN, SM_WIDGET_BUTTONSPANEL), SetMinimalSize(100, 1), SetFill(0, 0), EndContainer(),
				NWidget(NWID_SPACER), SetFill(0, 1),
			EndContainer(),
		EndContainer(),
	EndContainer(),
	/* Bottom button row and resize box. */
	NWidget(NWID_HORIZONTAL),
		NWidget(WWT_PANEL, COLOUR_BROWN, SM_WIDGET_BOTTOMPANEL),
			NWidget(NWID_HORIZONTAL),
				NWidget(WWT_TEXTBTN, COLOUR_BROWN, SM_WIDGET_ENABLE_ALL), SetMinimalSize(100, 12), SetDataTip(STR_MESSAGES_ENABLE_ALL, STR_NULL),
				NWidget(WWT_TEXTBTN, COLOUR_BROWN, SM_WIDGET_DISABLE_ALL), SetMinimalSize(102, 12), SetDataTip(STR_MESSAGES_DISABLE_ALL, STR_NULL),
				NWidget(NWID_SPACER), SetFill(1, 0), SetResize(1, 0),
			EndContainer(),
		EndContainer(),
		NWidget(WWT_RESIZEBOX, COLOUR_BROWN, SM_WIDGET_RESIZEBOX),
	EndContainer(),
};


/* number of used industries */
static int _smallmap_industry_count;

/** Macro for ordinary entry of LegendAndColour */
#define MK(a, b) {a, b, INVALID_INDUSTRYTYPE, true, false, false}
/** Macro for end of list marker in arrays of LegendAndColour */
#define MKEND() {0, STR_NULL, INVALID_INDUSTRYTYPE, true, true, false}
/** Macro for break marker in arrays of LegendAndColour.
 * It will have valid data, though */
#define MS(a, b) {a, b, INVALID_INDUSTRYTYPE, true, false, true}

/** Structure for holding relevant data for legends in small map */
struct LegendAndColour {
	uint16 colour;     ///< colour of the item on the map
	StringID legend;   ///< string corresponding to the coloured item
	IndustryType type; ///< type of industry
	bool show_on_map;  ///< for filtering industries, if true is shown on map in colour
	bool end;          ///< this is the end of the list
	bool col_break;    ///< perform a break and go one collumn further
};

/** Legend text giving the colours to look for on the minimap */
static const LegendAndColour _legend_land_contours[] = {
	MK(0x5A, STR_SMALLMAP_LEGENDA_100M),
	MK(0x5C, STR_SMALLMAP_LEGENDA_200M),
	MK(0x5E, STR_SMALLMAP_LEGENDA_300M),
	MK(0x1F, STR_SMALLMAP_LEGENDA_400M),
	MK(0x27, STR_SMALLMAP_LEGENDA_500M),

	MS(0xD7, STR_SMALLMAP_LEGENDA_ROADS),
	MK(0x0A, STR_SMALLMAP_LEGENDA_RAILROADS),
	MK(0x98, STR_SMALLMAP_LEGENDA_STATIONS_AIRPORTS_DOCKS),
	MK(0xB5, STR_SMALLMAP_LEGENDA_BUILDINGS_INDUSTRIES),
	MK(0x0F, STR_SMALLMAP_LEGENDA_VEHICLES),
	MKEND()
};

static const LegendAndColour _legend_vehicles[] = {
	MK(0xB8, STR_SMALLMAP_LEGENDA_TRAINS),
	MK(0xBF, STR_SMALLMAP_LEGENDA_ROAD_VEHICLES),
	MK(0x98, STR_SMALLMAP_LEGENDA_SHIPS),
	MK(0x0F, STR_SMALLMAP_LEGENDA_AIRCRAFT),
	MS(0xD7, STR_SMALLMAP_LEGENDA_TRANSPORT_ROUTES),
	MK(0xB5, STR_SMALLMAP_LEGENDA_BUILDINGS_INDUSTRIES),
	MKEND()
};

static const LegendAndColour _legend_routes[] = {
	MK(0xD7, STR_SMALLMAP_LEGENDA_ROADS),
	MK(0x0A, STR_SMALLMAP_LEGENDA_RAILROADS),
	MK(0xB5, STR_SMALLMAP_LEGENDA_BUILDINGS_INDUSTRIES),
	MS(0x56, STR_SMALLMAP_LEGENDA_RAILROAD_STATION),

	MK(0xC2, STR_SMALLMAP_LEGENDA_TRUCK_LOADING_BAY),
	MK(0xBF, STR_SMALLMAP_LEGENDA_BUS_STATION),
	MK(0xB8, STR_SMALLMAP_LEGENDA_AIRPORT_HELIPORT),
	MK(0x98, STR_SMALLMAP_LEGENDA_DOCK),
	MKEND()
};

static const LegendAndColour _legend_vegetation[] = {
	MK(0x52, STR_SMALLMAP_LEGENDA_ROUGH_LAND),
	MK(0x54, STR_SMALLMAP_LEGENDA_GRASS_LAND),
	MK(0x37, STR_SMALLMAP_LEGENDA_BARE_LAND),
	MK(0x25, STR_SMALLMAP_LEGENDA_FIELDS),
	MK(0x57, STR_SMALLMAP_LEGENDA_TREES),
	MK(0xD0, STR_SMALLMAP_LEGENDA_FOREST),
	MS(0x0A, STR_SMALLMAP_LEGENDA_ROCKS),

	MK(0xC2, STR_SMALLMAP_LEGENDA_DESERT),
	MK(0x98, STR_SMALLMAP_LEGENDA_SNOW),
	MK(0xD7, STR_SMALLMAP_LEGENDA_TRANSPORT_ROUTES),
	MK(0xB5, STR_SMALLMAP_LEGENDA_BUILDINGS_INDUSTRIES),
	MKEND()
};

static const LegendAndColour _legend_land_owners[] = {
	MK(0xCA, STR_SMALLMAP_LEGENDA_WATER),
	MK(0x54, STR_SMALLMAP_LEGENDA_NO_OWNER),
	MK(0xB4, STR_SMALLMAP_LEGENDA_TOWNS),
	MK(0x20, STR_SMALLMAP_LEGENDA_INDUSTRIES),
	MKEND()
};
#undef MK
#undef MS
#undef MKEND

/** Allow room for all industries, plus a terminator entry
 * This is required in order to have the indutry slots all filled up */
static LegendAndColour _legend_from_industries[NUM_INDUSTRYTYPES + 1];
/* For connecting industry type to position in industries list(small map legend) */
static uint _industry_to_list_pos[NUM_INDUSTRYTYPES];

/**
 * Fills an array for the industries legends.
 */
void BuildIndustriesLegend()
{
	const IndustrySpec *indsp;
	uint j = 0;

	/* Add each name */
	for (IndustryType i = 0; i < NUM_INDUSTRYTYPES; i++) {
		indsp = GetIndustrySpec(i);
		if (indsp->enabled) {
			_legend_from_industries[j].legend = indsp->name;
			_legend_from_industries[j].colour = indsp->map_colour;
			_legend_from_industries[j].type = i;
			_legend_from_industries[j].show_on_map = true;
			_legend_from_industries[j].col_break = false;
			_legend_from_industries[j].end = false;

			/* Store widget number for this industry type */
			_industry_to_list_pos[i] = j;
			j++;
		}
	}
	/* Terminate the list */
	_legend_from_industries[j].end = true;

	/* Store number of enabled industries */
	_smallmap_industry_count = j;
}

static LegendAndColour _legend_routemap[NUM_CARGO + 1];

static const LegendAndColour * const _legend_table[] = {
	_legend_land_contours,
	_legend_vehicles,
	_legend_from_industries,
	_legend_routemap,
	_legend_routes,
	_legend_vegetation,
	_legend_land_owners,
};

#define MKCOLOUR(x) TO_LE32X(x)

/**
 * Height encodings; MAX_TILE_HEIGHT + 1 levels, from 0 to MAX_TILE_HEIGHT
 */
static const uint32 _map_height_bits[] = {
	MKCOLOUR(0x5A5A5A5A),
	MKCOLOUR(0x5A5B5A5B),
	MKCOLOUR(0x5B5B5B5B),
	MKCOLOUR(0x5B5C5B5C),
	MKCOLOUR(0x5C5C5C5C),
	MKCOLOUR(0x5C5D5C5D),
	MKCOLOUR(0x5D5D5D5D),
	MKCOLOUR(0x5D5E5D5E),
	MKCOLOUR(0x5E5E5E5E),
	MKCOLOUR(0x5E5F5E5F),
	MKCOLOUR(0x5F5F5F5F),
	MKCOLOUR(0x5F1F5F1F),
	MKCOLOUR(0x1F1F1F1F),
	MKCOLOUR(0x1F271F27),
	MKCOLOUR(0x27272727),
	MKCOLOUR(0x27272727),
};
assert_compile(lengthof(_map_height_bits) == MAX_TILE_HEIGHT + 1);

struct AndOr {
	uint32 mor;
	uint32 mand;
};

static inline uint32 ApplyMask(uint32 colour, const AndOr *mask)
{
	return (colour & mask->mand) | mask->mor;
}


static const AndOr _smallmap_contours_andor[] = {
	{MKCOLOUR(0x00000000), MKCOLOUR(0xFFFFFFFF)},
	{MKCOLOUR(0x000A0A00), MKCOLOUR(0xFF0000FF)},
	{MKCOLOUR(0x00D7D700), MKCOLOUR(0xFF0000FF)},
	{MKCOLOUR(0x00B5B500), MKCOLOUR(0xFF0000FF)},
	{MKCOLOUR(0x00000000), MKCOLOUR(0xFFFFFFFF)},
	{MKCOLOUR(0x98989898), MKCOLOUR(0x00000000)},
	{MKCOLOUR(0xCACACACA), MKCOLOUR(0x00000000)},
	{MKCOLOUR(0x00000000), MKCOLOUR(0xFFFFFFFF)},
	{MKCOLOUR(0xB5B5B5B5), MKCOLOUR(0x00000000)},
	{MKCOLOUR(0x00000000), MKCOLOUR(0xFFFFFFFF)},
	{MKCOLOUR(0x00B5B500), MKCOLOUR(0xFF0000FF)},
	{MKCOLOUR(0x000A0A00), MKCOLOUR(0xFF0000FF)},
};

static const AndOr _smallmap_vehicles_andor[] = {
	{MKCOLOUR(0x00000000), MKCOLOUR(0xFFFFFFFF)},
	{MKCOLOUR(0x00D7D700), MKCOLOUR(0xFF0000FF)},
	{MKCOLOUR(0x00D7D700), MKCOLOUR(0xFF0000FF)},
	{MKCOLOUR(0x00B5B500), MKCOLOUR(0xFF0000FF)},
	{MKCOLOUR(0x00000000), MKCOLOUR(0xFFFFFFFF)},
	{MKCOLOUR(0x00D7D700), MKCOLOUR(0xFF0000FF)},
	{MKCOLOUR(0xCACACACA), MKCOLOUR(0x00000000)},
	{MKCOLOUR(0x00000000), MKCOLOUR(0xFFFFFFFF)},
	{MKCOLOUR(0xB5B5B5B5), MKCOLOUR(0x00000000)},
	{MKCOLOUR(0x00000000), MKCOLOUR(0xFFFFFFFF)},
	{MKCOLOUR(0x00B5B500), MKCOLOUR(0xFF0000FF)},
	{MKCOLOUR(0x00D7D700), MKCOLOUR(0xFF0000FF)},
};

static const AndOr _smallmap_vegetation_andor[] = {
	{MKCOLOUR(0x00000000), MKCOLOUR(0xFFFFFFFF)},
	{MKCOLOUR(0x00D7D700), MKCOLOUR(0xFF0000FF)},
	{MKCOLOUR(0x00D7D700), MKCOLOUR(0xFF0000FF)},
	{MKCOLOUR(0x00B5B500), MKCOLOUR(0xFF0000FF)},
	{MKCOLOUR(0x00575700), MKCOLOUR(0xFF0000FF)},
	{MKCOLOUR(0x00D7D700), MKCOLOUR(0xFF0000FF)},
	{MKCOLOUR(0xCACACACA), MKCOLOUR(0x00000000)},
	{MKCOLOUR(0x00000000), MKCOLOUR(0xFFFFFFFF)},
	{MKCOLOUR(0xB5B5B5B5), MKCOLOUR(0x00000000)},
	{MKCOLOUR(0x00000000), MKCOLOUR(0xFFFFFFFF)},
	{MKCOLOUR(0x00B5B500), MKCOLOUR(0xFF0000FF)},
	{MKCOLOUR(0x00D7D700), MKCOLOUR(0xFF0000FF)},
};

typedef uint32 GetSmallMapPixels(TileIndex tile); // typedef callthrough function

/**
 * Draws one column of the small map in a certain mode onto the screen buffer. This
 * function looks exactly the same for all types
 *
 * @param dst Pointer to a part of the screen buffer to write to.
 * @param xc The X coordinate of the first tile in the column.
 * @param yc The Y coordinate of the first tile in the column
 * @param pitch Number of pixels to advance in the screen buffer each time a pixel is written.
 * @param reps Number of lines to draw
 * @param mask ?
 * @param proc Pointer to the colour function
 * @see GetSmallMapPixels(TileIndex)
 */
static void DrawSmallMapStuff(void *dst, uint xc, uint yc, int pitch, int reps, uint32 mask, GetSmallMapPixels *proc)
{
	Blitter *blitter = BlitterFactoryBase::GetCurrentBlitter();
	void *dst_ptr_abs_end = blitter->MoveTo(_screen.dst_ptr, 0, _screen.height);
	void *dst_ptr_end = blitter->MoveTo(dst_ptr_abs_end, -4, 0);

	do {
		/* check if the tile (xc,yc) is within the map range */
		uint min_xy = _settings_game.construction.freeform_edges ? 1 : 0;
		if (IsInsideMM(xc, min_xy, MapMaxX()) && IsInsideMM(yc, min_xy, MapMaxY())) {
			/* check if the dst pointer points to a pixel inside the screen buffer */
			if (dst < _screen.dst_ptr) continue;
			if (dst >= dst_ptr_abs_end) continue;

			uint32 val = proc(TileXY(xc, yc)) & mask;
			uint8 *val8 = (uint8 *)&val;

			if (dst <= dst_ptr_end) {
				blitter->SetPixelIfEmpty(dst, 0, 0, val8[0]);
				blitter->SetPixelIfEmpty(dst, 1, 0, val8[1]);
				blitter->SetPixelIfEmpty(dst, 2, 0, val8[2]);
				blitter->SetPixelIfEmpty(dst, 3, 0, val8[3]);
			} else {
				/* It happens that there are only 1, 2 or 3 pixels left to fill, so in that special case, write till the end of the video-buffer */
				int i = 0;
				do {
					blitter->SetPixelIfEmpty(dst, 0, 0, val8[i]);
				} while (i++, dst = blitter->MoveTo(dst, 1, 0), dst < dst_ptr_abs_end);
			}
		}
	/* switch to next tile in the column */
	} while (xc++, yc++, dst = blitter->MoveTo(dst, pitch, 0), --reps != 0);
}


static inline TileType GetEffectiveTileType(TileIndex tile)
{
	TileType t = GetTileType(tile);

	if (t == MP_TUNNELBRIDGE) {
		TransportType tt = GetTunnelBridgeTransportType(tile);

		switch (tt) {
			case TRANSPORT_RAIL: t = MP_RAILWAY; break;
			case TRANSPORT_ROAD: t = MP_ROAD;    break;
			default:             t = MP_WATER;   break;
		}
	}
	return t;
}

/**
 * Return the colour a tile would be displayed with in the small map in mode "Contour".
 * @param tile The tile of which we would like to get the colour.
 * @return The colour of tile in the small map in mode "Contour"
 */
static inline uint32 GetSmallMapContoursPixels(TileIndex tile)
{
	TileType t = GetEffectiveTileType(tile);

	return
		ApplyMask(_map_height_bits[TileHeight(tile)], &_smallmap_contours_andor[t]);
}

/**
 * Return the colour a tile would be displayed with in the small map in mode "Vehicles".
 *
 * @param tile The tile of which we would like to get the colour.
 * @return The colour of tile in the small map in mode "Vehicles"
 */
static inline uint32 GetSmallMapVehiclesPixels(TileIndex tile)
{
	TileType t = GetEffectiveTileType(tile);

	return ApplyMask(MKCOLOUR(0x54545454), &_smallmap_vehicles_andor[t]);
}

/**
 * Return the colour a tile would be displayed with in the small map in mode "Industries".
 *
 * @param tile The tile of which we would like to get the colour.
 * @return The colour of tile in the small map in mode "Industries"
 */
static inline uint32 GetSmallMapIndustriesPixels(TileIndex tile)
{
	TileType t = GetEffectiveTileType(tile);

	if (t == MP_INDUSTRY) {
		/* If industry is allowed to be seen, use its colour on the map */
		if (_legend_from_industries[_industry_to_list_pos[GetIndustryByTile(tile)->type]].show_on_map) {
			return GetIndustrySpec(GetIndustryByTile(tile)->type)->map_colour * 0x01010101;
		} else {
			/* otherwise, return the colour of the clear tiles, which will make it disappear */
			return ApplyMask(MKCOLOUR(0x54545454), &_smallmap_vehicles_andor[MP_CLEAR]);
		}
	}

	return ApplyMask(MKCOLOUR(0x54545454), &_smallmap_vehicles_andor[t]);
}

/**
 * Return the colour a tile would be displayed with in the small map in mode "Routes".
 *
 * @param tile The tile of which we would like to get the colour.
 * @return The colour of tile  in the small map in mode "Routes"
 */
static inline uint32 GetSmallMapRoutesPixels(TileIndex tile)
{
	TileType t = GetEffectiveTileType(tile);
	uint32 bits;

	if (t == MP_STATION) {
		switch (GetStationType(tile)) {
			case STATION_RAIL:    bits = MKCOLOUR(0x56565656); break;
			case STATION_AIRPORT: bits = MKCOLOUR(0xB8B8B8B8); break;
			case STATION_TRUCK:   bits = MKCOLOUR(0xC2C2C2C2); break;
			case STATION_BUS:     bits = MKCOLOUR(0xBFBFBFBF); break;
			case STATION_DOCK:    bits = MKCOLOUR(0x98989898); break;
			default:              bits = MKCOLOUR(0xFFFFFFFF); break;
		}
	} else {
		/* ground colour */
		bits = ApplyMask(MKCOLOUR(0x54545454), &_smallmap_contours_andor[t]);
	}
	return bits;
}


static const uint32 _vegetation_clear_bits[] = {
	MKCOLOUR(0x54545454), ///< full grass
	MKCOLOUR(0x52525252), ///< rough land
	MKCOLOUR(0x0A0A0A0A), ///< rocks
	MKCOLOUR(0x25252525), ///< fields
	MKCOLOUR(0x98989898), ///< snow
	MKCOLOUR(0xC2C2C2C2), ///< desert
	MKCOLOUR(0x54545454), ///< unused
	MKCOLOUR(0x54545454), ///< unused
};

static inline uint32 GetSmallMapVegetationPixels(TileIndex tile)
{
	TileType t = GetEffectiveTileType(tile);
	uint32 bits;

	switch (t) {
		case MP_CLEAR:
			if (IsClearGround(tile, CLEAR_GRASS) && GetClearDensity(tile) < 3) {
				bits = MKCOLOUR(0x37373737);
			} else {
				bits = _vegetation_clear_bits[GetClearGround(tile)];
			}
			break;

		case MP_INDUSTRY:
			bits = GetIndustrySpec(GetIndustryByTile(tile)->type)->check_proc == CHECK_FOREST ? MKCOLOUR(0xD0D0D0D0) : MKCOLOUR(0xB5B5B5B5);
			break;

		case MP_TREES:
			if (GetTreeGround(tile) == TREE_GROUND_SNOW_DESERT) {
				bits = (_settings_game.game_creation.landscape == LT_ARCTIC) ? MKCOLOUR(0x98575798) : MKCOLOUR(0xC25757C2);
			} else {
				bits = MKCOLOUR(0x54575754);
			}
			break;

		default:
			bits = ApplyMask(MKCOLOUR(0x54545454), &_smallmap_vehicles_andor[t]);
			break;
	}

	return bits;
}


static uint32 _owner_colours[OWNER_END + 1];

/**
 * Return the colour a tile would be displayed with in the small map in mode "Owner".
 *
 * @param tile The tile of which we would like to get the colour.
 * @return The colour of tile in the small map in mode "Owner"
 */
static inline uint32 GetSmallMapOwnerPixels(TileIndex tile)
{
	Owner o;

	switch (GetTileType(tile)) {
		case MP_INDUSTRY: o = OWNER_END;          break;
		case MP_HOUSE:    o = OWNER_TOWN;         break;
		default:          o = GetTileOwner(tile); break;
		/* FIXME: For MP_ROAD there are multiple owners.
		 * GetTileOwner returns the rail owner (level crossing) resp. the owner of ROADTYPE_ROAD (normal road),
		 * even if there are no ROADTYPE_ROAD bits on the tile.
		 */
	}

	return _owner_colours[o];
}


static const uint32 _smallmap_mask_left[3] = {
	MKCOLOUR(0xFF000000),
	MKCOLOUR(0xFFFF0000),
	MKCOLOUR(0xFFFFFF00),
};

static const uint32 _smallmap_mask_right[] = {
	MKCOLOUR(0x000000FF),
	MKCOLOUR(0x0000FFFF),
	MKCOLOUR(0x00FFFFFF),
};

/* each tile has 4 x pixels and 1 y pixel */

static GetSmallMapPixels *_smallmap_draw_procs[] = {
	GetSmallMapContoursPixels,
	GetSmallMapVehiclesPixels,
	GetSmallMapIndustriesPixels,
	GetSmallMapRoutesPixels,
	GetSmallMapRoutesPixels,
	GetSmallMapVegetationPixels,
	GetSmallMapOwnerPixels,
};

static const byte _vehicle_type_colours[6] = {
	184, 191, 152, 15, 215, 184
};


static void DrawVertMapIndicator(int x, int y, int x2, int y2)
{
	GfxFillRect(x, y,      x2, y + 3, 69);
	GfxFillRect(x, y2 - 3, x2, y2,    69);
}

static void DrawHorizMapIndicator(int x, int y, int x2, int y2)
{
	GfxFillRect(x,      y, x + 3, y2, 69);
	GfxFillRect(x2 - 3, y, x2,    y2, 69);
}


void DrawVertex(int x, int y, int size, int color)
{
	size--;
	int w1 = size / 2;
	int w2 = size / 2 + size % 2;

	for (int i = y - w1; i <= y + w2; ++i) {
		GfxDrawLine(x - w1, i, x + w2, i, color);
	}

	w1++;
	w2++;
	GfxDrawLine(x - w1, y - w1, x + w2, y - w1, 0x0);
	GfxDrawLine(x - w1, y + w2, x + w2, y + w2, 0x0);
	GfxDrawLine(x - w1, y - w1, x - w1, y + w2, 0x0);
	GfxDrawLine(x + w2, y - w1, x + w2, y + w2, 0x0);
}

class SmallMapWindow : public Window
{
	enum SmallMapType {
		SMT_CONTOUR,
		SMT_VEHICLES,
		SMT_INDUSTRY,
		SMT_ROUTEMAP,
		SMT_ROUTES,
		SMT_VEGETATION,
		SMT_OWNER,
	};

	static SmallMapType map_type;
	static bool show_towns;
	static uint32 cargo_types;

	int32 scroll_x;
	int32 scroll_y;
	int32 subscroll;
	uint8 refresh;

	static const int COLUMN_WIDTH = 119;
	static const int MIN_LEGEND_HEIGHT = 6 * 7;

	int routemap_count;

	/**
	 * Populate legend table for the route map view.
	 */
	void BuildRouteMapLegend()
	{
		/* Clear the legend */
		memset(_legend_routemap, 0, sizeof(_legend_routemap));

		uint i = 0;

		for (CargoID c = CT_BEGIN; c != CT_END; ++c) {
			const CargoSpec *cs = GetCargo(c);
			if (!cs->IsValid()) continue;

			_legend_routemap[i].legend = cs->name;
			_legend_routemap[i].colour = cs->legend_colour;
			_legend_routemap[i].type = c;
			_legend_routemap[i].show_on_map = HasBit(this->cargo_types, c);

			i++;
		}

		this->routemap_count = i;

		_legend_routemap[i].end = true;

		this->SetWidgetDisabledState(SM_WIDGET_ROUTEMAP, this->routemap_count == 0);
		if (this->routemap_count == 0 && this->map_type == SMT_ROUTEMAP) {
			this->map_type = SMT_CONTOUR;
		}
	}

	bool HasButtons()
	{
		return this->map_type == SMT_INDUSTRY || this->map_type == SMT_ROUTEMAP;
	}

public:
	/**
	 * Draws the small map.
	 *
	 * Basically, the small map is draw column of pixels by column of pixels. The pixels
	 * are drawn directly into the screen buffer. The final map is drawn in multiple passes.
	 * The passes are:
	 * <ol><li>The colours of tiles in the different modes.</li>
	 * <li>Town names (optional)</li></ol>
	 *
	 * @param dpi pointer to pixel to write onto
	 * @param w pointer to Window struct
	 * @param type type of map requested (vegetation, owners, routes, etc)
	 * @param show_towns true if the town names should be displayed, false if not.
	 */
	void DrawSmallMap(DrawPixelInfo *dpi)
	{
		Blitter *blitter = BlitterFactoryBase::GetCurrentBlitter();
		DrawPixelInfo *old_dpi;
		int dx, dy, x, y, x2, y2;
		void *ptr;
		int tile_x;
		int tile_y;
		ViewPort *vp;

		old_dpi = _cur_dpi;
		_cur_dpi = dpi;

		/* clear it */
		GfxFillRect(dpi->left, dpi->top, dpi->left + dpi->width - 1, dpi->top + dpi->height - 1, 0);

		/* setup owner table */
		if (this->map_type == SMT_OWNER) {
			const Company *c;

			/* fill with some special colours */
			_owner_colours[OWNER_TOWN] = MKCOLOUR(0xB4B4B4B4);
			_owner_colours[OWNER_NONE] = MKCOLOUR(0x54545454);
			_owner_colours[OWNER_WATER] = MKCOLOUR(0xCACACACA);
			_owner_colours[OWNER_END]   = MKCOLOUR(0x20202020); // industry

			/* now fill with the company colours */
			FOR_ALL_COMPANIES(c) {
				_owner_colours[c->index] =
					_colour_gradient[c->colour][5] * 0x01010101;
			}
		}

		tile_x = this->scroll_x / TILE_SIZE;
		tile_y = this->scroll_y / TILE_SIZE;

		dx = dpi->left + this->subscroll;
		tile_x -= dx / 4;
		tile_y += dx / 4;
		dx &= 3;

		dy = dpi->top;
		tile_x += dy / 2;
		tile_y += dy / 2;

		if (dy & 1) {
			tile_x++;
			dx += 2;
			if (dx > 3) {
				dx -= 4;
				tile_x--;
				tile_y++;
			}
		}

		ptr = blitter->MoveTo(dpi->dst_ptr, -dx - 4, 0);
		x = - dx - 4;
		y = 0;

		for (;;) {
			uint32 mask = 0xFFFFFFFF;
			int reps;
			int t;

			/* distance from left edge */
			if (x < 0) {
				if (x < -3) goto skip_column;
				/* mask to use at the left edge */
				mask = _smallmap_mask_left[x + 3];
			}

			/* distance from right edge */
			t = dpi->width - x;
			if (t < 4) {
				if (t <= 0) break; // exit loop
				/* mask to use at the right edge */
				mask &= _smallmap_mask_right[t - 1];
			}

			/* number of lines */
			reps = (dpi->height - y + 1) / 2;
			if (reps > 0) {
				DrawSmallMapStuff(ptr, tile_x, tile_y, dpi->pitch * 2, reps, mask, _smallmap_draw_procs[this->map_type]);
			}

	skip_column:
			if (y == 0) {
				tile_y++;
				y++;
				ptr = blitter->MoveTo(ptr, 0, 1);
			} else {
				tile_x--;
				y--;
				ptr = blitter->MoveTo(ptr, 0, -1);
			}
			ptr = blitter->MoveTo(ptr, 2, 0);
			x += 2;
		}

		/* draw vehicles? */
		if (this->map_type == SMT_CONTOUR || this->map_type == SMT_VEHICLES) {
			Vehicle *v;
			bool skip;
			byte colour;

			FOR_ALL_VEHICLES(v) {
				if (v->type != VEH_EFFECT &&
						(v->vehstatus & (VS_HIDDEN | VS_UNCLICKABLE)) == 0) {
					/* Remap into flat coordinates. */
					Point pt = RemapCoords(
						v->x_pos / TILE_SIZE - this->scroll_x / TILE_SIZE, // divide each one separately because (a-b)/c != a/c-b/c in integer world
						v->y_pos / TILE_SIZE - this->scroll_y / TILE_SIZE, //    dtto
						0);
					x = pt.x;
					y = pt.y;

					/* Check if y is out of bounds? */
					y -= dpi->top;
					if (!IsInsideMM(y, 0, dpi->height)) continue;

					/* Default is to draw both pixels. */
					skip = false;

					/* Offset X coordinate */
					x -= this->subscroll + 3 + dpi->left;

					if (x < 0) {
						/* if x+1 is 0, that means we're on the very left edge,
						 *  and should thus only draw a single pixel */
						if (++x != 0) continue;
						skip = true;
					} else if (x >= dpi->width - 1) {
						/* Check if we're at the very right edge, and if so draw only a single pixel */
						if (x != dpi->width - 1) continue;
						skip = true;
					}

					/* Calculate pointer to pixel and the colour */
					colour = (this->map_type == SMT_VEHICLES) ? _vehicle_type_colours[v->type] : 0xF;

					/* And draw either one or two pixels depending on clipping */
					blitter->SetPixel(dpi->dst_ptr, x, y, colour);
					if (!skip) blitter->SetPixel(dpi->dst_ptr, x + 1, y, colour);
				}
			}
		}


		if (this->map_type == SMT_ROUTEMAP && _game_mode == GM_NORMAL) {
			uint scale = _settings_game.economy.moving_average_length * _settings_game.economy.moving_average_unit;
			for (const LegendAndColour *tbl = _legend_table[this->map_type]; !tbl->end; ++tbl) {
				if (!tbl->show_on_map) continue;

				CargoID c = tbl->type;
				const Station * sta;
				FOR_ALL_STATIONS(sta) {
					const LinkStatMap & links = sta->goods[c].link_stats;
					for (LinkStatMap::const_iterator i = links.begin(); i != links.end(); ++i) {
						StationID id = i->first;
						if (!IsValidStationID(id)) {
							continue; // dead link
						}
						const Station *stb = GetStation(id);

						if (sta->owner != _local_company && IsValidCompanyID(sta->owner)) continue;
						if (stb->owner != _local_company && IsValidCompanyID(stb->owner)) continue;

						TileIndex ta = sta->xy;
						TileIndex tb = stb->xy;

						Point pta = RemapCoords(
								(int)(TileX(ta) * TILE_SIZE - this->scroll_x) / TILE_SIZE,
								(int)(TileY(ta) * TILE_SIZE - this->scroll_y) / TILE_SIZE,
								0);
						pta.x -= this->subscroll + 3;

						Point ptb = RemapCoords(
								(int)(TileX(tb) * TILE_SIZE - this->scroll_x) / TILE_SIZE,
								(int)(TileY(tb) * TILE_SIZE - this->scroll_y) / TILE_SIZE,
								0);
						ptb.x -= this->subscroll + 3;

						GfxDrawLine(pta.x - 1, pta.y, ptb.x - 1, ptb.y, _colour_gradient[COLOUR_GREY][1]);
						GfxDrawLine(pta.x + 1, pta.y, ptb.x + 1, ptb.y, _colour_gradient[COLOUR_GREY][1]);
						GfxDrawLine(pta.x, pta.y - 1, ptb.x, ptb.y - 1, _colour_gradient[COLOUR_GREY][1]);
						GfxDrawLine(pta.x, pta.y + 1, ptb.x, ptb.y + 1, _colour_gradient[COLOUR_GREY][1]);
						GfxDrawLine(pta.x, pta.y, ptb.x, ptb.y, tbl->colour);

						LinkStat ls = i->second;
						ls *= 30;
						ls /= scale;
						FlowStat flow = sta->goods[c].GetSumFlowVia(stb->index);
						flow *= 30;
						flow /= scale;

						Point ptm;

						if (!show_towns) {
							typedef std::multimap<uint, byte, std::greater<uint> > SizeMap;
							SizeMap sizes;
							/* these floats only serve to calculate the size of the coloured boxes for capacity, usage, planned, sent
							 * they are not reused anywhere, so it's network safe.
							 */
							sizes.insert(std::make_pair((uint)sqrt((float)ls.usage), _colour_gradient[COLOUR_GREY][1]));
							sizes.insert(std::make_pair((uint)sqrt((float)ls.capacity), _colour_gradient[COLOUR_WHITE][7]));
							sizes.insert(std::make_pair((uint)sqrt((float)flow.planned),  _colour_gradient[COLOUR_RED][5]));
							sizes.insert(std::make_pair((uint)sqrt((float)flow.sent), _colour_gradient[COLOUR_YELLOW][5]));

							ptm.x = (pta.x + ptb.x) / 2;
							ptm.y = (pta.y + ptb.y) / 2;

							for (SizeMap::iterator i = sizes.begin(); i != sizes.end(); ++i) {
								if (pta.x > ptb.x) {
									ptm.x -= 1;
									GfxFillRect(ptm.x - i->first / 2, ptm.y - i->first * 2, ptm.x, ptm.y, i->second);
								} else {
									ptm.x += 1;
									GfxFillRect(ptm.x, ptm.y - i->first * 2, ptm.x + i->first / 2, ptm.y, i->second);
								}
							}

						} else {
							ptm.x = (2*pta.x + ptb.x) / 3;
							ptm.y = (2*pta.y + ptb.y) / 3;
							SetDParam(0, ls.usage);
							SetDParam(1, ls.capacity);
							SetDParam(2, flow.planned);
							SetDParam(3, flow.sent);
							DrawString(ptm.x, ptm.x + COLUMN_WIDTH, ptm.y, STR_NUM_RELATION , TC_BLACK);
						}
					}
				}
			}

			/* Colour for player owned stations */
			//int p_colour = _colour_gradient[GetCompany(_local_company)->colour][6];
			/* Colour for non-player owned stations */
			//int o_colour = _colour_gradient[COLOUR_GREY][4];

			const Station *st;

			FOR_ALL_STATIONS(st) {
				if (st->owner != _local_company && IsValidCompanyID(st->owner)) continue;

				TileIndex t = st->xy;

				Point pt = RemapCoords(
					(int)(TileX(t) * TILE_SIZE - this->scroll_x) / TILE_SIZE,
					(int)(TileY(t) * TILE_SIZE - this->scroll_y) / TILE_SIZE,
					0);
				pt.x -= this->subscroll + 3;

				/* Add up cargo supplied for each selected cargo type */
				uint q = 0;
				int colour = 0;
				int numCargos = 0;
				for (const LegendAndColour *tbl = _legend_table[this->map_type]; !tbl->end; ++tbl) {
					if (!tbl->show_on_map) continue;
					CargoID c = tbl->type;
					q += st->goods[c].supply * 30 / scale;
					colour += tbl->colour;
					numCargos++;
				}
				if (numCargos > 1)
					colour /= numCargos;

				uint r = 2;
				if (q >= 10) r++;
				if (q >= 20) r++;
				if (q >= 40) r++;
				if (q >= 80) r++;
				if (q >= 160) r++;
				DrawVertex(pt.x, pt.y, r, colour);
			}
		}

		if (this->show_towns) {
			const Town *t;

			FOR_ALL_TOWNS(t) {
				/* Remap the town coordinate */
				Point pt = RemapCoords(
					(int)(TileX(t->xy) * TILE_SIZE - this->scroll_x) / TILE_SIZE,
					(int)(TileY(t->xy) * TILE_SIZE - this->scroll_y) / TILE_SIZE,
					0);
				x = pt.x - this->subscroll + 3 - (t->sign.width_2 >> 1);
				y = pt.y;

				/* Check if the town sign is within bounds */
				if (x + t->sign.width_2 > dpi->left &&
						x < dpi->left + dpi->width &&
						y + 6 > dpi->top &&
						y < dpi->top + dpi->height) {
					/* And draw it. */
					SetDParam(0, t->index);
					DrawString(x, x + t->sign.width_2, y, STR_SMALLMAP_TOWN);
				}
			}
		}

		/* Draw map indicators */
		{
			Point pt;

			/* Find main viewport. */
			vp = FindWindowById(WC_MAIN_WINDOW, 0)->viewport;

			pt = RemapCoords(this->scroll_x, this->scroll_y, 0);

			x = vp->virtual_left - pt.x;
			y = vp->virtual_top - pt.y;
			x2 = (x + vp->virtual_width) / TILE_SIZE;
			y2 = (y + vp->virtual_height) / TILE_SIZE;
			x /= TILE_SIZE;
			y /= TILE_SIZE;

			x -= this->subscroll;
			x2 -= this->subscroll;

			DrawVertMapIndicator(x, y, x, y2);
			DrawVertMapIndicator(x2, y, x2, y2);

			DrawHorizMapIndicator(x, y, x2, y);
			DrawHorizMapIndicator(x, y2, x2, y2);
		}
		_cur_dpi = old_dpi;
	}

	void SmallMapCenterOnCurrentPos()
	{
		int x, y;
		ViewPort *vp;
		vp = FindWindowById(WC_MAIN_WINDOW, 0)->viewport;

		x  = ((vp->virtual_width  - (this->widget[SM_WIDGET_MAP].right  - this->widget[SM_WIDGET_MAP].left) * TILE_SIZE) / 2 + vp->virtual_left) / 4;
		y  = ((vp->virtual_height - (this->widget[SM_WIDGET_MAP].bottom - this->widget[SM_WIDGET_MAP].top ) * TILE_SIZE) / 2 + vp->virtual_top ) / 2 - TILE_SIZE * 2;
		this->scroll_x = (y - x) & ~0xF;
		this->scroll_y = (x + y) & ~0xF;
		this->SetDirty();
	}

	void ResizeLegend()
	{
		Widget *legend = &this->widget[SM_WIDGET_LEGEND];
		int rows = (legend->bottom - legend->top) - 1;
		int columns = (legend->right - legend->left) / COLUMN_WIDTH;
		int new_rows = 0;

		if (this->map_type == SMT_INDUSTRY) {
			new_rows = ((_smallmap_industry_count + columns - 1) / columns) * 6;
		} else if (this->map_type == SMT_ROUTEMAP) {
			new_rows = ((this->routemap_count + columns - 1) / columns) * 6;
		}

		new_rows = max(new_rows, MIN_LEGEND_HEIGHT);

		if (new_rows != rows) {
			this->SetDirty();

			/* The legend widget needs manual adjustment as by default
			 * it lays outside the filler widget's bounds. */
			legend->top--;
			/* Resize the filler widget, and move widgets below it. */
			ResizeWindowForWidget(this, SM_WIDGET_BUTTONSPANEL, 0, new_rows - rows);
			legend->top++;

			/* Resize map border widget so the window stays the same size */
			ResizeWindowForWidget(this, SM_WIDGET_MAP_BORDER, 0, rows - new_rows);
			/* Manually adjust the map widget as it lies completely within
			 * the map border widget */
			this->widget[SM_WIDGET_MAP].bottom += rows - new_rows;

			this->SetDirty();
		}
	}

	SmallMapWindow(const WindowDesc *desc, int window_number) : Window(desc, window_number)
	{
		this->BuildRouteMapLegend();

		this->LowerWidget(this->map_type + SM_WIDGET_CONTOUR);
		this->SetWidgetLoweredState(SM_WIDGET_TOGGLETOWNNAME, this->show_towns);

		this->SmallMapCenterOnCurrentPos();
		this->FindWindowPlacementAndResize(desc);
	}

	virtual void OnPaint()
	{
		DrawPixelInfo new_dpi;

		/* Hide Enable all/Disable all buttons if is not industry type small map*/
		this->SetWidgetHiddenState(SM_WIDGET_ENABLE_ALL, !this->HasButtons());
		this->SetWidgetHiddenState(SM_WIDGET_DISABLE_ALL, !this->HasButtons());

		/* draw the window */
		SetDParam(0, STR_SMALLMAP_TYPE_CONTOURS + this->map_type);
		this->DrawWidgets();

		const Widget *legend = &this->widget[SM_WIDGET_LEGEND];

		int y_org = legend->top + 1;
		int x = 4;
		int y = y_org;

		for (const LegendAndColour *tbl = _legend_table[this->map_type]; !tbl->end; ++tbl) {
			if (tbl->col_break || y >= legend->bottom) {
				/* Column break needed, continue at top, COLUMN_WIDTH pixels
				 * (one "row") to the right. */
				x += COLUMN_WIDTH;
				y = y_org;
			}

			if (this->map_type == SMT_INDUSTRY) {
				/* Industry name must be formated, since it's not in tiny font in the specs.
				 * So, draw with a parameter and use the STR_SMALLMAP_INDUSTRY string, which is tiny font.*/
				SetDParam(0, tbl->legend);
				assert(tbl->type < NUM_INDUSTRYTYPES);
				SetDParam(1, _industry_counts[tbl->type]);
				if (!tbl->show_on_map) {
					/* Simply draw the string, not the black border of the legend colour.
					 * This will enforce the idea of the disabled item */
					DrawString(x + 11, x + COLUMN_WIDTH - 1, y, STR_SMALLMAP_INDUSTRY, TC_GREY);
				} else {
					DrawString(x + 11, x + COLUMN_WIDTH - 1, y, STR_SMALLMAP_INDUSTRY, TC_BLACK);
					GfxFillRect(x, y + 1, x + 8, y + 5, 0); // outer border of the legend colour
				}
			} else if (this->map_type == SMT_ROUTEMAP) {
				SetDParam(0, tbl->legend);
				if (!tbl->show_on_map) {
					/* Simply draw the string, not the black border of the legend colour.
					 * This will enforce the idea of the disabled item */
					DrawString(x + 11, x + COLUMN_WIDTH - 1, y, STR_SMALLMAP_ROUTEMAP_LEGEND, TC_GREY);
				} else {
					DrawString(x + 11, x + COLUMN_WIDTH - 1, y, STR_SMALLMAP_ROUTEMAP_LEGEND, TC_BLACK);
					GfxFillRect(x, y + 1, x + 8, y + 5, 0); // outer border of the legend colour
				}
			} else {
				/* Anything that is not an industry is using normal process */
				GfxFillRect(x, y + 1, x + 8, y + 5, 0);
				DrawString(x + 11, x + COLUMN_WIDTH - 1, y, tbl->legend);
			}
			GfxFillRect(x + 1, y + 2, x + 7, y + 4, tbl->colour); // legend colour

			y += 6;
		}

		const Widget *wi = &this->widget[SM_WIDGET_MAP];
		if (!FillDrawPixelInfo(&new_dpi, wi->left + 1, wi->top + 1, wi->right - wi->left - 1, wi->bottom - wi->top - 1)) return;

		this->DrawSmallMap(&new_dpi);
	}

	virtual void OnClick(Point pt, int widget)
	{
		switch (widget) {
			case SM_WIDGET_MAP: { // Map window
				/*
				 * XXX: scrolling with the left mouse button is done by subsequently
				 * clicking with the left mouse button; clicking once centers the
				 * large map at the selected point. So by unclicking the left mouse
				 * button here, it gets reclicked during the next inputloop, which
				 * would make it look like the mouse is being dragged, while it is
				 * actually being (virtually) clicked every inputloop.
				 */
				_left_button_clicked = false;

				Point pt = RemapCoords(this->scroll_x, this->scroll_y, 0);
				Window *w = FindWindowById(WC_MAIN_WINDOW, 0);
				w->viewport->follow_vehicle = INVALID_VEHICLE;
				w->viewport->dest_scrollpos_x = pt.x + ((_cursor.pos.x - this->left + 2) << 4) - (w->viewport->virtual_width >> 1);
				w->viewport->dest_scrollpos_y = pt.y + ((_cursor.pos.y - this->top - 16) << 4) - (w->viewport->virtual_height >> 1);

				this->SetDirty();
			} break;

			case SM_WIDGET_CONTOUR:    // Show land contours
			case SM_WIDGET_VEHICLES:   // Show vehicles
			case SM_WIDGET_INDUSTRIES: // Show industries
			case SM_WIDGET_ROUTEMAP:   // Show route map
			case SM_WIDGET_ROUTES:     // Show transport routes
			case SM_WIDGET_VEGETATION: // Show vegetation
			case SM_WIDGET_OWNERS:     // Show land owners
				this->RaiseWidget(this->map_type + SM_WIDGET_CONTOUR);
				this->map_type = (SmallMapType)(widget - SM_WIDGET_CONTOUR);
				this->LowerWidget(this->map_type + SM_WIDGET_CONTOUR);

				this->ResizeLegend();

				this->SetDirty();
				SndPlayFx(SND_15_BEEP);
				break;

			case SM_WIDGET_CENTERMAP: // Center the smallmap again
				this->SmallMapCenterOnCurrentPos();

				this->SetDirty();
				SndPlayFx(SND_15_BEEP);
				break;

			case SM_WIDGET_TOGGLETOWNNAME: // Toggle town names
				this->show_towns = !this->show_towns;
				this->SetWidgetLoweredState(SM_WIDGET_TOGGLETOWNNAME, this->show_towns);

				this->SetDirty();
				SndPlayFx(SND_15_BEEP);
				break;

			case SM_WIDGET_LEGEND: // Legend
				/* if industry type small map*/
				if (this->map_type == SMT_INDUSTRY || this->map_type == SMT_ROUTEMAP) {
					/* if click on industries label, find right industry type and enable/disable it */
					Widget *wi = &this->widget[SM_WIDGET_LEGEND]; // label panel
					uint column = (pt.x - 4) / COLUMN_WIDTH;
					uint line = (pt.y - wi->top - 2) / 6;
					int rows_per_column = (wi->bottom - wi->top) / 6;

					/* check if click is on industry label*/
					int click_pos = (column * rows_per_column) + line;
					if (this->map_type == SMT_INDUSTRY) {
						if (click_pos < _smallmap_industry_count) {
							_legend_from_industries[click_pos].show_on_map = !_legend_from_industries[click_pos].show_on_map;
						}
					} else if (this->map_type == SMT_ROUTEMAP) {
						if (click_pos < this->routemap_count) {
							_legend_routemap[click_pos].show_on_map = !_legend_routemap[click_pos].show_on_map;
							ToggleBit(this->cargo_types, click_pos);
						}
					}

					/* Raise the two buttons "all", as we have done a specific choice */
					this->RaiseWidget(SM_WIDGET_ENABLE_ALL);
					this->RaiseWidget(SM_WIDGET_DISABLE_ALL);
					this->SetDirty();
				}
				break;

			case SM_WIDGET_ENABLE_ALL: { // Enable all items
				LegendAndColour *tbl = (this->map_type == SMT_INDUSTRY) ? _legend_from_industries : _legend_routemap;
				for (; !tbl->end; ++tbl) {
					tbl->show_on_map = true;
				}
				this->cargo_types = UINT_MAX;
				/* toggle appeareance indicating the choice */
				this->LowerWidget(SM_WIDGET_ENABLE_ALL);
				this->RaiseWidget(SM_WIDGET_DISABLE_ALL);
				this->SetDirty();
				break;
			}

			case SM_WIDGET_DISABLE_ALL: { // Disable all items
				LegendAndColour *tbl = (this->map_type == SMT_INDUSTRY) ? _legend_from_industries : _legend_routemap;
				for (; !tbl->end; ++tbl) {
					tbl->show_on_map = false;
				}
				this->cargo_types = 0;
				/* toggle appeareance indicating the choice */
				this->RaiseWidget(SM_WIDGET_ENABLE_ALL);
				this->LowerWidget(SM_WIDGET_DISABLE_ALL);
				this->SetDirty();
				break;
			}
		}
	}

	virtual void OnRightClick(Point pt, int widget)
	{
		if (widget == SM_WIDGET_MAP) {
			if (_scrolling_viewport) return;
			_scrolling_viewport = true;
			_cursor.delta.x = 0;
			_cursor.delta.y = 0;
		}
	}

	virtual void OnTick()
	{
		/* update the window every now and then */
		if ((++this->refresh & 0x1F) == 0) this->SetDirty();
	}

	virtual void OnScroll(Point delta)
	{
		_cursor.fix_at = true;

		int x = this->scroll_x;
		int y = this->scroll_y;

		int sub = this->subscroll + delta.x;

		x -= (sub >> 2) << 4;
		y += (sub >> 2) << 4;
		sub &= 3;

		x += (delta.y >> 1) << 4;
		y += (delta.y >> 1) << 4;

		if (delta.y & 1) {
			x += TILE_SIZE;
			sub += 2;
			if (sub > 3) {
				sub -= 4;
				x -= TILE_SIZE;
				y += TILE_SIZE;
			}
		}

		int hx = (this->widget[SM_WIDGET_MAP].right  - this->widget[SM_WIDGET_MAP].left) / 2;
		int hy = (this->widget[SM_WIDGET_MAP].bottom - this->widget[SM_WIDGET_MAP].top ) / 2;
		int hvx = hx * -4 + hy * 8;
		int hvy = hx *  4 + hy * 8;
		if (x < -hvx) {
			x = -hvx;
			sub = 0;
		}
		if (x > (int)MapMaxX() * TILE_SIZE - hvx) {
			x = MapMaxX() * TILE_SIZE - hvx;
			sub = 0;
		}
		if (y < -hvy) {
			y = -hvy;
			sub = 0;
		}
		if (y > (int)MapMaxY() * TILE_SIZE - hvy) {
			y = MapMaxY() * TILE_SIZE - hvy;
			sub = 0;
		}

		this->scroll_x = x;
		this->scroll_y = y;
		this->subscroll = sub;

		this->SetDirty();
	}

	virtual void OnResize(Point delta)
	{
		if (delta.x != 0 && (this->map_type == SMT_INDUSTRY || this->map_type == SMT_ROUTEMAP)) this->ResizeLegend();
	}
};

SmallMapWindow::SmallMapType SmallMapWindow::map_type = SMT_CONTOUR;
bool SmallMapWindow::show_towns = true;
uint32 SmallMapWindow::cargo_types = UINT_MAX;

static const WindowDesc _smallmap_desc(
	WDP_AUTO, WDP_AUTO, 350, 214, 446, 314,
	WC_SMALLMAP, WC_NONE,
	WDF_STD_TOOLTIPS | WDF_STD_BTN | WDF_DEF_WIDGET | WDF_STICKY_BUTTON | WDF_RESIZABLE,
	_smallmap_widgets, _nested_smallmap_widgets, lengthof(_nested_smallmap_widgets)
);

void ShowSmallMap()
{
	AllocateWindowDescFront<SmallMapWindow>(&_smallmap_desc, 0);
}

/** Widget numbers of the extra viewport window. */
enum ExtraViewportWindowWidgets {
	EVW_CLOSE,
	EVW_CAPTION,
	EVW_STICKY,
	EVW_BACKGROUND,
	EVW_VIEWPORT,
	EVW_ZOOMIN,
	EVW_ZOOMOUT,
	EVW_MAIN_TO_VIEW,
	EVW_VIEW_TO_MAIN,
	EVW_SPACER1,
	EVW_SPACER2,
	EVW_RESIZE,
};

/* Extra ViewPort Window Stuff */
static const Widget _extra_view_port_widgets[] = {
{   WWT_CLOSEBOX,   RESIZE_NONE,  COLOUR_GREY,     0,    10,    0,   13, STR_BLACK_CROSS,                  STR_TOOLTIP_CLOSE_WINDOW},
{    WWT_CAPTION,  RESIZE_RIGHT,  COLOUR_GREY,    11,   287,    0,   13, STR_EXTRA_VIEW_PORT_TITLE,        STR_TOOLTIP_WINDOW_TITLE_DRAG_THIS},
{  WWT_STICKYBOX,     RESIZE_LR,  COLOUR_GREY,   288,   299,    0,   13, 0x0,                              STR_STICKY_BUTTON},
{      WWT_PANEL,     RESIZE_RB,  COLOUR_GREY,     0,   299,   14,   33, 0x0,                              STR_NULL},
{      WWT_INSET,     RESIZE_RB,  COLOUR_GREY,     2,   297,   16,   31, 0x0,                              STR_NULL},
{ WWT_PUSHIMGBTN,     RESIZE_TB,  COLOUR_GREY,     0,    21,   34,   55, SPR_IMG_ZOOMIN,                   STR_TOOLBAR_TOOLTIP_ZOOM_THE_VIEW_IN},
{ WWT_PUSHIMGBTN,     RESIZE_TB,  COLOUR_GREY,    22,    43,   34,   55, SPR_IMG_ZOOMOUT,                  STR_TOOLBAR_TOOLTIP_ZOOM_THE_VIEW_OUT},
{ WWT_PUSHTXTBTN,     RESIZE_TB,  COLOUR_GREY,    44,   171,   34,   55, STR_EXTRA_VIEW_MOVE_MAIN_TO_VIEW, STR_EXTRA_VIEW_MOVE_MAIN_TO_VIEW_TT},
{ WWT_PUSHTXTBTN,     RESIZE_TB,  COLOUR_GREY,   172,   298,   34,   55, STR_EXTRA_VIEW_MOVE_VIEW_TO_MAIN, STR_EXTRA_VIEW_MOVE_VIEW_TO_MAIN_TT},
{      WWT_PANEL,    RESIZE_RTB,  COLOUR_GREY,   299,   299,   34,   55, 0x0,                              STR_NULL},
{      WWT_PANEL,    RESIZE_RTB,  COLOUR_GREY,     0,   287,   56,   67, 0x0,                              STR_NULL},
{  WWT_RESIZEBOX,   RESIZE_LRTB,  COLOUR_GREY,   288,   299,   56,   67, 0x0,                              STR_RESIZE_BUTTON},
{   WIDGETS_END},
};

static const NWidgetPart _nested_extra_view_port_widgets[] = {
	NWidget(NWID_HORIZONTAL),
		NWidget(WWT_CLOSEBOX, COLOUR_GREY, EVW_CLOSE),
		NWidget(WWT_CAPTION, COLOUR_GREY, EVW_CAPTION), SetDataTip(STR_EXTRA_VIEW_PORT_TITLE, STR_TOOLTIP_WINDOW_TITLE_DRAG_THIS),
		NWidget(WWT_STICKYBOX, COLOUR_GREY, EVW_STICKY),
	EndContainer(),
	NWidget(WWT_PANEL, COLOUR_GREY, EVW_BACKGROUND),
		NWidget(WWT_INSET, COLOUR_GREY, EVW_VIEWPORT), SetMinimalSize(296, 16), SetPadding(2, 2, 2, 2), SetResize(1, 1), EndContainer(),
	EndContainer(),
	NWidget(NWID_HORIZONTAL),
		NWidget(WWT_PUSHIMGBTN, COLOUR_GREY, EVW_ZOOMIN), SetMinimalSize(22, 22), SetDataTip(SPR_IMG_ZOOMIN, STR_TOOLBAR_TOOLTIP_ZOOM_THE_VIEW_IN),
		NWidget(WWT_PUSHIMGBTN, COLOUR_GREY, EVW_ZOOMOUT), SetMinimalSize(22, 22), SetDataTip(SPR_IMG_ZOOMOUT, STR_TOOLBAR_TOOLTIP_ZOOM_THE_VIEW_OUT),
		NWidget(WWT_PUSHTXTBTN, COLOUR_GREY, EVW_MAIN_TO_VIEW), SetMinimalSize(128, 22),
									SetDataTip(STR_EXTRA_VIEW_MOVE_MAIN_TO_VIEW, STR_EXTRA_VIEW_MOVE_MAIN_TO_VIEW_TT),
		NWidget(WWT_PUSHTXTBTN, COLOUR_GREY, EVW_VIEW_TO_MAIN), SetMinimalSize(127, 22),
									SetDataTip(STR_EXTRA_VIEW_MOVE_VIEW_TO_MAIN, STR_EXTRA_VIEW_MOVE_VIEW_TO_MAIN_TT),
		NWidget(WWT_PANEL, COLOUR_GREY, EVW_SPACER1), SetMinimalSize(1, 22), SetResize(1, 0), EndContainer(),
	EndContainer(),
	NWidget(NWID_HORIZONTAL),
		NWidget(WWT_PANEL, COLOUR_GREY, EVW_SPACER2), SetFill(1, 1), SetResize(1, 0), EndContainer(),
		NWidget(WWT_RESIZEBOX, COLOUR_GREY, EVW_RESIZE),
	EndContainer(),
};

class ExtraViewportWindow : public Window
{
public:
	ExtraViewportWindow(const WindowDesc *desc, int window_number, TileIndex tile) : Window(desc, window_number)
	{
		/* New viewport start at (zero,zero) */
		InitializeWindowViewport(this, 3, 17, this->widget[EVW_VIEWPORT].right - this->widget[EVW_VIEWPORT].left - 1, this->widget[EVW_VIEWPORT].bottom - this->widget[EVW_VIEWPORT].top - 1, 0, ZOOM_LVL_VIEWPORT);

		this->DisableWidget(EVW_ZOOMIN);
		this->FindWindowPlacementAndResize(desc);

		Point pt;
		if (tile == INVALID_TILE) {
			/* the main window with the main view */
			const Window *w = FindWindowById(WC_MAIN_WINDOW, 0);

			/* center on same place as main window (zoom is maximum, no adjustment needed) */
			pt.x = w->viewport->scrollpos_x + w->viewport->virtual_height / 2;
			pt.y = w->viewport->scrollpos_y + w->viewport->virtual_height / 2;
		} else {
			pt = RemapCoords(TileX(tile) * TILE_SIZE + TILE_SIZE / 2, TileY(tile) * TILE_SIZE + TILE_SIZE / 2, TileHeight(tile));
		}

		this->viewport->scrollpos_x = pt.x - ((this->widget[EVW_VIEWPORT].right - this->widget[EVW_VIEWPORT].left) - 1) / 2;
		this->viewport->scrollpos_y = pt.y - ((this->widget[EVW_VIEWPORT].bottom - this->widget[EVW_VIEWPORT].top) - 1) / 2;
		this->viewport->dest_scrollpos_x = this->viewport->scrollpos_x;
		this->viewport->dest_scrollpos_y = this->viewport->scrollpos_y;

	}

	virtual void OnPaint()
	{
		/* set the number in the title bar */
		SetDParam(0, this->window_number + 1);

		this->DrawWidgets();
		this->DrawViewport();
	}

	virtual void OnClick(Point pt, int widget)
	{
		switch (widget) {
			case EVW_ZOOMIN: DoZoomInOutWindow(ZOOM_IN,  this); break;
			case EVW_ZOOMOUT: DoZoomInOutWindow(ZOOM_OUT, this); break;

			case EVW_MAIN_TO_VIEW: { // location button (move main view to same spot as this view) 'Paste Location'
				Window *w = FindWindowById(WC_MAIN_WINDOW, 0);
				int x = this->viewport->scrollpos_x; // Where is the main looking at
				int y = this->viewport->scrollpos_y;

				/* set this view to same location. Based on the center, adjusting for zoom */
				w->viewport->dest_scrollpos_x =  x - (w->viewport->virtual_width -  this->viewport->virtual_width) / 2;
				w->viewport->dest_scrollpos_y =  y - (w->viewport->virtual_height - this->viewport->virtual_height) / 2;
				w->viewport->follow_vehicle   = INVALID_VEHICLE;
			} break;

			case EVW_VIEW_TO_MAIN: { // inverse location button (move this view to same spot as main view) 'Copy Location'
				const Window *w = FindWindowById(WC_MAIN_WINDOW, 0);
				int x = w->viewport->scrollpos_x;
				int y = w->viewport->scrollpos_y;

				this->viewport->dest_scrollpos_x =  x + (w->viewport->virtual_width -  this->viewport->virtual_width) / 2;
				this->viewport->dest_scrollpos_y =  y + (w->viewport->virtual_height - this->viewport->virtual_height) / 2;
			} break;
		}
	}

	virtual void OnResize(Point delta)
	{
		this->viewport->width          += delta.x;
		this->viewport->height         += delta.y;
		this->viewport->virtual_width  += delta.x;
		this->viewport->virtual_height += delta.y;
	}

	virtual void OnScroll(Point delta)
	{
		const ViewPort *vp = IsPtInWindowViewport(this, _cursor.pos.x, _cursor.pos.y);
		if (vp == NULL) return;

		this->viewport->scrollpos_x += ScaleByZoom(delta.x, vp->zoom);
		this->viewport->scrollpos_y += ScaleByZoom(delta.y, vp->zoom);
		this->viewport->dest_scrollpos_x = this->viewport->scrollpos_x;
		this->viewport->dest_scrollpos_y = this->viewport->scrollpos_y;
	}

	virtual void OnMouseWheel(int wheel)
	{
		ZoomInOrOutToCursorWindow(wheel < 0, this);
	}

	virtual void OnInvalidateData(int data = 0)
	{
		/* Only handle zoom message if intended for us (msg ZOOM_IN/ZOOM_OUT) */
		HandleZoomMessage(this, this->viewport, EVW_ZOOMIN, EVW_ZOOMOUT);
	}
};

static const WindowDesc _extra_view_port_desc(
	WDP_AUTO, WDP_AUTO, 300, 68, 300, 268,
	WC_EXTRA_VIEW_PORT, WC_NONE,
	WDF_STD_TOOLTIPS | WDF_STD_BTN | WDF_DEF_WIDGET | WDF_UNCLICK_BUTTONS | WDF_STICKY_BUTTON | WDF_RESIZABLE,
	_extra_view_port_widgets, _nested_extra_view_port_widgets, lengthof(_nested_extra_view_port_widgets)
);

void ShowExtraViewPortWindow(TileIndex tile)
{
	int i = 0;

	/* find next free window number for extra viewport */
	while (FindWindowById(WC_EXTRA_VIEW_PORT, i) != NULL) i++;

	new ExtraViewportWindow(&_extra_view_port_desc, i, tile);
}

/**
 * Scrolls the main window to given coordinates.
 * @param x x coordinate
 * @param y y coordinate
 * @param z z coordinate; -1 to scroll to terrain height
 * @param instant scroll instantly (meaningful only when smooth_scrolling is active)
 * @return did the viewport position change?
 */
bool ScrollMainWindowTo(int x, int y, int z, bool instant)
{
	bool res = ScrollWindowTo(x, y, z, FindWindowById(WC_MAIN_WINDOW, 0), instant);

	/* If a user scrolls to a tile (via what way what so ever) and already is on
	 *  that tile (e.g.: pressed twice), move the smallmap to that location,
	 *  so you directly see where you are on the smallmap. */

	if (res) return res;

	SmallMapWindow *w = dynamic_cast<SmallMapWindow*>(FindWindowById(WC_SMALLMAP, 0));
	if (w != NULL) w->SmallMapCenterOnCurrentPos();

	return res;
}<|MERGE_RESOLUTION|>--- conflicted
+++ resolved
@@ -28,9 +28,8 @@
 #include "table/strings.h"
 #include "table/sprites.h"
 
-<<<<<<< HEAD
 #include <cmath>
-=======
+
 /** Widget numbers of the small map window. */
 enum SmallMapWindowWidgets {
 	SM_WIDGET_CLOSEBOX,
@@ -55,7 +54,6 @@
 	SM_WIDGET_DISABLE_ALL,
 	SM_WIDGET_RESIZEBOX,
 };
->>>>>>> 5de8d108
 
 static const Widget _smallmap_widgets[] = {
 {  WWT_CLOSEBOX,   RESIZE_NONE,  COLOUR_BROWN,     0,    10,     0,    13, STR_BLACK_CROSS,          STR_TOOLTIP_CLOSE_WINDOW},                       // SM_WIDGET_CLOSEBOX
