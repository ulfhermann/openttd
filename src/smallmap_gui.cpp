--- conflicted
+++ resolved
@@ -1428,20 +1428,13 @@
 		this->SmallMapCenterOnCurrentPos();
 		this->FindWindowPlacementAndResize(desc);
 
-		this->SetWidgetsHiddenState(this->map_type != SMT_INDUSTRY, SM_WIDGET_ENABLEINDUSTRIES, SM_WIDGET_DISABLEINDUSTRIES, WIDGET_LIST_END);
+		this->SetWidgetsHiddenState(!this->HasButtons(), SM_WIDGET_ENABLE_ALL, SM_WIDGET_DISABLE_ALL, WIDGET_LIST_END);
 	}
 
 	virtual void OnPaint()
 	{
 		DrawPixelInfo new_dpi;
 
-<<<<<<< HEAD
-		/* Hide Enable all/Disable all buttons if is not industry type small map*/
-		this->SetWidgetHiddenState(SM_WIDGET_ENABLE_ALL, !this->HasButtons());
-		this->SetWidgetHiddenState(SM_WIDGET_DISABLE_ALL, !this->HasButtons());
-
-=======
->>>>>>> a6abe33d
 		/* draw the window */
 		SetDParam(0, STR_SMALLMAP_TYPE_CONTOURS + this->map_type);
 		this->DrawWidgets();
@@ -1551,8 +1544,8 @@
 				this->RaiseWidget(this->map_type + SM_WIDGET_CONTOUR);
 				this->map_type = (SmallMapType)(widget - SM_WIDGET_CONTOUR);
 
-				/* Hide Enable all/Disable all buttons if is not industry type small map*/
-				this->SetWidgetsHiddenState(this->map_type != SMT_INDUSTRY, SM_WIDGET_ENABLEINDUSTRIES, SM_WIDGET_DISABLEINDUSTRIES, WIDGET_LIST_END);
+				/* Hide Enable all/Disable all buttons if is not industry or link graph type small map*/
+				this->SetWidgetsHiddenState(!this->HasButtons(), SM_WIDGET_ENABLE_ALL, SM_WIDGET_DISABLE_ALL, WIDGET_LIST_END);
 
 				this->LowerWidget(this->map_type + SM_WIDGET_CONTOUR);
 
