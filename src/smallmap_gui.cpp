/* $Id$ */

/** @file smallmap_gui.cpp GUI that shows a small map of the world with metadata like owner or height. */

#include "stdafx.h"
#include "clear_map.h"
#include "industry_map.h"
#include "station_map.h"
#include "landscape.h"
#include "window_gui.h"
#include "tree_map.h"
#include "viewport_func.h"
#include "gfx_func.h"
#include "town.h"
#include "blitter/factory.hpp"
#include "tunnelbridge_map.h"
#include "strings_func.h"
#include "zoom_func.h"
#include "core/endian_func.hpp"
#include "vehicle_base.h"
#include "sound_func.h"
#include "window_func.h"

#include "table/strings.h"
#include "table/sprites.h"

/** Widget numbers of the small map window. */
enum SmallMapWindowWidgets {
	SM_WIDGET_CLOSEBOX,
	SM_WIDGET_CAPTION,
	SM_WIDGET_STICKYBOX,
	SM_WIDGET_MAP_BORDER,
	SM_WIDGET_MAP,
	SM_WIDGET_LEGEND,
	SM_WIDGET_BUTTONSPANEL,
	SM_WIDGET_ZOOM_IN,
	SM_WIDGET_ZOOM_OUT,
	SM_WIDGET_CONTOUR,
	SM_WIDGET_VEHICLES,
	SM_WIDGET_INDUSTRIES,
	SM_WIDGET_ROUTES,
	SM_WIDGET_VEGETATION,
	SM_WIDGET_OWNERS,
	SM_WIDGET_CENTERMAP,
	SM_WIDGET_TOGGLETOWNNAME,
	SM_WIDGET_BOTTOMPANEL,
	SM_WIDGET_ENABLEINDUSTRIES,
	SM_WIDGET_DISABLEINDUSTRIES,
	SM_WIDGET_RESIZEBOX,
};

static const Widget _smallmap_widgets[] = {
{  WWT_CLOSEBOX,   RESIZE_NONE,  COLOUR_BROWN,     0,    10,     0,    13, STR_BLACK_CROSS,          STR_TOOLTIP_CLOSE_WINDOW},                       // SM_WIDGET_CLOSEBOX
{   WWT_CAPTION,  RESIZE_RIGHT,  COLOUR_BROWN,    11,   337,     0,    13, STR_SMALLMAP_CAPTION,     STR_TOOLTIP_WINDOW_TITLE_DRAG_THIS},             // SM_WIDGET_CAPTION
{ WWT_STICKYBOX,     RESIZE_LR,  COLOUR_BROWN,   338,   349,     0,    13, 0x0,                      STR_STICKY_BUTTON},                              // SM_WIDGET_STICKYBOX
{     WWT_PANEL,     RESIZE_RB,  COLOUR_BROWN,     0,   349,    14,   157, 0x0,                      STR_NULL},                                       // SM_WIDGET_MAP_BORDER
{     WWT_INSET,     RESIZE_RB,  COLOUR_BROWN,     2,   347,    16,   155, 0x0,                      STR_NULL},                                       // SM_WIDGET_MAP
{     WWT_PANEL,    RESIZE_RTB,  COLOUR_BROWN,     0,   239,   158,   201, 0x0,                      STR_NULL},                                       // SM_WIDGET_LEGEND
{     WWT_PANEL,   RESIZE_LRTB,  COLOUR_BROWN,   240,   349,   158,   158, 0x0,                      STR_NULL},                                       // SM_WIDGET_BUTTONSPANEL
{    WWT_IMGBTN,   RESIZE_LRTB,  COLOUR_BROWN,   240,   261,   158,   179, SPR_IMG_ZOOMIN,           STR_TOOLBAR_TOOLTIP_ZOOM_THE_VIEW_IN},           // SM_WIDGET_ZOOM_IN
{    WWT_IMGBTN,   RESIZE_LRTB,  COLOUR_BROWN,   240,   261,   180,   201, SPR_IMG_ZOOMOUT,          STR_TOOLBAR_TOOLTIP_ZOOM_THE_VIEW_OUT},          // SM_WIDGET_ZOOM_OUT
{    WWT_IMGBTN,   RESIZE_LRTB,  COLOUR_BROWN,   284,   305,   158,   179, SPR_IMG_SHOW_COUNTOURS,   STR_SMALLMAP_TOOLTIP_SHOW_LAND_CONTOURS_ON_MAP}, // SM_WIDGET_CONTOUR
{    WWT_IMGBTN,   RESIZE_LRTB,  COLOUR_BROWN,   306,   327,   158,   179, SPR_IMG_SHOW_VEHICLES,    STR_SMALLMAP_TOOLTIP_SHOW_VEHICLES_ON_MAP},      // SM_WIDGET_VEHICLES
{    WWT_IMGBTN,   RESIZE_LRTB,  COLOUR_BROWN,   328,   349,   158,   179, SPR_IMG_INDUSTRY,         STR_SMALLMAP_TOOLTIP_SHOW_INDUSTRIES_ON_MAP},    // SM_WIDGET_INDUSTRIES
{    WWT_IMGBTN,   RESIZE_LRTB,  COLOUR_BROWN,   284,   305,   180,   201, SPR_IMG_SHOW_ROUTES,      STR_SMALLMAP_TOOLTIP_SHOW_TRANSPORT_ROUTES_ON},  // SM_WIDGET_ROUTES
{    WWT_IMGBTN,   RESIZE_LRTB,  COLOUR_BROWN,   306,   327,   180,   201, SPR_IMG_PLANTTREES,       STR_SMALLMAP_TOOLTIP_SHOW_VEGETATION_ON_MAP},    // SM_WIDGET_VEGETATION
{    WWT_IMGBTN,   RESIZE_LRTB,  COLOUR_BROWN,   328,   349,   180,   201, SPR_IMG_COMPANY_GENERAL,  STR_SMALLMAP_TOOLTIP_SHOW_LAND_OWNERS_ON_MAP},   // SM_WIDGET_OWNERS
{    WWT_IMGBTN,   RESIZE_LRTB,  COLOUR_BROWN,   262,   283,   158,   179, SPR_IMG_SMALLMAP,         STR_SMALLMAP_CENTER},                            // SM_WIDGET_CENTERMAP
{    WWT_IMGBTN,   RESIZE_LRTB,  COLOUR_BROWN,   262,   283,   180,   201, SPR_IMG_TOWN,             STR_SMALLMAP_TOOLTIP_TOGGLE_TOWN_NAMES_ON_OFF},  // SM_WIDGET_TOGGLETOWNNAME
{     WWT_PANEL,    RESIZE_RTB,  COLOUR_BROWN,     0,   337,   202,   213, 0x0,                      STR_NULL},                                       // SM_WIDGET_BOTTOMPANEL
{   WWT_TEXTBTN,     RESIZE_TB,  COLOUR_BROWN,     0,    99,   202,   213, STR_MESSAGES_ENABLE_ALL,  STR_NULL},                                       // SM_WIDGET_ENABLEINDUSTRIES
{   WWT_TEXTBTN,     RESIZE_TB,  COLOUR_BROWN,   100,   201,   202,   213, STR_MESSAGES_DISABLE_ALL, STR_NULL},                                       // SM_WIDGET_DISABLEINDUSTRIES
{ WWT_RESIZEBOX,   RESIZE_LRTB,  COLOUR_BROWN,   338,   349,   202,   213, 0x0,                      STR_RESIZE_BUTTON},                              // SM_WIDGET_RESIZEBOX
{  WIDGETS_END},
};

/* Todo: Stacked panel (SM_WIDGET_BUTTONSPANEL) is used to allow vertical growth of SM_WIDGET_LEGEND. As such, its proper place is above both button
 *       rows, have 0 height, and allow vertical resizing.
 *       However, #ResizeWindowForWidget freaks out in that case. As it does not seem easy to fix, the problem is parked until later.
 */
static const NWidgetPart _nested_smallmap_widgets[] = {
	NWidget(NWID_HORIZONTAL),
		NWidget(WWT_CLOSEBOX, COLOUR_BROWN, SM_WIDGET_CLOSEBOX),
		NWidget(WWT_CAPTION, COLOUR_BROWN, SM_WIDGET_CAPTION), SetDataTip(STR_SMALLMAP_CAPTION, STR_TOOLTIP_WINDOW_TITLE_DRAG_THIS),
		NWidget(WWT_STICKYBOX, COLOUR_BROWN, SM_WIDGET_STICKYBOX),
	EndContainer(),
	/* Small map display. */
	NWidget(WWT_PANEL, COLOUR_BROWN, SM_WIDGET_MAP_BORDER),
		NWidget(WWT_INSET, COLOUR_BROWN, SM_WIDGET_MAP), SetMinimalSize(346, 140), SetResize(1, 1), SetPadding(2, 2, 2, 2), EndContainer(),
	EndContainer(),
	/* Panel. */
	NWidget(NWID_HORIZONTAL),
		NWidget(WWT_PANEL, COLOUR_BROWN, SM_WIDGET_LEGEND), SetMinimalSize(240, 44), SetResize(1, 0), EndContainer(),
		NWidget(NWID_LAYERED),
			NWidget(NWID_VERTICAL),
				/* Top button row. */
				NWidget(NWID_HORIZONTAL),
					NWidget(WWT_IMGBTN, COLOUR_BROWN, SM_WIDGET_ZOOM_IN), SetMinimalSize(22, 22),
												SetDataTip(SPR_IMG_ZOOMIN, STR_TOOLBAR_TOOLTIP_ZOOM_THE_VIEW_IN),
					NWidget(WWT_IMGBTN, COLOUR_BROWN, SM_WIDGET_CENTERMAP), SetMinimalSize(22, 22),
												SetDataTip(SPR_IMG_SMALLMAP, STR_SMALLMAP_CENTER),
					NWidget(WWT_IMGBTN, COLOUR_BROWN, SM_WIDGET_CONTOUR), SetMinimalSize(22, 22),
												SetDataTip(SPR_IMG_SHOW_COUNTOURS, STR_SMALLMAP_TOOLTIP_SHOW_LAND_CONTOURS_ON_MAP),
					NWidget(WWT_IMGBTN, COLOUR_BROWN, SM_WIDGET_VEHICLES), SetMinimalSize(22, 22),
												SetDataTip(SPR_IMG_SHOW_VEHICLES, STR_SMALLMAP_TOOLTIP_SHOW_VEHICLES_ON_MAP),
					NWidget(WWT_IMGBTN, COLOUR_BROWN, SM_WIDGET_INDUSTRIES), SetMinimalSize(22, 22),
												SetDataTip(SPR_IMG_INDUSTRY, STR_SMALLMAP_TOOLTIP_SHOW_INDUSTRIES_ON_MAP),
				EndContainer(),
				/* Bottom button row. */
				NWidget(NWID_HORIZONTAL),
					NWidget(WWT_IMGBTN, COLOUR_BROWN, SM_WIDGET_ZOOM_OUT), SetMinimalSize(22, 22),
												SetDataTip(SPR_IMG_ZOOMOUT, STR_TOOLBAR_TOOLTIP_ZOOM_THE_VIEW_OUT),
					NWidget(WWT_IMGBTN, COLOUR_BROWN, SM_WIDGET_TOGGLETOWNNAME), SetMinimalSize(22, 22),
												SetDataTip(SPR_IMG_TOWN, STR_SMALLMAP_TOOLTIP_TOGGLE_TOWN_NAMES_ON_OFF),
					NWidget(WWT_IMGBTN, COLOUR_BROWN, SM_WIDGET_ROUTES), SetMinimalSize(22, 22),
												SetDataTip(SPR_IMG_SHOW_ROUTES, STR_SMALLMAP_TOOLTIP_SHOW_TRANSPORT_ROUTES_ON),
					NWidget(WWT_IMGBTN, COLOUR_BROWN, SM_WIDGET_VEGETATION), SetMinimalSize(22, 22),
												SetDataTip(SPR_IMG_PLANTTREES, STR_SMALLMAP_TOOLTIP_SHOW_VEGETATION_ON_MAP),
					NWidget(WWT_IMGBTN, COLOUR_BROWN, SM_WIDGET_OWNERS), SetMinimalSize(22, 22),
												SetDataTip(SPR_IMG_COMPANY_GENERAL, STR_SMALLMAP_TOOLTIP_SHOW_LAND_OWNERS_ON_MAP),
				EndContainer(),
			EndContainer(),
			NWidget(NWID_VERTICAL),
				NWidget(WWT_PANEL, COLOUR_BROWN, SM_WIDGET_BUTTONSPANEL), SetMinimalSize(110, 1), SetFill(0, 0), EndContainer(),
				NWidget(NWID_SPACER), SetFill(0, 1),
			EndContainer(),
		EndContainer(),
	EndContainer(),
	/* Bottom button row and resize box. */
	NWidget(NWID_HORIZONTAL),
		NWidget(WWT_PANEL, COLOUR_BROWN, SM_WIDGET_BOTTOMPANEL),
			NWidget(NWID_HORIZONTAL),
				NWidget(WWT_TEXTBTN, COLOUR_BROWN, SM_WIDGET_ENABLEINDUSTRIES), SetMinimalSize(100, 12), SetDataTip(STR_MESSAGES_ENABLE_ALL, STR_NULL),
				NWidget(WWT_TEXTBTN, COLOUR_BROWN, SM_WIDGET_DISABLEINDUSTRIES), SetMinimalSize(102, 12), SetDataTip(STR_MESSAGES_DISABLE_ALL, STR_NULL),
				NWidget(NWID_SPACER), SetFill(1, 0), SetResize(1, 0),
			EndContainer(),
		EndContainer(),
		NWidget(WWT_RESIZEBOX, COLOUR_BROWN, SM_WIDGET_RESIZEBOX),
	EndContainer(),
};


/* number of used industries */
static int _smallmap_industry_count;

/** Macro for ordinary entry of LegendAndColour */
#define MK(a, b) {a, b, INVALID_INDUSTRYTYPE, true, false, false}
/** Macro for end of list marker in arrays of LegendAndColour */
#define MKEND() {0, STR_NULL, INVALID_INDUSTRYTYPE, true, true, false}
/** Macro for break marker in arrays of LegendAndColour.
 * It will have valid data, though */
#define MS(a, b) {a, b, INVALID_INDUSTRYTYPE, true, false, true}

/** Structure for holding relevant data for legends in small map */
struct LegendAndColour {
	uint16 colour;     ///< colour of the item on the map
	StringID legend;   ///< string corresponding to the coloured item
	IndustryType type; ///< type of industry
	bool show_on_map;  ///< for filtering industries, if true is shown on map in colour
	bool end;          ///< this is the end of the list
	bool col_break;    ///< perform a break and go one collumn further
};

/** Legend text giving the colours to look for on the minimap */
static const LegendAndColour _legend_land_contours[] = {
	MK(0x5A, STR_SMALLMAP_LEGENDA_100M),
	MK(0x5C, STR_SMALLMAP_LEGENDA_200M),
	MK(0x5E, STR_SMALLMAP_LEGENDA_300M),
	MK(0x1F, STR_SMALLMAP_LEGENDA_400M),
	MK(0x27, STR_SMALLMAP_LEGENDA_500M),

	MS(0xD7, STR_SMALLMAP_LEGENDA_ROADS),
	MK(0x0A, STR_SMALLMAP_LEGENDA_RAILROADS),
	MK(0x98, STR_SMALLMAP_LEGENDA_STATIONS_AIRPORTS_DOCKS),
	MK(0xB5, STR_SMALLMAP_LEGENDA_BUILDINGS_INDUSTRIES),
	MK(0x0F, STR_SMALLMAP_LEGENDA_VEHICLES),
	MKEND()
};

static const LegendAndColour _legend_vehicles[] = {
	MK(0xB8, STR_SMALLMAP_LEGENDA_TRAINS),
	MK(0xBF, STR_SMALLMAP_LEGENDA_ROAD_VEHICLES),
	MK(0x98, STR_SMALLMAP_LEGENDA_SHIPS),
	MK(0x0F, STR_SMALLMAP_LEGENDA_AIRCRAFT),
	MS(0xD7, STR_SMALLMAP_LEGENDA_TRANSPORT_ROUTES),
	MK(0xB5, STR_SMALLMAP_LEGENDA_BUILDINGS_INDUSTRIES),
	MKEND()
};

static const LegendAndColour _legend_routes[] = {
	MK(0xD7, STR_SMALLMAP_LEGENDA_ROADS),
	MK(0x0A, STR_SMALLMAP_LEGENDA_RAILROADS),
	MK(0xB5, STR_SMALLMAP_LEGENDA_BUILDINGS_INDUSTRIES),
	MS(0x56, STR_SMALLMAP_LEGENDA_RAILROAD_STATION),

	MK(0xC2, STR_SMALLMAP_LEGENDA_TRUCK_LOADING_BAY),
	MK(0xBF, STR_SMALLMAP_LEGENDA_BUS_STATION),
	MK(0xB8, STR_SMALLMAP_LEGENDA_AIRPORT_HELIPORT),
	MK(0x98, STR_SMALLMAP_LEGENDA_DOCK),
	MKEND()
};

static const LegendAndColour _legend_vegetation[] = {
	MK(0x52, STR_SMALLMAP_LEGENDA_ROUGH_LAND),
	MK(0x54, STR_SMALLMAP_LEGENDA_GRASS_LAND),
	MK(0x37, STR_SMALLMAP_LEGENDA_BARE_LAND),
	MK(0x25, STR_SMALLMAP_LEGENDA_FIELDS),
	MK(0x57, STR_SMALLMAP_LEGENDA_TREES),
	MK(0xD0, STR_SMALLMAP_LEGENDA_FOREST),
	MS(0x0A, STR_SMALLMAP_LEGENDA_ROCKS),

	MK(0xC2, STR_SMALLMAP_LEGENDA_DESERT),
	MK(0x98, STR_SMALLMAP_LEGENDA_SNOW),
	MK(0xD7, STR_SMALLMAP_LEGENDA_TRANSPORT_ROUTES),
	MK(0xB5, STR_SMALLMAP_LEGENDA_BUILDINGS_INDUSTRIES),
	MKEND()
};

static const LegendAndColour _legend_land_owners[] = {
	MK(0xCA, STR_SMALLMAP_LEGENDA_WATER),
	MK(0x54, STR_SMALLMAP_LEGENDA_NO_OWNER),
	MK(0xB4, STR_SMALLMAP_LEGENDA_TOWNS),
	MK(0x20, STR_SMALLMAP_LEGENDA_INDUSTRIES),
	MKEND()
};
#undef MK
#undef MS
#undef MKEND

/** Allow room for all industries, plus a terminator entry
 * This is required in order to have the indutry slots all filled up */
static LegendAndColour _legend_from_industries[NUM_INDUSTRYTYPES + 1];
/* For connecting industry type to position in industries list(small map legend) */
static uint _industry_to_list_pos[NUM_INDUSTRYTYPES];

/**
 * Fills an array for the industries legends.
 */
void BuildIndustriesLegend()
{
	uint j = 0;

	/* Add each name */
	for (IndustryType i = 0; i < NUM_INDUSTRYTYPES; i++) {
		const IndustrySpec *indsp = GetIndustrySpec(i);
		if (indsp->enabled) {
			_legend_from_industries[j].legend = indsp->name;
			_legend_from_industries[j].colour = indsp->map_colour;
			_legend_from_industries[j].type = i;
			_legend_from_industries[j].show_on_map = true;
			_legend_from_industries[j].col_break = false;
			_legend_from_industries[j].end = false;

			/* Store widget number for this industry type */
			_industry_to_list_pos[i] = j;
			j++;
		}
	}
	/* Terminate the list */
	_legend_from_industries[j].end = true;

	/* Store number of enabled industries */
	_smallmap_industry_count = j;
}

static const LegendAndColour * const _legend_table[] = {
	_legend_land_contours,
	_legend_vehicles,
	_legend_from_industries,
	_legend_routes,
	_legend_vegetation,
	_legend_land_owners,
};

#define MKCOLOUR(x) TO_LE32X(x)

/**
 * Height encodings; MAX_TILE_HEIGHT + 1 levels, from 0 to MAX_TILE_HEIGHT
 */
static const uint32 _map_height_bits[] = {
	MKCOLOUR(0x5A5A5A5A),
	MKCOLOUR(0x5A5B5A5B),
	MKCOLOUR(0x5B5B5B5B),
	MKCOLOUR(0x5B5C5B5C),
	MKCOLOUR(0x5C5C5C5C),
	MKCOLOUR(0x5C5D5C5D),
	MKCOLOUR(0x5D5D5D5D),
	MKCOLOUR(0x5D5E5D5E),
	MKCOLOUR(0x5E5E5E5E),
	MKCOLOUR(0x5E5F5E5F),
	MKCOLOUR(0x5F5F5F5F),
	MKCOLOUR(0x5F1F5F1F),
	MKCOLOUR(0x1F1F1F1F),
	MKCOLOUR(0x1F271F27),
	MKCOLOUR(0x27272727),
	MKCOLOUR(0x27272727),
};
assert_compile(lengthof(_map_height_bits) == MAX_TILE_HEIGHT + 1);

struct AndOr {
	uint32 mor;
	uint32 mand;
};

static inline uint32 ApplyMask(uint32 colour, const AndOr *mask)
{
	return (colour & mask->mand) | mask->mor;
}


static const AndOr _smallmap_contours_andor[] = {
	{MKCOLOUR(0x00000000), MKCOLOUR(0xFFFFFFFF)},
	{MKCOLOUR(0x000A0A00), MKCOLOUR(0xFF0000FF)},
	{MKCOLOUR(0x00D7D700), MKCOLOUR(0xFF0000FF)},
	{MKCOLOUR(0x00B5B500), MKCOLOUR(0xFF0000FF)},
	{MKCOLOUR(0x00000000), MKCOLOUR(0xFFFFFFFF)},
	{MKCOLOUR(0x98989898), MKCOLOUR(0x00000000)},
	{MKCOLOUR(0xCACACACA), MKCOLOUR(0x00000000)},
	{MKCOLOUR(0x00000000), MKCOLOUR(0xFFFFFFFF)},
	{MKCOLOUR(0xB5B5B5B5), MKCOLOUR(0x00000000)},
	{MKCOLOUR(0x00000000), MKCOLOUR(0xFFFFFFFF)},
	{MKCOLOUR(0x00B5B500), MKCOLOUR(0xFF0000FF)},
	{MKCOLOUR(0x000A0A00), MKCOLOUR(0xFF0000FF)},
};

static const AndOr _smallmap_vehicles_andor[] = {
	{MKCOLOUR(0x00000000), MKCOLOUR(0xFFFFFFFF)},
	{MKCOLOUR(0x00D7D700), MKCOLOUR(0xFF0000FF)},
	{MKCOLOUR(0x00D7D700), MKCOLOUR(0xFF0000FF)},
	{MKCOLOUR(0x00B5B500), MKCOLOUR(0xFF0000FF)},
	{MKCOLOUR(0x00000000), MKCOLOUR(0xFFFFFFFF)},
	{MKCOLOUR(0x00D7D700), MKCOLOUR(0xFF0000FF)},
	{MKCOLOUR(0xCACACACA), MKCOLOUR(0x00000000)},
	{MKCOLOUR(0x00000000), MKCOLOUR(0xFFFFFFFF)},
	{MKCOLOUR(0xB5B5B5B5), MKCOLOUR(0x00000000)},
	{MKCOLOUR(0x00000000), MKCOLOUR(0xFFFFFFFF)},
	{MKCOLOUR(0x00B5B500), MKCOLOUR(0xFF0000FF)},
	{MKCOLOUR(0x00D7D700), MKCOLOUR(0xFF0000FF)},
};

static const AndOr _smallmap_vegetation_andor[] = {
	{MKCOLOUR(0x00000000), MKCOLOUR(0xFFFFFFFF)},
	{MKCOLOUR(0x00D7D700), MKCOLOUR(0xFF0000FF)},
	{MKCOLOUR(0x00D7D700), MKCOLOUR(0xFF0000FF)},
	{MKCOLOUR(0x00B5B500), MKCOLOUR(0xFF0000FF)},
	{MKCOLOUR(0x00575700), MKCOLOUR(0xFF0000FF)},
	{MKCOLOUR(0x00D7D700), MKCOLOUR(0xFF0000FF)},
	{MKCOLOUR(0xCACACACA), MKCOLOUR(0x00000000)},
	{MKCOLOUR(0x00000000), MKCOLOUR(0xFFFFFFFF)},
	{MKCOLOUR(0xB5B5B5B5), MKCOLOUR(0x00000000)},
	{MKCOLOUR(0x00000000), MKCOLOUR(0xFFFFFFFF)},
	{MKCOLOUR(0x00B5B500), MKCOLOUR(0xFF0000FF)},
	{MKCOLOUR(0x00D7D700), MKCOLOUR(0xFF0000FF)},
};

typedef uint32 GetSmallMapPixels(TileIndex tile); // typedef callthrough function


static inline TileType GetEffectiveTileType(TileIndex tile)
{
	TileType t = GetTileType(tile);

	if (t == MP_TUNNELBRIDGE) {
		TransportType tt = GetTunnelBridgeTransportType(tile);

		switch (tt) {
			case TRANSPORT_RAIL: t = MP_RAILWAY; break;
			case TRANSPORT_ROAD: t = MP_ROAD;    break;
			default:             t = MP_WATER;   break;
		}
	}
	return t;
}

/**
 * Return the colour a tile would be displayed with in the small map in mode "Contour".
 * @param tile The tile of which we would like to get the colour.
 * @return The colour of tile in the small map in mode "Contour"
 */
static inline uint32 GetSmallMapContoursPixels(TileIndex tile)
{
	TileType t = GetEffectiveTileType(tile);

	return ApplyMask(_map_height_bits[TileHeight(tile)], &_smallmap_contours_andor[t]);
}

/**
 * Return the colour a tile would be displayed with in the small map in mode "Vehicles".
 *
 * @param tile The tile of which we would like to get the colour.
 * @return The colour of tile in the small map in mode "Vehicles"
 */
static inline uint32 GetSmallMapVehiclesPixels(TileIndex tile)
{
	TileType t = GetEffectiveTileType(tile);

	return ApplyMask(MKCOLOUR(0x54545454), &_smallmap_vehicles_andor[t]);
}

/**
 * Return the colour a tile would be displayed with in the small map in mode "Industries".
 *
 * @param tile The tile of which we would like to get the colour.
 * @return The colour of tile in the small map in mode "Industries"
 */
static inline uint32 GetSmallMapIndustriesPixels(TileIndex tile)
{
	TileType t = GetEffectiveTileType(tile);

	if (t == MP_INDUSTRY) {
		/* If industry is allowed to be seen, use its colour on the map */
		if (_legend_from_industries[_industry_to_list_pos[GetIndustryByTile(tile)->type]].show_on_map) {
			return GetIndustrySpec(GetIndustryByTile(tile)->type)->map_colour * 0x01010101;
		} else {
			/* otherwise, return the colour of the clear tiles, which will make it disappear */
			return ApplyMask(MKCOLOUR(0x54545454), &_smallmap_vehicles_andor[MP_CLEAR]);
		}
	}

	return ApplyMask(MKCOLOUR(0x54545454), &_smallmap_vehicles_andor[t]);
}

/**
 * Return the colour a tile would be displayed with in the small map in mode "Routes".
 *
 * @param tile The tile of which we would like to get the colour.
 * @return The colour of tile  in the small map in mode "Routes"
 */
static inline uint32 GetSmallMapRoutesPixels(TileIndex tile)
{
	TileType t = GetEffectiveTileType(tile);

	if (t == MP_STATION) {
		switch (GetStationType(tile)) {
			case STATION_RAIL:    return MKCOLOUR(0x56565656);
			case STATION_AIRPORT: return MKCOLOUR(0xB8B8B8B8);
			case STATION_TRUCK:   return MKCOLOUR(0xC2C2C2C2);
			case STATION_BUS:     return MKCOLOUR(0xBFBFBFBF);
			case STATION_DOCK:    return MKCOLOUR(0x98989898);
			default:              return MKCOLOUR(0xFFFFFFFF);
		}
	}

	/* ground colour */
	return ApplyMask(MKCOLOUR(0x54545454), &_smallmap_contours_andor[t]);
}


static const uint32 _vegetation_clear_bits[] = {
	MKCOLOUR(0x54545454), ///< full grass
	MKCOLOUR(0x52525252), ///< rough land
	MKCOLOUR(0x0A0A0A0A), ///< rocks
	MKCOLOUR(0x25252525), ///< fields
	MKCOLOUR(0x98989898), ///< snow
	MKCOLOUR(0xC2C2C2C2), ///< desert
	MKCOLOUR(0x54545454), ///< unused
	MKCOLOUR(0x54545454), ///< unused
};

static inline uint32 GetSmallMapVegetationPixels(TileIndex tile)
{
	TileType t = GetEffectiveTileType(tile);

	switch (t) {
		case MP_CLEAR:
			return (IsClearGround(tile, CLEAR_GRASS) && GetClearDensity(tile) < 3) ? MKCOLOUR(0x37373737) : _vegetation_clear_bits[GetClearGround(tile)];

		case MP_INDUSTRY:
			return GetIndustrySpec(GetIndustryByTile(tile)->type)->check_proc == CHECK_FOREST ? MKCOLOUR(0xD0D0D0D0) : MKCOLOUR(0xB5B5B5B5);

		case MP_TREES:
			if (GetTreeGround(tile) == TREE_GROUND_SNOW_DESERT) {
				return (_settings_game.game_creation.landscape == LT_ARCTIC) ? MKCOLOUR(0x98575798) : MKCOLOUR(0xC25757C2);
			}
			return MKCOLOUR(0x54575754);

		default:
			return ApplyMask(MKCOLOUR(0x54545454), &_smallmap_vehicles_andor[t]);
	}
}


static uint32 _owner_colours[OWNER_END + 1];

/**
 * Return the colour a tile would be displayed with in the small map in mode "Owner".
 *
 * @param tile The tile of which we would like to get the colour.
 * @return The colour of tile in the small map in mode "Owner"
 */
static inline uint32 GetSmallMapOwnerPixels(TileIndex tile)
{
	Owner o;

	switch (GetTileType(tile)) {
		case MP_INDUSTRY: o = OWNER_END;          break;
		case MP_HOUSE:    o = OWNER_TOWN;         break;
		default:          o = GetTileOwner(tile); break;
		/* FIXME: For MP_ROAD there are multiple owners.
		 * GetTileOwner returns the rail owner (level crossing) resp. the owner of ROADTYPE_ROAD (normal road),
		 * even if there are no ROADTYPE_ROAD bits on the tile.
		 */
	}

	return _owner_colours[o];
}

/* each tile has 4 x pixels and 1 y pixel */

static GetSmallMapPixels *_smallmap_draw_procs[] = {
	GetSmallMapContoursPixels,
	GetSmallMapVehiclesPixels,
	GetSmallMapIndustriesPixels,
	GetSmallMapRoutesPixels,
	GetSmallMapVegetationPixels,
	GetSmallMapOwnerPixels,
};

static const byte _vehicle_type_colours[6] = {
	184, 191, 152, 15, 215, 184
};


static void DrawVertMapIndicator(int x, int y, int x2, int y2)
{
	GfxFillRect(x, y,      x2, y + 3, 69);
	GfxFillRect(x, y2 - 3, x2, y2,    69);
}

static void DrawHorizMapIndicator(int x, int y, int x2, int y2)
{
	GfxFillRect(x,      y, x + 3, y2, 69);
	GfxFillRect(x2 - 3, y, x2,    y2, 69);
}

class SmallMapWindow : public Window
{
	enum SmallMapType {
		SMT_CONTOUR,
		SMT_VEHICLES,
		SMT_INDUSTRY,
		SMT_ROUTES,
		SMT_VEGETATION,
		SMT_OWNER,
	};

	static SmallMapType map_type;
	static bool show_towns;

	int32 scroll_x;
	int32 scroll_y;

	uint8 refresh;
	ZoomLevel zoom;

	static const int COLUMN_WIDTH = 119;
	static const int MIN_LEGEND_HEIGHT = 6 * 7;
	static const int _spacing_side = 2;
	static const int _spacing_top = 16;

	/* The order of calculations when remapping is _very_ important as it introduces rounding errors.
	 * Everything has to be done just like when drawing the background otherwise the rounding errors are
	 * different on the background and on the overlay which creates "jumping" behaviour. This means:
	 * 1. UnScaleByZoom
	 * 2. divide by TILE_SIZE
	 * 3. subtract or add things or RemapCoords
	 * Note:
	 * We can't divide scroll_{x|y} by TILE_SIZE before scaling as that would mean we can only scroll full tiles.
	 */

	inline Point RemapPlainCoords(int pos_x, int pos_y) {
		return RemapCoords(
				RemapX(pos_x),
				RemapY(pos_y),
				0
				);
	}

	inline Point RemapTileCoords(TileIndex tile) {
		return RemapPlainCoords(TileX(tile) * TILE_SIZE, TileY(tile) * TILE_SIZE);
	}

	/**
	 * Remap a map X coordinate to a location on this smallmap.
	 * @param pos_x the tile's X coordinate.
	 * @return the X coordinate to draw on.
	 */
	inline int RemapX(int pos_x)
	{
		return UnScaleByZoomLower(pos_x, this->zoom) / TILE_SIZE - UnScaleByZoomLower(this->scroll_x, this->zoom) / TILE_SIZE;
	}

	/**
	 * Remap a map Y coordinate to a location on this smallmap.
	 * @param pos_y the tile's Y coordinate.
	 * @return the Y coordinate to draw on.
	 */
	inline int RemapY(int pos_y)
	{
		return UnScaleByZoomLower(pos_y, this->zoom) / TILE_SIZE - UnScaleByZoomLower(this->scroll_y, this->zoom) / TILE_SIZE;
	}

	/**
	 * Draws one column of the small map in a certain mode onto the screen buffer. This
	 * function looks exactly the same for all types
	 *
	 * @param dst Pointer to a part of the screen buffer to write to.
	 * @param xc The X coordinate of the first tile in the column.
	 * @param yc The Y coordinate of the first tile in the column
	 * @param pitch Number of pixels to advance in the screen buffer each time a pixel is written.
	 * @param reps Number of lines to draw
	 * @param mask ?
	 * @param proc Pointer to the colour function
	 * @see GetSmallMapPixels(TileIndex)
	 */
	inline void DrawSmallMapStuff(void *dst, uint xc, uint yc, int pitch, int reps, GetSmallMapPixels *proc)
	{
		Blitter *blitter = BlitterFactoryBase::GetCurrentBlitter();
		void *dst_ptr_abs_end = blitter->MoveTo(_screen.dst_ptr, 0, _screen.height);
		void *dst_ptr_end = blitter->MoveTo(dst_ptr_abs_end, -4, 0);

		do {
			/* check if the tile (xc,yc) is within the map range */
			uint min_xy = _settings_game.construction.freeform_edges ? 1 : 0;
			uint x = ScaleByZoomLower(xc, this->zoom);
			uint y = ScaleByZoomLower(yc, this->zoom);
			if (IsInsideMM(x, min_xy, MapMaxX()) && IsInsideMM(y, min_xy, MapMaxY())) {
				/* check if the dst pointer points to a pixel inside the screen buffer */
				if (dst < _screen.dst_ptr) continue;
				if (dst >= dst_ptr_abs_end) continue;

				uint32 val = proc(TileXY(x, y));
				uint8 *val8 = (uint8 *)&val;

				if (dst <= dst_ptr_end) {
					blitter->SetPixelIfEmpty(dst, 0, 0, val8[0]);
					blitter->SetPixelIfEmpty(dst, 1, 0, val8[1]);
					blitter->SetPixelIfEmpty(dst, 2, 0, val8[2]);
					blitter->SetPixelIfEmpty(dst, 3, 0, val8[3]);
				} else {
					/* It happens that there are only 1, 2 or 3 pixels left to fill, so in that special case, write till the end of the video-buffer */
					int i = 0;
					do {
						blitter->SetPixelIfEmpty(dst, 0, 0, val8[i]);
					} while (i++, dst = blitter->MoveTo(dst, 1, 0), dst < dst_ptr_abs_end);
				}
			}
		/* switch to next tile in the column */
		} while (xc++, yc++, dst = blitter->MoveTo(dst, pitch, 0), --reps != 0);
	}

	void DrawVehicle(DrawPixelInfo *dpi, Vehicle *v)
	{
		Blitter *blitter = BlitterFactoryBase::GetCurrentBlitter();
		int scale = 1;
		if (this->zoom < 0) {
			scale = 1 << (-this->zoom);
		}
		/* Remap into flat coordinates. */
		Point pt = RemapTileCoords(v->tile);

        int x = pt.x - dpi->left;
        int y = pt.y - dpi->top;

		/* Check if rhombus is inside bounds */
		if ((x + 2 * scale < 0) || //left
				(y + 2 * scale < 0) || //top
				(x - 2 * scale >= dpi->width) || //right
				(y - 2 * scale >= dpi->height)) { //bottom
			return;
		}

		byte colour = (this->map_type == SMT_VEHICLES) ? _vehicle_type_colours[v->type]	: 0xF;

		/* Draw rhombus */
		for (int dy = 0; dy < scale; dy++) {
			for (int dx = 0; dx < scale; dx++) {
				pt = RemapCoords(-dx, -dy, 0);
				if (IsInsideMM(y + pt.y, 0, dpi->height)) {
					if (IsInsideMM(x + pt.x, 0, dpi->width)) {
						blitter->SetPixel(dpi->dst_ptr, x + pt.x, y + pt.y, colour);
					}
					if (IsInsideMM(x + pt.x + 1, 0, dpi->width)) {
						blitter->SetPixel(dpi->dst_ptr, x + pt.x + 1, y + pt.y, colour);
					}
				}
			}
		}
	}

public:
	/**
	 * Draws the small map.
	 *
	 * Basically, the small map is draw column of pixels by column of pixels. The pixels
	 * are drawn directly into the screen buffer. The final map is drawn in multiple passes.
	 * The passes are:
	 * <ol><li>The colours of tiles in the different modes.</li>
	 * <li>Town names (optional)</li></ol>
	 *
	 * @param dpi pointer to pixel to write onto
	 * @param w pointer to Window struct
	 * @param type type of map requested (vegetation, owners, routes, etc)
	 * @param show_towns true if the town names should be displayed, false if not.
	 */
	void DrawSmallMap(DrawPixelInfo *dpi)
	{
		Blitter *blitter = BlitterFactoryBase::GetCurrentBlitter();
		DrawPixelInfo *old_dpi;

		old_dpi = _cur_dpi;
		_cur_dpi = dpi;

		/* clear it */
		GfxFillRect(dpi->left, dpi->top, dpi->left + dpi->width - 1, dpi->top + dpi->height - 1, 0);

		/* setup owner table */
		if (this->map_type == SMT_OWNER) {
			const Company *c;

			/* fill with some special colours */
			_owner_colours[OWNER_TOWN]  = MKCOLOUR(0xB4B4B4B4);
			_owner_colours[OWNER_NONE]  = MKCOLOUR(0x54545454);
			_owner_colours[OWNER_WATER] = MKCOLOUR(0xCACACACA);
			_owner_colours[OWNER_END]   = MKCOLOUR(0x20202020); // industry

			/* now fill with the company colours */
			FOR_ALL_COMPANIES(c) {
				_owner_colours[c->index] =
					_colour_gradient[c->colour][5] * 0x01010101;
			}
		}

		int tile_x = UnScaleByZoomLower(this->scroll_x, this->zoom) / TILE_SIZE;
		int tile_y = UnScaleByZoomLower(this->scroll_y, this->zoom) / TILE_SIZE;

		int dx = dpi->left;
		tile_x -= dx / 4;
		tile_y += dx / 4;

		int dy = dpi->top;
		tile_x += dy / 2;
		tile_y += dy / 2;

		/* prevent some artifacts when partially redrawing.
		 * I have no idea how this works.
		 */
		dx &= 3;
		dx += 1;
		if (dy & 1) {
			tile_x++;
			dx += 2;
		}

		/**
		 * for some reason we have to start drawing at an X position <= -4
		 * otherwise we get artifacts when partially redrawing.
		 * Make sure dx provides for that and update tile_x and tile_y accordingly.
		 */
		while(dx < 4) {
			dx += 4;
			tile_x++;
			tile_y--;
		}

		/* The map background is off by a little less than one tile in y direction compared to vehicles and signs.
		 * I have no idea why this is the case.
		 * on zoom levels >= ZOOM_LVL_NORMAL this isn't visible as only full tiles can be shown
		 */
		dy = 0;
		if (this->zoom < ZOOM_LVL_NORMAL) {
			dy = UnScaleByZoomLower(2, this->zoom) - 2;
		}

		/* correct the various problems mentioned above by moving the initial drawing pointer a little */
		void *ptr = blitter->MoveTo(dpi->dst_ptr, -dx, -dy);
		int x = -dx;
		int y = 0;

		for (;;) {
			/* distance from left edge */
			if (x >= -3) {

				/* distance from right edge */
				if (dpi->width - x <= 0) break;

				/* number of lines */
				int reps = (dpi->height + 1) / 2 + dy;
				if (reps > 0) {
					this->DrawSmallMapStuff(ptr, tile_x, tile_y, dpi->pitch * 2, reps, _smallmap_draw_procs[this->map_type]);
				}
			}

			if (y == 0) {
				tile_y++;
				y++;
				ptr = blitter->MoveTo(ptr, 0, 1);
			} else {
				tile_x--;
				y--;
				ptr = blitter->MoveTo(ptr, 0, -1);
			}
			ptr = blitter->MoveTo(ptr, 2, 0);
			x += 2;
		}

		/* draw vehicles? */
		if (this->map_type == SMT_CONTOUR || this->map_type == SMT_VEHICLES) {
			Vehicle *v;

			FOR_ALL_VEHICLES(v) {
				if (v->type != VEH_EFFECT &&
						(v->vehstatus & (VS_HIDDEN | VS_UNCLICKABLE)) == 0) {
					DrawVehicle(dpi, v);
				}
			}
		}

		if (this->show_towns) {
			const Town *t;

			FOR_ALL_TOWNS(t) {
				/* Remap the town coordinate */
<<<<<<< HEAD
				Point pt = RemapTileCoords(t->xy);
				x = pt.x - (t->sign.width_2 >> 1);
=======
				Point pt = RemapCoords(
						this->RemapX(TileX(t->xy)),
						this->RemapY(TileY(t->xy)),
						0);
				x = pt.x - this->subscroll + 3 - (t->sign.width_small >> 1);
>>>>>>> f41d9cbf
				y = pt.y;

				/* Check if the town sign is within bounds */
				if (x + t->sign.width_small > dpi->left &&
						x < dpi->left + dpi->width &&
						y + 6 > dpi->top &&
						y < dpi->top + dpi->height) {
					/* And draw it. */
					SetDParam(0, t->index);
					DrawString(x, x + t->sign.width_small, y, STR_SMALLMAP_TOWN);
				}
			}
		}

		/* Find main viewport. */
		ViewPort *vp = FindWindowById(WC_MAIN_WINDOW, 0)->viewport;

		/* Draw map indicators */
		Point pt = RemapCoords(this->scroll_x, this->scroll_y, 0);

		x = UnScaleByZoom(vp->virtual_left - pt.x, this->zoom) / TILE_SIZE;
		y = UnScaleByZoom(vp->virtual_top - pt.y, this->zoom) / TILE_SIZE;
		int x2 = x + UnScaleByZoom(vp->virtual_width, this->zoom) / TILE_SIZE;
		int y2 = y + UnScaleByZoom(vp->virtual_height, this->zoom) / TILE_SIZE;

		DrawVertMapIndicator(x, y, x, y2);
		DrawVertMapIndicator(x2, y, x2, y2);

		DrawHorizMapIndicator(x, y, x2, y);
		DrawHorizMapIndicator(x, y2, x2, y2);
		_cur_dpi = old_dpi;
	}

	void SmallMapCenterOnCurrentPos()
	{
		ViewPort *vp = FindWindowById(WC_MAIN_WINDOW, 0)->viewport;

		int vwidth = UnScaleByZoom(vp->virtual_width, this->zoom);
		int vheight = UnScaleByZoom(vp->virtual_height, this->zoom);
		int vleft = UnScaleByZoom(vp->virtual_left, this->zoom);
		int vtop = UnScaleByZoom(vp->virtual_top, this->zoom);
		int x  = ((vwidth  - (this->widget[SM_WIDGET_MAP].right  - this->widget[SM_WIDGET_MAP].left) * TILE_SIZE) / 2 + vleft) / 4;
		int y  = ((vheight - (this->widget[SM_WIDGET_MAP].bottom - this->widget[SM_WIDGET_MAP].top ) * TILE_SIZE) / 2 + vtop ) / 2 - TILE_SIZE * 2;
		this->scroll_x = ScaleByZoom((y - x) & ~0xF, this->zoom);
		this->scroll_y = ScaleByZoom((x + y) & ~0xF, this->zoom);
		this->SetDirty();
	}

	void ResizeLegend()
	{
		Widget *legend = &this->widget[SM_WIDGET_LEGEND];
		int rows = (legend->bottom - legend->top) - 1;
		int columns = (legend->right - legend->left) / COLUMN_WIDTH;
		int new_rows = (this->map_type == SMT_INDUSTRY) ? ((_smallmap_industry_count + columns - 1) / columns) * 6 : MIN_LEGEND_HEIGHT;

		new_rows = max(new_rows, MIN_LEGEND_HEIGHT);

		if (new_rows != rows) {
			this->SetDirty();

			/* The legend widget needs manual adjustment as by default
			 * it lays outside the filler widget's bounds. */
			legend->top--;
			/* Resize the filler widget, and move widgets below it. */
			ResizeWindowForWidget(this, SM_WIDGET_BUTTONSPANEL, 0, new_rows - rows);
			legend->top++;

			/* Resize map border widget so the window stays the same size */
			ResizeWindowForWidget(this, SM_WIDGET_MAP_BORDER, 0, rows - new_rows);
			/* Manually adjust the map widget as it lies completely within
			 * the map border widget */
			this->widget[SM_WIDGET_MAP].bottom += rows - new_rows;

			this->SetDirty();
		}
	}

	SmallMapWindow(const WindowDesc *desc, int window_number) : Window(desc, window_number), zoom(ZOOM_LVL_NORMAL)
	{
		this->LowerWidget(this->map_type + SM_WIDGET_CONTOUR);
		this->SetWidgetLoweredState(SM_WIDGET_TOGGLETOWNNAME, this->show_towns);

		this->SmallMapCenterOnCurrentPos();
		this->FindWindowPlacementAndResize(desc);
	}

	virtual void OnPaint()
	{
		DrawPixelInfo new_dpi;

		/* Hide Enable all/Disable all buttons if is not industry type small map*/
		this->SetWidgetHiddenState(SM_WIDGET_ENABLEINDUSTRIES, this->map_type != SMT_INDUSTRY);
		this->SetWidgetHiddenState(SM_WIDGET_DISABLEINDUSTRIES, this->map_type != SMT_INDUSTRY);

		/* draw the window */
		SetDParam(0, STR_SMALLMAP_TYPE_CONTOURS + this->map_type);
		this->DrawWidgets();

		const Widget *legend = &this->widget[SM_WIDGET_LEGEND];

		int y_org = legend->top + 1;
		int x = 4;
		int y = y_org;

		for (const LegendAndColour *tbl = _legend_table[this->map_type]; !tbl->end; ++tbl) {
			if (tbl->col_break || y >= legend->bottom) {
				/* Column break needed, continue at top, COLUMN_WIDTH pixels
				 * (one "row") to the right. */
				x += COLUMN_WIDTH;
				y = y_org;
			}

			if (this->map_type == SMT_INDUSTRY) {
				/* Industry name must be formated, since it's not in tiny font in the specs.
				 * So, draw with a parameter and use the STR_SMALLMAP_INDUSTRY string, which is tiny font.*/
				SetDParam(0, tbl->legend);
				assert(tbl->type < NUM_INDUSTRYTYPES);
				SetDParam(1, _industry_counts[tbl->type]);
				if (!tbl->show_on_map) {
					/* Simply draw the string, not the black border of the legend colour.
					 * This will enforce the idea of the disabled item */
					DrawString(x + 11, x + COLUMN_WIDTH - 1, y, STR_SMALLMAP_INDUSTRY, TC_GREY);
				} else {
					DrawString(x + 11, x + COLUMN_WIDTH - 1, y, STR_SMALLMAP_INDUSTRY, TC_BLACK);
					GfxFillRect(x, y + 1, x + 8, y + 5, 0); // outer border of the legend colour
				}
			} else {
				/* Anything that is not an industry is using normal process */
				GfxFillRect(x, y + 1, x + 8, y + 5, 0);
				DrawString(x + 11, x + COLUMN_WIDTH - 1, y, tbl->legend);
			}
			GfxFillRect(x + 1, y + 2, x + 7, y + 4, tbl->colour); // legend colour

			y += 6;
		}

		const Widget *wi = &this->widget[SM_WIDGET_MAP];
		if (!FillDrawPixelInfo(&new_dpi, wi->left + 1, wi->top + 1, wi->right - wi->left - 1, wi->bottom - wi->top - 1)) return;

		this->DrawSmallMap(&new_dpi);
	}

	virtual void OnClick(Point pt, int widget)
	{
		switch (widget) {
			case SM_WIDGET_MAP: { // Map window
				/*
				 * XXX: scrolling with the left mouse button is done by subsequently
				 * clicking with the left mouse button; clicking once centers the
				 * large map at the selected point. So by unclicking the left mouse
				 * button here, it gets reclicked during the next inputloop, which
				 * would make it look like the mouse is being dragged, while it is
				 * actually being (virtually) clicked every inputloop.
				 */
				_left_button_clicked = false;

				Point pt = RemapCoords(this->scroll_x, this->scroll_y, 0);
				Window *w = FindWindowById(WC_MAIN_WINDOW, 0);
				w->viewport->follow_vehicle = INVALID_VEHICLE;
				w->viewport->dest_scrollpos_x = pt.x + ScaleByZoom(_cursor.pos.x - this->left - this->_spacing_side, this->zoom) * TILE_SIZE - w->viewport->virtual_width / 2;
				w->viewport->dest_scrollpos_y = pt.y + ScaleByZoom(_cursor.pos.y - this->top - this->_spacing_top, this->zoom) * TILE_SIZE - w->viewport->virtual_height / 2;

				this->SetDirty();
			} break;

			case SM_WIDGET_ZOOM_OUT:
				if (this->zoom < ZOOM_LVL_MAX) {
					this->zoom++;
					DoScroll(
							-(this->widget[SM_WIDGET_MAP].right  - this->widget[SM_WIDGET_MAP].left) / 4,
							-(this->widget[SM_WIDGET_MAP].bottom  - this->widget[SM_WIDGET_MAP].top) / 4
					);
					SndPlayFx(SND_15_BEEP);
					this->SetDirty();
				}
				break;
			case SM_WIDGET_ZOOM_IN:
				if (this->zoom > -ZOOM_LVL_MAX) {
					this->zoom--;
					DoScroll(
							(this->widget[SM_WIDGET_MAP].right  - this->widget[SM_WIDGET_MAP].left) / 2,
							(this->widget[SM_WIDGET_MAP].bottom  - this->widget[SM_WIDGET_MAP].top) / 2
					);
					SndPlayFx(SND_15_BEEP);
					this->SetDirty();
				}
				break;
			case SM_WIDGET_CONTOUR:    // Show land contours
			case SM_WIDGET_VEHICLES:   // Show vehicles
			case SM_WIDGET_INDUSTRIES: // Show industries
			case SM_WIDGET_ROUTES:     // Show transport routes
			case SM_WIDGET_VEGETATION: // Show vegetation
			case SM_WIDGET_OWNERS:     // Show land owners
				this->RaiseWidget(this->map_type + SM_WIDGET_CONTOUR);
				this->map_type = (SmallMapType)(widget - SM_WIDGET_CONTOUR);
				this->LowerWidget(this->map_type + SM_WIDGET_CONTOUR);

				this->ResizeLegend();

				this->SetDirty();
				SndPlayFx(SND_15_BEEP);
				break;

			case SM_WIDGET_CENTERMAP: // Center the smallmap again
				this->SmallMapCenterOnCurrentPos();

				this->SetDirty();
				SndPlayFx(SND_15_BEEP);
				break;

			case SM_WIDGET_TOGGLETOWNNAME: // Toggle town names
				this->show_towns = !this->show_towns;
				this->SetWidgetLoweredState(SM_WIDGET_TOGGLETOWNNAME, this->show_towns);

				this->SetDirty();
				SndPlayFx(SND_15_BEEP);
				break;

			case SM_WIDGET_LEGEND: // Legend
				/* if industry type small map*/
				if (this->map_type == SMT_INDUSTRY) {
					/* if click on industries label, find right industry type and enable/disable it */
					Widget *wi = &this->widget[SM_WIDGET_LEGEND]; // label panel
					uint column = (pt.x - 4) / COLUMN_WIDTH;
					uint line = (pt.y - wi->top - 2) / 6;
					int rows_per_column = (wi->bottom - wi->top) / 6;

					/* check if click is on industry label*/
					int industry_pos = (column * rows_per_column) + line;
					if (industry_pos < _smallmap_industry_count) {
						_legend_from_industries[industry_pos].show_on_map = !_legend_from_industries[industry_pos].show_on_map;
					}

					/* Raise the two buttons "all", as we have done a specific choice */
					this->RaiseWidget(SM_WIDGET_ENABLEINDUSTRIES);
					this->RaiseWidget(SM_WIDGET_DISABLEINDUSTRIES);
					this->SetDirty();
				}
				break;

			case SM_WIDGET_ENABLEINDUSTRIES: // Enable all industries
				for (int i = 0; i != _smallmap_industry_count; i++) {
					_legend_from_industries[i].show_on_map = true;
				}
				/* toggle appeareance indicating the choice */
				this->LowerWidget(SM_WIDGET_ENABLEINDUSTRIES);
				this->RaiseWidget(SM_WIDGET_DISABLEINDUSTRIES);
				this->SetDirty();
				break;

			case SM_WIDGET_DISABLEINDUSTRIES: // disable all industries
				for (int i = 0; i != _smallmap_industry_count; i++) {
					_legend_from_industries[i].show_on_map = false;
				}
				/* toggle appeareance indicating the choice */
				this->RaiseWidget(SM_WIDGET_ENABLEINDUSTRIES);
				this->LowerWidget(SM_WIDGET_DISABLEINDUSTRIES);
				this->SetDirty();
				break;
		}
	}

	virtual void OnRightClick(Point pt, int widget)
	{
		if (widget == SM_WIDGET_MAP) {
			if (_scrolling_viewport) return;
			_scrolling_viewport = true;
			_cursor.delta.x = 0;
			_cursor.delta.y = 0;
		}
	}

	virtual void OnTick()
	{
		/* update the window every now and then */
		if ((++this->refresh & 0x1F) == 0) this->SetDirty();
	}

	virtual void OnScroll(Point delta)
	{
		_cursor.fix_at = true;
		DoScroll(delta.x, delta.y);
		this->SetDirty();
	}

	void DoScroll(int dx, int dy) {
		/* divide as late as possible to avoid premature reduction to 0, which causes "jumpy" behaviour */
		this->scroll_x += ScaleByZoom(dy * TILE_SIZE * 2 - dx * TILE_SIZE, this->zoom) / 4;
		this->scroll_y += ScaleByZoom(dx * TILE_SIZE + dy * TILE_SIZE * 2, this->zoom) / 4;
		int hx = this->widget[SM_WIDGET_MAP].right  - this->widget[SM_WIDGET_MAP].left;
		int hy = this->widget[SM_WIDGET_MAP].bottom - this->widget[SM_WIDGET_MAP].top;
		int hvx = ScaleByZoom(hy * 4 - hx * 2, this->zoom);
		int hvy = ScaleByZoom(hx * 2 + hy * 4, this->zoom);
		this->scroll_x = max(-hvx, this->scroll_x);
		this->scroll_y = max(-hvy, this->scroll_y);
		this->scroll_x = min(MapMaxX() * TILE_SIZE, this->scroll_x);
		this->scroll_y = min(MapMaxY() * TILE_SIZE - hvy, this->scroll_y);
	}

	virtual void OnResize(Point delta)
	{
		if (delta.x != 0 && this->map_type == SMT_INDUSTRY) this->ResizeLegend();
	}
};

SmallMapWindow::SmallMapType SmallMapWindow::map_type = SMT_CONTOUR;
bool SmallMapWindow::show_towns = true;

static const WindowDesc _smallmap_desc(
	WDP_AUTO, WDP_AUTO, 350, 214, 446, 314,
	WC_SMALLMAP, WC_NONE,
	WDF_STD_TOOLTIPS | WDF_STD_BTN | WDF_DEF_WIDGET | WDF_STICKY_BUTTON | WDF_RESIZABLE,
	_smallmap_widgets, _nested_smallmap_widgets, lengthof(_nested_smallmap_widgets)
);

void ShowSmallMap()
{
	AllocateWindowDescFront<SmallMapWindow>(&_smallmap_desc, 0);
}

/** Widget numbers of the extra viewport window. */
enum ExtraViewportWindowWidgets {
	EVW_CLOSE,
	EVW_CAPTION,
	EVW_STICKY,
	EVW_BACKGROUND,
	EVW_VIEWPORT,
	EVW_ZOOMIN,
	EVW_ZOOMOUT,
	EVW_MAIN_TO_VIEW,
	EVW_VIEW_TO_MAIN,
	EVW_SPACER1,
	EVW_SPACER2,
	EVW_RESIZE,
};

/* Extra ViewPort Window Stuff */
static const Widget _extra_view_port_widgets[] = {
{   WWT_CLOSEBOX,   RESIZE_NONE,  COLOUR_GREY,     0,    10,    0,   13, STR_BLACK_CROSS,                  STR_TOOLTIP_CLOSE_WINDOW},
{    WWT_CAPTION,  RESIZE_RIGHT,  COLOUR_GREY,    11,   287,    0,   13, STR_EXTRA_VIEW_PORT_TITLE,        STR_TOOLTIP_WINDOW_TITLE_DRAG_THIS},
{  WWT_STICKYBOX,     RESIZE_LR,  COLOUR_GREY,   288,   299,    0,   13, 0x0,                              STR_STICKY_BUTTON},
{      WWT_PANEL,     RESIZE_RB,  COLOUR_GREY,     0,   299,   14,   33, 0x0,                              STR_NULL},
{      WWT_INSET,     RESIZE_RB,  COLOUR_GREY,     2,   297,   16,   31, 0x0,                              STR_NULL},
{ WWT_PUSHIMGBTN,     RESIZE_TB,  COLOUR_GREY,     0,    21,   34,   55, SPR_IMG_ZOOMIN,                   STR_TOOLBAR_TOOLTIP_ZOOM_THE_VIEW_IN},
{ WWT_PUSHIMGBTN,     RESIZE_TB,  COLOUR_GREY,    22,    43,   34,   55, SPR_IMG_ZOOMOUT,                  STR_TOOLBAR_TOOLTIP_ZOOM_THE_VIEW_OUT},
{ WWT_PUSHTXTBTN,     RESIZE_TB,  COLOUR_GREY,    44,   171,   34,   55, STR_EXTRA_VIEW_MOVE_MAIN_TO_VIEW, STR_EXTRA_VIEW_MOVE_MAIN_TO_VIEW_TT},
{ WWT_PUSHTXTBTN,     RESIZE_TB,  COLOUR_GREY,   172,   298,   34,   55, STR_EXTRA_VIEW_MOVE_VIEW_TO_MAIN, STR_EXTRA_VIEW_MOVE_VIEW_TO_MAIN_TT},
{      WWT_PANEL,    RESIZE_RTB,  COLOUR_GREY,   299,   299,   34,   55, 0x0,                              STR_NULL},
{      WWT_PANEL,    RESIZE_RTB,  COLOUR_GREY,     0,   287,   56,   67, 0x0,                              STR_NULL},
{  WWT_RESIZEBOX,   RESIZE_LRTB,  COLOUR_GREY,   288,   299,   56,   67, 0x0,                              STR_RESIZE_BUTTON},
{   WIDGETS_END},
};

static const NWidgetPart _nested_extra_view_port_widgets[] = {
	NWidget(NWID_HORIZONTAL),
		NWidget(WWT_CLOSEBOX, COLOUR_GREY, EVW_CLOSE),
		NWidget(WWT_CAPTION, COLOUR_GREY, EVW_CAPTION), SetDataTip(STR_EXTRA_VIEW_PORT_TITLE, STR_TOOLTIP_WINDOW_TITLE_DRAG_THIS),
		NWidget(WWT_STICKYBOX, COLOUR_GREY, EVW_STICKY),
	EndContainer(),
	NWidget(WWT_PANEL, COLOUR_GREY, EVW_BACKGROUND),
		NWidget(WWT_INSET, COLOUR_GREY, EVW_VIEWPORT), SetMinimalSize(296, 16), SetPadding(2, 2, 2, 2), SetResize(1, 1), EndContainer(),
	EndContainer(),
	NWidget(NWID_HORIZONTAL),
		NWidget(WWT_PUSHIMGBTN, COLOUR_GREY, EVW_ZOOMIN), SetMinimalSize(22, 22), SetDataTip(SPR_IMG_ZOOMIN, STR_TOOLBAR_TOOLTIP_ZOOM_THE_VIEW_IN),
		NWidget(WWT_PUSHIMGBTN, COLOUR_GREY, EVW_ZOOMOUT), SetMinimalSize(22, 22), SetDataTip(SPR_IMG_ZOOMOUT, STR_TOOLBAR_TOOLTIP_ZOOM_THE_VIEW_OUT),
		NWidget(WWT_PUSHTXTBTN, COLOUR_GREY, EVW_MAIN_TO_VIEW), SetMinimalSize(128, 22),
									SetDataTip(STR_EXTRA_VIEW_MOVE_MAIN_TO_VIEW, STR_EXTRA_VIEW_MOVE_MAIN_TO_VIEW_TT),
		NWidget(WWT_PUSHTXTBTN, COLOUR_GREY, EVW_VIEW_TO_MAIN), SetMinimalSize(127, 22),
									SetDataTip(STR_EXTRA_VIEW_MOVE_VIEW_TO_MAIN, STR_EXTRA_VIEW_MOVE_VIEW_TO_MAIN_TT),
		NWidget(WWT_PANEL, COLOUR_GREY, EVW_SPACER1), SetMinimalSize(1, 22), SetResize(1, 0), EndContainer(),
	EndContainer(),
	NWidget(NWID_HORIZONTAL),
		NWidget(WWT_PANEL, COLOUR_GREY, EVW_SPACER2), SetFill(1, 1), SetResize(1, 0), EndContainer(),
		NWidget(WWT_RESIZEBOX, COLOUR_GREY, EVW_RESIZE),
	EndContainer(),
};

class ExtraViewportWindow : public Window
{
public:
	ExtraViewportWindow(const WindowDesc *desc, int window_number, TileIndex tile) : Window(desc, window_number)
	{
		/* New viewport start at (zero,zero) */
		InitializeWindowViewport(this, 3, 17, this->widget[EVW_VIEWPORT].right - this->widget[EVW_VIEWPORT].left - 1, this->widget[EVW_VIEWPORT].bottom - this->widget[EVW_VIEWPORT].top - 1, 0, ZOOM_LVL_VIEWPORT);

		this->DisableWidget(EVW_ZOOMIN);
		this->FindWindowPlacementAndResize(desc);

		Point pt;
		if (tile == INVALID_TILE) {
			/* the main window with the main view */
			const Window *w = FindWindowById(WC_MAIN_WINDOW, 0);

			/* center on same place as main window (zoom is maximum, no adjustment needed) */
			pt.x = w->viewport->scrollpos_x + w->viewport->virtual_height / 2;
			pt.y = w->viewport->scrollpos_y + w->viewport->virtual_height / 2;
		} else {
			pt = RemapCoords(TileX(tile) * TILE_SIZE + TILE_SIZE / 2, TileY(tile) * TILE_SIZE + TILE_SIZE / 2, TileHeight(tile));
		}

		this->viewport->scrollpos_x = pt.x - ((this->widget[EVW_VIEWPORT].right - this->widget[EVW_VIEWPORT].left) - 1) / 2;
		this->viewport->scrollpos_y = pt.y - ((this->widget[EVW_VIEWPORT].bottom - this->widget[EVW_VIEWPORT].top) - 1) / 2;
		this->viewport->dest_scrollpos_x = this->viewport->scrollpos_x;
		this->viewport->dest_scrollpos_y = this->viewport->scrollpos_y;

	}

	virtual void OnPaint()
	{
		/* set the number in the title bar */
		SetDParam(0, this->window_number + 1);

		this->DrawWidgets();
		this->DrawViewport();
	}

	virtual void OnClick(Point pt, int widget)
	{
		switch (widget) {
			case EVW_ZOOMIN: DoZoomInOutWindow(ZOOM_IN,  this); break;
			case EVW_ZOOMOUT: DoZoomInOutWindow(ZOOM_OUT, this); break;

			case EVW_MAIN_TO_VIEW: { // location button (move main view to same spot as this view) 'Paste Location'
				Window *w = FindWindowById(WC_MAIN_WINDOW, 0);
				int x = this->viewport->scrollpos_x; // Where is the main looking at
				int y = this->viewport->scrollpos_y;

				/* set this view to same location. Based on the center, adjusting for zoom */
				w->viewport->dest_scrollpos_x =  x - (w->viewport->virtual_width -  this->viewport->virtual_width) / 2;
				w->viewport->dest_scrollpos_y =  y - (w->viewport->virtual_height - this->viewport->virtual_height) / 2;
				w->viewport->follow_vehicle   = INVALID_VEHICLE;
			} break;

			case EVW_VIEW_TO_MAIN: { // inverse location button (move this view to same spot as main view) 'Copy Location'
				const Window *w = FindWindowById(WC_MAIN_WINDOW, 0);
				int x = w->viewport->scrollpos_x;
				int y = w->viewport->scrollpos_y;

				this->viewport->dest_scrollpos_x =  x + (w->viewport->virtual_width -  this->viewport->virtual_width) / 2;
				this->viewport->dest_scrollpos_y =  y + (w->viewport->virtual_height - this->viewport->virtual_height) / 2;
			} break;
		}
	}

	virtual void OnResize(Point delta)
	{
		this->viewport->width          += delta.x;
		this->viewport->height         += delta.y;
		this->viewport->virtual_width  += delta.x;
		this->viewport->virtual_height += delta.y;
	}

	virtual void OnScroll(Point delta)
	{
		const ViewPort *vp = IsPtInWindowViewport(this, _cursor.pos.x, _cursor.pos.y);
		if (vp == NULL) return;

		this->viewport->scrollpos_x += ScaleByZoom(delta.x, vp->zoom);
		this->viewport->scrollpos_y += ScaleByZoom(delta.y, vp->zoom);
		this->viewport->dest_scrollpos_x = this->viewport->scrollpos_x;
		this->viewport->dest_scrollpos_y = this->viewport->scrollpos_y;
	}

	virtual void OnMouseWheel(int wheel)
	{
		ZoomInOrOutToCursorWindow(wheel < 0, this);
	}

	virtual void OnInvalidateData(int data = 0)
	{
		/* Only handle zoom message if intended for us (msg ZOOM_IN/ZOOM_OUT) */
		HandleZoomMessage(this, this->viewport, EVW_ZOOMIN, EVW_ZOOMOUT);
	}
};

static const WindowDesc _extra_view_port_desc(
	WDP_AUTO, WDP_AUTO, 300, 68, 300, 268,
	WC_EXTRA_VIEW_PORT, WC_NONE,
	WDF_STD_TOOLTIPS | WDF_STD_BTN | WDF_DEF_WIDGET | WDF_UNCLICK_BUTTONS | WDF_STICKY_BUTTON | WDF_RESIZABLE,
	_extra_view_port_widgets, _nested_extra_view_port_widgets, lengthof(_nested_extra_view_port_widgets)
);

void ShowExtraViewPortWindow(TileIndex tile)
{
	int i = 0;

	/* find next free window number for extra viewport */
	while (FindWindowById(WC_EXTRA_VIEW_PORT, i) != NULL) i++;

	new ExtraViewportWindow(&_extra_view_port_desc, i, tile);
}

/**
 * Scrolls the main window to given coordinates.
 * @param x x coordinate
 * @param y y coordinate
 * @param z z coordinate; -1 to scroll to terrain height
 * @param instant scroll instantly (meaningful only when smooth_scrolling is active)
 * @return did the viewport position change?
 */
bool ScrollMainWindowTo(int x, int y, int z, bool instant)
{
	bool res = ScrollWindowTo(x, y, z, FindWindowById(WC_MAIN_WINDOW, 0), instant);

	/* If a user scrolls to a tile (via what way what so ever) and already is on
	 *  that tile (e.g.: pressed twice), move the smallmap to that location,
	 *  so you directly see where you are on the smallmap. */

	if (res) return res;

	SmallMapWindow *w = dynamic_cast<SmallMapWindow*>(FindWindowById(WC_SMALLMAP, 0));
	if (w != NULL) w->SmallMapCenterOnCurrentPos();

	return res;
}<|MERGE_RESOLUTION|>--- conflicted
+++ resolved
@@ -821,16 +821,8 @@
 
 			FOR_ALL_TOWNS(t) {
 				/* Remap the town coordinate */
-<<<<<<< HEAD
 				Point pt = RemapTileCoords(t->xy);
-				x = pt.x - (t->sign.width_2 >> 1);
-=======
-				Point pt = RemapCoords(
-						this->RemapX(TileX(t->xy)),
-						this->RemapY(TileY(t->xy)),
-						0);
-				x = pt.x - this->subscroll + 3 - (t->sign.width_small >> 1);
->>>>>>> f41d9cbf
+				x = pt.x - (t->sign.width_small >> 1);
 				y = pt.y;
 
 				/* Check if the town sign is within bounds */
