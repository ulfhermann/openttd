/* $Id$ */

/*
 * This file is part of OpenTTD.
 * OpenTTD is free software; you can redistribute it and/or modify it under the terms of the GNU General Public License as published by the Free Software Foundation, version 2.
 * OpenTTD is distributed in the hope that it will be useful, but WITHOUT ANY WARRANTY; without even the implied warranty of MERCHANTABILITY or FITNESS FOR A PARTICULAR PURPOSE.
 * See the GNU General Public License for more details. You should have received a copy of the GNU General Public License along with OpenTTD. If not, see <http://www.gnu.org/licenses/>.
 */

/** @file smallmap_gui.cpp GUI that shows a small map of the world with metadata like owner or height. */

#include "stdafx.h"
#include "clear_map.h"
#include "industry.h"
#include "station_map.h"
#include "landscape.h"
#include "window_gui.h"
#include "tree_map.h"
#include "viewport_func.h"
#include "town.h"
#include "blitter/factory.hpp"
#include "tunnelbridge_map.h"
#include "strings_func.h"
#include "core/endian_func.hpp"
#include "vehicle_base.h"
#include "sound_func.h"
#include "window_func.h"
#include "zoom_func.h"
#include "company_base.h"

#include "table/strings.h"
#include "table/sprites.h"

/** Widget numbers of the small map window. */
enum SmallMapWindowWidgets {
	SM_WIDGET_CAPTION,           ///< Caption widget.
	SM_WIDGET_MAP_BORDER,        ///< Border around the smallmap.
	SM_WIDGET_MAP,               ///< Panel containing the smallmap.
	SM_WIDGET_LEGEND,            ///< Bottom panel to display smallmap legends.
	SM_WIDGET_ZOOM_IN,
	SM_WIDGET_ZOOM_OUT,
	SM_WIDGET_CONTOUR,           ///< Button to select the contour view (height map).
	SM_WIDGET_VEHICLES,          ///< Button to select the vehicles view.
	SM_WIDGET_INDUSTRIES,        ///< Button to select the industries view.
	SM_WIDGET_ROUTES,            ///< Button to select the routes view.
	SM_WIDGET_VEGETATION,        ///< Button to select the vegetation view.
	SM_WIDGET_OWNERS,            ///< Button to select the owners view.
	SM_WIDGET_CENTERMAP,         ///< Button to move smallmap center to main window center.
	SM_WIDGET_TOGGLETOWNNAME,    ///< Toggle button to display town names.
	SM_WIDGET_SELECTINDUSTRIES,  ///< Selection widget for the buttons at the industry mode.
	SM_WIDGET_ENABLEINDUSTRIES,  ///< Button to enable display of all industries.
	SM_WIDGET_DISABLEINDUSTRIES, ///< Button to disable display of all industries.
	SM_WIDGET_SHOW_HEIGHT,       ///< Show heightmap toggle button.
};

static int _smallmap_industry_count; ///< Number of used industries

/** Macro for ordinary entry of LegendAndColour */
#define MK(a, b) {a, b, INVALID_INDUSTRYTYPE, true, false, false}
/** Macro for end of list marker in arrays of LegendAndColour */
#define MKEND() {0, STR_NULL, INVALID_INDUSTRYTYPE, true, true, false}
/** Macro for break marker in arrays of LegendAndColour.
 * It will have valid data, though */
#define MS(a, b) {a, b, INVALID_INDUSTRYTYPE, true, false, true}

/** Structure for holding relevant data for legends in small map */
struct LegendAndColour {
	uint8 colour;      ///< colour of the item on the map
	StringID legend;   ///< string corresponding to the coloured item
	IndustryType type; ///< type of industry
	bool show_on_map;  ///< for filtering industries, if true is shown on map in colour
	bool end;          ///< this is the end of the list
	bool col_break;    ///< perform a break and go one column further
};

/** Legend text giving the colours to look for on the minimap */
static const LegendAndColour _legend_land_contours[] = {
	MK(0x5A, STR_SMALLMAP_LEGENDA_100M),
	MK(0x5C, STR_SMALLMAP_LEGENDA_200M),
	MK(0x5E, STR_SMALLMAP_LEGENDA_300M),
	MK(0x1F, STR_SMALLMAP_LEGENDA_400M),
	MK(0x27, STR_SMALLMAP_LEGENDA_500M),

	MS(0xD7, STR_SMALLMAP_LEGENDA_ROADS),
	MK(0x0A, STR_SMALLMAP_LEGENDA_RAILROADS),
	MK(0x98, STR_SMALLMAP_LEGENDA_STATIONS_AIRPORTS_DOCKS),
	MK(0xB5, STR_SMALLMAP_LEGENDA_BUILDINGS_INDUSTRIES),
	MK(0x0F, STR_SMALLMAP_LEGENDA_VEHICLES),
	MKEND()
};

static const LegendAndColour _legend_vehicles[] = {
	MK(0xB8, STR_SMALLMAP_LEGENDA_TRAINS),
	MK(0xBF, STR_SMALLMAP_LEGENDA_ROAD_VEHICLES),
	MK(0x98, STR_SMALLMAP_LEGENDA_SHIPS),
	MK(0x0F, STR_SMALLMAP_LEGENDA_AIRCRAFT),

	MS(0xD7, STR_SMALLMAP_LEGENDA_TRANSPORT_ROUTES),
	MK(0xB5, STR_SMALLMAP_LEGENDA_BUILDINGS_INDUSTRIES),
	MKEND()
};

static const LegendAndColour _legend_routes[] = {
	MK(0xD7, STR_SMALLMAP_LEGENDA_ROADS),
	MK(0x0A, STR_SMALLMAP_LEGENDA_RAILROADS),
	MK(0xB5, STR_SMALLMAP_LEGENDA_BUILDINGS_INDUSTRIES),

	MS(0x56, STR_SMALLMAP_LEGENDA_RAILROAD_STATION),
	MK(0xC2, STR_SMALLMAP_LEGENDA_TRUCK_LOADING_BAY),
	MK(0xBF, STR_SMALLMAP_LEGENDA_BUS_STATION),
	MK(0xB8, STR_SMALLMAP_LEGENDA_AIRPORT_HELIPORT),
	MK(0x98, STR_SMALLMAP_LEGENDA_DOCK),
	MKEND()
};

static const LegendAndColour _legend_vegetation[] = {
	MK(0x52, STR_SMALLMAP_LEGENDA_ROUGH_LAND),
	MK(0x54, STR_SMALLMAP_LEGENDA_GRASS_LAND),
	MK(0x37, STR_SMALLMAP_LEGENDA_BARE_LAND),
	MK(0x25, STR_SMALLMAP_LEGENDA_FIELDS),
	MK(0x57, STR_SMALLMAP_LEGENDA_TREES),
	MK(0xD0, STR_SMALLMAP_LEGENDA_FOREST),

	MS(0x0A, STR_SMALLMAP_LEGENDA_ROCKS),
	MK(0xC2, STR_SMALLMAP_LEGENDA_DESERT),
	MK(0x98, STR_SMALLMAP_LEGENDA_SNOW),
	MK(0xD7, STR_SMALLMAP_LEGENDA_TRANSPORT_ROUTES),
	MK(0xB5, STR_SMALLMAP_LEGENDA_BUILDINGS_INDUSTRIES),
	MKEND()
};

static const LegendAndColour _legend_land_owners[] = {
	MK(0xCA, STR_SMALLMAP_LEGENDA_WATER),
	MK(0x54, STR_SMALLMAP_LEGENDA_NO_OWNER),
	MK(0xB4, STR_SMALLMAP_LEGENDA_TOWNS),
	MK(0x20, STR_SMALLMAP_LEGENDA_INDUSTRIES),
	MKEND()
};
#undef MK
#undef MS
#undef MKEND

/** Allow room for all industries, plus a terminator entry
 * This is required in order to have the indutry slots all filled up */
static LegendAndColour _legend_from_industries[NUM_INDUSTRYTYPES + 1];
/* For connecting industry type to position in industries list(small map legend) */
static uint _industry_to_list_pos[NUM_INDUSTRYTYPES];
/** Show heightmap in industry mode of smallmap window. */
static bool _smallmap_industry_show_heightmap;

/**
 * Fills an array for the industries legends.
 */
void BuildIndustriesLegend()
{
	uint j = 0;

	/* Add each name */
	for (IndustryType i = 0; i < NUM_INDUSTRYTYPES; i++) {
		const IndustrySpec *indsp = GetIndustrySpec(i);
		if (indsp->enabled) {
			_legend_from_industries[j].legend = indsp->name;
			_legend_from_industries[j].colour = indsp->map_colour;
			_legend_from_industries[j].type = i;
			_legend_from_industries[j].show_on_map = true;
			_legend_from_industries[j].col_break = false;
			_legend_from_industries[j].end = false;

			/* Store widget number for this industry type */
			_industry_to_list_pos[i] = j;
			j++;
		}
	}
	/* Terminate the list */
	_legend_from_industries[j].end = true;

	/* Store number of enabled industries */
	_smallmap_industry_count = j;
}

static const LegendAndColour * const _legend_table[] = {
	_legend_land_contours,
	_legend_vehicles,
	_legend_from_industries,
	_legend_routes,
	_legend_vegetation,
	_legend_land_owners,
};

#define MKCOLOUR(x) TO_LE32X(x)

/**
 * Height encodings; MAX_TILE_HEIGHT + 1 levels, from 0 to MAX_TILE_HEIGHT
 */
static const uint32 _map_height_bits[] = {
	MKCOLOUR(0x5A5A5A5A),
	MKCOLOUR(0x5A5B5A5B),
	MKCOLOUR(0x5B5B5B5B),
	MKCOLOUR(0x5B5C5B5C),
	MKCOLOUR(0x5C5C5C5C),
	MKCOLOUR(0x5C5D5C5D),
	MKCOLOUR(0x5D5D5D5D),
	MKCOLOUR(0x5D5E5D5E),
	MKCOLOUR(0x5E5E5E5E),
	MKCOLOUR(0x5E5F5E5F),
	MKCOLOUR(0x5F5F5F5F),
	MKCOLOUR(0x5F1F5F1F),
	MKCOLOUR(0x1F1F1F1F),
	MKCOLOUR(0x1F271F27),
	MKCOLOUR(0x27272727),
	MKCOLOUR(0x27272727),
};
assert_compile(lengthof(_map_height_bits) == MAX_TILE_HEIGHT + 1);

struct AndOr {
	uint32 mor;
	uint32 mand;
};

static inline uint32 ApplyMask(uint32 colour, const AndOr *mask)
{
	return (colour & mask->mand) | mask->mor;
}


/** Colour masks for "Contour" and "Routes" modes. */
static const AndOr _smallmap_contours_andor[] = {
	{MKCOLOUR(0x00000000), MKCOLOUR(0xFFFFFFFF)}, // MP_CLEAR
	{MKCOLOUR(0x000A0A00), MKCOLOUR(0xFF0000FF)}, // MP_RAILWAY
	{MKCOLOUR(0x00D7D700), MKCOLOUR(0xFF0000FF)}, // MP_ROAD
	{MKCOLOUR(0x00B5B500), MKCOLOUR(0xFF0000FF)}, // MP_HOUSE
	{MKCOLOUR(0x00000000), MKCOLOUR(0xFFFFFFFF)}, // MP_TREES
	{MKCOLOUR(0x98989898), MKCOLOUR(0x00000000)}, // MP_STATION
	{MKCOLOUR(0xCACACACA), MKCOLOUR(0x00000000)}, // MP_WATER
	{MKCOLOUR(0x00000000), MKCOLOUR(0xFFFFFFFF)}, // MP_VOID
	{MKCOLOUR(0xB5B5B5B5), MKCOLOUR(0x00000000)}, // MP_INDUSTRY
	{MKCOLOUR(0x00000000), MKCOLOUR(0xFFFFFFFF)}, // MP_TUNNELBRIDGE
	{MKCOLOUR(0x00B5B500), MKCOLOUR(0xFF0000FF)}, // MP_UNMOVABLE
	{MKCOLOUR(0x000A0A00), MKCOLOUR(0xFF0000FF)},
};

/** Colour masks for "Vehicles", "Industry", and "Vegetation" modes. */
static const AndOr _smallmap_vehicles_andor[] = {
	{MKCOLOUR(0x00000000), MKCOLOUR(0xFFFFFFFF)}, // MP_CLEAR
	{MKCOLOUR(0x00D7D700), MKCOLOUR(0xFF0000FF)}, // MP_RAILWAY
	{MKCOLOUR(0x00D7D700), MKCOLOUR(0xFF0000FF)}, // MP_ROAD
	{MKCOLOUR(0x00B5B500), MKCOLOUR(0xFF0000FF)}, // MP_HOUSE
	{MKCOLOUR(0x00000000), MKCOLOUR(0xFFFFFFFF)}, // MP_TREES
	{MKCOLOUR(0x00D7D700), MKCOLOUR(0xFF0000FF)}, // MP_STATION
	{MKCOLOUR(0xCACACACA), MKCOLOUR(0x00000000)}, // MP_WATER
	{MKCOLOUR(0x00000000), MKCOLOUR(0xFFFFFFFF)}, // MP_VOID
	{MKCOLOUR(0xB5B5B5B5), MKCOLOUR(0x00000000)}, // MP_INDUSTRY
	{MKCOLOUR(0x00000000), MKCOLOUR(0xFFFFFFFF)}, // MP_TUNNELBRIDGE
	{MKCOLOUR(0x00B5B500), MKCOLOUR(0xFF0000FF)}, // MP_UNMOVABLE
	{MKCOLOUR(0x00D7D700), MKCOLOUR(0xFF0000FF)},
};

typedef uint32 GetSmallMapPixels(TileIndex tile); ///< Typedef callthrough function


static inline TileType GetEffectiveTileType(TileIndex tile)
{
	TileType t = GetTileType(tile);

	if (t == MP_TUNNELBRIDGE) {
		TransportType tt = GetTunnelBridgeTransportType(tile);

		switch (tt) {
			case TRANSPORT_RAIL: t = MP_RAILWAY; break;
			case TRANSPORT_ROAD: t = MP_ROAD;    break;
			default:             t = MP_WATER;   break;
		}
	}
	return t;
}

/**
 * Return the colour a tile would be displayed with in the small map in mode "Contour".
 * @param tile The tile of which we would like to get the colour.
 * @return The colour of tile in the small map in mode "Contour"
 */
static inline uint32 GetSmallMapContoursPixels(TileIndex tile)
{
	TileType t = GetEffectiveTileType(tile);

	return ApplyMask(_map_height_bits[TileHeight(tile)], &_smallmap_contours_andor[t]);
}

/**
 * Return the colour a tile would be displayed with in the small map in mode "Vehicles".
 *
 * @param tile The tile of which we would like to get the colour.
 * @return The colour of tile in the small map in mode "Vehicles"
 */
static inline uint32 GetSmallMapVehiclesPixels(TileIndex tile)
{
	TileType t = GetEffectiveTileType(tile);

	return ApplyMask(MKCOLOUR(0x54545454), &_smallmap_vehicles_andor[t]);
}

/**
 * Return the colour a tile would be displayed with in the small map in mode "Industries".
 *
 * @param tile The tile of which we would like to get the colour.
 * @return The colour of tile in the small map in mode "Industries"
 */
static inline uint32 GetSmallMapIndustriesPixels(TileIndex tile)
{
	TileType t = GetEffectiveTileType(tile);

	if (t == MP_INDUSTRY) {
		/* If industry is allowed to be seen, use its colour on the map */
		if (_legend_from_industries[_industry_to_list_pos[Industry::GetByTile(tile)->type]].show_on_map) {
			return GetIndustrySpec(Industry::GetByTile(tile)->type)->map_colour * 0x01010101;
		} else {
			/* Otherwise, return the colour of the clear tiles, which will make it disappear */
			t = MP_CLEAR;
		}
	}

	return ApplyMask(_smallmap_industry_show_heightmap ? _map_height_bits[TileHeight(tile)] : MKCOLOUR(0x54545454), &_smallmap_vehicles_andor[t]);
}

/**
 * Return the colour a tile would be displayed with in the small map in mode "Routes".
 *
 * @param tile The tile of which we would like to get the colour.
 * @return The colour of tile  in the small map in mode "Routes"
 */
static inline uint32 GetSmallMapRoutesPixels(TileIndex tile)
{
	TileType t = GetEffectiveTileType(tile);

	if (t == MP_STATION) {
		switch (GetStationType(tile)) {
			case STATION_RAIL:    return MKCOLOUR(0x56565656);
			case STATION_AIRPORT: return MKCOLOUR(0xB8B8B8B8);
			case STATION_TRUCK:   return MKCOLOUR(0xC2C2C2C2);
			case STATION_BUS:     return MKCOLOUR(0xBFBFBFBF);
			case STATION_DOCK:    return MKCOLOUR(0x98989898);
			default:              return MKCOLOUR(0xFFFFFFFF);
		}
	}

	/* Ground colour */
	return ApplyMask(MKCOLOUR(0x54545454), &_smallmap_contours_andor[t]);
}


static const uint32 _vegetation_clear_bits[] = {
	MKCOLOUR(0x54545454), ///< full grass
	MKCOLOUR(0x52525252), ///< rough land
	MKCOLOUR(0x0A0A0A0A), ///< rocks
	MKCOLOUR(0x25252525), ///< fields
	MKCOLOUR(0x98989898), ///< snow
	MKCOLOUR(0xC2C2C2C2), ///< desert
	MKCOLOUR(0x54545454), ///< unused
	MKCOLOUR(0x54545454), ///< unused
};

/**
 * Return the colour a tile would be displayed with in the smallmap in mode "Vegetation".
 *
 * @param tile The tile of which we would like to get the colour.
 * @return The colour of tile  in the smallmap in mode "Vegetation"
 */
static inline uint32 GetSmallMapVegetationPixels(TileIndex tile)
{
	TileType t = GetEffectiveTileType(tile);

	switch (t) {
		case MP_CLEAR:
			return (IsClearGround(tile, CLEAR_GRASS) && GetClearDensity(tile) < 3) ? MKCOLOUR(0x37373737) : _vegetation_clear_bits[GetClearGround(tile)];

		case MP_INDUSTRY:
			return GetIndustrySpec(Industry::GetByTile(tile)->type)->check_proc == CHECK_FOREST ? MKCOLOUR(0xD0D0D0D0) : MKCOLOUR(0xB5B5B5B5);

		case MP_TREES:
			if (GetTreeGround(tile) == TREE_GROUND_SNOW_DESERT || GetTreeGround(tile) == TREE_GROUND_ROUGH_SNOW) {
				return (_settings_game.game_creation.landscape == LT_ARCTIC) ? MKCOLOUR(0x98575798) : MKCOLOUR(0xC25757C2);
			}
			return MKCOLOUR(0x54575754);

		default:
			return ApplyMask(MKCOLOUR(0x54545454), &_smallmap_vehicles_andor[t]);
	}
}


static uint32 _owner_colours[OWNER_END + 1];

/**
 * Return the colour a tile would be displayed with in the small map in mode "Owner".
 *
 * @param tile The tile of which we would like to get the colour.
 * @return The colour of tile in the small map in mode "Owner"
 */
static inline uint32 GetSmallMapOwnerPixels(TileIndex tile)
{
	Owner o;

	switch (GetTileType(tile)) {
		case MP_INDUSTRY: o = OWNER_END;          break;
		case MP_HOUSE:    o = OWNER_TOWN;         break;
		default:          o = GetTileOwner(tile); break;
		/* FIXME: For MP_ROAD there are multiple owners.
		 * GetTileOwner returns the rail owner (level crossing) resp. the owner of ROADTYPE_ROAD (normal road),
		 * even if there are no ROADTYPE_ROAD bits on the tile.
		 */
	}

	return _owner_colours[o];
}

/* Each tile has 4 x pixels and 1 y pixel */

/** Holds function pointers to determine tile colour in the smallmap for each smallmap mode. */
static GetSmallMapPixels * const _smallmap_draw_procs[] = {
	GetSmallMapContoursPixels,
	GetSmallMapVehiclesPixels,
	GetSmallMapIndustriesPixels,
	GetSmallMapRoutesPixels,
	GetSmallMapVegetationPixels,
	GetSmallMapOwnerPixels,
};

/** Vehicle colours in #SMT_VEHICLES mode. Indexed by #VehicleTypeByte. */
static const byte _vehicle_type_colours[6] = {
	184, 191, 152, 15, 215, 184
};


/** Class managing the smallmap window. */
class SmallMapWindow : public Window {
	/** Types of legends in the #SM_WIDGET_LEGEND widget. */
	enum SmallMapType {
		SMT_CONTOUR,
		SMT_VEHICLES,
		SMT_INDUSTRY,
		SMT_ROUTES,
		SMT_VEGETATION,
		SMT_OWNER,
	};

	enum SmallmapWindowDistances {
		SD_MAP_COLUMN_WIDTH = 4,
		SD_MAP_ROW_OFFSET = 2,
		SD_MAP_MIN_INDUSTRY_WIDTH = 3,
	};

	/**
	 * save the Vehicle's old position here, so that we don't get glitches when redrawing
	 */
	struct VehicleAndPosition {
		VehicleAndPosition(const Vehicle *v) : tile(v->tile), vehicle(v->index) {}
		TileIndex tile;
		VehicleID vehicle;
	};

	typedef std::list<VehicleAndPosition> VehicleList;
	VehicleList vehicles_on_map;
	
	static SmallMapType map_type; ///< Currently displayed legends.
	static bool show_towns;       ///< Display town names in the smallmap.

	static const uint LEGEND_BLOB_WIDTH = 8;              ///< Width of the coloured blob in front of a line text in the #SM_WIDGET_LEGEND widget.
	static const uint INDUSTRY_MIN_NUMBER_OF_COLUMNS = 2; ///< Minimal number of columns in the #SM_WIDGET_LEGEND widget for the #SMT_INDUSTRY legend.
	uint min_number_of_columns;    ///< Minimal number of columns in  legends.
	uint min_number_of_fixed_rows; ///< Minimal number of rows in the legends for the fixed layouts only (all except #SMT_INDUSTRY).
	uint column_width;             ///< Width of a column in the #SM_WIDGET_LEGEND widget.

	int32 scroll_x;
	int32 scroll_y;

	/**
	 * zoom level of the smallmap.
	 * May be something between ZOOM_LVL_MIN and ZOOM_LVL_MAX.
	 */
	ZoomLevel zoom;

	static const uint8 FORCE_REFRESH_PERIOD = 0x1F; ///< map is redrawn after that many ticks
	static const uint8 REFRESH_NEXT_TICK = 1;
	uint8 refresh; ///< refresh counter, zeroed every FORCE_REFRESH_PERIOD ticks

	/* The order of calculations when remapping is _very_ important as it introduces rounding errors.
	 * Everything has to be done just like when drawing the background otherwise the rounding errors are
	 * different on the background and on the overlay which creates "jumping" behaviour. This means:
	 * 1. UnScaleByZoom
	 * 2. divide by TILE_SIZE
	 * 3. subtract or add things or RemapCoords
	 * Note:
	 * We can't divide scroll_{x|y} by TILE_SIZE before scaling as that would mean we can only scroll full tiles.
	 */

	/**
	 * remap coordinates on the main map into coordinates on the smallmap
	 * @param pos_x X position on the main map
	 * @param pos_y Y position on the main map
	 * @return Point in the smallmap
	 */
	inline Point RemapPlainCoords(int pos_x, int pos_y) const
	{
		return RemapCoords(
				RemapX(pos_x),
				RemapY(pos_y),
				0
				);
	}

	/**
	 * remap a tile coordinate into coordinates on the smallmap
	 * @param tile the tile to be remapped
	 * @return Point with coordinates of the tile's upper left corner in the smallmap
	 */
	inline Point RemapTileCoords(TileIndex tile) const
	{
		return RemapPlainCoords(TileX(tile) * TILE_SIZE, TileY(tile) * TILE_SIZE);
	}

	/**
	 * scale a coordinate from the main map into the smallmap dimension
	 * @param pos coordinate to be scaled
	 * @return scaled coordinate
	 */
	inline int UnScalePlainCoord(int pos) const
	{
		return UnScaleByZoomLower(pos, this->zoom) / TILE_SIZE;
	}

	/**
	 * Remap a map X coordinate to a location on this smallmap.
	 * @param pos_x the tile's X coordinate.
	 * @return the X coordinate to draw on.
	 */
	inline int RemapX(int pos_x) const
	{
		return UnScalePlainCoord(pos_x) - UnScalePlainCoord(this->scroll_x);
	}

	/**
	 * Remap a map Y coordinate to a location on this smallmap.
	 * @param pos_y the tile's Y coordinate.
	 * @return the Y coordinate to draw on.
	 */
	inline int RemapY(int pos_y) const
	{
		return UnScalePlainCoord(pos_y) - UnScalePlainCoord(this->scroll_y);
	}

	/**
	 * choose a different tile from the tiles to be drawn in one pixel
	 * each time. This decreases the chance that certain structures
	 * (railway lines, roads) disappear completely when zooming out.
	 * @param x the X coordinate of the upper right corner of the drawn area
	 * @param y the Y coordinate of the upper right corner of the drawn area
	 * @param xc the unscaled X coordinate x was calcluated from
	 * @param yc the unscaled Y coordinate y was calcluated from
	 */
	void AntiAlias(uint &x, uint &y, uint xc, uint yc) const
	{
		int bits_needed = this->zoom - ZOOM_LVL_NORMAL;
		if (bits_needed <= 0) return;
		for(int i = 0; i < bits_needed; ++i) {
			x += ((xc ^ yc) & 0x1) << i;
			yc >>= 1;
			y += ((xc ^ yc) & 0x1) << i;
			xc >>= 1;
		}
		x = min(x, MapMaxX() - 1);
		y = min(y, MapMaxY() - 1);
	}

	/**
	 * Draws at most MAP_COLUMN_WIDTH columns (of one pixel each) of the small map in a certain
	 * mode onto the screen buffer. This function looks exactly the same for all types. Due to
	 * the constraints that no less than MAP_COLUMN_WIDTH pixels can be resolved at once via a
	 * GetSmallMapPixels function and that a single tile may be mapped onto more than one pixel
	 * in the smallmap dst, xc and yc may point to a place outside the area to be drawn.
	 *
	 * col_start, col_end, row_start and row_end give a more precise description of that area which
	 * is respected when drawing.
	 *
	 * @param dst Pointer to a part of the screen buffer to write to.
	 * @param xc The X coordinate of the first tile in the column.
	 * @param yc The Y coordinate of the first tile in the column
	 * @param pitch Number of pixels to advance in the screen buffer each time a pixel is written.
	 * @param reps Number of lines to draw
	 * @param start_pos Position of first pixel to draw.
	 * @param end_pos Position of last pixel to draw (exclusive).
	 * @param blitter current blitter
	 * @param proc Pointer to the colour function
	 * @note If pixel position is below \c 0, skip drawing.
	 * @see GetSmallMapPixels(TileIndex)
	 */
	void DrawSmallMapStuff(void *dst, uint xc, uint yc, int pitch, int reps, int start_pos, int end_pos, Blitter *blitter, GetSmallMapPixels *proc) const
	{
		void *dst_ptr_abs_end = blitter->MoveTo(_screen.dst_ptr, 0, _screen.height);

		do {
			/* Check if the tile (xc,yc) is within the map range */
			uint min_xy = _settings_game.construction.freeform_edges ? 1 : 0;
			uint x = ScaleByZoomLower(xc, this->zoom);
			uint y = ScaleByZoomLower(yc, this->zoom);

			if (IsInsideMM(x, min_xy, MapMaxX()) && IsInsideMM(y, min_xy, MapMaxY())) {
				/* Check if the dst pointer points to a pixel inside the screen buffer */
				if (dst < _screen.dst_ptr) continue;
				if (dst >= dst_ptr_abs_end) continue;

				AntiAlias(x, y, xc, yc);
				uint32 val = proc(TileXY(x, y));
				uint8 *val8 = (uint8 *)&val;
				int idx = max(0, -start_pos);
				for (int pos = max(0, start_pos); pos < end_pos; pos++) {
					blitter->SetPixel(dst, idx, 0, val8[idx]);
					idx++;
				}
			}
		/* Switch to next tile in the column */
		} while (xc++, yc++, dst = blitter->MoveTo(dst, pitch, 0), --reps != 0);
	}

	/**
	 * Adds vehicles to the smallmap.
	 * @param dpi the part of the smallmap to be drawn into
	 * @param blitter current blitter
	 */
	void DrawVehicles(const DrawPixelInfo *dpi, Blitter *blitter) const
	{
		for(VehicleList::const_iterator i = this->vehicles_on_map.begin(); i != this->vehicles_on_map.end(); ++i) {
			const Vehicle *v = Vehicle::GetIfValid((*i).vehicle);
			if (v == NULL) continue;


			/* Remap into flat coordinates. */
			Point pos = RemapTileCoords((*i).tile);

			pos.x -= dpi->left;
			pos.y -= dpi->top;

<<<<<<< HEAD
			int scale = GetVehicleScale();
			/* Check if rhombus is inside bounds */
			if (!IsInsideMM(pos.x, -2 * scale, dpi->width + 2 * scale) ||
				!IsInsideMM(pos.y, -2 * scale, dpi->height + 2 * scale)) {
				continue;
			}
=======
		int x = pt.x - dpi->left - 3; // mysterious -3 inherited from trunk
		int y = pt.y - dpi->top;
>>>>>>> 0eb05e02

			byte colour = (this->map_type == SMT_VEHICLES) ? _vehicle_type_colours[v->type]	: 0xF;

			/* Draw rhombus */
			for (int dy = 0; dy < scale; dy++) {
				for (int dx = 0; dx < scale; dx++) {
					Point pt = RemapCoords(-dx, -dy, 0);
					if (IsInsideMM(pos.y + pt.y, 0, dpi->height)) {
						if (IsInsideMM(pos.x + pt.x, 0, dpi->width)) {
							blitter->SetPixel(dpi->dst_ptr, pos.x + pt.x, pos.y + pt.y, colour);
						}
						if (IsInsideMM(pos.x + pt.x + 1, 0, dpi->width)) {
							blitter->SetPixel(dpi->dst_ptr, pos.x + pt.x + 1, pos.y + pt.y, colour);
						}
					}
				}
			}
		}
	}


	FORCEINLINE int GetVehicleScale() const
	{
		int scale = 1;
		if (this->zoom < ZOOM_LVL_NORMAL) {
			scale = 1 << (ZOOM_LVL_NORMAL - this->zoom);
		}
		return scale;
	}

	void DrawIndustries(DrawPixelInfo *dpi) const {
		/* Emphasize all industries if current view is zoomed out "Industreis" */
		Blitter *blitter = BlitterFactoryBase::GetCurrentBlitter();
		if ((this->map_type == SMT_INDUSTRY) && (this->zoom > ZOOM_LVL_NORMAL)) {
			const Industry *i;
			FOR_ALL_INDUSTRIES(i) {
				if (_legend_from_industries[_industry_to_list_pos[i->type]].show_on_map) {
					Point pt = RemapTileCoords(i->location.tile);

					int y = pt.y - dpi->top;
					if (!IsInsideMM(y, 0, dpi->height)) continue;

					int x = pt.x - dpi->left - 3; // mysterious -3 inherited from trunk (vehicle drawing)
					byte colour = GetIndustrySpec(i->type)->map_colour;

					for (int offset = 0; offset < SD_MAP_MIN_INDUSTRY_WIDTH; ++offset) {
						if (IsInsideMM(x + offset, 0, dpi->width)) {
							blitter->SetPixel(dpi->dst_ptr, x + offset, y, colour);
						}
					}
				}
			}
		}
	}

	/**
	 * Adds town names to the smallmap.
	 * @param dpi the part of the smallmap to be drawn into
	 */
	void DrawTowns(const DrawPixelInfo *dpi) const
	{
		const Town *t;
		FOR_ALL_TOWNS(t) {
			/* Remap the town coordinate */
			Point pt = RemapTileCoords(t->xy);
			int x = pt.x - (t->sign.width_small >> 1);
			int y = pt.y;

			/* Check if the town sign is within bounds */
			if (x + t->sign.width_small > dpi->left &&
					x < dpi->left + dpi->width &&
					y + FONT_HEIGHT_SMALL > dpi->top &&
					y < dpi->top + dpi->height) {
				/* And draw it. */
				SetDParam(0, t->index);
				DrawString(x, x + t->sign.width_small, y, STR_SMALLMAP_TOWN);
			}
		}
	}

	/**
	 * Draws vertical part of map indicator
	 * @param x X coord of left/right border of main viewport
	 * @param y Y coord of top border of main viewport
	 * @param y2 Y coord of bottom border of main viewport
	 */
	static inline void DrawVertMapIndicator(int x, int y, int y2)
	{
		GfxFillRect(x, y,      x, y + 3, 69);
		GfxFillRect(x, y2 - 3, x, y2,    69);
	}

	/**
	 * Draws horizontal part of map indicator
	 * @param x X coord of left border of main viewport
	 * @param x2 X coord of right border of main viewport
	 * @param y Y coord of top/bottom border of main viewport
	 */
	static inline void DrawHorizMapIndicator(int x, int x2, int y)
	{
		GfxFillRect(x,      y, x + 3, y, 69);
		GfxFillRect(x2 - 3, y, x2,    y, 69);
	}

	/**
	 * Adds map indicators to the smallmap.
	 */
	void DrawMapIndicators() const
	{
		/* Find main viewport. */
		const ViewPort *vp = FindWindowById(WC_MAIN_WINDOW, 0)->viewport;

		Point pt = RemapCoords(this->scroll_x, this->scroll_y, 0);

		/* UnScale everything separately to produce the same rounding errors as when drawing the background */
		int x = UnScalePlainCoord(vp->virtual_left) - UnScalePlainCoord(pt.x);
		int y = UnScalePlainCoord(vp->virtual_top) - UnScalePlainCoord(pt.y);
		int x2 = x + UnScalePlainCoord(vp->virtual_width);
		int y2 = y + UnScalePlainCoord(vp->virtual_height);

		SmallMapWindow::DrawVertMapIndicator(x, y, y2);
		SmallMapWindow::DrawVertMapIndicator(x2, y, y2);

		SmallMapWindow::DrawHorizMapIndicator(x, x2, y);
		SmallMapWindow::DrawHorizMapIndicator(x, x2, y2);
	}

	/**
	 * Draws the small map.
	 *
	 * Basically, the small map is draw column of pixels by column of pixels. The pixels
	 * are drawn directly into the screen buffer. The final map is drawn in multiple passes.
	 * The passes are:
	 * <ol><li>The colours of tiles in the different modes.</li>
	 * <li>Town names (optional)</li></ol>
	 *
	 * @param dpi pointer to pixel to write onto
	 */
	void DrawSmallMap(DrawPixelInfo *dpi) const
	{
		Blitter *blitter = BlitterFactoryBase::GetCurrentBlitter();
		DrawPixelInfo *old_dpi;

		old_dpi = _cur_dpi;
		_cur_dpi = dpi;

		/* Clear it */
		GfxFillRect(dpi->left, dpi->top, dpi->left + dpi->width - 1, dpi->top + dpi->height - 1, 0);

		/* Setup owner table */
		if (this->map_type == SMT_OWNER) {
			const Company *c;

			/* Fill with some special colours */
			_owner_colours[OWNER_TOWN]  = MKCOLOUR(0xB4B4B4B4);
			_owner_colours[OWNER_NONE]  = MKCOLOUR(0x54545454);
			_owner_colours[OWNER_WATER] = MKCOLOUR(0xCACACACA);
			_owner_colours[OWNER_END]   = MKCOLOUR(0x20202020); // Industry

			/* Now fill with the company colours */
			FOR_ALL_COMPANIES(c) {
				_owner_colours[c->index] = _colour_gradient[c->colour][5] * 0x01010101;
			}
		}

		int tile_x = UnScalePlainCoord(this->scroll_x);
		int tile_y = UnScalePlainCoord(this->scroll_y);

		int dx = dpi->left;
		tile_x -= dx / 4;
		tile_y += dx / 4;
		dx &= 3;

		int dy = dpi->top;
		tile_x += dy / 2;
		tile_y += dy / 2;

		if (dy & 1) {
			tile_x++;
			dx += 2;
			if (dx > 3) {
				dx -= 4;
				tile_x--;
				tile_y++;
			}
		}

<<<<<<< HEAD
		/**
		 * As we can resolve no less than 4 pixels of the smallmap at once we have to start drawing at an X position <= -4
		 * otherwise we get artifacts when partially redrawing.
		 * Make sure dx provides for that and update tile_x and tile_y accordingly.
		 */
		while(dx < SD_MAP_COLUMN_WIDTH) {
			dx += SD_MAP_COLUMN_WIDTH;
			tile_x++;
			tile_y--;
		}

		/* The map background is off by a little less than one tile in y direction compared to vehicles and signs.
		 * I have no idea why this is the case.
		 * on zoom levels >= ZOOM_LVL_NORMAL this isn't visible as only full tiles can be shown. However, beginning
		 * at ZOOM_LVL_OUT_2X it's again off by 1 pixel
		 */
		dy = 0;
		if (this->zoom < ZOOM_LVL_NORMAL) {
			dy = UnScaleByZoomLower(2, this->zoom) - 2;
		} else if (this->zoom > ZOOM_LVL_NORMAL) {
			dy = 1;
		}

		/* correct the various problems mentioned above by moving the initial drawing pointer a little */
		void *ptr = blitter->MoveTo(dpi->dst_ptr, -dx, -dy);
		int x = -dx;
=======
		void *ptr = blitter->MoveTo(dpi->dst_ptr, -dx - 4, 0);
		int x = - dx - 4;
>>>>>>> 0eb05e02
		int y = 0;

		for (;;) {
			/* Distance from left edge */
			if (x >= -3) {
				if (x >= dpi->width) break; // Exit the loop.

				int end_pos = min(dpi->width, x + 4);
				int reps = (dpi->height - y + 1) / 2; // Number of lines.
				if (reps > 0) {
					this->DrawSmallMapStuff(ptr, tile_x, tile_y, dpi->pitch * 2, reps, x, end_pos, blitter, _smallmap_draw_procs[this->map_type]);
				}
			}

			if (y == 0) {
				tile_y++;
				y++;
				ptr = blitter->MoveTo(ptr, 0, 1);
			} else {
				tile_x--;
				y--;
				ptr = blitter->MoveTo(ptr, 0, -1);
			}
			ptr = blitter->MoveTo(ptr, 2, 0);
			x += 2;
		}

		/* Draw vehicles */
		if (this->map_type == SMT_CONTOUR || this->map_type == SMT_VEHICLES) this->DrawVehicles(dpi, blitter);

		this->DrawIndustries(dpi);

		/* Draw town names */
		if (this->show_towns) this->DrawTowns(dpi);

		/* Draw map indicators */
		this->DrawMapIndicators();

		_cur_dpi = old_dpi;
	}

	/**
	 * Zoom in the map by one level.
	 * @param cx horizontal coordinate of center point, relative to SM_WIDGET_MAP widget
	 * @param cy vertical coordinate of center point, relative to SM_WIDGET_MAP widget
	 */
	void ZoomIn(int cx, int cy)
	{
		if (this->zoom > ZOOM_LVL_MIN) {
			this->zoom--;
			this->DoScroll(cx, cy);
			this->SetWidgetDisabledState(SM_WIDGET_ZOOM_IN, this->zoom == ZOOM_LVL_MIN);
			this->EnableWidget(SM_WIDGET_ZOOM_OUT);
			this->SetDirty();
		}
	}

	/**
	 * Zoom out the map by one level.
	 * @param cx horizontal coordinate of center point, relative to SM_WIDGET_MAP widget
	 * @param cy vertical coordinate of center point, relative to SM_WIDGET_MAP widget
	 */
	void ZoomOut(int cx, int cy)
	{
		if (this->zoom < ZOOM_LVL_MAX) {
			this->zoom++;
			this->DoScroll(cx / -2, cy / -2);
			this->EnableWidget(SM_WIDGET_ZOOM_IN);
			this->SetWidgetDisabledState(SM_WIDGET_ZOOM_OUT, this->zoom == ZOOM_LVL_MAX);
			this->SetDirty();
		}
	}

	void RecalcVehiclePositions() {
		this->vehicles_on_map.clear();
		const Vehicle *v;
		const NWidgetCore *wi = this->GetWidget<NWidgetCore>(SM_WIDGET_MAP);
		int scale = GetVehicleScale();

		FOR_ALL_VEHICLES(v) {
			if (v->type == VEH_EFFECT) continue;
			if (v->vehstatus & (VS_HIDDEN | VS_UNCLICKABLE)) continue;

			/* Remap into flat coordinates. */
			Point pos = RemapTileCoords(v->tile);

			pos.x -= wi->pos_x;
			pos.y -= wi->pos_y;
			/* Check if rhombus is inside bounds */
			if (IsInsideMM(pos.x, -2 * scale, wi->current_x + 2 * scale) &&
				IsInsideMM(pos.y, -2 * scale, wi->current_y + 2 * scale)) {

				this->vehicles_on_map.push_back(VehicleAndPosition(v));
			}

		}
	}

public:
	SmallMapWindow(const WindowDesc *desc, int window_number) : Window(), zoom(ZOOM_LVL_NORMAL), refresh(FORCE_REFRESH_PERIOD)
	{
		this->InitNested(desc, window_number);
		this->LowerWidget(this->map_type + SM_WIDGET_CONTOUR);

		_smallmap_industry_show_heightmap = false;
		this->SetWidgetLoweredState(SM_WIDGET_SHOW_HEIGHT, _smallmap_industry_show_heightmap);

		this->SetWidgetLoweredState(SM_WIDGET_TOGGLETOWNNAME, this->show_towns);
		this->GetWidget<NWidgetStacked>(SM_WIDGET_SELECTINDUSTRIES)->SetDisplayedPlane(this->map_type != SMT_INDUSTRY);

		this->SmallMapCenterOnCurrentPos();
	}

	/** Compute maximal required height of the legends.
	 * @return Maximally needed height for displaying the smallmap legends in pixels.
	 */
	inline uint GetMaxLegendHeight() const
	{
		uint num_rows = max(this->min_number_of_fixed_rows, (_smallmap_industry_count + this->min_number_of_columns - 1) / this->min_number_of_columns);
		return WD_FRAMERECT_TOP + WD_FRAMERECT_BOTTOM + num_rows * FONT_HEIGHT_SMALL;
	}

	/** Compute minimal required width of the legends.
	 * @return Minimally needed width for displaying the smallmap legends in pixels.
	 */
	inline uint GetMinLegendWidth() const
	{
		return WD_FRAMERECT_LEFT + this->min_number_of_columns * this->column_width;
	}

	/** Return number of columns that can be displayed in \a width pixels.
	 * @return Number of columns to display.
	 */
	inline uint GetNumberColumnsLegend(uint width) const
	{
		return width / this->column_width;
	}

	/** Compute height given a width.
	 * @return Needed height for displaying the smallmap legends in pixels.
	 */
	uint GetLegendHeight(uint width) const
	{
		uint num_columns = this->GetNumberColumnsLegend(width);
		uint num_rows = max(this->min_number_of_fixed_rows, (_smallmap_industry_count + num_columns - 1) / num_columns);
		return WD_FRAMERECT_TOP + WD_FRAMERECT_BOTTOM + num_rows * FONT_HEIGHT_SMALL;
	}

	virtual void SetStringParameters(int widget) const
	{
		switch (widget) {
			case SM_WIDGET_CAPTION:
				SetDParam(0, STR_SMALLMAP_TYPE_CONTOURS + this->map_type);
				break;
		}
	}

	virtual void OnInit()
	{
		uint min_width = 0;
		this->min_number_of_columns = INDUSTRY_MIN_NUMBER_OF_COLUMNS;
		this->min_number_of_fixed_rows = 0;
		for (uint i = 0; i < lengthof(_legend_table); i++) {
			uint height = 0;
			uint num_columns = 1;
			for (const LegendAndColour *tbl = _legend_table[i]; !tbl->end; ++tbl) {
				StringID str;
				if (i == SMT_INDUSTRY) {
					SetDParam(0, tbl->legend);
					SetDParam(1, IndustryPool::MAX_SIZE);
					str = STR_SMALLMAP_INDUSTRY;
				} else {
					if (tbl->col_break) {
						this->min_number_of_fixed_rows = max(this->min_number_of_fixed_rows, height);
						height = 0;
						num_columns++;
					}
					height++;
					str = tbl->legend;
				}
				min_width = max(GetStringBoundingBox(str).width, min_width);
			}
			this->min_number_of_fixed_rows = max(this->min_number_of_fixed_rows, height);
			this->min_number_of_columns = max(this->min_number_of_columns, num_columns);
		}

		/* The width of a column is the minimum width of all texts + the size of the blob + some spacing */
		this->column_width = min_width + LEGEND_BLOB_WIDTH + WD_FRAMERECT_LEFT + WD_FRAMERECT_RIGHT;
	}

	virtual void DrawWidget(const Rect &r, int widget) const
	{
		switch (widget) {
			case SM_WIDGET_MAP: {
				DrawPixelInfo new_dpi;
				if (!FillDrawPixelInfo(&new_dpi, r.left + 1, r.top + 1, r.right - r.left - 1, r.bottom - r.top - 1)) return;
				this->DrawSmallMap(&new_dpi);
			} break;

			case SM_WIDGET_LEGEND: {
				uint columns = this->GetNumberColumnsLegend(r.right - r.left + 1);
				uint number_of_rows = max(this->map_type == SMT_INDUSTRY ? (_smallmap_industry_count + columns - 1) / columns : 0, this->min_number_of_fixed_rows);
				bool rtl = _dynlang.text_dir == TD_RTL;
				uint y_org = r.top + WD_FRAMERECT_TOP;
				uint x = rtl ? r.right - this->column_width - WD_FRAMERECT_RIGHT : r.left + WD_FRAMERECT_LEFT;
				uint y = y_org;
				uint i = 0; // Row counter for industry legend.
				uint row_height = FONT_HEIGHT_SMALL;

				uint text_left  = rtl ? 0 : LEGEND_BLOB_WIDTH + WD_FRAMERECT_LEFT;
				uint text_right = this->column_width - 1 - (rtl ? LEGEND_BLOB_WIDTH + WD_FRAMERECT_RIGHT : 0);
				uint blob_left  = rtl ? this->column_width - 1 - LEGEND_BLOB_WIDTH : 0;
				uint blob_right = rtl ? this->column_width - 1 : LEGEND_BLOB_WIDTH;

				for (const LegendAndColour *tbl = _legend_table[this->map_type]; !tbl->end; ++tbl) {
					if (tbl->col_break || (this->map_type == SMT_INDUSTRY && i++ >= number_of_rows)) {
						/* Column break needed, continue at top, COLUMN_WIDTH pixels
						 * (one "row") to the right. */
						x += rtl ? -(int)this->column_width : this->column_width;
						y = y_org;
						i = 1;
					}

					if (this->map_type == SMT_INDUSTRY) {
						/* Industry name must be formatted, since it's not in tiny font in the specs.
						 * So, draw with a parameter and use the STR_SMALLMAP_INDUSTRY string, which is tiny font */
						SetDParam(0, tbl->legend);
						assert(tbl->type < NUM_INDUSTRYTYPES);
						SetDParam(1, _industry_counts[tbl->type]);
						if (!tbl->show_on_map) {
							/* Simply draw the string, not the black border of the legend colour.
							 * This will enforce the idea of the disabled item */
							DrawString(x + text_left, x + text_right, y, STR_SMALLMAP_INDUSTRY, TC_GREY);
						} else {
							DrawString(x + text_left, x + text_right, y, STR_SMALLMAP_INDUSTRY, TC_BLACK);
							GfxFillRect(x + blob_left, y + 1, x + blob_right, y + row_height - 1, 0); // Outer border of the legend colour
						}
					} else {
						/* Anything that is not an industry is using normal process */
						GfxFillRect(x + blob_left, y + 1, x + blob_right, y + row_height - 1, 0);
						DrawString(x + text_left, x + text_right, y, tbl->legend);
					}
					GfxFillRect(x + blob_left + 1, y + 2, x + blob_right - 1, y + row_height - 2, tbl->colour); // Legend colour

					y += row_height;
				}
			}
		}
	}

	virtual void OnPaint()
	{
		this->DrawWidgets();
	}

	virtual void OnClick(Point pt, int widget)
	{
		switch (widget) {
			case SM_WIDGET_MAP: { // Map window
				/*
				 * XXX: scrolling with the left mouse button is done by subsequently
				 * clicking with the left mouse button; clicking once centers the
				 * large map at the selected point. So by unclicking the left mouse
				 * button here, it gets reclicked during the next inputloop, which
				 * would make it look like the mouse is being dragged, while it is
				 * actually being (virtually) clicked every inputloop.
				 */
				_left_button_clicked = false;

				const NWidgetBase *wid = this->GetWidget<NWidgetBase>(SM_WIDGET_MAP);
				Point pt = RemapCoords(this->scroll_x, this->scroll_y, 0);
				Window *w = FindWindowById(WC_MAIN_WINDOW, 0);
				w->viewport->follow_vehicle = INVALID_VEHICLE;
				int scaled_x_off = ScaleByZoom((_cursor.pos.x - this->left + wid->pos_x) * TILE_SIZE, this->zoom);
				int scaled_y_off = ScaleByZoom((_cursor.pos.y - this->top - wid->pos_y) * TILE_SIZE, this->zoom);
				w->viewport->dest_scrollpos_x = pt.x + scaled_x_off - (w->viewport->virtual_width >> 1);
				w->viewport->dest_scrollpos_y = pt.y + scaled_y_off - (w->viewport->virtual_height >> 1);

				this->SetDirty();
			} break;

			case SM_WIDGET_ZOOM_OUT: {
				const NWidgetBase *wi = this->GetWidget<NWidgetBase>(SM_WIDGET_MAP);
				this->ZoomOut(wi->current_x / 2, wi->current_y / 2);
				this->HandleButtonClick(SM_WIDGET_ZOOM_OUT);
				SndPlayFx(SND_15_BEEP);
			} break;

			case SM_WIDGET_ZOOM_IN: {
				const NWidgetBase *wi = this->GetWidget<NWidgetBase>(SM_WIDGET_MAP);
				this->ZoomIn(wi->current_x / 2, wi->current_y / 2);
				this->HandleButtonClick(SM_WIDGET_ZOOM_IN);
				SndPlayFx(SND_15_BEEP);
			} break;

			case SM_WIDGET_CONTOUR:    // Show land contours
			case SM_WIDGET_VEHICLES:   // Show vehicles
			case SM_WIDGET_INDUSTRIES: // Show industries
			case SM_WIDGET_ROUTES:     // Show transport routes
			case SM_WIDGET_VEGETATION: // Show vegetation
			case SM_WIDGET_OWNERS:     // Show land owners
				this->RaiseWidget(this->map_type + SM_WIDGET_CONTOUR);
				this->map_type = (SmallMapType)(widget - SM_WIDGET_CONTOUR);
				this->LowerWidget(this->map_type + SM_WIDGET_CONTOUR);

				/* Hide Enable all/Disable all buttons if is not industry type small map */
				this->GetWidget<NWidgetStacked>(SM_WIDGET_SELECTINDUSTRIES)->SetDisplayedPlane(this->map_type != SMT_INDUSTRY);

				this->SetDirty();
				SndPlayFx(SND_15_BEEP);
				break;

			case SM_WIDGET_CENTERMAP: // Center the smallmap again
				this->SmallMapCenterOnCurrentPos();
				this->HandleButtonClick(SM_WIDGET_CENTERMAP);
				SndPlayFx(SND_15_BEEP);
				break;

			case SM_WIDGET_TOGGLETOWNNAME: // Toggle town names
				this->show_towns = !this->show_towns;
				this->SetWidgetLoweredState(SM_WIDGET_TOGGLETOWNNAME, this->show_towns);

				this->SetDirty();
				SndPlayFx(SND_15_BEEP);
				break;

			case SM_WIDGET_LEGEND: // Legend
				/* If industry type small map*/
				if (this->map_type == SMT_INDUSTRY) {
					/* If click on industries label, find right industry type and enable/disable it */
					const NWidgetBase *wi = this->GetWidget<NWidgetBase>(SM_WIDGET_LEGEND); // Label panel
					uint line = (pt.y - wi->pos_y - WD_FRAMERECT_TOP) / FONT_HEIGHT_SMALL;
					uint columns = this->GetNumberColumnsLegend(wi->current_x);
					uint number_of_rows = max((_smallmap_industry_count + columns - 1) / columns, this->min_number_of_fixed_rows);
					if (line >= number_of_rows) break;

					bool rtl = _dynlang.text_dir == TD_RTL;
					int x = pt.x - wi->pos_x;
					if (rtl) x = wi->current_x - x;
					uint column = (x - WD_FRAMERECT_LEFT) / this->column_width;

					/* Check if click is on industry label*/
					int industry_pos = (column * number_of_rows) + line;
					if (industry_pos < _smallmap_industry_count) {
						_legend_from_industries[industry_pos].show_on_map = !_legend_from_industries[industry_pos].show_on_map;
					}

					/* Raise the two buttons "all", as we have done a specific choice */
					this->RaiseWidget(SM_WIDGET_ENABLEINDUSTRIES);
					this->RaiseWidget(SM_WIDGET_DISABLEINDUSTRIES);
					this->SetDirty();
				}
				break;

			case SM_WIDGET_ENABLEINDUSTRIES: // Enable all industries
				for (int i = 0; i != _smallmap_industry_count; i++) {
					_legend_from_industries[i].show_on_map = true;
				}
				/* Toggle appeareance indicating the choice */
				this->LowerWidget(SM_WIDGET_ENABLEINDUSTRIES);
				this->RaiseWidget(SM_WIDGET_DISABLEINDUSTRIES);
				this->SetDirty();
				break;

			case SM_WIDGET_DISABLEINDUSTRIES: // Disable all industries
				for (int i = 0; i != _smallmap_industry_count; i++) {
					_legend_from_industries[i].show_on_map = false;
				}
				/* Toggle appeareance indicating the choice */
				this->RaiseWidget(SM_WIDGET_ENABLEINDUSTRIES);
				this->LowerWidget(SM_WIDGET_DISABLEINDUSTRIES);
				this->SetDirty();
				break;

			case SM_WIDGET_SHOW_HEIGHT: // Enable/disable showing of heightmap.
				_smallmap_industry_show_heightmap = !_smallmap_industry_show_heightmap;
				this->SetWidgetLoweredState(SM_WIDGET_SHOW_HEIGHT, _smallmap_industry_show_heightmap);
				this->SetDirty();
				break;
		}
	}

	virtual void OnMouseWheel(int wheel)
	{
		/* Cursor position relative to window */
		int cx = _cursor.pos.x - this->left;
		int cy = _cursor.pos.y - this->top;

		const NWidgetBase *wi = this->GetWidget<NWidgetBase>(SM_WIDGET_MAP);
		/* Is cursor over the map ? */
		if (IsInsideMM(cx, wi->pos_x, wi->pos_x + wi->current_x + 1) &&
				IsInsideMM(cy, wi->pos_y, wi->pos_y + wi->current_y + 1)) {
			/* Cursor position relative to map */
			cx -= wi->pos_x;
			cy -= wi->pos_y;

			if (wheel < 0) {
				this->ZoomIn(cx, cy);
			} else {
				this->ZoomOut(cx, cy);
			}
		}
	}

	virtual void OnRightClick(Point pt, int widget)
	{
		if (widget == SM_WIDGET_MAP) {
			if (_scrolling_viewport) return;
			_scrolling_viewport = true;
		}
	}

	virtual void OnTick()
	{
		/* Update the window every now and then */
		if (--this->refresh != 0) return;

		this->RecalcVehiclePositions();

		this->refresh = FORCE_REFRESH_PERIOD;
		this->SetDirty();
	}

	virtual void OnScroll(Point delta)
	{
		_cursor.fix_at = true;
		DoScroll(delta.x, delta.y);
		this->SetDirty();
	}

	/**
	 * Do the actual scrolling, but don't fix the cursor or set the window dirty.
	 * @param dx x offset to scroll in screen dimension
	 * @param dy y offset to scroll in screen dimension
	 */
	void DoScroll(int dx, int dy)
	{
		/* divide as late as possible to avoid premature reduction to 0, which causes "jumpy" behaviour
		 * at the same time make sure this is the exact reverse function of the drawing methods in order to
		 * avoid map indicators shifting around:
		 * 1. add/subtract
		 * 2. * TILE_SIZE
		 * 3. scale
		 */
		int x = dy * 2 - dx;
		int y = dx + dy * 2;

		/* round to next divisible by 4 to allow for smoother scrolling */
		int rem_x = abs(x % 4);
		int rem_y = abs(y % 4);
		if (rem_x != 0) {
			x += x > 0 ? 4 - rem_x : rem_x - 4;
		}
		if (rem_y != 0) {
			y += y > 0 ? 4 - rem_y : rem_y - 4;
		}

		this->scroll_x += ScaleByZoomLower(x / 4 * TILE_SIZE, this->zoom);
		this->scroll_y += ScaleByZoomLower(y / 4 * TILE_SIZE, this->zoom);

		/* enforce the screen limits */
		const NWidgetBase *wi = this->GetWidget<NWidgetBase>(SM_WIDGET_MAP);
		int hx = wi->current_x;
		int hy = wi->current_y;
		int hvx = ScaleByZoomLower(hy * 4 - hx * 2, this->zoom);
		int hvy = ScaleByZoomLower(hx * 2 + hy * 4, this->zoom);
		this->scroll_x = Clamp(this->scroll_x, -hvx, MapMaxX() * TILE_SIZE);
		this->scroll_y = Clamp(this->scroll_y, -hvy, MapMaxY() * TILE_SIZE - hvy);
		this->refresh = REFRESH_NEXT_TICK;
	}

	void SmallMapCenterOnCurrentPos()
	{
		const ViewPort *vp = FindWindowById(WC_MAIN_WINDOW, 0)->viewport;
		const NWidgetBase *wi = this->GetWidget<NWidgetBase>(SM_WIDGET_MAP);

		int zoomed_width = ScaleByZoom(wi->current_x * TILE_SIZE, this->zoom);
		int zoomed_height = ScaleByZoom(wi->current_y * TILE_SIZE, this->zoom);
		int x  = ((vp->virtual_width - zoomed_width) / 2 + vp->virtual_left);
		int y  = ((vp->virtual_height - zoomed_height) / 2 + vp->virtual_top);
		this->scroll_x = (y * 2 - x) / 4;
		this->scroll_y = (x + y * 2) / 4;
		this->SetDirty();
	}
};

SmallMapWindow::SmallMapType SmallMapWindow::map_type = SMT_CONTOUR;
bool SmallMapWindow::show_towns = true;

/**
 * Custom container class for displaying smallmap with a vertically resizing legend panel.
 * The legend panel has a smallest height that depends on its width. Standard containers cannot handle this case.
 *
 * @note The container assumes it has two childs, the first is the display, the second is the bar with legends and selection image buttons.
 *       Both childs should be both horizontally and vertically resizable and horizontally fillable.
 *       The bar should have a minimal size with a zero-size legends display. Child padding is not supported.
 */
class NWidgetSmallmapDisplay : public NWidgetContainer {
	const SmallMapWindow *smallmap_window; ///< Window manager instance.
public:
	NWidgetSmallmapDisplay() : NWidgetContainer(NWID_VERTICAL)
	{
		this->smallmap_window = NULL;
	}

	virtual void SetupSmallestSize(Window *w, bool init_array)
	{
		NWidgetBase *display = this->head;
		NWidgetBase *bar = display->next;

		display->SetupSmallestSize(w, init_array);
		bar->SetupSmallestSize(w, init_array);

		this->smallmap_window = dynamic_cast<SmallMapWindow *>(w);
		this->smallest_x = max(display->smallest_x, bar->smallest_x + smallmap_window->GetMinLegendWidth());
		this->smallest_y = display->smallest_y + max(bar->smallest_y, smallmap_window->GetMaxLegendHeight());
		this->fill_x = max(display->fill_x, bar->fill_x);
		this->fill_y = (display->fill_y == 0 && bar->fill_y == 0) ? 0 : min(display->fill_y, bar->fill_y);
		this->resize_x = max(display->resize_x, bar->resize_x);
		this->resize_y = min(display->resize_y, bar->resize_y);
	}

	virtual void AssignSizePosition(SizingType sizing, uint x, uint y, uint given_width, uint given_height, bool rtl)
	{
		this->pos_x = x;
		this->pos_y = y;
		this->current_x = given_width;
		this->current_y = given_height;

		NWidgetBase *display = this->head;
		NWidgetBase *bar = display->next;

		if (sizing == ST_SMALLEST) {
			this->smallest_x = given_width;
			this->smallest_y = given_height;
			/* Make display and bar exactly equal to their minimal size. */
			display->AssignSizePosition(ST_SMALLEST, x, y, display->smallest_x, display->smallest_y, rtl);
			bar->AssignSizePosition(ST_SMALLEST, x, y + display->smallest_y, bar->smallest_x, bar->smallest_y, rtl);
		}

		uint bar_height = max(bar->smallest_y, this->smallmap_window->GetLegendHeight(given_width - bar->smallest_x));
		uint display_height = given_height - bar_height;
		display->AssignSizePosition(ST_RESIZE, x, y, given_width, display_height, rtl);
		bar->AssignSizePosition(ST_RESIZE, x, y + display_height, given_width, bar_height, rtl);
	}

	virtual NWidgetCore *GetWidgetFromPos(int x, int y)
	{
		if (!IsInsideBS(x, this->pos_x, this->current_x) || !IsInsideBS(y, this->pos_y, this->current_y)) return NULL;
		for (NWidgetBase *child_wid = this->head; child_wid != NULL; child_wid = child_wid->next) {
			NWidgetCore *widget = child_wid->GetWidgetFromPos(x, y);
			if (widget != NULL) return widget;
		}
		return NULL;
	}

	virtual void Draw(const Window *w)
	{
		for (NWidgetBase *child_wid = this->head; child_wid != NULL; child_wid = child_wid->next) child_wid->Draw(w);
	}
};

/** Widget parts of the smallmap display. */
static const NWidgetPart _nested_smallmap_display[] = {
	NWidget(WWT_PANEL, COLOUR_BROWN, SM_WIDGET_MAP_BORDER),
		NWidget(WWT_INSET, COLOUR_BROWN, SM_WIDGET_MAP), SetMinimalSize(346, 140), SetResize(1, 1), SetPadding(2, 2, 2, 2), EndContainer(),
	EndContainer(),
};

/** Widget parts of the smallmap legend bar + image buttons. */
static const NWidgetPart _nested_smallmap_bar[] = {
	NWidget(WWT_PANEL, COLOUR_BROWN),
		NWidget(NWID_HORIZONTAL),
			NWidget(WWT_EMPTY, INVALID_COLOUR, SM_WIDGET_LEGEND), SetResize(1, 1),
			NWidget(NWID_VERTICAL),
				/* Top button row. */
				NWidget(NWID_HORIZONTAL, NC_EQUALSIZE),
					NWidget(WWT_PUSHIMGBTN, COLOUR_BROWN, SM_WIDGET_ZOOM_IN), SetDataTip(SPR_IMG_ZOOMIN, STR_TOOLBAR_TOOLTIP_ZOOM_THE_VIEW_IN),
					NWidget(WWT_PUSHIMGBTN, COLOUR_BROWN, SM_WIDGET_CENTERMAP), SetDataTip(SPR_IMG_SMALLMAP, STR_SMALLMAP_CENTER),
					NWidget(WWT_IMGBTN, COLOUR_BROWN, SM_WIDGET_CONTOUR), SetDataTip(SPR_IMG_SHOW_COUNTOURS, STR_SMALLMAP_TOOLTIP_SHOW_LAND_CONTOURS_ON_MAP),
					NWidget(WWT_IMGBTN, COLOUR_BROWN, SM_WIDGET_VEHICLES), SetDataTip(SPR_IMG_SHOW_VEHICLES, STR_SMALLMAP_TOOLTIP_SHOW_VEHICLES_ON_MAP),
					NWidget(WWT_IMGBTN, COLOUR_BROWN, SM_WIDGET_INDUSTRIES), SetDataTip(SPR_IMG_INDUSTRY, STR_SMALLMAP_TOOLTIP_SHOW_INDUSTRIES_ON_MAP),
				EndContainer(),
				/* Bottom button row. */
				NWidget(NWID_HORIZONTAL, NC_EQUALSIZE),
					NWidget(WWT_PUSHIMGBTN, COLOUR_BROWN, SM_WIDGET_ZOOM_OUT), SetDataTip(SPR_IMG_ZOOMOUT, STR_TOOLBAR_TOOLTIP_ZOOM_THE_VIEW_OUT),
					NWidget(WWT_IMGBTN, COLOUR_BROWN, SM_WIDGET_TOGGLETOWNNAME), SetDataTip(SPR_IMG_TOWN, STR_SMALLMAP_TOOLTIP_TOGGLE_TOWN_NAMES_ON_OFF),
					NWidget(WWT_IMGBTN, COLOUR_BROWN, SM_WIDGET_ROUTES), SetDataTip(SPR_IMG_SHOW_ROUTES, STR_SMALLMAP_TOOLTIP_SHOW_TRANSPORT_ROUTES_ON),
					NWidget(WWT_IMGBTN, COLOUR_BROWN, SM_WIDGET_VEGETATION), SetDataTip(SPR_IMG_PLANTTREES, STR_SMALLMAP_TOOLTIP_SHOW_VEGETATION_ON_MAP),
					NWidget(WWT_IMGBTN, COLOUR_BROWN, SM_WIDGET_OWNERS), SetDataTip(SPR_IMG_COMPANY_GENERAL, STR_SMALLMAP_TOOLTIP_SHOW_LAND_OWNERS_ON_MAP),
				EndContainer(),
				NWidget(NWID_SPACER), SetResize(0, 1),
			EndContainer(),
		EndContainer(),
	EndContainer(),
};

static NWidgetBase *SmallMapDisplay(int *biggest_index)
{
	NWidgetContainer *map_display = new NWidgetSmallmapDisplay;

	MakeNWidgets(_nested_smallmap_display, lengthof(_nested_smallmap_display), biggest_index, map_display);
	MakeNWidgets(_nested_smallmap_bar, lengthof(_nested_smallmap_bar), biggest_index, map_display);
	return map_display;
}


static const NWidgetPart _nested_smallmap_widgets[] = {
	NWidget(NWID_HORIZONTAL),
		NWidget(WWT_CLOSEBOX, COLOUR_BROWN),
		NWidget(WWT_CAPTION, COLOUR_BROWN, SM_WIDGET_CAPTION), SetDataTip(STR_SMALLMAP_CAPTION, STR_TOOLTIP_WINDOW_TITLE_DRAG_THIS),
		NWidget(WWT_SHADEBOX, COLOUR_BROWN),
		NWidget(WWT_STICKYBOX, COLOUR_BROWN),
	EndContainer(),
	NWidgetFunction(SmallMapDisplay), // Smallmap display and legend bar + image buttons.
	/* Bottom button row and resize box. */
	NWidget(NWID_HORIZONTAL),
		NWidget(WWT_PANEL, COLOUR_BROWN),
			NWidget(NWID_HORIZONTAL),
				NWidget(NWID_SELECTION, INVALID_COLOUR, SM_WIDGET_SELECTINDUSTRIES),
					NWidget(NWID_HORIZONTAL, NC_EQUALSIZE),
						NWidget(WWT_TEXTBTN, COLOUR_BROWN, SM_WIDGET_ENABLEINDUSTRIES), SetDataTip(STR_SMALLMAP_ENABLE_ALL, STR_SMALLMAP_TOOLTIP_ENABLE_ALL),
						NWidget(WWT_TEXTBTN, COLOUR_BROWN, SM_WIDGET_DISABLEINDUSTRIES), SetDataTip(STR_SMALLMAP_DISABLE_ALL, STR_SMALLMAP_TOOLTIP_DISABLE_ALL),
						NWidget(WWT_TEXTBTN, COLOUR_BROWN, SM_WIDGET_SHOW_HEIGHT), SetDataTip(STR_SMALLMAP_SHOW_HEIGHT, STR_SMALLMAP_TOOLTIP_SHOW_HEIGHT),
					EndContainer(),
					NWidget(NWID_SPACER), SetFill(1, 1),
				EndContainer(),
				NWidget(NWID_SPACER), SetFill(1, 0), SetResize(1, 0),
			EndContainer(),
		EndContainer(),
		NWidget(WWT_RESIZEBOX, COLOUR_BROWN),
	EndContainer(),
};

static const WindowDesc _smallmap_desc(
	WDP_AUTO, 460, 314,
	WC_SMALLMAP, WC_NONE,
	WDF_UNCLICK_BUTTONS,
	_nested_smallmap_widgets, lengthof(_nested_smallmap_widgets)
);

void ShowSmallMap()
{
	AllocateWindowDescFront<SmallMapWindow>(&_smallmap_desc, 0);
}

/**
 * Scrolls the main window to given coordinates.
 * @param x x coordinate
 * @param y y coordinate
 * @param z z coordinate; -1 to scroll to terrain height
 * @param instant scroll instantly (meaningful only when smooth_scrolling is active)
 * @return did the viewport position change?
 */
bool ScrollMainWindowTo(int x, int y, int z, bool instant)
{
	bool res = ScrollWindowTo(x, y, z, FindWindowById(WC_MAIN_WINDOW, 0), instant);

	/* If a user scrolls to a tile (via what way what so ever) and already is on
	 * that tile (e.g.: pressed twice), move the smallmap to that location,
	 * so you directly see where you are on the smallmap. */

	if (res) return res;

	SmallMapWindow *w = dynamic_cast<SmallMapWindow*>(FindWindowById(WC_SMALLMAP, 0));
	if (w != NULL) w->SmallMapCenterOnCurrentPos();

	return res;
}<|MERGE_RESOLUTION|>--- conflicted
+++ resolved
@@ -636,20 +636,15 @@
 			/* Remap into flat coordinates. */
 			Point pos = RemapTileCoords((*i).tile);
 
-			pos.x -= dpi->left;
+			pos.x -= dpi->left - 3; // mysterious -3 inherited from trunk
 			pos.y -= dpi->top;
 
-<<<<<<< HEAD
 			int scale = GetVehicleScale();
 			/* Check if rhombus is inside bounds */
 			if (!IsInsideMM(pos.x, -2 * scale, dpi->width + 2 * scale) ||
 				!IsInsideMM(pos.y, -2 * scale, dpi->height + 2 * scale)) {
 				continue;
 			}
-=======
-		int x = pt.x - dpi->left - 3; // mysterious -3 inherited from trunk
-		int y = pt.y - dpi->top;
->>>>>>> 0eb05e02
 
 			byte colour = (this->map_type == SMT_VEHICLES) ? _vehicle_type_colours[v->type]	: 0xF;
 
@@ -837,37 +832,8 @@
 			}
 		}
 
-<<<<<<< HEAD
-		/**
-		 * As we can resolve no less than 4 pixels of the smallmap at once we have to start drawing at an X position <= -4
-		 * otherwise we get artifacts when partially redrawing.
-		 * Make sure dx provides for that and update tile_x and tile_y accordingly.
-		 */
-		while(dx < SD_MAP_COLUMN_WIDTH) {
-			dx += SD_MAP_COLUMN_WIDTH;
-			tile_x++;
-			tile_y--;
-		}
-
-		/* The map background is off by a little less than one tile in y direction compared to vehicles and signs.
-		 * I have no idea why this is the case.
-		 * on zoom levels >= ZOOM_LVL_NORMAL this isn't visible as only full tiles can be shown. However, beginning
-		 * at ZOOM_LVL_OUT_2X it's again off by 1 pixel
-		 */
-		dy = 0;
-		if (this->zoom < ZOOM_LVL_NORMAL) {
-			dy = UnScaleByZoomLower(2, this->zoom) - 2;
-		} else if (this->zoom > ZOOM_LVL_NORMAL) {
-			dy = 1;
-		}
-
-		/* correct the various problems mentioned above by moving the initial drawing pointer a little */
-		void *ptr = blitter->MoveTo(dpi->dst_ptr, -dx, -dy);
-		int x = -dx;
-=======
 		void *ptr = blitter->MoveTo(dpi->dst_ptr, -dx - 4, 0);
 		int x = - dx - 4;
->>>>>>> 0eb05e02
 		int y = 0;
 
 		for (;;) {
