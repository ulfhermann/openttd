/* $Id$ */

/*
 * This file is part of OpenTTD.
 * OpenTTD is free software; you can redistribute it and/or modify it under the terms of the GNU General Public License as published by the Free Software Foundation, version 2.
 * OpenTTD is distributed in the hope that it will be useful, but WITHOUT ANY WARRANTY; without even the implied warranty of MERCHANTABILITY or FITNESS FOR A PARTICULAR PURPOSE.
 * See the GNU General Public License for more details. You should have received a copy of the GNU General Public License along with OpenTTD. If not, see <http://www.gnu.org/licenses/>.
 */

/** @file smallmap_gui.cpp GUI that shows a small map of the world with metadata like owner or height. */

#include "stdafx.h"
#include "clear_map.h"
#include "industry.h"
#include "station_map.h"
#include "landscape.h"
#include "window_gui.h"
#include "tree_map.h"
#include "viewport_func.h"
#include "town.h"
#include "blitter/factory.hpp"
#include "tunnelbridge_map.h"
#include "strings_func.h"
#include "core/endian_func.hpp"
#include "vehicle_base.h"
#include "sound_func.h"
#include "window_func.h"
#include "cargotype.h"
#include "openttd.h"
#include "company_func.h"
#include "station_base.h"
#include "company_base.h"
#include "company_func.h"
#include "station_base.h"

#include "table/strings.h"
#include <vector>

#include <cmath>
#include <vector>

/** Widget numbers of the small map window. */
enum SmallMapWindowWidgets {
	SM_WIDGET_CAPTION,           ///< Caption widget.
	SM_WIDGET_MAP_BORDER,        ///< Border around the smallmap.
	SM_WIDGET_MAP,               ///< Panel containing the smallmap.
	SM_WIDGET_LEGEND,            ///< Bottom panel to display smallmap legends.
<<<<<<< HEAD
	SM_WIDGET_BLANK,
=======
	SM_WIDGET_BLANK,             ///< Empty button as placeholder.
>>>>>>> afdaf869
	SM_WIDGET_ZOOM_IN,           ///< Button to zoom in one step.
	SM_WIDGET_ZOOM_OUT,          ///< Button to zoom out one step.
	SM_WIDGET_CONTOUR,           ///< Button to select the contour view (height map).
	SM_WIDGET_VEHICLES,          ///< Button to select the vehicles view.
	SM_WIDGET_INDUSTRIES,        ///< Button to select the industries view.
<<<<<<< HEAD
	SM_WIDGET_LINKSTATS,
=======
	SM_WIDGET_LINKSTATS,         ///< Button to select the link stats view.
>>>>>>> afdaf869
	SM_WIDGET_ROUTES,            ///< Button to select the routes view.
	SM_WIDGET_VEGETATION,        ///< Button to select the vegetation view.
	SM_WIDGET_OWNERS,            ///< Button to select the owners view.
	SM_WIDGET_CENTERMAP,         ///< Button to move smallmap center to main window center.
	SM_WIDGET_TOGGLETOWNNAME,    ///< Toggle button to display town names.
	SM_WIDGET_SELECTINDUSTRIES,  ///< Selection widget for the buttons at the industry mode.
	SM_WIDGET_ENABLE_ALL,        ///< Button to enable display of all industries or link stats.
	SM_WIDGET_DISABLE_ALL,       ///< Button to disable display of all industries or link stats.
	SM_WIDGET_SHOW_HEIGHT,       ///< Show heightmap toggle button.
};

static int _smallmap_industry_count; ///< Number of used industries

static int _smallmap_cargo_count; ///< number of cargos in the link stats legend

/** Macro for ordinary entry of LegendAndColour */
#define MK(a, b) {a, b, {INVALID_INDUSTRYTYPE}, true, false, false}

/** Macro for a height legend entry with configurable colour. */
#define MC(height)  {0, STR_TINY_BLACK_HEIGHT, {height}, true, false, false}

/** Macro for end of list marker in arrays of LegendAndColour */
#define MKEND() {0, STR_NULL, {INVALID_INDUSTRYTYPE}, true, true, false}

/**
 * Macro for break marker in arrays of LegendAndColour.
 * It will have valid data, though
 */
#define MS(a, b) {a, b, {INVALID_INDUSTRYTYPE}, true, false, true}

/** Structure for holding relevant data for legends in small map */
struct LegendAndColour {
	uint8 colour;              ///< Colour of the item on the map.
	StringID legend;           ///< String corresponding to the coloured item.
	union {
		IndustryType type; ///< Type of industry.
		uint8 height;      ///< Height in tiles.
	} u;
	bool show_on_map;          ///< For filtering industries, if \c true, industry is shown on the map in colour.
	bool end;                  ///< This is the end of the list.
	bool col_break;            ///< Perform a column break and go further at the next column.
};

/** Legend text giving the colours to look for on the minimap */
static LegendAndColour _legend_land_contours[] = {
	/* The colours for the following values are set at BuildLandLegend() based on each colour scheme. */
	MC(0),
	MC(4),
	MC(8),
	MC(12),
	MC(14),

	MS(0xD7, STR_SMALLMAP_LEGENDA_ROADS),
	MK(0x0A, STR_SMALLMAP_LEGENDA_RAILROADS),
	MK(0x98, STR_SMALLMAP_LEGENDA_STATIONS_AIRPORTS_DOCKS),
	MK(0xB5, STR_SMALLMAP_LEGENDA_BUILDINGS_INDUSTRIES),
	MK(0x0F, STR_SMALLMAP_LEGENDA_VEHICLES),
	MKEND()
};

static const LegendAndColour _legend_vehicles[] = {
	MK(0xB8, STR_SMALLMAP_LEGENDA_TRAINS),
	MK(0xBF, STR_SMALLMAP_LEGENDA_ROAD_VEHICLES),
	MK(0x98, STR_SMALLMAP_LEGENDA_SHIPS),
	MK(0x0F, STR_SMALLMAP_LEGENDA_AIRCRAFT),

	MS(0xD7, STR_SMALLMAP_LEGENDA_TRANSPORT_ROUTES),
	MK(0xB5, STR_SMALLMAP_LEGENDA_BUILDINGS_INDUSTRIES),
	MKEND()
};

static const LegendAndColour _legend_routes[] = {
	MK(0xD7, STR_SMALLMAP_LEGENDA_ROADS),
	MK(0x0A, STR_SMALLMAP_LEGENDA_RAILROADS),
	MK(0xB5, STR_SMALLMAP_LEGENDA_BUILDINGS_INDUSTRIES),

	MS(0x56, STR_SMALLMAP_LEGENDA_RAILROAD_STATION),
	MK(0xC2, STR_SMALLMAP_LEGENDA_TRUCK_LOADING_BAY),
	MK(0xBF, STR_SMALLMAP_LEGENDA_BUS_STATION),
	MK(0xB8, STR_SMALLMAP_LEGENDA_AIRPORT_HELIPORT),
	MK(0x98, STR_SMALLMAP_LEGENDA_DOCK),
	MKEND()
};

static const LegendAndColour _legend_vegetation[] = {
	MK(0x52, STR_SMALLMAP_LEGENDA_ROUGH_LAND),
	MK(0x54, STR_SMALLMAP_LEGENDA_GRASS_LAND),
	MK(0x37, STR_SMALLMAP_LEGENDA_BARE_LAND),
	MK(0x25, STR_SMALLMAP_LEGENDA_FIELDS),
	MK(0x57, STR_SMALLMAP_LEGENDA_TREES),
	MK(0xD0, STR_SMALLMAP_LEGENDA_FOREST),

	MS(0x0A, STR_SMALLMAP_LEGENDA_ROCKS),
	MK(0xC2, STR_SMALLMAP_LEGENDA_DESERT),
	MK(0x98, STR_SMALLMAP_LEGENDA_SNOW),
	MK(0xD7, STR_SMALLMAP_LEGENDA_TRANSPORT_ROUTES),
	MK(0xB5, STR_SMALLMAP_LEGENDA_BUILDINGS_INDUSTRIES),
	MKEND()
};

static const LegendAndColour _legend_land_owners[] = {
	MK(0xCA, STR_SMALLMAP_LEGENDA_WATER),
	MK(0x54, STR_SMALLMAP_LEGENDA_NO_OWNER),
	MK(0xB4, STR_SMALLMAP_LEGENDA_TOWNS),
	MK(0x20, STR_SMALLMAP_LEGENDA_INDUSTRIES),
	MKEND()
};
#undef MK
#undef MC
#undef MS
#undef MKEND

/**
 * Allow room for all industries, plus a terminator entry
 * This is required in order to have the indutry slots all filled up
 */
static LegendAndColour _legend_from_industries[NUM_INDUSTRYTYPES + 1];
/* For connecting industry type to position in industries list(small map legend) */
static uint _industry_to_list_pos[NUM_INDUSTRYTYPES];
/** Show heightmap in smallmap window. */
static bool _smallmap_show_heightmap;

<<<<<<< HEAD
static uint8 _smallmap_link_colours[] = {
=======
/**
 * Colours for the various "load" states of links. Ordered from "empty" to
 * "overcrowded".
 */
static const uint8 _smallmap_link_colours[] = {
>>>>>>> afdaf869
	0x0f, 0xd1, 0xd0, 0x57,
	0x55, 0x53, 0xbf, 0xbd,
	0xba, 0xb9, 0xb7, 0xb5
};

/**
 * Fills an array for the industries legends.
 */
void BuildIndustriesLegend()
{
	uint j = 0;

	/* Add each name */
	for (uint8 i = 0; i < NUM_INDUSTRYTYPES; i++) {
		IndustryType ind = _sorted_industry_types[i];
		const IndustrySpec *indsp = GetIndustrySpec(ind);
		if (indsp->enabled) {
			_legend_from_industries[j].legend = indsp->name;
			_legend_from_industries[j].colour = indsp->map_colour;
			_legend_from_industries[j].u.type = ind;
			_legend_from_industries[j].show_on_map = true;
			_legend_from_industries[j].col_break = false;
			_legend_from_industries[j].end = false;

			/* Store widget number for this industry type. */
			_industry_to_list_pos[ind] = j;
			j++;
		}
	}
	/* Terminate the list */
	_legend_from_industries[j].end = true;

	/* Store number of enabled industries */
	_smallmap_industry_count = j;
}

<<<<<<< HEAD
static LegendAndColour _legend_linkstats[NUM_CARGO + 1];

/**
 * Populate legend table for the route map view.
=======
/** Legend entries for the link stats view. */
static LegendAndColour _legend_linkstats[NUM_CARGO + 1];

/**
 * Populate legend table for the link stat view.
>>>>>>> afdaf869
 */
void BuildLinkStatsLegend()
{
	/* Clear the legend */
	memset(_legend_linkstats, 0, sizeof(_legend_linkstats));

	uint i = 0;
	for (; i < _sorted_cargo_specs_size; ++i) {
		const CargoSpec *cs = _sorted_cargo_specs[i];

		_legend_linkstats[i].legend = cs->name;
		_legend_linkstats[i].colour = cs->legend_colour;
		_legend_linkstats[i].u.type = cs->Index();
		_legend_linkstats[i].show_on_map = true;
	}

	_legend_linkstats[i].end = true;

	_smallmap_cargo_count = i;
}

static const LegendAndColour * const _legend_table[] = {
	_legend_land_contours,
	_legend_vehicles,
	_legend_from_industries,
	_legend_linkstats,
	_legend_routes,
	_legend_vegetation,
	_legend_land_owners,
};

#define MKCOLOUR(x) TO_LE32X(x)

/** Height map colours for the green colour scheme, ordered by height. */
static const uint32 _green_map_heights[] = {
	MKCOLOUR(0x5A5A5A5A),
	MKCOLOUR(0x5A5B5A5B),
	MKCOLOUR(0x5B5B5B5B),
	MKCOLOUR(0x5B5C5B5C),
	MKCOLOUR(0x5C5C5C5C),
	MKCOLOUR(0x5C5D5C5D),
	MKCOLOUR(0x5D5D5D5D),
	MKCOLOUR(0x5D5E5D5E),
	MKCOLOUR(0x5E5E5E5E),
	MKCOLOUR(0x5E5F5E5F),
	MKCOLOUR(0x5F5F5F5F),
	MKCOLOUR(0x5F1F5F1F),
	MKCOLOUR(0x1F1F1F1F),
	MKCOLOUR(0x1F271F27),
	MKCOLOUR(0x27272727),
	MKCOLOUR(0x27272727),
};
assert_compile(lengthof(_green_map_heights) == MAX_TILE_HEIGHT + 1);

/** Height map colours for the dark green colour scheme, ordered by height. */
static const uint32 _dark_green_map_heights[] = {
	MKCOLOUR(0x60606060),
	MKCOLOUR(0x60616061),
	MKCOLOUR(0x61616161),
	MKCOLOUR(0x61626162),
	MKCOLOUR(0x62626262),
	MKCOLOUR(0x62636263),
	MKCOLOUR(0x63636363),
	MKCOLOUR(0x63646364),
	MKCOLOUR(0x64646464),
	MKCOLOUR(0x64656465),
	MKCOLOUR(0x65656565),
	MKCOLOUR(0x65666566),
	MKCOLOUR(0x66666666),
	MKCOLOUR(0x66676667),
	MKCOLOUR(0x67676767),
	MKCOLOUR(0x67676767),
};
assert_compile(lengthof(_dark_green_map_heights) == MAX_TILE_HEIGHT + 1);

/** Height map colours for the violet colour scheme, ordered by height. */
static const uint32 _violet_map_heights[] = {
	MKCOLOUR(0x80808080),
	MKCOLOUR(0x80818081),
	MKCOLOUR(0x81818181),
	MKCOLOUR(0x81828182),
	MKCOLOUR(0x82828282),
	MKCOLOUR(0x82838283),
	MKCOLOUR(0x83838383),
	MKCOLOUR(0x83848384),
	MKCOLOUR(0x84848484),
	MKCOLOUR(0x84858485),
	MKCOLOUR(0x85858585),
	MKCOLOUR(0x85868586),
	MKCOLOUR(0x86868686),
	MKCOLOUR(0x86878687),
	MKCOLOUR(0x87878787),
	MKCOLOUR(0x87878787),
};
assert_compile(lengthof(_violet_map_heights) == MAX_TILE_HEIGHT + 1);

/** Colour scheme of the smallmap. */
struct SmallMapColourScheme {
	const uint32 *height_colours; ///< Colour of each level in a heightmap.
	uint32 default_colour;   ///< Default colour of the land.
};

/** Available colour schemes for height maps. */
static const SmallMapColourScheme _heightmap_schemes[] = {
	{_green_map_heights,      MKCOLOUR(0x54545454)}, ///< Green colour scheme.
	{_dark_green_map_heights, MKCOLOUR(0x62626262)}, ///< Dark green colour scheme.
	{_violet_map_heights,     MKCOLOUR(0x82828282)}, ///< Violet colour scheme.
};

void BuildLandLegend()
{
	for (LegendAndColour *lc = _legend_land_contours; lc->legend == STR_TINY_BLACK_HEIGHT; lc++) {
		lc->colour = _heightmap_schemes[_settings_client.gui.smallmap_land_colour].height_colours[lc->u.height];
	}
}

struct AndOr {
	uint32 mor;
	uint32 mand;
};

static inline uint32 ApplyMask(uint32 colour, const AndOr *mask)
{
	return (colour & mask->mand) | mask->mor;
}


/** Colour masks for "Contour" and "Routes" modes. */
static const AndOr _smallmap_contours_andor[] = {
	{MKCOLOUR(0x00000000), MKCOLOUR(0xFFFFFFFF)}, // MP_CLEAR
	{MKCOLOUR(0x000A0A00), MKCOLOUR(0xFF0000FF)}, // MP_RAILWAY
	{MKCOLOUR(0x00D7D700), MKCOLOUR(0xFF0000FF)}, // MP_ROAD
	{MKCOLOUR(0x00B5B500), MKCOLOUR(0xFF0000FF)}, // MP_HOUSE
	{MKCOLOUR(0x00000000), MKCOLOUR(0xFFFFFFFF)}, // MP_TREES
	{MKCOLOUR(0x98989898), MKCOLOUR(0x00000000)}, // MP_STATION
	{MKCOLOUR(0xCACACACA), MKCOLOUR(0x00000000)}, // MP_WATER
	{MKCOLOUR(0x00000000), MKCOLOUR(0xFFFFFFFF)}, // MP_VOID
	{MKCOLOUR(0xB5B5B5B5), MKCOLOUR(0x00000000)}, // MP_INDUSTRY
	{MKCOLOUR(0x00000000), MKCOLOUR(0xFFFFFFFF)}, // MP_TUNNELBRIDGE
	{MKCOLOUR(0x00B5B500), MKCOLOUR(0xFF0000FF)}, // MP_OBJECT
	{MKCOLOUR(0x000A0A00), MKCOLOUR(0xFF0000FF)},
};

/** Colour masks for "Vehicles", "Industry", and "Vegetation" modes. */
static const AndOr _smallmap_vehicles_andor[] = {
	{MKCOLOUR(0x00000000), MKCOLOUR(0xFFFFFFFF)}, // MP_CLEAR
	{MKCOLOUR(0x00D7D700), MKCOLOUR(0xFF0000FF)}, // MP_RAILWAY
	{MKCOLOUR(0x00D7D700), MKCOLOUR(0xFF0000FF)}, // MP_ROAD
	{MKCOLOUR(0x00B5B500), MKCOLOUR(0xFF0000FF)}, // MP_HOUSE
	{MKCOLOUR(0x00000000), MKCOLOUR(0xFFFFFFFF)}, // MP_TREES
	{MKCOLOUR(0x00D7D700), MKCOLOUR(0xFF0000FF)}, // MP_STATION
	{MKCOLOUR(0xCACACACA), MKCOLOUR(0x00000000)}, // MP_WATER
	{MKCOLOUR(0x00000000), MKCOLOUR(0xFFFFFFFF)}, // MP_VOID
	{MKCOLOUR(0xB5B5B5B5), MKCOLOUR(0x00000000)}, // MP_INDUSTRY
	{MKCOLOUR(0x00000000), MKCOLOUR(0xFFFFFFFF)}, // MP_TUNNELBRIDGE
	{MKCOLOUR(0x00B5B500), MKCOLOUR(0xFF0000FF)}, // MP_OBJECT
	{MKCOLOUR(0x00D7D700), MKCOLOUR(0xFF0000FF)},
};

/** Mapping of tile type to importance of the tile (higher number means more interesting to show). */
static const byte _tiletype_importance[] = {
	2, // MP_CLEAR
	8, // MP_RAILWAY
	7, // MP_ROAD
	5, // MP_HOUSE
	2, // MP_TREES
	9, // MP_STATION
	2, // MP_WATER
	1, // MP_VOID
	6, // MP_INDUSTRY
	8, // MP_TUNNELBRIDGE
	2, // MP_OBJECT
	0,
};


static inline TileType GetEffectiveTileType(TileIndex tile)
{
	TileType t = GetTileType(tile);

	if (t == MP_TUNNELBRIDGE) {
		TransportType tt = GetTunnelBridgeTransportType(tile);

		switch (tt) {
			case TRANSPORT_RAIL: t = MP_RAILWAY; break;
			case TRANSPORT_ROAD: t = MP_ROAD;    break;
			default:             t = MP_WATER;   break;
		}
	}
	return t;
}

/**
 * Return the colour a tile would be displayed with in the small map in mode "Contour".
 * @param tile The tile of which we would like to get the colour.
 * @param t    Effective tile type of the tile (see #GetEffectiveTileType).
 * @return The colour of tile in the small map in mode "Contour"
 */
static inline uint32 GetSmallMapContoursPixels(TileIndex tile, TileType t)
{
	const SmallMapColourScheme *cs = &_heightmap_schemes[_settings_client.gui.smallmap_land_colour];
	return ApplyMask(cs->height_colours[TileHeight(tile)], &_smallmap_contours_andor[t]);
}

/**
 * Return the colour a tile would be displayed with in the small map in mode "Vehicles".
 *
 * @param tile The tile of which we would like to get the colour.
 * @param t    Effective tile type of the tile (see #GetEffectiveTileType).
 * @return The colour of tile in the small map in mode "Vehicles"
 */
static inline uint32 GetSmallMapVehiclesPixels(TileIndex tile, TileType t)
{
	const SmallMapColourScheme *cs = &_heightmap_schemes[_settings_client.gui.smallmap_land_colour];
	return ApplyMask(cs->default_colour, &_smallmap_vehicles_andor[t]);
}

/**
 * Return the colour a tile would be displayed with in the small map in mode "Industries".
 *
 * @param tile The tile of which we would like to get the colour.
 * @param t    Effective tile type of the tile (see #GetEffectiveTileType).
 * @return The colour of tile in the small map in mode "Industries"
 */
static inline uint32 GetSmallMapIndustriesPixels(TileIndex tile, TileType t)
{
	if (t == MP_INDUSTRY) {
		/* If industry is allowed to be seen, use its colour on the map */
		if (_legend_from_industries[_industry_to_list_pos[Industry::GetByTile(tile)->type]].show_on_map) {
			return GetIndustrySpec(Industry::GetByTile(tile)->type)->map_colour * 0x01010101;
		} else {
			/* Otherwise, return the colour which will make it disappear */
			t = (IsTileOnWater(tile) ? MP_WATER : MP_CLEAR);
		}
	}

	const SmallMapColourScheme *cs = &_heightmap_schemes[_settings_client.gui.smallmap_land_colour];
	return ApplyMask(_smallmap_show_heightmap ? cs->height_colours[TileHeight(tile)] : cs->default_colour, &_smallmap_vehicles_andor[t]);
}

/**
 * Return the colour a tile would be displayed with in the small map in mode "Routes".
 *
 * @param tile The tile of which we would like to get the colour.
 * @param t    Effective tile type of the tile (see #GetEffectiveTileType).
 * @return The colour of tile  in the small map in mode "Routes"
 */
static inline uint32 GetSmallMapRoutesPixels(TileIndex tile, TileType t)
{
	if (t == MP_STATION) {
		switch (GetStationType(tile)) {
			case STATION_RAIL:    return MKCOLOUR(0x56565656);
			case STATION_AIRPORT: return MKCOLOUR(0xB8B8B8B8);
			case STATION_TRUCK:   return MKCOLOUR(0xC2C2C2C2);
			case STATION_BUS:     return MKCOLOUR(0xBFBFBFBF);
			case STATION_DOCK:    return MKCOLOUR(0x98989898);
			default:              return MKCOLOUR(0xFFFFFFFF);
		}
	} else if (t == MP_RAILWAY) {
		AndOr andor = {
			GetRailTypeInfo(GetRailType(tile))->map_colour * MKCOLOUR(0x00010100),
			_smallmap_contours_andor[t].mand
		};

		const SmallMapColourScheme *cs = &_heightmap_schemes[_settings_client.gui.smallmap_land_colour];
		return ApplyMask(cs->default_colour, &andor);
	}

	/* Ground colour */
	const SmallMapColourScheme *cs = &_heightmap_schemes[_settings_client.gui.smallmap_land_colour];
	return ApplyMask(cs->default_colour, &_smallmap_contours_andor[t]);
}

/**
 * Return the colour a tile would be displayed with in the small map in mode "link stats".
 *
 * @param tile The tile of which we would like to get the colour.
 * @param t    Effective tile type of the tile (see #GetEffectiveTileType).
 * @return The colour of tile in the small map in mode "link stats"
 */
static inline uint32 GetSmallMapLinkStatsPixels(TileIndex tile, TileType t)
{
	return _smallmap_show_heightmap ? GetSmallMapContoursPixels(tile, t) : GetSmallMapRoutesPixels(tile, t);
}

static const uint32 _vegetation_clear_bits[] = {
	MKCOLOUR(0x54545454), ///< full grass
	MKCOLOUR(0x52525252), ///< rough land
	MKCOLOUR(0x0A0A0A0A), ///< rocks
	MKCOLOUR(0x25252525), ///< fields
	MKCOLOUR(0x98989898), ///< snow
	MKCOLOUR(0xC2C2C2C2), ///< desert
	MKCOLOUR(0x54545454), ///< unused
	MKCOLOUR(0x54545454), ///< unused
};

/**
 * Return the colour a tile would be displayed with in the smallmap in mode "Vegetation".
 *
 * @param tile The tile of which we would like to get the colour.
 * @param t    Effective tile type of the tile (see #GetEffectiveTileType).
 * @return The colour of tile  in the smallmap in mode "Vegetation"
 */
static inline uint32 GetSmallMapVegetationPixels(TileIndex tile, TileType t)
{
	switch (t) {
		case MP_CLEAR:
			return (IsClearGround(tile, CLEAR_GRASS) && GetClearDensity(tile) < 3) ? MKCOLOUR(0x37373737) : _vegetation_clear_bits[GetClearGround(tile)];

		case MP_INDUSTRY:
			return GetIndustrySpec(Industry::GetByTile(tile)->type)->check_proc == CHECK_FOREST ? MKCOLOUR(0xD0D0D0D0) : MKCOLOUR(0xB5B5B5B5);

		case MP_TREES:
			if (GetTreeGround(tile) == TREE_GROUND_SNOW_DESERT || GetTreeGround(tile) == TREE_GROUND_ROUGH_SNOW) {
				return (_settings_game.game_creation.landscape == LT_ARCTIC) ? MKCOLOUR(0x98575798) : MKCOLOUR(0xC25757C2);
			}
			return MKCOLOUR(0x54575754);

		default:
			return ApplyMask(MKCOLOUR(0x54545454), &_smallmap_vehicles_andor[t]);
	}
}


static uint32 _owner_colours[OWNER_END + 1];

/**
 * Return the colour a tile would be displayed with in the small map in mode "Owner".
 *
 * @param tile The tile of which we would like to get the colour.
 * @param t    Effective tile type of the tile (see #GetEffectiveTileType).
 * @return The colour of tile in the small map in mode "Owner"
 */
static inline uint32 GetSmallMapOwnerPixels(TileIndex tile, TileType t)
{
	Owner o;

	switch (t) {
		case MP_INDUSTRY: o = OWNER_END;          break;
		case MP_HOUSE:    o = OWNER_TOWN;         break;
		default:          o = GetTileOwner(tile); break;
		/* FIXME: For MP_ROAD there are multiple owners.
		 * GetTileOwner returns the rail owner (level crossing) resp. the owner of ROADTYPE_ROAD (normal road),
		 * even if there are no ROADTYPE_ROAD bits on the tile.
		 */
	}

	return _owner_colours[o];
}

/** Vehicle colours in #SMT_VEHICLES mode. Indexed by #VehicleTypeByte. */
static const byte _vehicle_type_colours[6] = {
	184, 191, 152, 15, 215, 184
};

/**
 * Draw a square symbolizing a producer of cargo in the link stats view.
 * @param x the x coordinate of the middle of the vertex
 * @param y the y coordinate of the middle of the vertex
 * @param size the x and y extend of the vertex
 * @param colour the colour with which the vertex will be filled
 * @param border_colour the colour for the border of the vertex
 */
void DrawVertex(int x, int y, int size, int colour, int boder_colour)
{
	size--;
	int w1 = size / 2;
	int w2 = size / 2 + size % 2;

	GfxFillRect(x - w1, y - w1, x + w2, y + w2, colour);

	w1++;
	w2++;
	GfxDrawLine(x - w1, y - w1, x + w2, y - w1, boder_colour);
	GfxDrawLine(x - w1, y + w2, x + w2, y + w2, boder_colour);
	GfxDrawLine(x - w1, y - w1, x - w1, y + w2, boder_colour);
	GfxDrawLine(x + w2, y - w1, x + w2, y + w2, boder_colour);
}

void DrawVertex(int x, int y, int size, int colour, int boder_colour)
{
	size--;
	int w1 = size / 2;
	int w2 = size / 2 + size % 2;

	GfxFillRect(x - w1, y - w1, x + w2, y + w2, colour);

	w1++;
	w2++;
	GfxDrawLine(x - w1, y - w1, x + w2, y - w1, boder_colour);
	GfxDrawLine(x - w1, y + w2, x + w2, y + w2, boder_colour);
	GfxDrawLine(x - w1, y - w1, x - w1, y + w2, boder_colour);
	GfxDrawLine(x + w2, y - w1, x + w2, y + w2, boder_colour);
}

/** Class managing the smallmap window. */
class SmallMapWindow : public Window {
	/** Types of legends in the #SM_WIDGET_LEGEND widget. */
	enum SmallMapType {
		SMT_CONTOUR,
		SMT_VEHICLES,
		SMT_INDUSTRY,
		SMT_LINKSTATS,
		SMT_ROUTES,
		SMT_VEGETATION,
		SMT_OWNER,
	};

	/**
	 * Save the Vehicle's old position here, so that we don't get glitches when
	 * redrawing.
	 * The glitches happen when a vehicle occupies a larger area (zoom-in) and
	 * a partial redraw happens which only covers part of the vehicle. If the
	 * vehicle has moved in the meantime, it looks ugly afterwards.
	 */
	struct VehicleAndPosition {
		VehicleAndPosition(const Vehicle *v) : vehicle(v->index)
		{
			this->position.x = v->x_pos;
			this->position.y = v->y_pos;
		}

		Point position;
		VehicleID vehicle;
	};

	typedef std::list<VehicleAndPosition> VehicleList;
	VehicleList vehicles_on_map; ///< cached vehicle positions to avoid glitches
	
	/** Available kinds of zoomlevel changes. */
	enum ZoomLevelChange {
		ZLC_INITIALIZE, ///< Initialize zoom level.
		ZLC_ZOOM_OUT,   ///< Zoom out.
		ZLC_ZOOM_IN,    ///< Zoom in.
	};

	static SmallMapType map_type; ///< Currently displayed legends.
	static bool show_towns;       ///< Display town names in the smallmap.

	static const uint LEGEND_BLOB_WIDTH = 8;              ///< Width of the coloured blob in front of a line text in the #SM_WIDGET_LEGEND widget.
	static const uint INDUSTRY_MIN_NUMBER_OF_COLUMNS = 2; ///< Minimal number of columns in the #SM_WIDGET_LEGEND widget for the #SMT_INDUSTRY legend.
	uint min_number_of_columns;    ///< Minimal number of columns in  legends.
	uint min_number_of_fixed_rows; ///< Minimal number of rows in the legends for the fixed layouts only (all except #SMT_INDUSTRY).
	uint column_width;             ///< Width of a column in the #SM_WIDGET_LEGEND widget.

<<<<<<< HEAD
	bool HasButtons()
	{
		return this->map_type == SMT_INDUSTRY || this->map_type == SMT_LINKSTATS;
	}

	Point cursor;

=======
>>>>>>> afdaf869
	struct BaseCargoDetail {
		BaseCargoDetail()
		{
			this->Clear();
		}

		void Clear()
		{
			this->capacity = this->usage = this->planned = 0;
		}

		uint capacity;
		uint usage;
		uint planned;
	};

	struct CargoDetail : public BaseCargoDetail {
		CargoDetail(const LegendAndColour *c, const LinkStat &ls, const FlowStat &fs) : legend(c)
		{
			this->AddLink(ls, fs);
		}

		void AddLink(const LinkStat &orig_link, const FlowStat &orig_flow)
		{
			this->capacity += orig_link.Capacity();
			this->usage += orig_link.Usage();
			this->planned += orig_flow.Planned();
		}

		const LegendAndColour *legend;
	};

	typedef std::vector<CargoDetail> StatVector;

	struct LinkDetails {
		LinkDetails() {this->Clear();}

		StationID sta;
		StationID stb;
		StatVector a_to_b;
		StatVector b_to_a;

		void Clear()
		{
			this->sta = INVALID_STATION;
			this->stb = INVALID_STATION;
			this->a_to_b.clear();
			this->b_to_a.clear();
		}

		bool Empty() const
		{
			return this->sta == INVALID_STATION;
		}
	};

<<<<<<< HEAD
	/**
	 * those are detected while drawing the links and used when drawing
	 * the legend. They don't represent game state.
	 */
	mutable LinkDetails link_details;
	mutable StationID supply_details;

=======
>>>>>>> afdaf869
	int32 scroll_x;  ///< Horizontal world coordinate of the base tile left of the top-left corner of the smallmap display.
	int32 scroll_y;  ///< Vertical world coordinate of the base tile left of the top-left corner of the smallmap display.
	int32 subscroll; ///< Number of pixels (0..3) between the right end of the base tile and the pixel at the top-left corner of the smallmap display.
	int zoom;        ///< Zoom level. Bigger number means more zoom-out (further away).

	static const uint8 FORCE_REFRESH_PERIOD = 0x1F; ///< map is redrawn after that many ticks
	static const uint8 REFRESH_NEXT_TICK = 1;       ///< if refresh has this value the map is redrawn in the next tick
	uint8 refresh; ///< refresh counter, zeroed every FORCE_REFRESH_PERIOD ticks

	/**
	 * Remap tile to location on this smallmap.
	 * @param tile_x X coordinate of the tile.
	 * @param tile_y Y coordinate of the tile.
	 * @return Position to draw on.
	 */
	FORCEINLINE Point RemapTile(int tile_x, int tile_y) const
	{
		if (this->zoom > 0) {
			int x_offset = tile_x - this->scroll_x / (int)TILE_SIZE;
			int y_offset = tile_y - this->scroll_y / (int)TILE_SIZE;

			/* For negative offsets, round towards -inf. */
			if (x_offset < 0) x_offset -= this->zoom - 1;
			if (y_offset < 0) y_offset -= this->zoom - 1;

			return RemapCoords(x_offset / this->zoom, y_offset / this->zoom, 0);
		} else {
			int x_offset = tile_x * (-this->zoom) - this->scroll_x * (-this->zoom) / (int)TILE_SIZE;
			int y_offset = tile_y * (-this->zoom) - this->scroll_y * (-this->zoom) / (int)TILE_SIZE;

			return RemapCoords(x_offset, y_offset, 0);
		}
	}

	/**
	 * Determine the world coordinates relative to the base tile of the smallmap, and the pixel position at
	 * that location for a point in the smallmap.
	 * @param px       Horizontal coordinate of the pixel.
	 * @param py       Vertical coordinate of the pixel.
	 * @param sub[out] Pixel position at the tile (0..3).
	 * @param add_sub  Add current #subscroll to the position.
	 * @return world coordinates being displayed at the given position relative to #scroll_x and #scroll_y.
	 * @note The #subscroll offset is already accounted for.
	 */
	FORCEINLINE Point PixelToWorld(int px, int py, int *sub, bool add_sub = true) const
	{
		if (add_sub) px += this->subscroll;  // Total horizontal offset.

		/* For each two rows down, add a x and a y tile, and
		 * For each four pixels to the right, move a tile to the right. */
		Point pt = {
			((py >> 1) - (px >> 2)) * TILE_SIZE,
			((py >> 1) + (px >> 2)) * TILE_SIZE
		};

		if (this->zoom > 0) {
			pt.x *= this->zoom;
			pt.y *= this->zoom;
		} else {
			pt.x /= (-this->zoom);
			pt.y /= (-this->zoom);
		}

		px &= 3;

		if (py & 1) { // Odd number of rows, handle the 2 pixel shift.
			int offset = this->zoom > 0 ? this->zoom * TILE_SIZE : TILE_SIZE / (-this->zoom);
			if (px < 2) {
				pt.x += offset;
				px += 2;
			} else {
				pt.y += offset;
				px -= 2;
			}
		}

		*sub = px;
		return pt;
	}

	/**
	 * Compute base parameters of the smallmap such that tile (\a tx, \a ty) starts at pixel (\a x, \a y).
	 * @param tx        Tile x coordinate.
	 * @param ty        Tile y coordinate.
	 * @param x         Non-negative horizontal position in the display where the tile starts.
	 * @param y         Non-negative vertical position in the display where the tile starts.
	 * @param sub [out] Value of #subscroll needed.
	 * @return #scroll_x, #scroll_y values.
	 */
	Point ComputeScroll(int tx, int ty, int x, int y, int *sub)
	{
		assert(x >= 0 && y >= 0);

		int new_sub;
		Point tile_xy = PixelToWorld(x, y, &new_sub, false);
		tx -= tile_xy.x;
		ty -= tile_xy.y;

		int offset = this->zoom < 0 ? TILE_SIZE / (-this->zoom) : this->zoom * TILE_SIZE;

		Point scroll;
		if (new_sub == 0) {
			*sub = 0;
			scroll.x = tx + offset;
			scroll.y = ty - offset;
		} else {
			*sub = 4 - new_sub;
			scroll.x = tx + 2 * offset;
			scroll.y = ty - 2 * offset;
		}
		return scroll;
	}

	/**
	 * Initialize or change the zoom level.
	 * @param change  Way to change the zoom level.
	 * @param zoom_pt Position to keep fixed while zooming.
	 * @pre \c *zoom_pt should contain a point in the smallmap display when zooming in or out.
	 */
	void SetZoomLevel(ZoomLevelChange change, const Point *zoom_pt)
	{
		static const int zoomlevels[] = {-4, -2, 1, 2, 4, 6, 8}; // Available zoom levels. Bigger number means more zoom-out (further away).
		static const int MIN_ZOOM_INDEX = 0;
		static const int DEFAULT_ZOOM_INDEX = 2;
		static const int MAX_ZOOM_INDEX = lengthof(zoomlevels) - 1;

		int new_index, cur_index, sub;
		Point position;
		switch (change) {
			case ZLC_INITIALIZE:
				cur_index = - 1; // Definitely different from new_index.
				new_index = DEFAULT_ZOOM_INDEX;
				break;

			case ZLC_ZOOM_IN:
			case ZLC_ZOOM_OUT:
				for (cur_index = MIN_ZOOM_INDEX; cur_index <= MAX_ZOOM_INDEX; cur_index++) {
					if (this->zoom == zoomlevels[cur_index]) break;
				}
				assert(cur_index <= MAX_ZOOM_INDEX);

				position = this->PixelToWorld(zoom_pt->x, zoom_pt->y, &sub);
				new_index = Clamp(cur_index + ((change == ZLC_ZOOM_IN) ? -1 : 1), MIN_ZOOM_INDEX, MAX_ZOOM_INDEX);
				break;

			default: NOT_REACHED();
		}

		if (new_index != cur_index) {
			this->zoom = zoomlevels[new_index];
			if (cur_index >= 0) {
				Point new_pos = this->PixelToWorld(zoom_pt->x, zoom_pt->y, &sub);
				this->SetNewScroll(this->scroll_x + position.x - new_pos.x,
						this->scroll_y + position.y - new_pos.y, sub);
			}
			this->SetWidgetDisabledState(SM_WIDGET_ZOOM_IN,  this->zoom == zoomlevels[MIN_ZOOM_INDEX]);
			this->SetWidgetDisabledState(SM_WIDGET_ZOOM_OUT, this->zoom == zoomlevels[MAX_ZOOM_INDEX]);
			this->SetDirty();
		}
	}

	/**
	 * Decide which colours to show to the user for a group of tiles.
	 * @param ta Tile area to investigate.
	 * @return Colours to display.
	 */
	inline uint32 GetTileColours(const TileArea &ta) const
	{
		int importance = 0;
		TileIndex tile = INVALID_TILE; // Position of the most important tile.
		TileType et = MP_VOID;         // Effective tile type at that position.

		TILE_AREA_LOOP(ti, ta) {
			TileType ttype = GetEffectiveTileType(ti);
			if (_tiletype_importance[ttype] > importance) {
				importance = _tiletype_importance[ttype];
				tile = ti;
				et = ttype;
			}
		}

		switch (this->map_type) {
			case SMT_CONTOUR:
				return GetSmallMapContoursPixels(tile, et);

			case SMT_VEHICLES:
				return GetSmallMapVehiclesPixels(tile, et);

			case SMT_INDUSTRY:
				return GetSmallMapIndustriesPixels(tile, et);

			case SMT_ROUTES:
				return GetSmallMapRoutesPixels(tile, et);

			case SMT_VEGETATION:
				return GetSmallMapVegetationPixels(tile, et);

			case SMT_OWNER:
				return GetSmallMapOwnerPixels(tile, et);

			case SMT_LINKSTATS:
				return GetSmallMapLinkStatsPixels(tile, et);

			default: NOT_REACHED();
		}
	}

	/**
	 * Draws one column of tiles of the small map in a certain mode onto the screen buffer, skipping the shifted rows in between.
	 *
	 * @param dst Pointer to a part of the screen buffer to write to.
	 * @param xc The world X coordinate of the rightmost place in the column.
	 * @param yc The world Y coordinate of the topmost place in the column.
	 * @param pitch Number of pixels to advance in the screen buffer each time a pixel is written.
	 * @param reps Number of lines to draw
	 * @param start_pos Position of first pixel to draw.
	 * @param end_pos Position of last pixel to draw (exclusive).
	 * @param blitter current blitter
	 * @note If pixel position is below \c 0, skip drawing.
	 * @see GetSmallMapPixels(TileIndex)
	 */
	void DrawSmallMapColumn(void *dst, uint xc, uint yc, int pitch, int reps, int start_pos, int end_pos, Blitter *blitter) const
	{
		void *dst_ptr_abs_end = blitter->MoveTo(_screen.dst_ptr, 0, _screen.height);
		uint min_xy = _settings_game.construction.freeform_edges ? 1 : 0;

		int increment = this->zoom > 0 ? this->zoom * TILE_SIZE : TILE_SIZE / (-this->zoom);
		int extent = this->zoom > 0 ? this->zoom : 1;

		do {
			/* Check if the tile (xc,yc) is within the map range */
			if (xc / TILE_SIZE >= MapMaxX() || yc / TILE_SIZE >= MapMaxY()) continue;

			/* Check if the dst pointer points to a pixel inside the screen buffer */
			if (dst < _screen.dst_ptr) continue;
			if (dst >= dst_ptr_abs_end) continue;

			/* Construct tilearea covered by (xc, yc, xc + this->zoom, yc + this->zoom) such that it is within min_xy limits. */
			TileArea ta;
			if (min_xy == 1 && (xc < TILE_SIZE || yc < TILE_SIZE)) {
				if (this->zoom <= 1) continue; // The tile area is empty, don't draw anything.

				ta = TileArea(TileXY(max(min_xy, xc / TILE_SIZE), max(min_xy, yc / TILE_SIZE)), this->zoom - (xc < TILE_SIZE), this->zoom - (yc < TILE_SIZE));
			} else {
				ta = TileArea(TileXY(xc / TILE_SIZE, yc / TILE_SIZE), extent, extent);
			}
			ta.ClampToMap(); // Clamp to map boundaries (may contain MP_VOID tiles!).

			uint32 val = this->GetTileColours(ta);
			uint8 *val8 = (uint8 *)&val;
			int idx = max(0, -start_pos);
			for (int pos = max(0, start_pos); pos < end_pos; pos++) {
				blitter->SetPixel(dst, idx, 0, val8[idx]);
				idx++;
			}
		/* Switch to next tile in the column */
		} while (xc += increment, yc += increment, dst = blitter->MoveTo(dst, pitch, 0), --reps != 0);
	}

	/**
	 * Adds vehicles to the smallmap.
	 * @param dpi the part of the smallmap to be drawn into
	 * @param blitter current blitter
	 */
	void DrawVehicles(const DrawPixelInfo *dpi, Blitter *blitter) const
	{
		for(VehicleList::const_iterator i = this->vehicles_on_map.begin(); i != this->vehicles_on_map.end(); ++i) {
			const Vehicle *v = Vehicle::GetIfValid(i->vehicle);
			if (v == NULL) continue;

			/* Remap into flat coordinates. */
			Point pt = RemapTile(i->position.x / (int)TILE_SIZE, i->position.y / (int)TILE_SIZE);

			int y = pt.y - dpi->top;
			int x = pt.x - this->subscroll - 3 - dpi->left; // Offset X coordinate.

			int scale = this->zoom < 0 ? -this->zoom : 1;

			/* Calculate pointer to pixel and the colour */
			byte colour = (this->map_type == SMT_VEHICLES) ? _vehicle_type_colours[v->type] : 0xF;

			/* Draw rhombus */
			for (int dy = 0; dy < scale; dy++) {
				for (int dx = 0; dx < scale; dx++) {
					Point pt = RemapCoords(dx, dy, 0);
					if (IsInsideMM(y + pt.y, 0, dpi->height)) {
						if (IsInsideMM(x + pt.x, 0, dpi->width)) {
							blitter->SetPixel(dpi->dst_ptr, x + pt.x, y + pt.y, colour);
						}
						if (IsInsideMM(x + pt.x + 1, 0, dpi->width)) {
							blitter->SetPixel(dpi->dst_ptr, x + pt.x + 1, y + pt.y, colour);
						}
					}
				}
			}
		}
	}

	FORCEINLINE Point GetStationMiddle(const Station *st) const
	{
		int x = (st->rect.right + st->rect.left + 1) / 2;
		int y = (st->rect.bottom + st->rect.top + 1) / 2;
		Point ret = this->RemapTile(x, y);
		ret.x -= 3 + this->subscroll;
		if (this->zoom < 0) {
			/* add half a tile if width or height is odd */
			if (((st->rect.bottom - st->rect.top) & 1) == 0) {
				Point offset = RemapCoords(0, -this->zoom / 2, 0);
				ret.x += offset.x;
				ret.y += offset.y;
			}
			if (((st->rect.right - st->rect.left) & 1) == 0) {
				Point offset = RemapCoords(-this->zoom / 2, 0, 0);
				ret.x += offset.x;
				ret.y += offset.y;
			}
		}
		return ret;
	}

	StationID DrawStationDots() const
	{
		const Station *supply_details = NULL;

		const Station *st;
		FOR_ALL_STATIONS(st) {
			if ((st->owner != _local_company && Company::IsValidID(st->owner)) ||
					st->rect.IsEmpty()) continue;

			Point pt = GetStationMiddle(st);

<<<<<<< HEAD
			if (supply_details == NULL && CheckStationSelected(&pt)) {
				supply_details = st;
			}

=======
>>>>>>> afdaf869
			/* Add up cargo supplied for each selected cargo type */
			uint q = 0;
			int colour = 0;
			int numCargos = 0;
			for (int i = 0; i < _smallmap_cargo_count; ++i) {
				const LegendAndColour &tbl = _legend_table[this->map_type][i];
				if (!tbl.show_on_map && supply_details != st) continue;
				uint supply = st->goods[tbl.u.type].supply;
				if (supply > 0) {
					q += supply;
					colour += tbl.colour;
					numCargos++;
				}
			}
			if (numCargos > 1) colour /= numCargos;

			uint r = 1;
			if (q >= 20) r++;
			if (q >= 90) r++;
			if (q >= 160) r++;

			DrawVertex(pt.x, pt.y, r, colour, _colour_gradient[COLOUR_GREY][supply_details == st ? 3 : 1]);
<<<<<<< HEAD
		}
		return (supply_details == NULL) ? INVALID_STATION : supply_details->index;
	}

	class LinkLineDrawer {

	public:

		LinkLineDrawer(const SmallMapWindow *w) : window(w), highlight(false)
		{
			this->pta.x = this->pta.y = this->ptb.x = this->ptb.y = -1;
		}

		LinkDetails DrawLinks()
		{
			this->link_details.Clear();
			std::set<StationID> seen_stations;
			std::set<std::pair<StationID, StationID> > seen_links;

			const Station *sta;
			FOR_ALL_STATIONS(sta) {
				if (sta->owner != _local_company && Company::IsValidID(sta->owner)) continue;
				for (int i = 0; i < _smallmap_cargo_count; ++i) {
					const LegendAndColour &tbl = _legend_table[window->map_type][i];
					if (!tbl.show_on_map) continue;

					CargoID c = tbl.u.type;
					const LinkStatMap &links = sta->goods[c].link_stats;
					for (LinkStatMap::const_iterator i = links.begin(); i != links.end(); ++i) {
						StationID from = sta->index;
						StationID to = i->first;
						if (Station::IsValidID(to) && seen_stations.find(to) == seen_stations.end()) {
							const Station *stb = Station::Get(to);

							if (stb->owner != _local_company && Company::IsValidID(stb->owner)) continue;
							if (sta->rect.IsEmpty() || stb->rect.IsEmpty()) continue;
							if (seen_links.find(std::make_pair(to, from)) != seen_links.end()) continue;

							this->pta = this->window->GetStationMiddle(sta);
							this->ptb = this->window->GetStationMiddle(stb);
							if (!this->IsLinkVisible()) continue;

							this->DrawForwBackLinks(sta->index, stb->index);
							seen_stations.insert(to);
						}
						seen_links.insert(std::make_pair(from, to));
					}
				}
				seen_stations.clear();
			}
			return this->link_details;
		}

	protected:

		Point pta, ptb;
		BaseCargoDetail forward, backward;
		LinkDetails link_details;
		const SmallMapWindow *window;
		bool highlight;

		FORCEINLINE bool IsLinkVisible()
		{
			const NWidgetBase *wi = this->window->GetWidget<NWidgetCore>(SM_WIDGET_MAP);
			return !((this->pta.x < 0 && this->ptb.x < 0) ||
					(this->pta.y < 0 && this->ptb.y < 0) ||
					(this->pta.x > (int)wi->current_x && this->ptb.x > (int)wi->current_x) ||
					(this->pta.y > (int)wi->current_y && this->ptb.y > (int)wi->current_y));
		}

		void DrawLink(StationID sta, StationID stb, bool backward)
		{
			bool highlight_empty = this->link_details.Empty();
			bool highlight =
					(sta == this->link_details.sta && stb == this->link_details.stb) ||
					(highlight_empty && window->CheckLinkSelected(&this->pta, &this->ptb));
			if (highlight_empty && highlight) {
				this->link_details.sta = sta;
				this->link_details.stb = stb;
			}

			bool backward_empty = this->link_details.b_to_a.empty();
			bool highlight_backward = (sta == this->link_details.stb && stb == this->link_details.sta);

			if (highlight || highlight_backward) {
				this->highlight = true;
			}

			for (int i = 0; i < _smallmap_cargo_count; ++i) {
				const LegendAndColour &cargo_entry = _legend_table[this->window->map_type][i];
				CargoID cargo = cargo_entry.u.type;
				if (cargo_entry.show_on_map || highlight || highlight_backward) {
					GoodsEntry &ge = Station::Get(sta)->goods[cargo];
					FlowStat sum_flows = ge.GetSumFlowVia(stb);
					const LinkStatMap &ls_map = ge.link_stats;
					LinkStatMap::const_iterator i = ls_map.find(stb);
					if (i != ls_map.end()) {
						const LinkStat &link_stat = i->second;
						this->AddLink(link_stat, sum_flows, backward ? this->backward : this->forward);
						if (highlight_empty && highlight) {
							this->link_details.a_to_b.push_back(CargoDetail(&cargo_entry, link_stat, sum_flows));
						} else if (backward_empty && highlight_backward) {
							this->link_details.b_to_a.push_back(CargoDetail(&cargo_entry, link_stat, sum_flows));
						}
					}
				}
			}
		}

		void AddLink(const LinkStat &orig_link, const FlowStat &orig_flow, BaseCargoDetail &cargo)
		{
			uint new_cap = orig_link.Capacity();
			uint new_usg = orig_link.Usage();
			uint new_plan = orig_flow.Planned();

			if (cargo.capacity == 0 ||
					max(cargo.usage, cargo.planned) * 8 / (cargo.capacity + 1) < max(new_usg, new_plan) * 8 / (new_cap + 1)) {
				cargo.capacity = new_cap;
				cargo.usage = new_usg;
				cargo.planned = new_plan;
			}
		}

		void DrawForwBackLinks(StationID sta, StationID stb)
		{
			this->DrawLink(sta, stb, false);
			this->DrawLink(stb, sta, true);
			this->DrawContent();
			this->highlight = false;
			this->forward.Clear();
			this->backward.Clear();
		}

		void DrawContent()
		{
			GfxDrawLine(this->pta.x, this->pta.y, this->ptb.x, this->ptb.y, _colour_gradient[COLOUR_GREY][1]);

			int direction_y = (this->pta.x < this->ptb.x ? 1 : -1);
			int direction_x = (this->pta.y > this->ptb.y ? 1 : -1);;

			if (this->forward.capacity > 0) {
				uint usage_or_plan = min(this->forward.capacity * 2, max(this->forward.usage, this->forward.planned));
				int colour = _smallmap_link_colours[usage_or_plan * lengthof(_smallmap_link_colours) / (this->forward.capacity * 2 + 1)];
				GfxDrawLine(this->pta.x + direction_x, this->pta.y, this->ptb.x + direction_x, this->ptb.y, colour);
				GfxDrawLine(this->pta.x, this->pta.y + direction_y, this->ptb.x, this->ptb.y + direction_y, colour);
			}

			if (this->backward.capacity > 0) {
				uint usage_or_plan = min(this->backward.capacity * 2, max(this->backward.usage, this->backward.planned));
				int colour = _smallmap_link_colours[usage_or_plan * lengthof(_smallmap_link_colours) / (this->backward.capacity * 2 + 1)];
				GfxDrawLine(this->pta.x - direction_x, this->pta.y, this->ptb.x - direction_x, this->ptb.y, colour);
				GfxDrawLine(this->pta.x, this->pta.y - direction_y, this->ptb.x, this->ptb.y - direction_y, colour);
			}
		}
	};

	static const uint MORE_SPACE_NEEDED = 0x1000;

	uint DrawLinkDetails(StatVector &details, uint x, uint y, uint right, uint bottom) const
	{
		uint x_orig = x;
		SetDParam(0, 9999);
		static uint entry_width = LEGEND_BLOB_WIDTH +
				GetStringBoundingBox(STR_ABBREV_PASSENGERS).width +
				GetStringBoundingBox(STR_SMALLMAP_LINK_CAPACITY).width +
				GetStringBoundingBox(STR_SMALLMAP_LINK_USAGE).width +
				GetStringBoundingBox(STR_SMALLMAP_LINK_PLANNED).width;
		uint entries_per_row = (right - x_orig) / entry_width;
		if (details.empty()) {
			DrawString(x, x + entry_width, y, STR_TINY_NOTHING, TC_BLACK);
			return y + FONT_HEIGHT_SMALL;
		}
		for (uint i = 0; i < details.size(); ++i) {
			CargoDetail &detail = details[i];
			if (x + entry_width >= right) {
				x = x_orig;
				y += FONT_HEIGHT_SMALL;
				if (y + 2 * FONT_HEIGHT_SMALL > bottom && details.size() - i > entries_per_row) {
					return y | MORE_SPACE_NEEDED;
				}
			}
			uint x_next = x + entry_width;
			GfxFillRect(x, y + 1, x + LEGEND_BLOB_WIDTH, y + FONT_HEIGHT_SMALL - 1, 0); // outer border of the legend colour
			GfxFillRect(x + 1, y + 2, x + LEGEND_BLOB_WIDTH - 1, y + FONT_HEIGHT_SMALL - 2, detail.legend->colour); // legend colour
			x += LEGEND_BLOB_WIDTH + WD_FRAMERECT_LEFT;

			SetDParam(0, CargoSpec::Get(detail.legend->u.type)->abbrev);
			TextColour tc = detail.legend->show_on_map ? TC_BLACK : TC_GREY;
			x = DrawString(x, x_next - 1, y, STR_SMALLMAP_LINK, tc);
			SetDParam(0, detail.capacity);
			x = DrawString(x, x_next - 1, y, STR_SMALLMAP_LINK_CAPACITY, tc);
			SetDParam(0, detail.usage);
			x = DrawString(x, x_next - 1, y, STR_SMALLMAP_LINK_USAGE, tc);
			SetDParam(0, detail.planned);
			x = DrawString(x, x_next - 1, y, STR_SMALLMAP_LINK_PLANNED, tc);
			x = x_next;
		}
		return y + FONT_HEIGHT_SMALL;
	}

	uint DrawLinkDetailCaption(uint x, uint y, uint right, StationID sta, StationID stb) const
	{
		SetDParam(0, sta);
		SetDParam(1, stb);
		static uint height = GetStringBoundingBox(STR_SMALLMAP_LINK_CAPTION).height;
		DrawString(x, right - 1, y, STR_SMALLMAP_LINK_CAPTION, TC_BLACK);
		y += height;
		return y;
	}

	void DrawLinkDetails(uint x, uint y, uint right, uint bottom) const
	{
		y = DrawLinkDetailCaption(x, y, right, this->link_details.sta, this->link_details.stb);
		if (y + 2 * FONT_HEIGHT_SMALL > bottom) {
			DrawString(x, right, y, "...", TC_BLACK);
			return;
		}
		y = DrawLinkDetails(this->link_details.a_to_b, x, y, right, bottom);
		if (y + 3 * FONT_HEIGHT_SMALL > bottom) {
			/* caption takes more space -> 3 * row height */
			DrawString(x, right, y, "...", TC_BLACK);
			return;
		}
		y = DrawLinkDetailCaption(x, y + 2, right, this->link_details.stb, this->link_details.sta);
		if (y + 2 * FONT_HEIGHT_SMALL > bottom) {
			DrawString(x, right, y, "...", TC_BLACK);
			return;
		}
		y = DrawLinkDetails(this->link_details.b_to_a, x, y, right, bottom);
		if (y & MORE_SPACE_NEEDED) {
			/* only draw "..." if more entries would have been drawn */
			DrawString(x, right, y ^ MORE_SPACE_NEEDED, "...", TC_BLACK);
			return;
		}
	}

	void DrawSupplyDetails(uint x, uint y_org, uint bottom) const
	{
		const Station *st = Station::GetIfValid(this->supply_details);
		if (st == NULL) return;
		SetDParam(0, this->supply_details);
		static uint height = GetStringBoundingBox(STR_SMALLMAP_SUPPLY_CAPTION).height;
		DrawString(x, x + 2 * this->column_width - 1, y_org, STR_SMALLMAP_SUPPLY_CAPTION, TC_BLACK);
		y_org += height;
		uint y = y_org;
		for (int i = 0; i < _smallmap_cargo_count; ++i) {
			if (y + FONT_HEIGHT_SMALL - 1 >= bottom) {
				/* Column break needed, continue at top, SD_LEGEND_COLUMN_WIDTH pixels
				 * (one "row") to the right. */
				x += this->column_width;
				y = y_org;
			}

			const LegendAndColour &tbl = _legend_table[this->map_type][i];

			CargoID c = tbl.u.type;
			uint supply = st->goods[c].supply;
			if (supply > 0) {
				TextColour textcol = TC_BLACK;
				if (tbl.show_on_map) {
					GfxFillRect(x, y + 1, x + LEGEND_BLOB_WIDTH, y + FONT_HEIGHT_SMALL - 1, 0); // outer border of the legend colour
				} else {
					textcol = TC_GREY;
				}
				SetDParam(0, c);
				SetDParam(1, supply);
				DrawString(x + LEGEND_BLOB_WIDTH + WD_FRAMERECT_LEFT, x + this->column_width - 1, y, STR_SMALLMAP_SUPPLY, textcol);
				GfxFillRect(x + 1, y + 2, x + LEGEND_BLOB_WIDTH - 1, y + FONT_HEIGHT_SMALL - 2, tbl.colour); // legend colour
				y += FONT_HEIGHT_SMALL;
			}
=======
>>>>>>> afdaf869
		}
		return (supply_details == NULL) ? INVALID_STATION : supply_details->index;
	}

	class LinkLineDrawer {

	public:
		LinkLineDrawer(const SmallMapWindow *w) : window(w)
		{
			this->pta.x = this->pta.y = this->ptb.x = this->ptb.y = -1;
		}

		void DrawLinks()
		{
			std::set<StationID> seen_stations;
			std::set<std::pair<StationID, StationID> > seen_links;

			const Station *sta;
			FOR_ALL_STATIONS(sta) {
				if (sta->owner != _local_company && Company::IsValidID(sta->owner)) continue;
				for (int i = 0; i < _smallmap_cargo_count; ++i) {
					const LegendAndColour &tbl = _legend_table[window->map_type][i];
					if (!tbl.show_on_map) continue;

					CargoID c = tbl.u.type;
					const LinkStatMap &links = sta->goods[c].link_stats;
					for (LinkStatMap::const_iterator i = links.begin(); i != links.end(); ++i) {
						StationID from = sta->index;
						StationID to = i->first;
						if (Station::IsValidID(to) && seen_stations.find(to) == seen_stations.end()) {
							const Station *stb = Station::Get(to);

							if (stb->owner != _local_company && Company::IsValidID(stb->owner)) continue;
							if (sta->rect.IsEmpty() || stb->rect.IsEmpty()) continue;
							if (seen_links.find(std::make_pair(to, from)) != seen_links.end()) continue;

							this->pta = this->window->GetStationMiddle(sta);
							this->ptb = this->window->GetStationMiddle(stb);
							if (!this->IsLinkVisible()) continue;

							this->DrawForwBackLinks(sta->index, stb->index);
							seen_stations.insert(to);
						}
						seen_links.insert(std::make_pair(from, to));
					}
				}
				seen_stations.clear();
			}
		}

	protected:

		Point pta, ptb;
		BaseCargoDetail forward, backward;
		const SmallMapWindow *window;

		FORCEINLINE bool IsLinkVisible()
		{
			const NWidgetBase *wi = this->window->GetWidget<NWidgetCore>(SM_WIDGET_MAP);
			return !((this->pta.x < 0 && this->ptb.x < 0) ||
					(this->pta.y < 0 && this->ptb.y < 0) ||
					(this->pta.x > (int)wi->current_x && this->ptb.x > (int)wi->current_x) ||
					(this->pta.y > (int)wi->current_y && this->ptb.y > (int)wi->current_y));
		}

		void DrawLink(StationID sta, StationID stb, bool backward)
		{
			for (int i = 0; i < _smallmap_cargo_count; ++i) {
				const LegendAndColour &cargo_entry = _legend_table[this->window->map_type][i];
				CargoID cargo = cargo_entry.u.type;
				if (cargo_entry.show_on_map) {
					GoodsEntry &ge = Station::Get(sta)->goods[cargo];
					FlowStat sum_flows = ge.GetSumFlowVia(stb);
					const LinkStatMap &ls_map = ge.link_stats;
					LinkStatMap::const_iterator i = ls_map.find(stb);
					if (i != ls_map.end()) {
						const LinkStat &link_stat = i->second;
						this->AddLink(link_stat, sum_flows, backward ? this->backward : this->forward);
					}
				}
			}
		}

		void AddLink(const LinkStat &orig_link, const FlowStat &orig_flow, BaseCargoDetail &cargo)
		{
			uint new_cap = orig_link.Capacity();
			uint new_usg = orig_link.Usage();
			uint new_plan = orig_flow.Planned();

			if (cargo.capacity == 0 ||
					max(cargo.usage, cargo.planned) * 8 / (cargo.capacity + 1) < max(new_usg, new_plan) * 8 / (new_cap + 1)) {
				cargo.capacity = new_cap;
				cargo.usage = new_usg;
				cargo.planned = new_plan;
			}
		}

		void DrawForwBackLinks(StationID sta, StationID stb)
		{
			this->DrawLink(sta, stb, false);
			this->DrawLink(stb, sta, true);
			this->DrawContent();
			this->forward.Clear();
			this->backward.Clear();
		}

		void DrawContent()
		{
			GfxDrawLine(this->pta.x, this->pta.y, this->ptb.x, this->ptb.y, _colour_gradient[COLOUR_GREY][1]);

			int direction_y = (this->pta.x < this->ptb.x ? 1 : -1);
			int direction_x = (this->pta.y > this->ptb.y ? 1 : -1);;

			if (this->forward.capacity > 0) {
				uint usage_or_plan = min(this->forward.capacity * 2, max(this->forward.usage, this->forward.planned));
				int colour = _smallmap_link_colours[usage_or_plan * lengthof(_smallmap_link_colours) / (this->forward.capacity * 2 + 1)];
				GfxDrawLine(this->pta.x + direction_x, this->pta.y, this->ptb.x + direction_x, this->ptb.y, colour);
				GfxDrawLine(this->pta.x, this->pta.y + direction_y, this->ptb.x, this->ptb.y + direction_y, colour);
			}

			if (this->backward.capacity > 0) {
				uint usage_or_plan = min(this->backward.capacity * 2, max(this->backward.usage, this->backward.planned));
				int colour = _smallmap_link_colours[usage_or_plan * lengthof(_smallmap_link_colours) / (this->backward.capacity * 2 + 1)];
				GfxDrawLine(this->pta.x - direction_x, this->pta.y, this->ptb.x - direction_x, this->ptb.y, colour);
				GfxDrawLine(this->pta.x, this->pta.y - direction_y, this->ptb.x, this->ptb.y - direction_y, colour);
			}
		}
	};

	/**
	 * Adds town names to the smallmap.
	 * @param dpi the part of the smallmap to be drawn into
	 */
	void DrawTowns(const DrawPixelInfo *dpi) const
	{
		const Town *t;
		FOR_ALL_TOWNS(t) {
			/* Remap the town coordinate */
			Point pt = this->RemapTile(TileX(t->xy), TileY(t->xy));
			int x = pt.x - this->subscroll - (t->sign.width_small >> 1);
			int y = pt.y;

			/* Check if the town sign is within bounds */
			if (x + t->sign.width_small > dpi->left &&
					x < dpi->left + dpi->width &&
					y + FONT_HEIGHT_SMALL > dpi->top &&
					y < dpi->top + dpi->height) {
				/* And draw it. */
				SetDParam(0, t->index);
				DrawString(x, x + t->sign.width_small, y, STR_SMALLMAP_TOWN);
			}
		}
	}

	/**
	 * Draws vertical part of map indicator
	 * @param x X coord of left/right border of main viewport
	 * @param y Y coord of top border of main viewport
	 * @param y2 Y coord of bottom border of main viewport
	 */
	static inline void DrawVertMapIndicator(int x, int y, int y2)
	{
		GfxFillRect(x, y,      x, y + 3, 69);
		GfxFillRect(x, y2 - 3, x, y2,    69);
	}

	/**
	 * Draws horizontal part of map indicator
	 * @param x X coord of left border of main viewport
	 * @param x2 X coord of right border of main viewport
	 * @param y Y coord of top/bottom border of main viewport
	 */
	static inline void DrawHorizMapIndicator(int x, int x2, int y)
	{
		GfxFillRect(x,      y, x + 3, y, 69);
		GfxFillRect(x2 - 3, y, x2,    y, 69);
	}

	/**
	 * Adds map indicators to the smallmap.
	 */
	void DrawMapIndicators() const
	{
		/* Find main viewport. */
		const ViewPort *vp = FindWindowById(WC_MAIN_WINDOW, 0)->viewport;

		Point tile = InverseRemapCoords(vp->virtual_left, vp->virtual_top);
		Point tl = this->RemapTile(tile.x >> 4, tile.y >> 4);
		tl.x -= this->subscroll;

		tile = InverseRemapCoords(vp->virtual_left + vp->virtual_width, vp->virtual_top + vp->virtual_height);
		Point br = this->RemapTile(tile.x >> 4, tile.y >> 4);
		br.x -= this->subscroll;

		SmallMapWindow::DrawVertMapIndicator(tl.x, tl.y, br.y);
		SmallMapWindow::DrawVertMapIndicator(br.x, tl.y, br.y);

		SmallMapWindow::DrawHorizMapIndicator(tl.x, br.x, tl.y);
		SmallMapWindow::DrawHorizMapIndicator(tl.x, br.x, br.y);
	}

	/**
	 * Draws the small map.
	 *
	 * Basically, the small map is draw column of pixels by column of pixels. The pixels
	 * are drawn directly into the screen buffer. The final map is drawn in multiple passes.
	 * The passes are:
	 * <ol><li>The colours of tiles in the different modes.</li>
	 * <li>Town names (optional)</li></ol>
	 *
	 * @param dpi pointer to pixel to write onto
	 */
	void DrawSmallMap(DrawPixelInfo *dpi) const
	{
		Blitter *blitter = BlitterFactoryBase::GetCurrentBlitter();
		DrawPixelInfo *old_dpi;

		old_dpi = _cur_dpi;
		_cur_dpi = dpi;

		/* Clear it */
		GfxFillRect(dpi->left, dpi->top, dpi->left + dpi->width - 1, dpi->top + dpi->height - 1, 0);

		/* Setup owner table */
		if (this->map_type == SMT_OWNER) {
			const Company *c;

			/* Fill with some special colours */
			_owner_colours[OWNER_TOWN]  = MKCOLOUR(0xB4B4B4B4);
			_owner_colours[OWNER_NONE]  = _heightmap_schemes[_settings_client.gui.smallmap_land_colour].default_colour;
			_owner_colours[OWNER_WATER] = MKCOLOUR(0xCACACACA);
			_owner_colours[OWNER_END]   = MKCOLOUR(0x20202020); // Industry

			/* Now fill with the company colours */
			FOR_ALL_COMPANIES(c) {
				_owner_colours[c->index] = _colour_gradient[c->colour][5] * 0x01010101;
			}
		}

		/* Which tile is displayed at (dpi->left, dpi->top)? */
		int dx;
		Point position = this->PixelToWorld(dpi->left, dpi->top, &dx);
		int pos_x = this->scroll_x + position.x;
		int pos_y = this->scroll_y + position.y;

		void *ptr = blitter->MoveTo(dpi->dst_ptr, -dx - 4, 0);
		int x = - dx - 4;
		int y = 0;
		int increment = this->zoom > 0 ? this->zoom * TILE_SIZE : TILE_SIZE / (-this->zoom); 

		for (;;) {
			/* Distance from left edge */
			if (x >= -3) {
				if (x >= dpi->width) break; // Exit the loop.

				int end_pos = min(dpi->width, x + 4);
				int reps = (dpi->height - y + 1) / 2; // Number of lines.
				if (reps > 0) {
					this->DrawSmallMapColumn(ptr, pos_x, pos_y, dpi->pitch * 2, reps, x, end_pos, blitter);
				}
			}

			if (y == 0) {
				pos_y += increment;
				y++;
				ptr = blitter->MoveTo(ptr, 0, 1);
			} else {
				pos_x -= increment;
				y--;
				ptr = blitter->MoveTo(ptr, 0, -1);
			}
			ptr = blitter->MoveTo(ptr, 2, 0);
			x += 2;
		}

		/* Draw vehicles */
		if (this->map_type == SMT_CONTOUR || this->map_type == SMT_VEHICLES) this->DrawVehicles(dpi, blitter);

		if (this->map_type == SMT_LINKSTATS && _game_mode == GM_NORMAL) {
			LinkLineDrawer lines(this);
<<<<<<< HEAD
			this->link_details = lines.DrawLinks();

			this->supply_details = DrawStationDots();
=======
			lines.DrawLinks();
			DrawStationDots();
>>>>>>> afdaf869
		}

		/* Draw town names */
		if (this->show_towns) this->DrawTowns(dpi);

		/* Draw map indicators */
		this->DrawMapIndicators();

		_cur_dpi = old_dpi;
	}

<<<<<<< HEAD
	bool CheckStationSelected(Point *pt) const
	{
		return abs(this->cursor.x - pt->x) < 7 && abs(this->cursor.y - pt->y) < 7;
	}

	bool CheckLinkSelected(Point *pta, Point *ptb) const
	{
		if (this->cursor.x == -1 && this->cursor.y == -1) return false;
		if (CheckStationSelected(pta) || CheckStationSelected(ptb)) return false;
		if (pta->x > ptb->x) Swap(pta, ptb);
		int minx = min(pta->x, ptb->x);
		int maxx = max(pta->x, ptb->x);
		int miny = min(pta->y, ptb->y);
		int maxy = max(pta->y, ptb->y);
		if (!IsInsideMM(cursor.x, minx - 3, maxx + 3) || !IsInsideMM(cursor.y, miny - 3, maxy + 3)) {
			return false;
		}

		if (pta->x == ptb->x || ptb->y == pta->y) {
			return true;
		} else {
			int incliney = (ptb->y - pta->y);
			int inclinex = (ptb->x - pta->x);
			int diff = (cursor.x - minx) * incliney / inclinex - (cursor.y - miny);
			if (incliney < 0) {
				diff += maxy - miny;
			}
			return abs(diff) < 4;
		}
	}

=======
>>>>>>> afdaf869
	/**
	 * recalculate which vehicles are visible and their positions.
	 */
	void RecalcVehiclePositions()
	{
		this->vehicles_on_map.clear();
		const Vehicle *v;
		const NWidgetCore *wi = this->GetWidget<NWidgetCore>(SM_WIDGET_MAP);
		int scale = this->zoom < 0 ? -this->zoom : 1;

		FOR_ALL_VEHICLES(v) {
			if (v->type == VEH_EFFECT) continue;
			if (v->vehstatus & (VS_HIDDEN | VS_UNCLICKABLE)) continue;

			/* Remap into flat coordinates. We have to do that again in DrawVehicles to account for scrolling. */
			Point pos = RemapTile(v->x_pos / (int)TILE_SIZE, v->y_pos / (int)TILE_SIZE);

			/* Check if rhombus is inside bounds */
			if (IsInsideMM(pos.x, -2 * scale, wi->current_x + 2 * scale) &&
				IsInsideMM(pos.y, -2 * scale, wi->current_y + 2 * scale)) {

				this->vehicles_on_map.push_back(VehicleAndPosition(v));
			}
		}
	}

public:
	SmallMapWindow(const WindowDesc *desc, int window_number) : Window(), supply_details(INVALID_STATION), refresh(FORCE_REFRESH_PERIOD)
	{
		this->cursor.x = -1;
		this->cursor.y = -1;
		this->InitNested(desc, window_number);
		if (_smallmap_cargo_count == 0) {
			this->DisableWidget(SM_WIDGET_LINKSTATS);
<<<<<<< HEAD
			if (this->map_type == SMT_LINKSTATS) {
				this->map_type = SMT_CONTOUR;
			}
=======
			if (this->map_type == SMT_LINKSTATS) this->map_type = SMT_CONTOUR;
>>>>>>> afdaf869
		}

		this->LowerWidget(this->map_type + SM_WIDGET_CONTOUR);

		_smallmap_show_heightmap = (this->map_type != SMT_INDUSTRY);
		BuildLandLegend();
		this->SetWidgetLoweredState(SM_WIDGET_SHOW_HEIGHT, _smallmap_show_heightmap);

		this->SetWidgetLoweredState(SM_WIDGET_TOGGLETOWNNAME, this->show_towns);
		this->GetWidget<NWidgetStacked>(SM_WIDGET_SELECTINDUSTRIES)->SetDisplayedPlane(this->map_type != SMT_INDUSTRY && this->map_type != SMT_LINKSTATS);

		this->SetZoomLevel(ZLC_INITIALIZE, NULL);
		this->SmallMapCenterOnCurrentPos();
	}

	/**
	 * Compute maximal required height of the legends.
	 * @return Maximally needed height for displaying the smallmap legends in pixels.
	 */
	inline uint GetMaxLegendHeight() const
	{
		return WD_FRAMERECT_TOP + WD_FRAMERECT_BOTTOM + this->GetMaxNumberRowsLegend(this->min_number_of_columns) * FONT_HEIGHT_SMALL;
	}

	/**
	 * Compute minimal required width of the legends.
	 * @return Minimally needed width for displaying the smallmap legends in pixels.
	 */
	inline uint GetMinLegendWidth() const
	{
		return WD_FRAMERECT_LEFT + this->min_number_of_columns * this->column_width;
	}

	/**
	 * Return number of columns that can be displayed in \a width pixels.
	 * @return Number of columns to display.
	 */
	inline uint GetNumberColumnsLegend(uint width) const
	{
		return width / this->column_width;
	}

	/**
	 * Compute height given a width.
	 * @return Needed height for displaying the smallmap legends in pixels.
	 */
	uint GetLegendHeight(uint width) const
	{
		uint num_columns = this->GetNumberColumnsLegend(width);
		return WD_FRAMERECT_TOP + WD_FRAMERECT_BOTTOM + this->GetMaxNumberRowsLegend(num_columns) * FONT_HEIGHT_SMALL;
	}

	virtual void SetStringParameters(int widget) const
	{
		switch (widget) {
			case SM_WIDGET_CAPTION:
				SetDParam(0, STR_SMALLMAP_TYPE_CONTOURS + this->map_type);
				break;
		}
	}

	virtual void OnInit()
	{
		uint min_width = 0;
		this->min_number_of_columns = INDUSTRY_MIN_NUMBER_OF_COLUMNS;
		this->min_number_of_fixed_rows = 0;
		for (uint i = 0; i < lengthof(_legend_table); i++) {
			uint height = 0;
			uint num_columns = 1;
			for (const LegendAndColour *tbl = _legend_table[i]; !tbl->end; ++tbl) {
				StringID str;
				if (i == SMT_INDUSTRY || i == SMT_LINKSTATS) {
					SetDParam(0, tbl->legend);
					SetDParam(1, IndustryPool::MAX_SIZE);
<<<<<<< HEAD
					str = (i == SMT_INDUSTRY) ? STR_SMALLMAP_INDUSTRY : STR_SMALLMAP_LINKSTATS_LEGEND;
=======
					str = (i == SMT_INDUSTRY) ? STR_SMALLMAP_INDUSTRY : STR_SMALLMAP_LINKSTATS;
>>>>>>> afdaf869
				} else {
					if (tbl->col_break) {
						this->min_number_of_fixed_rows = max(this->min_number_of_fixed_rows, height);
						height = 0;
						num_columns++;
					}
					height++;
					str = tbl->legend;
				}
				min_width = max(GetStringBoundingBox(str).width, min_width);
			}
			this->min_number_of_fixed_rows = max(this->min_number_of_fixed_rows, height);
			this->min_number_of_columns = max(this->min_number_of_columns, num_columns);
		}

		/* The width of a column is the minimum width of all texts + the size of the blob + some spacing */
		this->column_width = min_width + LEGEND_BLOB_WIDTH + WD_FRAMERECT_LEFT + WD_FRAMERECT_RIGHT;
	}

	virtual void DrawWidget(const Rect &r, int widget) const
	{
		switch (widget) {
			case SM_WIDGET_MAP: {
				DrawPixelInfo new_dpi;
				if (!FillDrawPixelInfo(&new_dpi, r.left + 1, r.top + 1, r.right - r.left - 1, r.bottom - r.top - 1)) return;
				this->DrawSmallMap(&new_dpi);
				break;
			}

			case SM_WIDGET_LEGEND: {
<<<<<<< HEAD
				DrawLegend(r);
			} break;
		}
	}

	uint GetNumberRowsLegend(uint columns) const
	{
		uint number_of_rows = this->min_number_of_fixed_rows;
		if (this->map_type == SMT_INDUSTRY) {
			number_of_rows = max(number_of_rows, (_smallmap_industry_count + columns - 1) / columns);
		} else if (this->map_type == SMT_LINKSTATS) {
			number_of_rows = max(number_of_rows, (_smallmap_cargo_count + columns - 2) / (columns - 1));
		}
		return number_of_rows;
	}

	uint GetMaxNumberRowsLegend(uint columns) const
	{
		uint number_of_rows = this->min_number_of_fixed_rows;
		number_of_rows = max(number_of_rows, CeilDiv(_smallmap_industry_count, columns));
		number_of_rows = max(number_of_rows, CeilDiv(_smallmap_cargo_count, (columns - 1)));
		return number_of_rows;
	}

	void DrawLegend(const Rect &r) const
	{
		uint y_org = r.top + WD_FRAMERECT_TOP;
		uint x = r.left + WD_FRAMERECT_LEFT;
		if (this->supply_details != INVALID_STATION) {
			this->DrawSupplyDetails(x, y_org, r.bottom - WD_FRAMERECT_BOTTOM);
		} else if (!this->link_details.Empty()) {
			this->DrawLinkDetails(x, y_org, r.right - WD_FRAMERECT_RIGHT, r.bottom - WD_FRAMERECT_BOTTOM);
		} else {
			uint columns = this->GetNumberColumnsLegend(r.right - r.left + 1);

			uint number_of_rows = this->GetNumberRowsLegend(columns);

			bool rtl = _current_text_dir == TD_RTL;
			uint y_org = r.top + WD_FRAMERECT_TOP;
			uint x = rtl ? r.right - this->column_width - WD_FRAMERECT_RIGHT : r.left + WD_FRAMERECT_LEFT;
			uint y = y_org;
			uint i = 0; // Row counter for industry legend.
			uint row_height = FONT_HEIGHT_SMALL;

			uint text_left  = rtl ? 0 : LEGEND_BLOB_WIDTH + WD_FRAMERECT_LEFT;
			uint text_right = this->column_width - 1 - (rtl ? LEGEND_BLOB_WIDTH + WD_FRAMERECT_RIGHT : 0);
			uint blob_left  = rtl ? this->column_width - 1 - LEGEND_BLOB_WIDTH : 0;
			uint blob_right = rtl ? this->column_width - 1 : LEGEND_BLOB_WIDTH;

			StringID string = (this->map_type == SMT_INDUSTRY) ? STR_SMALLMAP_INDUSTRY : STR_SMALLMAP_LINKSTATS_LEGEND;

			for (const LegendAndColour *tbl = _legend_table[this->map_type]; !tbl->end; ++tbl) {
				if (tbl->col_break || ((this->map_type == SMT_INDUSTRY || this->map_type == SMT_LINKSTATS) && i++ >= number_of_rows)) {
					/* Column break needed, continue at top, COLUMN_WIDTH pixels
					 * (one "row") to the right. */
					x += rtl ? -(int)this->column_width : this->column_width;
					y = y_org;
					i = 1;
				}

				switch(this->map_type) {
=======
				uint columns = this->GetNumberColumnsLegend(r.right - r.left + 1);
				uint number_of_rows = this->GetNumberRowsLegend(columns);
				bool rtl = _current_text_dir == TD_RTL;
				uint y_org = r.top + WD_FRAMERECT_TOP;
				uint x = rtl ? r.right - this->column_width - WD_FRAMERECT_RIGHT : r.left + WD_FRAMERECT_LEFT;
				uint y = y_org;
				uint i = 0; // Row counter for industry legend.
				uint row_height = FONT_HEIGHT_SMALL;

				uint text_left  = rtl ? 0 : LEGEND_BLOB_WIDTH + WD_FRAMERECT_LEFT;
				uint text_right = this->column_width - 1 - (rtl ? LEGEND_BLOB_WIDTH + WD_FRAMERECT_RIGHT : 0);
				uint blob_left  = rtl ? this->column_width - 1 - LEGEND_BLOB_WIDTH : 0;
				uint blob_right = rtl ? this->column_width - 1 : LEGEND_BLOB_WIDTH;

				StringID string = (this->map_type == SMT_INDUSTRY) ? STR_SMALLMAP_INDUSTRY : STR_SMALLMAP_LINKSTATS;

				for (const LegendAndColour *tbl = _legend_table[this->map_type]; !tbl->end; ++tbl) {
					if (tbl->col_break || ((this->map_type == SMT_INDUSTRY || this->map_type == SMT_LINKSTATS) && i++ >= number_of_rows)) {
						/* Column break needed, continue at top, COLUMN_WIDTH pixels
						 * (one "row") to the right. */
						x += rtl ? -(int)this->column_width : this->column_width;
						y = y_org;
						i = 1;
					}

					switch(this->map_type) {
>>>>>>> afdaf869
					case SMT_INDUSTRY:
						/* Industry name must be formatted, since it's not in tiny font in the specs.
						 * So, draw with a parameter and use the STR_SMALLMAP_INDUSTRY string, which is tiny font */
						SetDParam(1, Industry::GetIndustryTypeCount(tbl->u.type));
					case SMT_LINKSTATS:
						SetDParam(0, tbl->legend);
						if (!tbl->show_on_map) {
							/* Simply draw the string, not the black border of the legend colour.
							 * This will enforce the idea of the disabled item */
							DrawString(x + text_left, x + text_right, y, string, TC_GREY);
						} else {
							DrawString(x + text_left, x + text_right, y, string, TC_BLACK);
<<<<<<< HEAD
							GfxFillRect(x + blob_left, y + 1, x + blob_right, y + row_height - 1, 0); // outer border of the legend colour
=======
							GfxFillRect(x + blob_left, y + 1, x + blob_right, y + row_height - 1, 0); // Outer border of the legend colour
>>>>>>> afdaf869
						}
						break;
					default:
						if (this->map_type == SMT_CONTOUR) SetDParam(0, tbl->u.height * TILE_HEIGHT_STEP);

						/* Anything that is not an industry is using normal process */
						GfxFillRect(x + blob_left, y + 1, x + blob_right, y + row_height - 1, 0);
						DrawString(x + text_left, x + text_right, y, tbl->legend);
				}
				GfxFillRect(x + blob_left + 1, y + 2, x + blob_right - 1, y + row_height - 2, tbl->colour); // Legend colour

				y += row_height;
			}
		}
	}

	uint GetNumberRowsLegend(uint columns) const
	{
		switch (this->map_type) {
		case SMT_INDUSTRY:
			return max(this->min_number_of_fixed_rows, CeilDiv(_smallmap_industry_count, columns));
		case SMT_LINKSTATS:
			return max(this->min_number_of_fixed_rows, CeilDiv(_smallmap_cargo_count, columns));
		default:
			return this->min_number_of_fixed_rows;
		}
	}

	uint GetMaxNumberRowsLegend(uint columns) const
	{
		return max(max(this->min_number_of_fixed_rows,
				CeilDiv(_smallmap_cargo_count, columns)),
				CeilDiv(_smallmap_industry_count, columns));
	}

	/**
	 * Select and toggle a legend item. When CTRL is pressed, disable all other
	 * items in the group defined by begin_legend_item and end_legend_item and
	 * keep the clicked one enabled even if it was already enabled before. If
	 * the other items in the group are all disabled already and CTRL is pressed
	 * enable them instead.
	 * @param click_pos the index of the item being selected
	 * @param legend the legend from which we select
	 * @param end_legend_item index one past the last item in the group to be inverted
	 * @param begin_legend_item index of the first item in the group to be inverted
	 */
	void SelectLegendItem(int click_pos, LegendAndColour *legend, int end_legend_item, int begin_legend_item = 0)
	{
		if (_ctrl_pressed) {
			/* Disable all, except the clicked one */
			bool changes = false;
			for (int i = begin_legend_item; i != end_legend_item; i++) {
				bool new_state = i == click_pos;
				if (legend[i].show_on_map != new_state) {
					changes = true;
					legend[i].show_on_map = new_state;
				}
			}
			if (!changes) {
				/* Nothing changed? Then show all (again). */
				for (int i = begin_legend_item; i != end_legend_item; i++) {
					legend[i].show_on_map = true;
				}
			}
		} else {
			legend[click_pos].show_on_map = !legend[click_pos].show_on_map;
		}
	}

	/*
	 * Select a new map type.
	 * @param map_type New map type.
	 */
	void SwitchMapType(SmallMapType map_type)
	{
		this->RaiseWidget(this->map_type + SM_WIDGET_CONTOUR);
		this->map_type = map_type;
		this->LowerWidget(this->map_type + SM_WIDGET_CONTOUR);

		/* Hide Enable all/Disable all buttons if is not industry type small map */
		this->GetWidget<NWidgetStacked>(SM_WIDGET_SELECTINDUSTRIES)->SetDisplayedPlane(this->map_type != SMT_INDUSTRY && this->map_type != SMT_LINKSTATS);

		this->SetDirty();
	}

	virtual void OnClick(Point pt, int widget, int click_count)
	{
		/* User clicked something, notify the industry chain window to stop sending newly selected industries. */
		InvalidateWindowClassesData(WC_INDUSTRY_CARGOES, NUM_INDUSTRYTYPES);

		switch (widget) {
			case SM_WIDGET_MAP: { // Map window
				/*
				 * XXX: scrolling with the left mouse button is done by subsequently
				 * clicking with the left mouse button; clicking once centers the
				 * large map at the selected point. So by unclicking the left mouse
				 * button here, it gets reclicked during the next inputloop, which
				 * would make it look like the mouse is being dragged, while it is
				 * actually being (virtually) clicked every inputloop.
				 */
				_left_button_clicked = false;

				const NWidgetBase *wid = this->GetWidget<NWidgetBase>(SM_WIDGET_MAP);
				Window *w = FindWindowById(WC_MAIN_WINDOW, 0);
				int sub;
				pt = this->PixelToWorld(pt.x - wid->pos_x, pt.y - wid->pos_y, &sub);
				int offset = this->zoom > 0 ? this->zoom * TILE_SIZE : TILE_SIZE / (-this->zoom);
				pt = RemapCoords(this->scroll_x + pt.x + offset - offset * sub / 4,
						this->scroll_y + pt.y + sub * offset / 4, 0);

				w->viewport->follow_vehicle = INVALID_VEHICLE;
				w->viewport->dest_scrollpos_x = pt.x - (w->viewport->virtual_width  >> 1);
				w->viewport->dest_scrollpos_y = pt.y - (w->viewport->virtual_height >> 1);

				this->SetDirty();
				break;
			}

			case SM_WIDGET_ZOOM_IN:
			case SM_WIDGET_ZOOM_OUT: {
				const NWidgetBase *wid = this->GetWidget<NWidgetBase>(SM_WIDGET_MAP);
				Point pt = {wid->current_x / 2, wid->current_y / 2};
				this->SetZoomLevel((widget == SM_WIDGET_ZOOM_IN) ? ZLC_ZOOM_IN : ZLC_ZOOM_OUT, &pt);
				SndPlayFx(SND_15_BEEP);
				break;
			}

			case SM_WIDGET_CONTOUR:    // Show land contours
			case SM_WIDGET_VEHICLES:   // Show vehicles
			case SM_WIDGET_INDUSTRIES: // Show industries
			case SM_WIDGET_LINKSTATS:  // Show route map
			case SM_WIDGET_ROUTES:     // Show transport routes
			case SM_WIDGET_VEGETATION: // Show vegetation
			case SM_WIDGET_OWNERS:     // Show land owners
				this->SwitchMapType((SmallMapType)(widget - SM_WIDGET_CONTOUR));
				SndPlayFx(SND_15_BEEP);
				break;

			case SM_WIDGET_CENTERMAP: // Center the smallmap again
				this->SmallMapCenterOnCurrentPos();
				this->HandleButtonClick(SM_WIDGET_CENTERMAP);
				SndPlayFx(SND_15_BEEP);
				break;

			case SM_WIDGET_TOGGLETOWNNAME: // Toggle town names
				this->show_towns = !this->show_towns;
				this->SetWidgetLoweredState(SM_WIDGET_TOGGLETOWNNAME, this->show_towns);

				this->SetDirty();
				SndPlayFx(SND_15_BEEP);
				break;

			case SM_WIDGET_LEGEND: // Legend
				/* If industry type small map*/
				if (this->map_type == SMT_INDUSTRY || this->map_type == SMT_LINKSTATS) {
					/* If click on industries label, find right industry type and enable/disable it */
					const NWidgetBase *wi = this->GetWidget<NWidgetBase>(SM_WIDGET_LEGEND); // Label panel
					uint line = (pt.y - wi->pos_y - WD_FRAMERECT_TOP) / FONT_HEIGHT_SMALL;
					uint columns = this->GetNumberColumnsLegend(wi->current_x);
<<<<<<< HEAD
					uint entry_count = 0;
					if (this->map_type == SMT_LINKSTATS) {
						columns--; // one column is reserved for stats legend
						entry_count = _smallmap_cargo_count;
					} else {
						entry_count = _smallmap_industry_count;
					}
					uint number_of_rows = max(CeilDiv(entry_count, columns), this->min_number_of_fixed_rows);
=======
					uint number_of_rows = this->GetMaxNumberRowsLegend(columns);
>>>>>>> afdaf869
					if (line >= number_of_rows) break;

					bool rtl = _current_text_dir == TD_RTL;
					int x = pt.x - wi->pos_x;
					if (rtl) x = wi->current_x - x;
					uint column = (x - WD_FRAMERECT_LEFT) / this->column_width;

					/* Check if click is on industry label*/
					int click_pos = (column * number_of_rows) + line;
					if (this->map_type == SMT_INDUSTRY) {
						if (click_pos < _smallmap_industry_count) {
							this->SelectLegendItem(click_pos, _legend_from_industries, _smallmap_industry_count);
						}
					} else if (this->map_type == SMT_LINKSTATS) {
						if (click_pos < _smallmap_cargo_count) {
							this->SelectLegendItem(click_pos, _legend_linkstats, _smallmap_cargo_count);
						}
					}
					this->SetDirty();
				}
				break;

<<<<<<< HEAD
			case SM_WIDGET_ENABLE_ALL: { // Enable all items
				LegendAndColour *tbl = (this->map_type == SMT_INDUSTRY) ? _legend_from_industries : _legend_linkstats;
				for (; !tbl->end; ++tbl) {
=======
			case SM_WIDGET_ENABLE_ALL: // Enable all items
				for (LegendAndColour *tbl = (this->map_type == SMT_INDUSTRY ? _legend_from_industries : _legend_linkstats);
						!tbl->end; ++tbl) {
>>>>>>> afdaf869
					tbl->show_on_map = true;
				}
				this->SetDirty();
				break;
			}

<<<<<<< HEAD
			case SM_WIDGET_DISABLE_ALL: { // Disable all items
				LegendAndColour *tbl = (this->map_type == SMT_INDUSTRY) ? _legend_from_industries : _legend_linkstats;
				for (; !tbl->end; ++tbl) {
=======
			case SM_WIDGET_DISABLE_ALL: // Disable all items
				for (LegendAndColour *tbl = (this->map_type == SMT_INDUSTRY ? _legend_from_industries : _legend_linkstats);
						!tbl->end; ++tbl) {
>>>>>>> afdaf869
					tbl->show_on_map = false;
				}
				this->SetDirty();
				break;
			}

			case SM_WIDGET_SHOW_HEIGHT: // Enable/disable showing of heightmap.
				_smallmap_show_heightmap = !_smallmap_show_heightmap;
				this->SetWidgetLoweredState(SM_WIDGET_SHOW_HEIGHT, _smallmap_show_heightmap);
				this->SetDirty();
				break;
		}
	}

	virtual void OnMouseOver(Point pt, int widget)
	{
		static Point invalid = {-1, -1};
		if (widget == SM_WIDGET_MAP) {
			const NWidgetBase *wid = this->GetWidget<NWidgetBase>(SM_WIDGET_MAP);
			pt.x -= wid->pos_x;
			pt.y -= wid->pos_y;
			if (pt.x != cursor.x || pt.y != cursor.y) {
				this->refresh = 1;
				cursor = pt;
			}
		} else {
			cursor = invalid;
		}
	}


	/**
	 * Notifications for the smallmap window.
	 * - data = 0: Displayed industries at the industry chain window have changed.
	 */
	virtual void OnInvalidateData(int data)
	{
		extern uint64 _displayed_industries;
		if (this->map_type != SMT_INDUSTRY) this->SwitchMapType(SMT_INDUSTRY);

		for (int i = 0; i != _smallmap_industry_count; i++) {
			_legend_from_industries[i].show_on_map = HasBit(_displayed_industries, _legend_from_industries[i].u.type);
		}
		this->SetDirty();
	}

	virtual bool OnRightClick(Point pt, int widget)
	{
		if (widget != SM_WIDGET_MAP || _scrolling_viewport) return false;

		_scrolling_viewport = true;
		return true;
	}

	virtual void OnMouseWheel(int wheel)
	{
		const NWidgetBase *wid = this->GetWidget<NWidgetBase>(SM_WIDGET_MAP);
		int cursor_x = _cursor.pos.x - this->left - wid->pos_x;
		int cursor_y = _cursor.pos.y - this->top  - wid->pos_y;
		if (IsInsideMM(cursor_x, 0, wid->current_x) && IsInsideMM(cursor_y, 0, wid->current_y)) {
			Point pt = {cursor_x, cursor_y};
			this->SetZoomLevel((wheel < 0) ? ZLC_ZOOM_IN : ZLC_ZOOM_OUT, &pt);
		}
	}

	virtual void OnTick()
	{
		/* Update the window every now and then */
		if (--this->refresh != 0) return;

		this->RecalcVehiclePositions();

		this->refresh = FORCE_REFRESH_PERIOD;
		this->SetDirty();
	}

	/**
	 * Set new #scroll_x, #scroll_y, and #subscroll values after limiting them such that the center
	 * of the smallmap always contains a part of the map.
	 * @param sx  Proposed new #scroll_x
	 * @param sy  Proposed new #scroll_y
	 * @param sub Proposed new #subscroll
	 */
	void SetNewScroll(int sx, int sy, int sub)
	{
		const NWidgetBase *wi = this->GetWidget<NWidgetBase>(SM_WIDGET_MAP);
		Point hv = InverseRemapCoords(wi->current_x * TILE_SIZE / 2, wi->current_y * TILE_SIZE / 2);
		if (this->zoom > 0) {
			hv.x *= this->zoom;
			hv.y *= this->zoom;
		} else {
			hv.x /= (-this->zoom);
			hv.y /= (-this->zoom);
		}

		if (sx < -hv.x) {
			sx = -hv.x;
			sub = 0;
		}
		if (sx > (int)(MapMaxX() * TILE_SIZE) - hv.x) {
			sx = MapMaxX() * TILE_SIZE - hv.x;
			sub = 0;
		}
		if (sy < -hv.y) {
			sy = -hv.y;
			sub = 0;
		}
		if (sy > (int)(MapMaxY() * TILE_SIZE) - hv.y) {
			sy = MapMaxY() * TILE_SIZE - hv.y;
			sub = 0;
		}

		this->scroll_x = sx;
		this->scroll_y = sy;
		this->subscroll = sub;
	}

	virtual void OnScroll(Point delta)
	{
		_cursor.fix_at = true;

		/* While tile is at (delta.x, delta.y)? */
		int sub;
		Point pt = this->PixelToWorld(delta.x, delta.y, &sub);
		this->SetNewScroll(this->scroll_x + pt.x, this->scroll_y + pt.y, sub);

		this->SetDirty();
	}

	void SmallMapCenterOnCurrentPos()
	{
		const ViewPort *vp = FindWindowById(WC_MAIN_WINDOW, 0)->viewport;
		Point pt = InverseRemapCoords(vp->virtual_left + vp->virtual_width  / 2, vp->virtual_top  + vp->virtual_height / 2);

		int sub;
		const NWidgetBase *wid = this->GetWidget<NWidgetBase>(SM_WIDGET_MAP);
		Point sxy = this->ComputeScroll(pt.x, pt.y, max(0, (int)wid->current_x / 2 - 2), wid->current_y / 2, &sub);
		this->SetNewScroll(sxy.x, sxy.y, sub);
		this->SetDirty();
	}

	uint ColumnWidth() const {return column_width;}
};

SmallMapWindow::SmallMapType SmallMapWindow::map_type = SMT_CONTOUR;
bool SmallMapWindow::show_towns = true;

/**
 * Custom container class for displaying smallmap with a vertically resizing legend panel.
 * The legend panel has a smallest height that depends on its width. Standard containers cannot handle this case.
 *
 * @note The container assumes it has two childs, the first is the display, the second is the bar with legends and selection image buttons.
 *       Both childs should be both horizontally and vertically resizable and horizontally fillable.
 *       The bar should have a minimal size with a zero-size legends display. Child padding is not supported.
 */
class NWidgetSmallmapDisplay : public NWidgetContainer {
	const SmallMapWindow *smallmap_window; ///< Window manager instance.
public:
	NWidgetSmallmapDisplay() : NWidgetContainer(NWID_VERTICAL)
	{
		this->smallmap_window = NULL;
	}

	virtual void SetupSmallestSize(Window *w, bool init_array)
	{
		NWidgetBase *display = this->head;
		NWidgetBase *bar = display->next;

		display->SetupSmallestSize(w, init_array);
		bar->SetupSmallestSize(w, init_array);

		this->smallmap_window = dynamic_cast<SmallMapWindow *>(w);
		this->smallest_x = max(display->smallest_x, bar->smallest_x + smallmap_window->GetMinLegendWidth());
		this->smallest_y = display->smallest_y + max(bar->smallest_y, smallmap_window->GetMaxLegendHeight());
		this->fill_x = max(display->fill_x, bar->fill_x);
		this->fill_y = (display->fill_y == 0 && bar->fill_y == 0) ? 0 : min(display->fill_y, bar->fill_y);
		this->resize_x = max(display->resize_x, bar->resize_x);
		this->resize_y = min(display->resize_y, bar->resize_y);
	}

	virtual void AssignSizePosition(SizingType sizing, uint x, uint y, uint given_width, uint given_height, bool rtl)
	{
		this->pos_x = x;
		this->pos_y = y;
		this->current_x = given_width;
		this->current_y = given_height;

		NWidgetBase *display = this->head;
		NWidgetBase *bar = display->next;

		if (sizing == ST_SMALLEST) {
			this->smallest_x = given_width;
			this->smallest_y = given_height;
			/* Make display and bar exactly equal to their minimal size. */
			display->AssignSizePosition(ST_SMALLEST, x, y, display->smallest_x, display->smallest_y, rtl);
			bar->AssignSizePosition(ST_SMALLEST, x, y + display->smallest_y, bar->smallest_x, bar->smallest_y, rtl);
		}

		uint bar_height = max(bar->smallest_y, this->smallmap_window->GetLegendHeight(given_width - bar->smallest_x));
		uint display_height = given_height - bar_height;
		display->AssignSizePosition(ST_RESIZE, x, y, given_width, display_height, rtl);
		bar->AssignSizePosition(ST_RESIZE, x, y + display_height, given_width, bar_height, rtl);
	}

	virtual NWidgetCore *GetWidgetFromPos(int x, int y)
	{
		if (!IsInsideBS(x, this->pos_x, this->current_x) || !IsInsideBS(y, this->pos_y, this->current_y)) return NULL;
		for (NWidgetBase *child_wid = this->head; child_wid != NULL; child_wid = child_wid->next) {
			NWidgetCore *widget = child_wid->GetWidgetFromPos(x, y);
			if (widget != NULL) return widget;
		}
		return NULL;
	}

	virtual void Draw(const Window *w)
	{
		for (NWidgetBase *child_wid = this->head; child_wid != NULL; child_wid = child_wid->next) child_wid->Draw(w);
	}
};

/** Widget parts of the smallmap display. */
static const NWidgetPart _nested_smallmap_display[] = {
	NWidget(WWT_PANEL, COLOUR_BROWN, SM_WIDGET_MAP_BORDER),
		NWidget(WWT_INSET, COLOUR_BROWN, SM_WIDGET_MAP), SetMinimalSize(346, 140), SetResize(1, 1), SetPadding(2, 2, 2, 2), EndContainer(),
	EndContainer(),
};

/** Widget parts of the smallmap legend bar + image buttons. */
static const NWidgetPart _nested_smallmap_bar[] = {
	NWidget(WWT_PANEL, COLOUR_BROWN),
		NWidget(NWID_HORIZONTAL),
			NWidget(WWT_EMPTY, INVALID_COLOUR, SM_WIDGET_LEGEND), SetResize(1, 1),
			NWidget(NWID_VERTICAL),
				/* Top button row. */
				NWidget(NWID_HORIZONTAL, NC_EQUALSIZE),
					NWidget(WWT_PUSHIMGBTN, COLOUR_BROWN, SM_WIDGET_ZOOM_IN),
							SetDataTip(SPR_IMG_ZOOMIN, STR_TOOLBAR_TOOLTIP_ZOOM_THE_VIEW_IN), SetFill(1, 1),
					NWidget(WWT_PUSHIMGBTN, COLOUR_BROWN, SM_WIDGET_CENTERMAP),
							SetDataTip(SPR_IMG_SMALLMAP, STR_SMALLMAP_CENTER), SetFill(1, 1),
					NWidget(WWT_IMGBTN, COLOUR_BROWN, SM_WIDGET_BLANK),
							SetDataTip(SPR_DOT_SMALL, STR_NULL), SetFill(1, 1),
					NWidget(WWT_IMGBTN, COLOUR_BROWN, SM_WIDGET_CONTOUR),
							SetDataTip(SPR_IMG_SHOW_COUNTOURS, STR_SMALLMAP_TOOLTIP_SHOW_LAND_CONTOURS_ON_MAP), SetFill(1, 1),
					NWidget(WWT_IMGBTN, COLOUR_BROWN, SM_WIDGET_VEHICLES),
							SetDataTip(SPR_IMG_SHOW_VEHICLES, STR_SMALLMAP_TOOLTIP_SHOW_VEHICLES_ON_MAP), SetFill(1, 1),
					NWidget(WWT_IMGBTN, COLOUR_BROWN, SM_WIDGET_INDUSTRIES),
							SetDataTip(SPR_IMG_INDUSTRY, STR_SMALLMAP_TOOLTIP_SHOW_INDUSTRIES_ON_MAP), SetFill(1, 1),
				EndContainer(),
				/* Bottom button row. */
				NWidget(NWID_HORIZONTAL, NC_EQUALSIZE),
					NWidget(WWT_PUSHIMGBTN, COLOUR_BROWN, SM_WIDGET_ZOOM_OUT),
							SetDataTip(SPR_IMG_ZOOMOUT, STR_TOOLBAR_TOOLTIP_ZOOM_THE_VIEW_OUT), SetFill(1, 1),
					NWidget(WWT_IMGBTN, COLOUR_BROWN, SM_WIDGET_TOGGLETOWNNAME),
							SetDataTip(SPR_IMG_TOWN, STR_SMALLMAP_TOOLTIP_TOGGLE_TOWN_NAMES_ON_OFF), SetFill(1, 1),
					NWidget(WWT_IMGBTN, COLOUR_BROWN, SM_WIDGET_LINKSTATS),
							SetDataTip(SPR_IMG_GRAPHS, STR_SMALLMAP_TOOLTIP_SHOW_LINK_STATS_ON_MAP), SetFill(1, 1),
					NWidget(WWT_IMGBTN, COLOUR_BROWN, SM_WIDGET_ROUTES),
							SetDataTip(SPR_IMG_SHOW_ROUTES, STR_SMALLMAP_TOOLTIP_SHOW_TRANSPORT_ROUTES_ON), SetFill(1, 1),
					NWidget(WWT_IMGBTN, COLOUR_BROWN, SM_WIDGET_VEGETATION),
							SetDataTip(SPR_IMG_PLANTTREES, STR_SMALLMAP_TOOLTIP_SHOW_VEGETATION_ON_MAP), SetFill(1, 1),
					NWidget(WWT_IMGBTN, COLOUR_BROWN, SM_WIDGET_OWNERS),
							SetDataTip(SPR_IMG_COMPANY_GENERAL, STR_SMALLMAP_TOOLTIP_SHOW_LAND_OWNERS_ON_MAP), SetFill(1, 1),
				EndContainer(),
				NWidget(NWID_SPACER), SetResize(0, 1),
			EndContainer(),
		EndContainer(),
	EndContainer(),
};

static NWidgetBase *SmallMapDisplay(int *biggest_index)
{
	NWidgetContainer *map_display = new NWidgetSmallmapDisplay;

	MakeNWidgets(_nested_smallmap_display, lengthof(_nested_smallmap_display), biggest_index, map_display);
	MakeNWidgets(_nested_smallmap_bar, lengthof(_nested_smallmap_bar), biggest_index, map_display);
	return map_display;
}


static const NWidgetPart _nested_smallmap_widgets[] = {
	NWidget(NWID_HORIZONTAL),
		NWidget(WWT_CLOSEBOX, COLOUR_BROWN),
		NWidget(WWT_CAPTION, COLOUR_BROWN, SM_WIDGET_CAPTION), SetDataTip(STR_SMALLMAP_CAPTION, STR_TOOLTIP_WINDOW_TITLE_DRAG_THIS),
		NWidget(WWT_SHADEBOX, COLOUR_BROWN),
		NWidget(WWT_STICKYBOX, COLOUR_BROWN),
	EndContainer(),
	NWidgetFunction(SmallMapDisplay), // Smallmap display and legend bar + image buttons.
	/* Bottom button row and resize box. */
	NWidget(NWID_HORIZONTAL),
		NWidget(WWT_PANEL, COLOUR_BROWN),
			NWidget(NWID_HORIZONTAL),
				NWidget(NWID_SELECTION, INVALID_COLOUR, SM_WIDGET_SELECTINDUSTRIES),
					NWidget(NWID_HORIZONTAL, NC_EQUALSIZE),
						NWidget(WWT_PUSHTXTBTN, COLOUR_BROWN, SM_WIDGET_ENABLE_ALL), SetDataTip(STR_SMALLMAP_ENABLE_ALL, STR_SMALLMAP_TOOLTIP_ENABLE_ALL),
						NWidget(WWT_PUSHTXTBTN, COLOUR_BROWN, SM_WIDGET_DISABLE_ALL), SetDataTip(STR_SMALLMAP_DISABLE_ALL, STR_SMALLMAP_TOOLTIP_DISABLE_ALL),
						NWidget(WWT_TEXTBTN, COLOUR_BROWN, SM_WIDGET_SHOW_HEIGHT), SetDataTip(STR_SMALLMAP_SHOW_HEIGHT, STR_SMALLMAP_TOOLTIP_SHOW_HEIGHT),
					EndContainer(),
					NWidget(NWID_SPACER), SetFill(1, 1),
				EndContainer(),
				NWidget(NWID_SPACER), SetFill(1, 0), SetResize(1, 0),
			EndContainer(),
		EndContainer(),
		NWidget(WWT_RESIZEBOX, COLOUR_BROWN),
	EndContainer(),
};

static const WindowDesc _smallmap_desc(
	WDP_AUTO, 488, 314,
	WC_SMALLMAP, WC_NONE,
	WDF_UNCLICK_BUTTONS,
	_nested_smallmap_widgets, lengthof(_nested_smallmap_widgets)
);

void ShowSmallMap()
{
	AllocateWindowDescFront<SmallMapWindow>(&_smallmap_desc, 0);
}

/**
 * Scrolls the main window to given coordinates.
 * @param x x coordinate
 * @param y y coordinate
 * @param z z coordinate; -1 to scroll to terrain height
 * @param instant scroll instantly (meaningful only when smooth_scrolling is active)
 * @return did the viewport position change?
 */
bool ScrollMainWindowTo(int x, int y, int z, bool instant)
{
	bool res = ScrollWindowTo(x, y, z, FindWindowById(WC_MAIN_WINDOW, 0), instant);

	/* If a user scrolls to a tile (via what way what so ever) and already is on
	 * that tile (e.g.: pressed twice), move the smallmap to that location,
	 * so you directly see where you are on the smallmap. */

	if (res) return res;

	SmallMapWindow *w = dynamic_cast<SmallMapWindow*>(FindWindowById(WC_SMALLMAP, 0));
	if (w != NULL) w->SmallMapCenterOnCurrentPos();

	return res;
}<|MERGE_RESOLUTION|>--- conflicted
+++ resolved
@@ -25,18 +25,11 @@
 #include "vehicle_base.h"
 #include "sound_func.h"
 #include "window_func.h"
-#include "cargotype.h"
-#include "openttd.h"
-#include "company_func.h"
-#include "station_base.h"
 #include "company_base.h"
 #include "company_func.h"
 #include "station_base.h"
 
 #include "table/strings.h"
-#include <vector>
-
-#include <cmath>
 #include <vector>
 
 /** Widget numbers of the small map window. */
@@ -45,21 +38,13 @@
 	SM_WIDGET_MAP_BORDER,        ///< Border around the smallmap.
 	SM_WIDGET_MAP,               ///< Panel containing the smallmap.
 	SM_WIDGET_LEGEND,            ///< Bottom panel to display smallmap legends.
-<<<<<<< HEAD
-	SM_WIDGET_BLANK,
-=======
 	SM_WIDGET_BLANK,             ///< Empty button as placeholder.
->>>>>>> afdaf869
 	SM_WIDGET_ZOOM_IN,           ///< Button to zoom in one step.
 	SM_WIDGET_ZOOM_OUT,          ///< Button to zoom out one step.
 	SM_WIDGET_CONTOUR,           ///< Button to select the contour view (height map).
 	SM_WIDGET_VEHICLES,          ///< Button to select the vehicles view.
 	SM_WIDGET_INDUSTRIES,        ///< Button to select the industries view.
-<<<<<<< HEAD
-	SM_WIDGET_LINKSTATS,
-=======
 	SM_WIDGET_LINKSTATS,         ///< Button to select the link stats view.
->>>>>>> afdaf869
 	SM_WIDGET_ROUTES,            ///< Button to select the routes view.
 	SM_WIDGET_VEGETATION,        ///< Button to select the vegetation view.
 	SM_WIDGET_OWNERS,            ///< Button to select the owners view.
@@ -182,15 +167,11 @@
 /** Show heightmap in smallmap window. */
 static bool _smallmap_show_heightmap;
 
-<<<<<<< HEAD
-static uint8 _smallmap_link_colours[] = {
-=======
 /**
  * Colours for the various "load" states of links. Ordered from "empty" to
  * "overcrowded".
  */
 static const uint8 _smallmap_link_colours[] = {
->>>>>>> afdaf869
 	0x0f, 0xd1, 0xd0, 0x57,
 	0x55, 0x53, 0xbf, 0xbd,
 	0xba, 0xb9, 0xb7, 0xb5
@@ -227,18 +208,11 @@
 	_smallmap_industry_count = j;
 }
 
-<<<<<<< HEAD
-static LegendAndColour _legend_linkstats[NUM_CARGO + 1];
-
-/**
- * Populate legend table for the route map view.
-=======
 /** Legend entries for the link stats view. */
 static LegendAndColour _legend_linkstats[NUM_CARGO + 1];
 
 /**
  * Populate legend table for the link stat view.
->>>>>>> afdaf869
  */
 void BuildLinkStatsLegend()
 {
@@ -618,22 +592,6 @@
 	GfxDrawLine(x + w2, y - w1, x + w2, y + w2, boder_colour);
 }
 
-void DrawVertex(int x, int y, int size, int colour, int boder_colour)
-{
-	size--;
-	int w1 = size / 2;
-	int w2 = size / 2 + size % 2;
-
-	GfxFillRect(x - w1, y - w1, x + w2, y + w2, colour);
-
-	w1++;
-	w2++;
-	GfxDrawLine(x - w1, y - w1, x + w2, y - w1, boder_colour);
-	GfxDrawLine(x - w1, y + w2, x + w2, y + w2, boder_colour);
-	GfxDrawLine(x - w1, y - w1, x - w1, y + w2, boder_colour);
-	GfxDrawLine(x + w2, y - w1, x + w2, y + w2, boder_colour);
-}
-
 /** Class managing the smallmap window. */
 class SmallMapWindow : public Window {
 	/** Types of legends in the #SM_WIDGET_LEGEND widget. */
@@ -684,16 +642,6 @@
 	uint min_number_of_fixed_rows; ///< Minimal number of rows in the legends for the fixed layouts only (all except #SMT_INDUSTRY).
 	uint column_width;             ///< Width of a column in the #SM_WIDGET_LEGEND widget.
 
-<<<<<<< HEAD
-	bool HasButtons()
-	{
-		return this->map_type == SMT_INDUSTRY || this->map_type == SMT_LINKSTATS;
-	}
-
-	Point cursor;
-
-=======
->>>>>>> afdaf869
 	struct BaseCargoDetail {
 		BaseCargoDetail()
 		{
@@ -750,16 +698,6 @@
 		}
 	};
 
-<<<<<<< HEAD
-	/**
-	 * those are detected while drawing the links and used when drawing
-	 * the legend. They don't represent game state.
-	 */
-	mutable LinkDetails link_details;
-	mutable StationID supply_details;
-
-=======
->>>>>>> afdaf869
 	int32 scroll_x;  ///< Horizontal world coordinate of the base tile left of the top-left corner of the smallmap display.
 	int32 scroll_y;  ///< Vertical world coordinate of the base tile left of the top-left corner of the smallmap display.
 	int32 subscroll; ///< Number of pixels (0..3) between the right end of the base tile and the pixel at the top-left corner of the smallmap display.
@@ -1091,13 +1029,6 @@
 
 			Point pt = GetStationMiddle(st);
 
-<<<<<<< HEAD
-			if (supply_details == NULL && CheckStationSelected(&pt)) {
-				supply_details = st;
-			}
-
-=======
->>>>>>> afdaf869
 			/* Add up cargo supplied for each selected cargo type */
 			uint q = 0;
 			int colour = 0;
@@ -1120,279 +1051,6 @@
 			if (q >= 160) r++;
 
 			DrawVertex(pt.x, pt.y, r, colour, _colour_gradient[COLOUR_GREY][supply_details == st ? 3 : 1]);
-<<<<<<< HEAD
-		}
-		return (supply_details == NULL) ? INVALID_STATION : supply_details->index;
-	}
-
-	class LinkLineDrawer {
-
-	public:
-
-		LinkLineDrawer(const SmallMapWindow *w) : window(w), highlight(false)
-		{
-			this->pta.x = this->pta.y = this->ptb.x = this->ptb.y = -1;
-		}
-
-		LinkDetails DrawLinks()
-		{
-			this->link_details.Clear();
-			std::set<StationID> seen_stations;
-			std::set<std::pair<StationID, StationID> > seen_links;
-
-			const Station *sta;
-			FOR_ALL_STATIONS(sta) {
-				if (sta->owner != _local_company && Company::IsValidID(sta->owner)) continue;
-				for (int i = 0; i < _smallmap_cargo_count; ++i) {
-					const LegendAndColour &tbl = _legend_table[window->map_type][i];
-					if (!tbl.show_on_map) continue;
-
-					CargoID c = tbl.u.type;
-					const LinkStatMap &links = sta->goods[c].link_stats;
-					for (LinkStatMap::const_iterator i = links.begin(); i != links.end(); ++i) {
-						StationID from = sta->index;
-						StationID to = i->first;
-						if (Station::IsValidID(to) && seen_stations.find(to) == seen_stations.end()) {
-							const Station *stb = Station::Get(to);
-
-							if (stb->owner != _local_company && Company::IsValidID(stb->owner)) continue;
-							if (sta->rect.IsEmpty() || stb->rect.IsEmpty()) continue;
-							if (seen_links.find(std::make_pair(to, from)) != seen_links.end()) continue;
-
-							this->pta = this->window->GetStationMiddle(sta);
-							this->ptb = this->window->GetStationMiddle(stb);
-							if (!this->IsLinkVisible()) continue;
-
-							this->DrawForwBackLinks(sta->index, stb->index);
-							seen_stations.insert(to);
-						}
-						seen_links.insert(std::make_pair(from, to));
-					}
-				}
-				seen_stations.clear();
-			}
-			return this->link_details;
-		}
-
-	protected:
-
-		Point pta, ptb;
-		BaseCargoDetail forward, backward;
-		LinkDetails link_details;
-		const SmallMapWindow *window;
-		bool highlight;
-
-		FORCEINLINE bool IsLinkVisible()
-		{
-			const NWidgetBase *wi = this->window->GetWidget<NWidgetCore>(SM_WIDGET_MAP);
-			return !((this->pta.x < 0 && this->ptb.x < 0) ||
-					(this->pta.y < 0 && this->ptb.y < 0) ||
-					(this->pta.x > (int)wi->current_x && this->ptb.x > (int)wi->current_x) ||
-					(this->pta.y > (int)wi->current_y && this->ptb.y > (int)wi->current_y));
-		}
-
-		void DrawLink(StationID sta, StationID stb, bool backward)
-		{
-			bool highlight_empty = this->link_details.Empty();
-			bool highlight =
-					(sta == this->link_details.sta && stb == this->link_details.stb) ||
-					(highlight_empty && window->CheckLinkSelected(&this->pta, &this->ptb));
-			if (highlight_empty && highlight) {
-				this->link_details.sta = sta;
-				this->link_details.stb = stb;
-			}
-
-			bool backward_empty = this->link_details.b_to_a.empty();
-			bool highlight_backward = (sta == this->link_details.stb && stb == this->link_details.sta);
-
-			if (highlight || highlight_backward) {
-				this->highlight = true;
-			}
-
-			for (int i = 0; i < _smallmap_cargo_count; ++i) {
-				const LegendAndColour &cargo_entry = _legend_table[this->window->map_type][i];
-				CargoID cargo = cargo_entry.u.type;
-				if (cargo_entry.show_on_map || highlight || highlight_backward) {
-					GoodsEntry &ge = Station::Get(sta)->goods[cargo];
-					FlowStat sum_flows = ge.GetSumFlowVia(stb);
-					const LinkStatMap &ls_map = ge.link_stats;
-					LinkStatMap::const_iterator i = ls_map.find(stb);
-					if (i != ls_map.end()) {
-						const LinkStat &link_stat = i->second;
-						this->AddLink(link_stat, sum_flows, backward ? this->backward : this->forward);
-						if (highlight_empty && highlight) {
-							this->link_details.a_to_b.push_back(CargoDetail(&cargo_entry, link_stat, sum_flows));
-						} else if (backward_empty && highlight_backward) {
-							this->link_details.b_to_a.push_back(CargoDetail(&cargo_entry, link_stat, sum_flows));
-						}
-					}
-				}
-			}
-		}
-
-		void AddLink(const LinkStat &orig_link, const FlowStat &orig_flow, BaseCargoDetail &cargo)
-		{
-			uint new_cap = orig_link.Capacity();
-			uint new_usg = orig_link.Usage();
-			uint new_plan = orig_flow.Planned();
-
-			if (cargo.capacity == 0 ||
-					max(cargo.usage, cargo.planned) * 8 / (cargo.capacity + 1) < max(new_usg, new_plan) * 8 / (new_cap + 1)) {
-				cargo.capacity = new_cap;
-				cargo.usage = new_usg;
-				cargo.planned = new_plan;
-			}
-		}
-
-		void DrawForwBackLinks(StationID sta, StationID stb)
-		{
-			this->DrawLink(sta, stb, false);
-			this->DrawLink(stb, sta, true);
-			this->DrawContent();
-			this->highlight = false;
-			this->forward.Clear();
-			this->backward.Clear();
-		}
-
-		void DrawContent()
-		{
-			GfxDrawLine(this->pta.x, this->pta.y, this->ptb.x, this->ptb.y, _colour_gradient[COLOUR_GREY][1]);
-
-			int direction_y = (this->pta.x < this->ptb.x ? 1 : -1);
-			int direction_x = (this->pta.y > this->ptb.y ? 1 : -1);;
-
-			if (this->forward.capacity > 0) {
-				uint usage_or_plan = min(this->forward.capacity * 2, max(this->forward.usage, this->forward.planned));
-				int colour = _smallmap_link_colours[usage_or_plan * lengthof(_smallmap_link_colours) / (this->forward.capacity * 2 + 1)];
-				GfxDrawLine(this->pta.x + direction_x, this->pta.y, this->ptb.x + direction_x, this->ptb.y, colour);
-				GfxDrawLine(this->pta.x, this->pta.y + direction_y, this->ptb.x, this->ptb.y + direction_y, colour);
-			}
-
-			if (this->backward.capacity > 0) {
-				uint usage_or_plan = min(this->backward.capacity * 2, max(this->backward.usage, this->backward.planned));
-				int colour = _smallmap_link_colours[usage_or_plan * lengthof(_smallmap_link_colours) / (this->backward.capacity * 2 + 1)];
-				GfxDrawLine(this->pta.x - direction_x, this->pta.y, this->ptb.x - direction_x, this->ptb.y, colour);
-				GfxDrawLine(this->pta.x, this->pta.y - direction_y, this->ptb.x, this->ptb.y - direction_y, colour);
-			}
-		}
-	};
-
-	static const uint MORE_SPACE_NEEDED = 0x1000;
-
-	uint DrawLinkDetails(StatVector &details, uint x, uint y, uint right, uint bottom) const
-	{
-		uint x_orig = x;
-		SetDParam(0, 9999);
-		static uint entry_width = LEGEND_BLOB_WIDTH +
-				GetStringBoundingBox(STR_ABBREV_PASSENGERS).width +
-				GetStringBoundingBox(STR_SMALLMAP_LINK_CAPACITY).width +
-				GetStringBoundingBox(STR_SMALLMAP_LINK_USAGE).width +
-				GetStringBoundingBox(STR_SMALLMAP_LINK_PLANNED).width;
-		uint entries_per_row = (right - x_orig) / entry_width;
-		if (details.empty()) {
-			DrawString(x, x + entry_width, y, STR_TINY_NOTHING, TC_BLACK);
-			return y + FONT_HEIGHT_SMALL;
-		}
-		for (uint i = 0; i < details.size(); ++i) {
-			CargoDetail &detail = details[i];
-			if (x + entry_width >= right) {
-				x = x_orig;
-				y += FONT_HEIGHT_SMALL;
-				if (y + 2 * FONT_HEIGHT_SMALL > bottom && details.size() - i > entries_per_row) {
-					return y | MORE_SPACE_NEEDED;
-				}
-			}
-			uint x_next = x + entry_width;
-			GfxFillRect(x, y + 1, x + LEGEND_BLOB_WIDTH, y + FONT_HEIGHT_SMALL - 1, 0); // outer border of the legend colour
-			GfxFillRect(x + 1, y + 2, x + LEGEND_BLOB_WIDTH - 1, y + FONT_HEIGHT_SMALL - 2, detail.legend->colour); // legend colour
-			x += LEGEND_BLOB_WIDTH + WD_FRAMERECT_LEFT;
-
-			SetDParam(0, CargoSpec::Get(detail.legend->u.type)->abbrev);
-			TextColour tc = detail.legend->show_on_map ? TC_BLACK : TC_GREY;
-			x = DrawString(x, x_next - 1, y, STR_SMALLMAP_LINK, tc);
-			SetDParam(0, detail.capacity);
-			x = DrawString(x, x_next - 1, y, STR_SMALLMAP_LINK_CAPACITY, tc);
-			SetDParam(0, detail.usage);
-			x = DrawString(x, x_next - 1, y, STR_SMALLMAP_LINK_USAGE, tc);
-			SetDParam(0, detail.planned);
-			x = DrawString(x, x_next - 1, y, STR_SMALLMAP_LINK_PLANNED, tc);
-			x = x_next;
-		}
-		return y + FONT_HEIGHT_SMALL;
-	}
-
-	uint DrawLinkDetailCaption(uint x, uint y, uint right, StationID sta, StationID stb) const
-	{
-		SetDParam(0, sta);
-		SetDParam(1, stb);
-		static uint height = GetStringBoundingBox(STR_SMALLMAP_LINK_CAPTION).height;
-		DrawString(x, right - 1, y, STR_SMALLMAP_LINK_CAPTION, TC_BLACK);
-		y += height;
-		return y;
-	}
-
-	void DrawLinkDetails(uint x, uint y, uint right, uint bottom) const
-	{
-		y = DrawLinkDetailCaption(x, y, right, this->link_details.sta, this->link_details.stb);
-		if (y + 2 * FONT_HEIGHT_SMALL > bottom) {
-			DrawString(x, right, y, "...", TC_BLACK);
-			return;
-		}
-		y = DrawLinkDetails(this->link_details.a_to_b, x, y, right, bottom);
-		if (y + 3 * FONT_HEIGHT_SMALL > bottom) {
-			/* caption takes more space -> 3 * row height */
-			DrawString(x, right, y, "...", TC_BLACK);
-			return;
-		}
-		y = DrawLinkDetailCaption(x, y + 2, right, this->link_details.stb, this->link_details.sta);
-		if (y + 2 * FONT_HEIGHT_SMALL > bottom) {
-			DrawString(x, right, y, "...", TC_BLACK);
-			return;
-		}
-		y = DrawLinkDetails(this->link_details.b_to_a, x, y, right, bottom);
-		if (y & MORE_SPACE_NEEDED) {
-			/* only draw "..." if more entries would have been drawn */
-			DrawString(x, right, y ^ MORE_SPACE_NEEDED, "...", TC_BLACK);
-			return;
-		}
-	}
-
-	void DrawSupplyDetails(uint x, uint y_org, uint bottom) const
-	{
-		const Station *st = Station::GetIfValid(this->supply_details);
-		if (st == NULL) return;
-		SetDParam(0, this->supply_details);
-		static uint height = GetStringBoundingBox(STR_SMALLMAP_SUPPLY_CAPTION).height;
-		DrawString(x, x + 2 * this->column_width - 1, y_org, STR_SMALLMAP_SUPPLY_CAPTION, TC_BLACK);
-		y_org += height;
-		uint y = y_org;
-		for (int i = 0; i < _smallmap_cargo_count; ++i) {
-			if (y + FONT_HEIGHT_SMALL - 1 >= bottom) {
-				/* Column break needed, continue at top, SD_LEGEND_COLUMN_WIDTH pixels
-				 * (one "row") to the right. */
-				x += this->column_width;
-				y = y_org;
-			}
-
-			const LegendAndColour &tbl = _legend_table[this->map_type][i];
-
-			CargoID c = tbl.u.type;
-			uint supply = st->goods[c].supply;
-			if (supply > 0) {
-				TextColour textcol = TC_BLACK;
-				if (tbl.show_on_map) {
-					GfxFillRect(x, y + 1, x + LEGEND_BLOB_WIDTH, y + FONT_HEIGHT_SMALL - 1, 0); // outer border of the legend colour
-				} else {
-					textcol = TC_GREY;
-				}
-				SetDParam(0, c);
-				SetDParam(1, supply);
-				DrawString(x + LEGEND_BLOB_WIDTH + WD_FRAMERECT_LEFT, x + this->column_width - 1, y, STR_SMALLMAP_SUPPLY, textcol);
-				GfxFillRect(x + 1, y + 2, x + LEGEND_BLOB_WIDTH - 1, y + FONT_HEIGHT_SMALL - 2, tbl.colour); // legend colour
-				y += FONT_HEIGHT_SMALL;
-			}
-=======
->>>>>>> afdaf869
 		}
 		return (supply_details == NULL) ? INVALID_STATION : supply_details->index;
 	}
@@ -1673,14 +1331,8 @@
 
 		if (this->map_type == SMT_LINKSTATS && _game_mode == GM_NORMAL) {
 			LinkLineDrawer lines(this);
-<<<<<<< HEAD
-			this->link_details = lines.DrawLinks();
-
-			this->supply_details = DrawStationDots();
-=======
 			lines.DrawLinks();
 			DrawStationDots();
->>>>>>> afdaf869
 		}
 
 		/* Draw town names */
@@ -1692,40 +1344,6 @@
 		_cur_dpi = old_dpi;
 	}
 
-<<<<<<< HEAD
-	bool CheckStationSelected(Point *pt) const
-	{
-		return abs(this->cursor.x - pt->x) < 7 && abs(this->cursor.y - pt->y) < 7;
-	}
-
-	bool CheckLinkSelected(Point *pta, Point *ptb) const
-	{
-		if (this->cursor.x == -1 && this->cursor.y == -1) return false;
-		if (CheckStationSelected(pta) || CheckStationSelected(ptb)) return false;
-		if (pta->x > ptb->x) Swap(pta, ptb);
-		int minx = min(pta->x, ptb->x);
-		int maxx = max(pta->x, ptb->x);
-		int miny = min(pta->y, ptb->y);
-		int maxy = max(pta->y, ptb->y);
-		if (!IsInsideMM(cursor.x, minx - 3, maxx + 3) || !IsInsideMM(cursor.y, miny - 3, maxy + 3)) {
-			return false;
-		}
-
-		if (pta->x == ptb->x || ptb->y == pta->y) {
-			return true;
-		} else {
-			int incliney = (ptb->y - pta->y);
-			int inclinex = (ptb->x - pta->x);
-			int diff = (cursor.x - minx) * incliney / inclinex - (cursor.y - miny);
-			if (incliney < 0) {
-				diff += maxy - miny;
-			}
-			return abs(diff) < 4;
-		}
-	}
-
-=======
->>>>>>> afdaf869
 	/**
 	 * recalculate which vehicles are visible and their positions.
 	 */
@@ -1753,20 +1371,12 @@
 	}
 
 public:
-	SmallMapWindow(const WindowDesc *desc, int window_number) : Window(), supply_details(INVALID_STATION), refresh(FORCE_REFRESH_PERIOD)
-	{
-		this->cursor.x = -1;
-		this->cursor.y = -1;
+	SmallMapWindow(const WindowDesc *desc, int window_number) : Window(), refresh(FORCE_REFRESH_PERIOD)
+	{
 		this->InitNested(desc, window_number);
 		if (_smallmap_cargo_count == 0) {
 			this->DisableWidget(SM_WIDGET_LINKSTATS);
-<<<<<<< HEAD
-			if (this->map_type == SMT_LINKSTATS) {
-				this->map_type = SMT_CONTOUR;
-			}
-=======
 			if (this->map_type == SMT_LINKSTATS) this->map_type = SMT_CONTOUR;
->>>>>>> afdaf869
 		}
 
 		this->LowerWidget(this->map_type + SM_WIDGET_CONTOUR);
@@ -1841,11 +1451,7 @@
 				if (i == SMT_INDUSTRY || i == SMT_LINKSTATS) {
 					SetDParam(0, tbl->legend);
 					SetDParam(1, IndustryPool::MAX_SIZE);
-<<<<<<< HEAD
-					str = (i == SMT_INDUSTRY) ? STR_SMALLMAP_INDUSTRY : STR_SMALLMAP_LINKSTATS_LEGEND;
-=======
 					str = (i == SMT_INDUSTRY) ? STR_SMALLMAP_INDUSTRY : STR_SMALLMAP_LINKSTATS;
->>>>>>> afdaf869
 				} else {
 					if (tbl->col_break) {
 						this->min_number_of_fixed_rows = max(this->min_number_of_fixed_rows, height);
@@ -1876,69 +1482,6 @@
 			}
 
 			case SM_WIDGET_LEGEND: {
-<<<<<<< HEAD
-				DrawLegend(r);
-			} break;
-		}
-	}
-
-	uint GetNumberRowsLegend(uint columns) const
-	{
-		uint number_of_rows = this->min_number_of_fixed_rows;
-		if (this->map_type == SMT_INDUSTRY) {
-			number_of_rows = max(number_of_rows, (_smallmap_industry_count + columns - 1) / columns);
-		} else if (this->map_type == SMT_LINKSTATS) {
-			number_of_rows = max(number_of_rows, (_smallmap_cargo_count + columns - 2) / (columns - 1));
-		}
-		return number_of_rows;
-	}
-
-	uint GetMaxNumberRowsLegend(uint columns) const
-	{
-		uint number_of_rows = this->min_number_of_fixed_rows;
-		number_of_rows = max(number_of_rows, CeilDiv(_smallmap_industry_count, columns));
-		number_of_rows = max(number_of_rows, CeilDiv(_smallmap_cargo_count, (columns - 1)));
-		return number_of_rows;
-	}
-
-	void DrawLegend(const Rect &r) const
-	{
-		uint y_org = r.top + WD_FRAMERECT_TOP;
-		uint x = r.left + WD_FRAMERECT_LEFT;
-		if (this->supply_details != INVALID_STATION) {
-			this->DrawSupplyDetails(x, y_org, r.bottom - WD_FRAMERECT_BOTTOM);
-		} else if (!this->link_details.Empty()) {
-			this->DrawLinkDetails(x, y_org, r.right - WD_FRAMERECT_RIGHT, r.bottom - WD_FRAMERECT_BOTTOM);
-		} else {
-			uint columns = this->GetNumberColumnsLegend(r.right - r.left + 1);
-
-			uint number_of_rows = this->GetNumberRowsLegend(columns);
-
-			bool rtl = _current_text_dir == TD_RTL;
-			uint y_org = r.top + WD_FRAMERECT_TOP;
-			uint x = rtl ? r.right - this->column_width - WD_FRAMERECT_RIGHT : r.left + WD_FRAMERECT_LEFT;
-			uint y = y_org;
-			uint i = 0; // Row counter for industry legend.
-			uint row_height = FONT_HEIGHT_SMALL;
-
-			uint text_left  = rtl ? 0 : LEGEND_BLOB_WIDTH + WD_FRAMERECT_LEFT;
-			uint text_right = this->column_width - 1 - (rtl ? LEGEND_BLOB_WIDTH + WD_FRAMERECT_RIGHT : 0);
-			uint blob_left  = rtl ? this->column_width - 1 - LEGEND_BLOB_WIDTH : 0;
-			uint blob_right = rtl ? this->column_width - 1 : LEGEND_BLOB_WIDTH;
-
-			StringID string = (this->map_type == SMT_INDUSTRY) ? STR_SMALLMAP_INDUSTRY : STR_SMALLMAP_LINKSTATS_LEGEND;
-
-			for (const LegendAndColour *tbl = _legend_table[this->map_type]; !tbl->end; ++tbl) {
-				if (tbl->col_break || ((this->map_type == SMT_INDUSTRY || this->map_type == SMT_LINKSTATS) && i++ >= number_of_rows)) {
-					/* Column break needed, continue at top, COLUMN_WIDTH pixels
-					 * (one "row") to the right. */
-					x += rtl ? -(int)this->column_width : this->column_width;
-					y = y_org;
-					i = 1;
-				}
-
-				switch(this->map_type) {
-=======
 				uint columns = this->GetNumberColumnsLegend(r.right - r.left + 1);
 				uint number_of_rows = this->GetNumberRowsLegend(columns);
 				bool rtl = _current_text_dir == TD_RTL;
@@ -1965,7 +1508,6 @@
 					}
 
 					switch(this->map_type) {
->>>>>>> afdaf869
 					case SMT_INDUSTRY:
 						/* Industry name must be formatted, since it's not in tiny font in the specs.
 						 * So, draw with a parameter and use the STR_SMALLMAP_INDUSTRY string, which is tiny font */
@@ -1978,11 +1520,7 @@
 							DrawString(x + text_left, x + text_right, y, string, TC_GREY);
 						} else {
 							DrawString(x + text_left, x + text_right, y, string, TC_BLACK);
-<<<<<<< HEAD
-							GfxFillRect(x + blob_left, y + 1, x + blob_right, y + row_height - 1, 0); // outer border of the legend colour
-=======
 							GfxFillRect(x + blob_left, y + 1, x + blob_right, y + row_height - 1, 0); // Outer border of the legend colour
->>>>>>> afdaf869
 						}
 						break;
 					default:
@@ -1991,10 +1529,11 @@
 						/* Anything that is not an industry is using normal process */
 						GfxFillRect(x + blob_left, y + 1, x + blob_right, y + row_height - 1, 0);
 						DrawString(x + text_left, x + text_right, y, tbl->legend);
+					}
+					GfxFillRect(x + blob_left + 1, y + 2, x + blob_right - 1, y + row_height - 2, tbl->colour); // Legend colour
+
+					y += row_height;
 				}
-				GfxFillRect(x + blob_left + 1, y + 2, x + blob_right - 1, y + row_height - 2, tbl->colour); // Legend colour
-
-				y += row_height;
 			}
 		}
 	}
@@ -2142,18 +1681,7 @@
 					const NWidgetBase *wi = this->GetWidget<NWidgetBase>(SM_WIDGET_LEGEND); // Label panel
 					uint line = (pt.y - wi->pos_y - WD_FRAMERECT_TOP) / FONT_HEIGHT_SMALL;
 					uint columns = this->GetNumberColumnsLegend(wi->current_x);
-<<<<<<< HEAD
-					uint entry_count = 0;
-					if (this->map_type == SMT_LINKSTATS) {
-						columns--; // one column is reserved for stats legend
-						entry_count = _smallmap_cargo_count;
-					} else {
-						entry_count = _smallmap_industry_count;
-					}
-					uint number_of_rows = max(CeilDiv(entry_count, columns), this->min_number_of_fixed_rows);
-=======
 					uint number_of_rows = this->GetMaxNumberRowsLegend(columns);
->>>>>>> afdaf869
 					if (line >= number_of_rows) break;
 
 					bool rtl = _current_text_dir == TD_RTL;
@@ -2176,35 +1704,21 @@
 				}
 				break;
 
-<<<<<<< HEAD
-			case SM_WIDGET_ENABLE_ALL: { // Enable all items
-				LegendAndColour *tbl = (this->map_type == SMT_INDUSTRY) ? _legend_from_industries : _legend_linkstats;
-				for (; !tbl->end; ++tbl) {
-=======
 			case SM_WIDGET_ENABLE_ALL: // Enable all items
 				for (LegendAndColour *tbl = (this->map_type == SMT_INDUSTRY ? _legend_from_industries : _legend_linkstats);
 						!tbl->end; ++tbl) {
->>>>>>> afdaf869
 					tbl->show_on_map = true;
 				}
 				this->SetDirty();
 				break;
-			}
-
-<<<<<<< HEAD
-			case SM_WIDGET_DISABLE_ALL: { // Disable all items
-				LegendAndColour *tbl = (this->map_type == SMT_INDUSTRY) ? _legend_from_industries : _legend_linkstats;
-				for (; !tbl->end; ++tbl) {
-=======
+
 			case SM_WIDGET_DISABLE_ALL: // Disable all items
 				for (LegendAndColour *tbl = (this->map_type == SMT_INDUSTRY ? _legend_from_industries : _legend_linkstats);
 						!tbl->end; ++tbl) {
->>>>>>> afdaf869
 					tbl->show_on_map = false;
 				}
 				this->SetDirty();
 				break;
-			}
 
 			case SM_WIDGET_SHOW_HEIGHT: // Enable/disable showing of heightmap.
 				_smallmap_show_heightmap = !_smallmap_show_heightmap;
@@ -2213,23 +1727,6 @@
 				break;
 		}
 	}
-
-	virtual void OnMouseOver(Point pt, int widget)
-	{
-		static Point invalid = {-1, -1};
-		if (widget == SM_WIDGET_MAP) {
-			const NWidgetBase *wid = this->GetWidget<NWidgetBase>(SM_WIDGET_MAP);
-			pt.x -= wid->pos_x;
-			pt.y -= wid->pos_y;
-			if (pt.x != cursor.x || pt.y != cursor.y) {
-				this->refresh = 1;
-				cursor = pt;
-			}
-		} else {
-			cursor = invalid;
-		}
-	}
-
 
 	/**
 	 * Notifications for the smallmap window.
@@ -2340,8 +1837,6 @@
 		this->SetNewScroll(sxy.x, sxy.y, sub);
 		this->SetDirty();
 	}
-
-	uint ColumnWidth() const {return column_width;}
 };
 
 SmallMapWindow::SmallMapType SmallMapWindow::map_type = SMT_CONTOUR;
@@ -2507,7 +2002,7 @@
 };
 
 static const WindowDesc _smallmap_desc(
-	WDP_AUTO, 488, 314,
+	WDP_AUTO, 446, 314,
 	WC_SMALLMAP, WC_NONE,
 	WDF_UNCLICK_BUTTONS,
 	_nested_smallmap_widgets, lengthof(_nested_smallmap_widgets)
