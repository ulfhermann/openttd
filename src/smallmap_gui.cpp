/* $Id$ */

/*
 * This file is part of OpenTTD.
 * OpenTTD is free software; you can redistribute it and/or modify it under the terms of the GNU General Public License as published by the Free Software Foundation, version 2.
 * OpenTTD is distributed in the hope that it will be useful, but WITHOUT ANY WARRANTY; without even the implied warranty of MERCHANTABILITY or FITNESS FOR A PARTICULAR PURPOSE.
 * See the GNU General Public License for more details. You should have received a copy of the GNU General Public License along with OpenTTD. If not, see <http://www.gnu.org/licenses/>.
 */

/** @file smallmap_gui.cpp GUI that shows a small map of the world with metadata like owner or height. */

#include "stdafx.h"
#include "clear_map.h"
#include "industry.h"
#include "station_map.h"
#include "landscape.h"
#include "window_gui.h"
#include "tree_map.h"
#include "viewport_func.h"
#include "gfx_func.h"
#include "town.h"
#include "blitter/factory.hpp"
#include "tunnelbridge_map.h"
#include "strings_func.h"
#include "core/endian_func.hpp"
#include "vehicle_base.h"
#include "sound_func.h"
#include "window_func.h"
#include "zoom_func.h"

#include "table/strings.h"
#include "table/sprites.h"

/** Widget numbers of the small map window. */
enum SmallMapWindowWidgets {
	SM_WIDGET_CLOSEBOX,
	SM_WIDGET_CAPTION,
	SM_WIDGET_STICKYBOX,
	SM_WIDGET_MAP_BORDER,
	SM_WIDGET_MAP,
	SM_WIDGET_LEGEND,
	SM_WIDGET_BUTTONSPANEL,
	SM_WIDGET_ZOOM_IN,
	SM_WIDGET_ZOOM_OUT,
	SM_WIDGET_CONTOUR,
	SM_WIDGET_VEHICLES,
	SM_WIDGET_INDUSTRIES,
	SM_WIDGET_ROUTES,
	SM_WIDGET_VEGETATION,
	SM_WIDGET_OWNERS,
	SM_WIDGET_CENTERMAP,
	SM_WIDGET_TOGGLETOWNNAME,
	SM_WIDGET_BOTTOMPANEL,
	SM_WIDGET_ENABLEINDUSTRIES,
	SM_WIDGET_DISABLEINDUSTRIES,
	SM_WIDGET_RESIZEBOX,
};

static const Widget _smallmap_widgets[] = {
{  WWT_CLOSEBOX,   RESIZE_NONE,  COLOUR_BROWN,     0,    10,     0,    13, STR_BLACK_CROSS,          STR_TOOLTIP_CLOSE_WINDOW},                       // SM_WIDGET_CLOSEBOX
{   WWT_CAPTION,  RESIZE_RIGHT,  COLOUR_BROWN,    11,   337,     0,    13, STR_SMALLMAP_CAPTION,     STR_TOOLTIP_WINDOW_TITLE_DRAG_THIS},             // SM_WIDGET_CAPTION
{ WWT_STICKYBOX,     RESIZE_LR,  COLOUR_BROWN,   338,   349,     0,    13, 0x0,                      STR_TOOLTIP_STICKY},                             // SM_WIDGET_STICKYBOX
{     WWT_PANEL,     RESIZE_RB,  COLOUR_BROWN,     0,   349,    14,   157, 0x0,                      STR_NULL},                                       // SM_WIDGET_MAP_BORDER
{     WWT_INSET,     RESIZE_RB,  COLOUR_BROWN,     2,   347,    16,   155, 0x0,                      STR_NULL},                                       // SM_WIDGET_MAP
{     WWT_PANEL,    RESIZE_RTB,  COLOUR_BROWN,     0,   239,   158,   201, 0x0,                      STR_NULL},                                       // SM_WIDGET_LEGEND
{     WWT_PANEL,   RESIZE_LRTB,  COLOUR_BROWN,   240,   349,   158,   158, 0x0,                      STR_NULL},                                       // SM_WIDGET_BUTTONSPANEL
{WWT_PUSHIMGBTN,   RESIZE_LRTB,  COLOUR_BROWN,   240,   261,   158,   179, SPR_IMG_ZOOMIN,           STR_TOOLBAR_TOOLTIP_ZOOM_THE_VIEW_IN},           // SM_WIDGET_ZOOM_IN
{WWT_PUSHIMGBTN,   RESIZE_LRTB,  COLOUR_BROWN,   240,   261,   180,   201, SPR_IMG_ZOOMOUT,          STR_TOOLBAR_TOOLTIP_ZOOM_THE_VIEW_OUT},          // SM_WIDGET_ZOOM_OUT
{    WWT_IMGBTN,   RESIZE_LRTB,  COLOUR_BROWN,   284,   305,   158,   179, SPR_IMG_SHOW_COUNTOURS,   STR_SMALLMAP_TOOLTIP_SHOW_LAND_CONTOURS_ON_MAP}, // SM_WIDGET_CONTOUR
{    WWT_IMGBTN,   RESIZE_LRTB,  COLOUR_BROWN,   306,   327,   158,   179, SPR_IMG_SHOW_VEHICLES,    STR_SMALLMAP_TOOLTIP_SHOW_VEHICLES_ON_MAP},      // SM_WIDGET_VEHICLES
{    WWT_IMGBTN,   RESIZE_LRTB,  COLOUR_BROWN,   328,   349,   158,   179, SPR_IMG_INDUSTRY,         STR_SMALLMAP_TOOLTIP_SHOW_INDUSTRIES_ON_MAP},    // SM_WIDGET_INDUSTRIES
{    WWT_IMGBTN,   RESIZE_LRTB,  COLOUR_BROWN,   284,   305,   180,   201, SPR_IMG_SHOW_ROUTES,      STR_SMALLMAP_TOOLTIP_SHOW_TRANSPORT_ROUTES_ON},  // SM_WIDGET_ROUTES
{    WWT_IMGBTN,   RESIZE_LRTB,  COLOUR_BROWN,   306,   327,   180,   201, SPR_IMG_PLANTTREES,       STR_SMALLMAP_TOOLTIP_SHOW_VEGETATION_ON_MAP},    // SM_WIDGET_VEGETATION
{    WWT_IMGBTN,   RESIZE_LRTB,  COLOUR_BROWN,   328,   349,   180,   201, SPR_IMG_COMPANY_GENERAL,  STR_SMALLMAP_TOOLTIP_SHOW_LAND_OWNERS_ON_MAP},   // SM_WIDGET_OWNERS
{WWT_PUSHIMGBTN,   RESIZE_LRTB,  COLOUR_BROWN,   262,   283,   158,   179, SPR_IMG_SMALLMAP,         STR_SMALLMAP_CENTER},                            // SM_WIDGET_CENTERMAP
{    WWT_IMGBTN,   RESIZE_LRTB,  COLOUR_BROWN,   262,   283,   180,   201, SPR_IMG_TOWN,             STR_SMALLMAP_TOOLTIP_TOGGLE_TOWN_NAMES_ON_OFF},  // SM_WIDGET_TOGGLETOWNNAME
{     WWT_PANEL,    RESIZE_RTB,  COLOUR_BROWN,     0,   337,   202,   213, 0x0,                      STR_NULL},                                       // SM_WIDGET_BOTTOMPANEL
{   WWT_TEXTBTN,     RESIZE_TB,  COLOUR_BROWN,     0,    99,   202,   213, STR_SMALLMAP_ENABLE_ALL,  STR_NULL},                                       // SM_WIDGET_ENABLEINDUSTRIES
{   WWT_TEXTBTN,     RESIZE_TB,  COLOUR_BROWN,   100,   201,   202,   213, STR_SMALLMAP_DISABLE_ALL, STR_NULL},                                       // SM_WIDGET_DISABLEINDUSTRIES
{ WWT_RESIZEBOX,   RESIZE_LRTB,  COLOUR_BROWN,   338,   349,   202,   213, 0x0,                      STR_TOOLTIP_RESIZE},                             // SM_WIDGET_RESIZEBOX
{  WIDGETS_END},
};

/* Todo: Stacked panel (SM_WIDGET_BUTTONSPANEL) is used to allow vertical growth of SM_WIDGET_LEGEND. As such, its proper place is above both button
 *       rows, have 0 height, and allow vertical resizing.
 *       However, #ResizeWindowForWidget freaks out in that case. As it does not seem easy to fix, the problem is parked until later.
 */
static const NWidgetPart _nested_smallmap_widgets[] = {
	NWidget(NWID_HORIZONTAL),
		NWidget(WWT_CLOSEBOX, COLOUR_BROWN, SM_WIDGET_CLOSEBOX),
		NWidget(WWT_CAPTION, COLOUR_BROWN, SM_WIDGET_CAPTION), SetDataTip(STR_SMALLMAP_CAPTION, STR_TOOLTIP_WINDOW_TITLE_DRAG_THIS),
		NWidget(WWT_STICKYBOX, COLOUR_BROWN, SM_WIDGET_STICKYBOX),
	EndContainer(),
	/* Small map display. */
	NWidget(WWT_PANEL, COLOUR_BROWN, SM_WIDGET_MAP_BORDER),
		NWidget(WWT_INSET, COLOUR_BROWN, SM_WIDGET_MAP), SetMinimalSize(346, 140), SetResize(1, 1), SetPadding(2, 2, 2, 2), EndContainer(),
	EndContainer(),
	/* Panel. */
	NWidget(NWID_HORIZONTAL),
		NWidget(WWT_PANEL, COLOUR_BROWN, SM_WIDGET_LEGEND), SetMinimalSize(240, 44), SetResize(1, 0), EndContainer(),
		NWidget(NWID_LAYERED),
			NWidget(NWID_VERTICAL),
				/* Top button row. */
				NWidget(NWID_HORIZONTAL),
					NWidget(WWT_PUSHIMGBTN, COLOUR_BROWN, SM_WIDGET_ZOOM_IN), SetMinimalSize(22, 22),
												SetDataTip(SPR_IMG_ZOOMIN, STR_TOOLBAR_TOOLTIP_ZOOM_THE_VIEW_IN),
					NWidget(WWT_PUSHIMGBTN, COLOUR_BROWN, SM_WIDGET_CENTERMAP), SetMinimalSize(22, 22),
												SetDataTip(SPR_IMG_SMALLMAP, STR_SMALLMAP_CENTER),
					NWidget(WWT_IMGBTN, COLOUR_BROWN, SM_WIDGET_CONTOUR), SetMinimalSize(22, 22),
												SetDataTip(SPR_IMG_SHOW_COUNTOURS, STR_SMALLMAP_TOOLTIP_SHOW_LAND_CONTOURS_ON_MAP),
					NWidget(WWT_IMGBTN, COLOUR_BROWN, SM_WIDGET_VEHICLES), SetMinimalSize(22, 22),
												SetDataTip(SPR_IMG_SHOW_VEHICLES, STR_SMALLMAP_TOOLTIP_SHOW_VEHICLES_ON_MAP),
					NWidget(WWT_IMGBTN, COLOUR_BROWN, SM_WIDGET_INDUSTRIES), SetMinimalSize(22, 22),
												SetDataTip(SPR_IMG_INDUSTRY, STR_SMALLMAP_TOOLTIP_SHOW_INDUSTRIES_ON_MAP),
				EndContainer(),
				/* Bottom button row. */
				NWidget(NWID_HORIZONTAL),
					NWidget(WWT_PUSHIMGBTN, COLOUR_BROWN, SM_WIDGET_ZOOM_OUT), SetMinimalSize(22, 22),
												SetDataTip(SPR_IMG_ZOOMOUT, STR_TOOLBAR_TOOLTIP_ZOOM_THE_VIEW_OUT),
					NWidget(WWT_IMGBTN, COLOUR_BROWN, SM_WIDGET_TOGGLETOWNNAME), SetMinimalSize(22, 22),
												SetDataTip(SPR_IMG_TOWN, STR_SMALLMAP_TOOLTIP_TOGGLE_TOWN_NAMES_ON_OFF),
					NWidget(WWT_IMGBTN, COLOUR_BROWN, SM_WIDGET_ROUTES), SetMinimalSize(22, 22),
												SetDataTip(SPR_IMG_SHOW_ROUTES, STR_SMALLMAP_TOOLTIP_SHOW_TRANSPORT_ROUTES_ON),
					NWidget(WWT_IMGBTN, COLOUR_BROWN, SM_WIDGET_VEGETATION), SetMinimalSize(22, 22),
												SetDataTip(SPR_IMG_PLANTTREES, STR_SMALLMAP_TOOLTIP_SHOW_VEGETATION_ON_MAP),
					NWidget(WWT_IMGBTN, COLOUR_BROWN, SM_WIDGET_OWNERS), SetMinimalSize(22, 22),
												SetDataTip(SPR_IMG_COMPANY_GENERAL, STR_SMALLMAP_TOOLTIP_SHOW_LAND_OWNERS_ON_MAP),
				EndContainer(),
			EndContainer(),
			NWidget(NWID_VERTICAL),
				NWidget(WWT_PANEL, COLOUR_BROWN, SM_WIDGET_BUTTONSPANEL), SetMinimalSize(110, 1), SetFill(false, false), EndContainer(),
				NWidget(NWID_SPACER), SetFill(false, true),
			EndContainer(),
		EndContainer(),
	EndContainer(),
	/* Bottom button row and resize box. */
	NWidget(NWID_HORIZONTAL),
		NWidget(WWT_PANEL, COLOUR_BROWN, SM_WIDGET_BOTTOMPANEL),
			NWidget(NWID_HORIZONTAL),
				NWidget(WWT_TEXTBTN, COLOUR_BROWN, SM_WIDGET_ENABLEINDUSTRIES), SetMinimalSize(100, 12), SetDataTip(STR_SMALLMAP_ENABLE_ALL, STR_NULL),
				NWidget(WWT_TEXTBTN, COLOUR_BROWN, SM_WIDGET_DISABLEINDUSTRIES), SetMinimalSize(102, 12), SetDataTip(STR_SMALLMAP_DISABLE_ALL, STR_NULL),
				NWidget(NWID_SPACER), SetFill(true, false), SetResize(1, 0),
			EndContainer(),
		EndContainer(),
		NWidget(WWT_RESIZEBOX, COLOUR_BROWN, SM_WIDGET_RESIZEBOX),
	EndContainer(),
};


/* number of used industries */
static int _smallmap_industry_count;

/** Macro for ordinary entry of LegendAndColour */
#define MK(a, b) {a, b, INVALID_INDUSTRYTYPE, true, false, false}
/** Macro for end of list marker in arrays of LegendAndColour */
#define MKEND() {0, STR_NULL, INVALID_INDUSTRYTYPE, true, true, false}
/** Macro for break marker in arrays of LegendAndColour.
 * It will have valid data, though */
#define MS(a, b) {a, b, INVALID_INDUSTRYTYPE, true, false, true}

/** Structure for holding relevant data for legends in small map */
struct LegendAndColour {
	uint16 colour;     ///< colour of the item on the map
	StringID legend;   ///< string corresponding to the coloured item
	IndustryType type; ///< type of industry
	bool show_on_map;  ///< for filtering industries, if true is shown on map in colour
	bool end;          ///< this is the end of the list
	bool col_break;    ///< perform a break and go one collumn further
};

/** Legend text giving the colours to look for on the minimap */
static const LegendAndColour _legend_land_contours[] = {
	MK(0x5A, STR_SMALLMAP_LEGENDA_100M),
	MK(0x5C, STR_SMALLMAP_LEGENDA_200M),
	MK(0x5E, STR_SMALLMAP_LEGENDA_300M),
	MK(0x1F, STR_SMALLMAP_LEGENDA_400M),
	MK(0x27, STR_SMALLMAP_LEGENDA_500M),

	MS(0xD7, STR_SMALLMAP_LEGENDA_ROADS),
	MK(0x0A, STR_SMALLMAP_LEGENDA_RAILROADS),
	MK(0x98, STR_SMALLMAP_LEGENDA_STATIONS_AIRPORTS_DOCKS),
	MK(0xB5, STR_SMALLMAP_LEGENDA_BUILDINGS_INDUSTRIES),
	MK(0x0F, STR_SMALLMAP_LEGENDA_VEHICLES),
	MKEND()
};

static const LegendAndColour _legend_vehicles[] = {
	MK(0xB8, STR_SMALLMAP_LEGENDA_TRAINS),
	MK(0xBF, STR_SMALLMAP_LEGENDA_ROAD_VEHICLES),
	MK(0x98, STR_SMALLMAP_LEGENDA_SHIPS),
	MK(0x0F, STR_SMALLMAP_LEGENDA_AIRCRAFT),
	MS(0xD7, STR_SMALLMAP_LEGENDA_TRANSPORT_ROUTES),
	MK(0xB5, STR_SMALLMAP_LEGENDA_BUILDINGS_INDUSTRIES),
	MKEND()
};

static const LegendAndColour _legend_routes[] = {
	MK(0xD7, STR_SMALLMAP_LEGENDA_ROADS),
	MK(0x0A, STR_SMALLMAP_LEGENDA_RAILROADS),
	MK(0xB5, STR_SMALLMAP_LEGENDA_BUILDINGS_INDUSTRIES),
	MS(0x56, STR_SMALLMAP_LEGENDA_RAILROAD_STATION),

	MK(0xC2, STR_SMALLMAP_LEGENDA_TRUCK_LOADING_BAY),
	MK(0xBF, STR_SMALLMAP_LEGENDA_BUS_STATION),
	MK(0xB8, STR_SMALLMAP_LEGENDA_AIRPORT_HELIPORT),
	MK(0x98, STR_SMALLMAP_LEGENDA_DOCK),
	MKEND()
};

static const LegendAndColour _legend_vegetation[] = {
	MK(0x52, STR_SMALLMAP_LEGENDA_ROUGH_LAND),
	MK(0x54, STR_SMALLMAP_LEGENDA_GRASS_LAND),
	MK(0x37, STR_SMALLMAP_LEGENDA_BARE_LAND),
	MK(0x25, STR_SMALLMAP_LEGENDA_FIELDS),
	MK(0x57, STR_SMALLMAP_LEGENDA_TREES),
	MK(0xD0, STR_SMALLMAP_LEGENDA_FOREST),
	MS(0x0A, STR_SMALLMAP_LEGENDA_ROCKS),

	MK(0xC2, STR_SMALLMAP_LEGENDA_DESERT),
	MK(0x98, STR_SMALLMAP_LEGENDA_SNOW),
	MK(0xD7, STR_SMALLMAP_LEGENDA_TRANSPORT_ROUTES),
	MK(0xB5, STR_SMALLMAP_LEGENDA_BUILDINGS_INDUSTRIES),
	MKEND()
};

static const LegendAndColour _legend_land_owners[] = {
	MK(0xCA, STR_SMALLMAP_LEGENDA_WATER),
	MK(0x54, STR_SMALLMAP_LEGENDA_NO_OWNER),
	MK(0xB4, STR_SMALLMAP_LEGENDA_TOWNS),
	MK(0x20, STR_SMALLMAP_LEGENDA_INDUSTRIES),
	MKEND()
};
#undef MK
#undef MS
#undef MKEND

/** Allow room for all industries, plus a terminator entry
 * This is required in order to have the indutry slots all filled up */
static LegendAndColour _legend_from_industries[NUM_INDUSTRYTYPES + 1];
/* For connecting industry type to position in industries list(small map legend) */
static uint _industry_to_list_pos[NUM_INDUSTRYTYPES];

/**
 * Fills an array for the industries legends.
 */
void BuildIndustriesLegend()
{
	uint j = 0;

	/* Add each name */
	for (IndustryType i = 0; i < NUM_INDUSTRYTYPES; i++) {
		const IndustrySpec *indsp = GetIndustrySpec(i);
		if (indsp->enabled) {
			_legend_from_industries[j].legend = indsp->name;
			_legend_from_industries[j].colour = indsp->map_colour;
			_legend_from_industries[j].type = i;
			_legend_from_industries[j].show_on_map = true;
			_legend_from_industries[j].col_break = false;
			_legend_from_industries[j].end = false;

			/* Store widget number for this industry type */
			_industry_to_list_pos[i] = j;
			j++;
		}
	}
	/* Terminate the list */
	_legend_from_industries[j].end = true;

	/* Store number of enabled industries */
	_smallmap_industry_count = j;
}

static const LegendAndColour * const _legend_table[] = {
	_legend_land_contours,
	_legend_vehicles,
	_legend_from_industries,
	_legend_routes,
	_legend_vegetation,
	_legend_land_owners,
};

#define MKCOLOUR(x) TO_LE32X(x)

/**
 * Height encodings; MAX_TILE_HEIGHT + 1 levels, from 0 to MAX_TILE_HEIGHT
 */
static const uint32 _map_height_bits[] = {
	MKCOLOUR(0x5A5A5A5A),
	MKCOLOUR(0x5A5B5A5B),
	MKCOLOUR(0x5B5B5B5B),
	MKCOLOUR(0x5B5C5B5C),
	MKCOLOUR(0x5C5C5C5C),
	MKCOLOUR(0x5C5D5C5D),
	MKCOLOUR(0x5D5D5D5D),
	MKCOLOUR(0x5D5E5D5E),
	MKCOLOUR(0x5E5E5E5E),
	MKCOLOUR(0x5E5F5E5F),
	MKCOLOUR(0x5F5F5F5F),
	MKCOLOUR(0x5F1F5F1F),
	MKCOLOUR(0x1F1F1F1F),
	MKCOLOUR(0x1F271F27),
	MKCOLOUR(0x27272727),
	MKCOLOUR(0x27272727),
};
assert_compile(lengthof(_map_height_bits) == MAX_TILE_HEIGHT + 1);

struct AndOr {
	uint32 mor;
	uint32 mand;
};

static inline uint32 ApplyMask(uint32 colour, const AndOr *mask)
{
	return (colour & mask->mand) | mask->mor;
}


static const AndOr _smallmap_contours_andor[] = {
	{MKCOLOUR(0x00000000), MKCOLOUR(0xFFFFFFFF)},
	{MKCOLOUR(0x000A0A00), MKCOLOUR(0xFF0000FF)},
	{MKCOLOUR(0x00D7D700), MKCOLOUR(0xFF0000FF)},
	{MKCOLOUR(0x00B5B500), MKCOLOUR(0xFF0000FF)},
	{MKCOLOUR(0x00000000), MKCOLOUR(0xFFFFFFFF)},
	{MKCOLOUR(0x98989898), MKCOLOUR(0x00000000)},
	{MKCOLOUR(0xCACACACA), MKCOLOUR(0x00000000)},
	{MKCOLOUR(0x00000000), MKCOLOUR(0xFFFFFFFF)},
	{MKCOLOUR(0xB5B5B5B5), MKCOLOUR(0x00000000)},
	{MKCOLOUR(0x00000000), MKCOLOUR(0xFFFFFFFF)},
	{MKCOLOUR(0x00B5B500), MKCOLOUR(0xFF0000FF)},
	{MKCOLOUR(0x000A0A00), MKCOLOUR(0xFF0000FF)},
};

static const AndOr _smallmap_vehicles_andor[] = {
	{MKCOLOUR(0x00000000), MKCOLOUR(0xFFFFFFFF)},
	{MKCOLOUR(0x00D7D700), MKCOLOUR(0xFF0000FF)},
	{MKCOLOUR(0x00D7D700), MKCOLOUR(0xFF0000FF)},
	{MKCOLOUR(0x00B5B500), MKCOLOUR(0xFF0000FF)},
	{MKCOLOUR(0x00000000), MKCOLOUR(0xFFFFFFFF)},
	{MKCOLOUR(0x00D7D700), MKCOLOUR(0xFF0000FF)},
	{MKCOLOUR(0xCACACACA), MKCOLOUR(0x00000000)},
	{MKCOLOUR(0x00000000), MKCOLOUR(0xFFFFFFFF)},
	{MKCOLOUR(0xB5B5B5B5), MKCOLOUR(0x00000000)},
	{MKCOLOUR(0x00000000), MKCOLOUR(0xFFFFFFFF)},
	{MKCOLOUR(0x00B5B500), MKCOLOUR(0xFF0000FF)},
	{MKCOLOUR(0x00D7D700), MKCOLOUR(0xFF0000FF)},
};

static const AndOr _smallmap_vegetation_andor[] = {
	{MKCOLOUR(0x00000000), MKCOLOUR(0xFFFFFFFF)},
	{MKCOLOUR(0x00D7D700), MKCOLOUR(0xFF0000FF)},
	{MKCOLOUR(0x00D7D700), MKCOLOUR(0xFF0000FF)},
	{MKCOLOUR(0x00B5B500), MKCOLOUR(0xFF0000FF)},
	{MKCOLOUR(0x00575700), MKCOLOUR(0xFF0000FF)},
	{MKCOLOUR(0x00D7D700), MKCOLOUR(0xFF0000FF)},
	{MKCOLOUR(0xCACACACA), MKCOLOUR(0x00000000)},
	{MKCOLOUR(0x00000000), MKCOLOUR(0xFFFFFFFF)},
	{MKCOLOUR(0xB5B5B5B5), MKCOLOUR(0x00000000)},
	{MKCOLOUR(0x00000000), MKCOLOUR(0xFFFFFFFF)},
	{MKCOLOUR(0x00B5B500), MKCOLOUR(0xFF0000FF)},
	{MKCOLOUR(0x00D7D700), MKCOLOUR(0xFF0000FF)},
};

typedef uint32 GetSmallMapPixels(TileIndex tile); // typedef callthrough function


static inline TileType GetEffectiveTileType(TileIndex tile)
{
	TileType t = GetTileType(tile);

	if (t == MP_TUNNELBRIDGE) {
		TransportType tt = GetTunnelBridgeTransportType(tile);

		switch (tt) {
			case TRANSPORT_RAIL: t = MP_RAILWAY; break;
			case TRANSPORT_ROAD: t = MP_ROAD;    break;
			default:             t = MP_WATER;   break;
		}
	}
	return t;
}

/**
 * Return the colour a tile would be displayed with in the small map in mode "Contour".
 * @param tile The tile of which we would like to get the colour.
 * @return The colour of tile in the small map in mode "Contour"
 */
static inline uint32 GetSmallMapContoursPixels(TileIndex tile)
{
	TileType t = GetEffectiveTileType(tile);

	return ApplyMask(_map_height_bits[TileHeight(tile)], &_smallmap_contours_andor[t]);
}

/**
 * Return the colour a tile would be displayed with in the small map in mode "Vehicles".
 *
 * @param tile The tile of which we would like to get the colour.
 * @return The colour of tile in the small map in mode "Vehicles"
 */
static inline uint32 GetSmallMapVehiclesPixels(TileIndex tile)
{
	TileType t = GetEffectiveTileType(tile);

	return ApplyMask(MKCOLOUR(0x54545454), &_smallmap_vehicles_andor[t]);
}

/**
 * Return the colour a tile would be displayed with in the small map in mode "Industries".
 *
 * @param tile The tile of which we would like to get the colour.
 * @return The colour of tile in the small map in mode "Industries"
 */
static inline uint32 GetSmallMapIndustriesPixels(TileIndex tile)
{
	TileType t = GetEffectiveTileType(tile);

	if (t == MP_INDUSTRY) {
		/* If industry is allowed to be seen, use its colour on the map */
		if (_legend_from_industries[_industry_to_list_pos[Industry::GetByTile(tile)->type]].show_on_map) {
			return GetIndustrySpec(Industry::GetByTile(tile)->type)->map_colour * 0x01010101;
		} else {
			/* otherwise, return the colour of the clear tiles, which will make it disappear */
			return ApplyMask(MKCOLOUR(0x54545454), &_smallmap_vehicles_andor[MP_CLEAR]);
		}
	}

	return ApplyMask(MKCOLOUR(0x54545454), &_smallmap_vehicles_andor[t]);
}

/**
 * Return the colour a tile would be displayed with in the small map in mode "Routes".
 *
 * @param tile The tile of which we would like to get the colour.
 * @return The colour of tile  in the small map in mode "Routes"
 */
static inline uint32 GetSmallMapRoutesPixels(TileIndex tile)
{
	TileType t = GetEffectiveTileType(tile);

	if (t == MP_STATION) {
		switch (GetStationType(tile)) {
			case STATION_RAIL:    return MKCOLOUR(0x56565656);
			case STATION_AIRPORT: return MKCOLOUR(0xB8B8B8B8);
			case STATION_TRUCK:   return MKCOLOUR(0xC2C2C2C2);
			case STATION_BUS:     return MKCOLOUR(0xBFBFBFBF);
			case STATION_DOCK:    return MKCOLOUR(0x98989898);
			default:              return MKCOLOUR(0xFFFFFFFF);
		}
	}

	/* ground colour */
	return ApplyMask(MKCOLOUR(0x54545454), &_smallmap_contours_andor[t]);
}


static const uint32 _vegetation_clear_bits[] = {
	MKCOLOUR(0x54545454), ///< full grass
	MKCOLOUR(0x52525252), ///< rough land
	MKCOLOUR(0x0A0A0A0A), ///< rocks
	MKCOLOUR(0x25252525), ///< fields
	MKCOLOUR(0x98989898), ///< snow
	MKCOLOUR(0xC2C2C2C2), ///< desert
	MKCOLOUR(0x54545454), ///< unused
	MKCOLOUR(0x54545454), ///< unused
};

static inline uint32 GetSmallMapVegetationPixels(TileIndex tile)
{
	TileType t = GetEffectiveTileType(tile);

	switch (t) {
		case MP_CLEAR:
			return (IsClearGround(tile, CLEAR_GRASS) && GetClearDensity(tile) < 3) ? MKCOLOUR(0x37373737) : _vegetation_clear_bits[GetClearGround(tile)];

		case MP_INDUSTRY:
			return GetIndustrySpec(Industry::GetByTile(tile)->type)->check_proc == CHECK_FOREST ? MKCOLOUR(0xD0D0D0D0) : MKCOLOUR(0xB5B5B5B5);

		case MP_TREES:
			if (GetTreeGround(tile) == TREE_GROUND_SNOW_DESERT) {
				return (_settings_game.game_creation.landscape == LT_ARCTIC) ? MKCOLOUR(0x98575798) : MKCOLOUR(0xC25757C2);
			}
			return MKCOLOUR(0x54575754);

		default:
			return ApplyMask(MKCOLOUR(0x54545454), &_smallmap_vehicles_andor[t]);
	}
}


static uint32 _owner_colours[OWNER_END + 1];

/**
 * Return the colour a tile would be displayed with in the small map in mode "Owner".
 *
 * @param tile The tile of which we would like to get the colour.
 * @return The colour of tile in the small map in mode "Owner"
 */
static inline uint32 GetSmallMapOwnerPixels(TileIndex tile)
{
	Owner o;

	switch (GetTileType(tile)) {
		case MP_INDUSTRY: o = OWNER_END;          break;
		case MP_HOUSE:    o = OWNER_TOWN;         break;
		default:          o = GetTileOwner(tile); break;
		/* FIXME: For MP_ROAD there are multiple owners.
		 * GetTileOwner returns the rail owner (level crossing) resp. the owner of ROADTYPE_ROAD (normal road),
		 * even if there are no ROADTYPE_ROAD bits on the tile.
		 */
	}

	return _owner_colours[o];
}

/* each tile has 4 x pixels and 1 y pixel */

static GetSmallMapPixels * const _smallmap_draw_procs[] = {
	GetSmallMapContoursPixels,
	GetSmallMapVehiclesPixels,
	GetSmallMapIndustriesPixels,
	GetSmallMapRoutesPixels,
	GetSmallMapVegetationPixels,
	GetSmallMapOwnerPixels,
};

static const byte _vehicle_type_colours[6] = {
	184, 191, 152, 15, 215, 184
};


class SmallMapWindow : public Window {
	enum SmallMapType {
		SMT_CONTOUR,
		SMT_VEHICLES,
		SMT_INDUSTRY,
		SMT_ROUTES,
		SMT_VEGETATION,
		SMT_OWNER,
	};

	/** minimum number of rows in the legend */
	static const int LEGEND_MIN_ROWS = 7;

	enum SmallmapWindowDistances {
		SD_MAP_EXTRA_PADDING = 2,     ///< size of borders of the smallmap
		SD_MAP_COLUMN_WIDTH = 4,
		SD_MAP_ROW_OFFSET = 2,
		SD_MAP_MIN_INDUSTRY_WIDTH = 3,
		SD_LEGEND_COLUMN_WIDTH = 109,
		SD_LEGEND_PADDING_LEFT = 4,
		SD_LEGEND_ENTRY_SPACING = 3,
		SD_LEGEND_SYMBOL_WIDTH = 8,
		SD_LEGEND_ROW_HEIGHT = 6,
		SD_LEGEND_MIN_HEIGHT = SD_LEGEND_ROW_HEIGHT * LEGEND_MIN_ROWS,
	};

	typedef std::map<VehicleID, TileIndex> VehiclePositionMap;
	VehiclePositionMap vehicles_on_map;
	
	static SmallMapType map_type;
	static bool show_towns;

	int32 scroll_x;
	int32 scroll_y;

	/**
	 * zoom level of the smallmap.
	 * May be something between ZOOM_LVL_MIN and ZOOM_LVL_MAX.
	 */
	ZoomLevel zoom;

	static const uint8 FORCE_REFRESH_PERIOD = 0x1F; ///< map is redrawn after that many ticks
	uint8 refresh; ///< refresh counter, zeroed every FORCE_REFRESH_PERIOD ticks

	/* The order of calculations when remapping is _very_ important as it introduces rounding errors.
	 * Everything has to be done just like when drawing the background otherwise the rounding errors are
	 * different on the background and on the overlay which creates "jumping" behaviour. This means:
	 * 1. UnScaleByZoom
	 * 2. divide by TILE_SIZE
	 * 3. subtract or add things or RemapCoords
	 * Note:
	 * We can't divide scroll_{x|y} by TILE_SIZE before scaling as that would mean we can only scroll full tiles.
	 */

	/**
	 * remap coordinates on the main map into coordinates on the smallmap
	 * @param pos_x X position on the main map
	 * @param pos_y Y position on the main map
	 * @return Point in the smallmap
	 */
	inline Point RemapPlainCoords(int pos_x, int pos_y)
	{
		return RemapCoords(
				RemapX(pos_x),
				RemapY(pos_y),
				0
				);
	}

	/**
	 * remap a tile coordinate into coordinates on the smallmap
	 * @param tile the tile to be remapped
	 * @return Point with coordinates of the tile's upper left corner in the smallmap
	 */
	inline Point RemapTileCoords(TileIndex tile)
	{
		return RemapPlainCoords(TileX(tile) * TILE_SIZE, TileY(tile) * TILE_SIZE);
	}

	/**
	 * scale a coordinate from the main map into the smallmap dimension
	 * @param pos coordinate to be scaled
	 * @return scaled coordinate
	 */
	inline int UnScalePlainCoord(int pos)
	{
		return UnScaleByZoomLower(pos, this->zoom) / TILE_SIZE;
	}

	/**
	 * Remap a map X coordinate to a location on this smallmap.
	 * @param pos_x the tile's X coordinate.
	 * @return the X coordinate to draw on.
	 */
	inline int RemapX(int pos_x)
	{
		return UnScalePlainCoord(pos_x) - UnScalePlainCoord(this->scroll_x);
	}

	/**
	 * Remap a map Y coordinate to a location on this smallmap.
	 * @param pos_y the tile's Y coordinate.
	 * @return the Y coordinate to draw on.
	 */
	inline int RemapY(int pos_y)
	{
		return UnScalePlainCoord(pos_y) - UnScalePlainCoord(this->scroll_y);
	}

	/**
	 * choose a different tile from the tiles to be drawn in one pixel
	 * each time. This decreases the chance that certain structures
	 * (railway lines, roads) disappear completely when zooming out.
	 * @param x the X coordinate of the upper right corner of the drawn area
	 * @param y the Y coordinate of the upper right corner of the drawn area
	 * @param xc the unscaled X coordinate x was calcluated from
	 * @param yc the unscaled Y coordinate y was calcluated from
	 */
	void AntiAlias(uint &x, uint &y, uint xc, uint yc)
	{
		int bits_needed = this->zoom - ZOOM_LVL_NORMAL;
		if (bits_needed <= 0) return;
		for(int i = 0; i < bits_needed; ++i) {
			x += ((xc ^ yc) & 0x1) << i;
			yc >>= 1;
			y += ((xc ^ yc) & 0x1) << i;
			xc >>= 1;
		}
		x = min(x, MapMaxX() - 1);
		y = min(y, MapMaxY() - 1);
	}

	/**
	 * Draws at most MAP_COLUMN_WIDTH columns (of one pixel each) of the small map in a certain
	 * mode onto the screen buffer. This function looks exactly the same for all types. Due to
	 * the constraints that no less than MAP_COLUMN_WIDTH pixels can be resolved at once via a
	 * GetSmallMapPixels function and that a single tile may be mapped onto more than one pixel
	 * in the smallmap dst, xc and yc may point to a place outside the area to be drawn.
	 *
	 * col_start, col_end, row_start and row_end give a more precise description of that area which
	 * is respected when drawing.
	 *
	 * @param dst Pointer to a part of the screen buffer to write to.
	 * @param xc First unscaled X coordinate of the first tile in the column.
	 * @param yc First unscaled Y coordinate of the first tile in the column
	 * @param col_start the first column in the buffer to be actually drawn
	 * @param col_end the last column to be actually drawn
	 * @param row_start the first row to be actually drawn
	 * @param row_end the last row to be actually drawn
	 * @see GetSmallMapPixels(TileIndex)
	 */
	void DrawSmallMapStuff(void *dst, uint xc, uint yc, int col_start, int col_end, int row_start, int row_end)
	{
		Blitter *blitter = BlitterFactoryBase::GetCurrentBlitter();
		GetSmallMapPixels *proc = _smallmap_draw_procs[this->map_type];
		for (int row = 0; row < row_end; row += SD_MAP_ROW_OFFSET) {
			if (row >= row_start) {
				/* check if the tile (xc,yc) is within the map range */
				uint min_xy = _settings_game.construction.freeform_edges ? 1 : 0;
				uint x = ScaleByZoomLower(xc, this->zoom);
				uint y = ScaleByZoomLower(yc, this->zoom);
				uint32 val = 0;
				if (IsInsideMM(x, min_xy, MapMaxX()) && IsInsideMM(y, min_xy, MapMaxY())) {
					AntiAlias(x, y, xc, yc);
					val = proc(TileXY(x, y));
				}
				uint8 *val8 = (uint8 *)&val;
				for (int i = col_start; i < col_end; ++i ) {
					blitter->SetPixel(dst, i, 0, val8[i]);
				}
			}

			/* switch to next row in the column */
			xc++;
			yc++;
			dst = blitter->MoveTo(dst, 0, SD_MAP_ROW_OFFSET);
		}
	}

	/**
	 * Adds vehicles to the smallmap.
	 * @param dpi the part of the smallmap to be drawn into
	 */
	void DrawVehicles(DrawPixelInfo *dpi) {
<<<<<<< HEAD
		if (this->map_type == SMT_CONTOUR || this->map_type == SMT_VEHICLES) {
			VehiclePositionMap new_vehicles;
			Vehicle *v;

			FOR_ALL_VEHICLES(v) {
				if (v->type != VEH_EFFECT &&
						(v->vehstatus & (VS_HIDDEN | VS_UNCLICKABLE)) == 0) {
					DrawVehicle(dpi, v, new_vehicles);
				}
=======
		Vehicle *v;

		FOR_ALL_VEHICLES(v) {
			if (v->type != VEH_EFFECT &&
					(v->vehstatus & (VS_HIDDEN | VS_UNCLICKABLE)) == 0) {
				DrawVehicle(dpi, v);
>>>>>>> 12c9a043
			}

			if (this->zoom < ZOOM_LVL_NORMAL) {
				if(this->refresh != FORCE_REFRESH && new_vehicles.size() != this->vehicles_on_map.size()) {
					/* redraw the whole map if the vehicles have changed. This prevents artifacts. */
					this->refresh = FORCE_REFRESH;
				}
				std::swap(new_vehicles, this->vehicles_on_map);
			}
		}
	}


	/**
	 * draws a vehicle in the smallmap if it's in the selected drawing area.
	 * @param dpi the part of the smallmap to be drawn into
	 * @param v the vehicle to be drawn
	 */
	void DrawVehicle(DrawPixelInfo *dpi, Vehicle *v, VehiclePositionMap &new_vehicles)
	{
		Blitter *blitter = BlitterFactoryBase::GetCurrentBlitter();
		int scale = 1;
		if (this->zoom < ZOOM_LVL_NORMAL) {
			scale = 1 << (ZOOM_LVL_NORMAL - this->zoom);
		}

		/* Remap into flat coordinates. */
		Point pt = RemapTileCoords(v->tile);

		int x = pt.x - dpi->left;
		int y = pt.y - dpi->top;

		/* Check if rhombus is inside bounds */
		if ((x + 2 * scale < 0) || //left
				(y + 2 * scale < 0) || //top
				(x - 2 * scale >= dpi->width) || //right
				(y - 2 * scale >= dpi->height)) { //bottom
			return;
		}

		if (this->zoom < ZOOM_LVL_NORMAL) {
			if (this->refresh != FORCE_REFRESH) {
				VehiclePositionMap::iterator i = this->vehicles_on_map.find(v->index);
				if (i == vehicles_on_map.end() || i->second != v->tile) {
					/* redraw the whole map if the vehicles have changed. This prevents artifacts. */
					this->refresh = FORCE_REFRESH;
				}
			}
			new_vehicles[v->index] = v->tile;
		}

		byte colour = (this->map_type == SMT_VEHICLES) ? _vehicle_type_colours[v->type]	: 0xF;

		/* Draw rhombus */
		for (int dy = 0; dy < scale; dy++) {
			for (int dx = 0; dx < scale; dx++) {
				pt = RemapCoords(-dx, -dy, 0);
				if (IsInsideMM(y + pt.y, 0, dpi->height)) {
					if (IsInsideMM(x + pt.x, 0, dpi->width)) {
						blitter->SetPixel(dpi->dst_ptr, x + pt.x, y + pt.y, colour);
					}
					if (IsInsideMM(x + pt.x + 1, 0, dpi->width)) {
						blitter->SetPixel(dpi->dst_ptr, x + pt.x + 1, y + pt.y, colour);
					}
				}
			}
		}
	}

	void DrawIndustries(DrawPixelInfo *dpi) {
		/* Emphasize all industries if current view is zoomed out "Industreis" */
		Blitter *blitter = BlitterFactoryBase::GetCurrentBlitter();
		if ((this->map_type == SMT_INDUSTRY) && (this->zoom > ZOOM_LVL_NORMAL)) {
			const Industry *i;
			FOR_ALL_INDUSTRIES(i) {
				if (_legend_from_industries[_industry_to_list_pos[i->type]].show_on_map) {
					Point pt = RemapTileCoords(i->xy);

					int y = pt.y - dpi->top;
					if (!IsInsideMM(y, 0, dpi->height)) continue;

					int x = pt.x - dpi->left;
					byte colour = GetIndustrySpec(i->type)->map_colour;

					for (int offset = 0; offset < SD_MAP_MIN_INDUSTRY_WIDTH; ++offset) {
						if (IsInsideMM(x + offset, 0, dpi->width)) {
							blitter->SetPixel(dpi->dst_ptr, x + offset, y, colour);
						}
					}
				}
			}
		}

	}

	/**
	 * Adds town names to the smallmap.
	 * @param dpi the part of the smallmap to be drawn into
	 */
	void DrawTowns(const DrawPixelInfo *dpi)
	{
		const Town *t;
		FOR_ALL_TOWNS(t) {
			/* Remap the town coordinate */
			Point pt = RemapTileCoords(t->xy);
			int x = pt.x - (t->sign.width_small >> 1);
			int y = pt.y;

			/* Check if the town sign is within bounds */
			if (x + t->sign.width_small > dpi->left &&
					x < dpi->left + dpi->width &&
					y + FONT_HEIGHT_SMALL > dpi->top &&
					y < dpi->top + dpi->height) {
				/* And draw it. */
				SetDParam(0, t->index);
				DrawString(x, x + t->sign.width_small, y, STR_SMALLMAP_TOWN);
			}
		}
	}

	/**
	 * Draws vertical part of map indicator
	 * @param x X coord of left/right border of main viewport
	 * @param y Y coord of top border of main viewport
	 * @param y2 Y coord of bottom border of main viewport
	 */
	static inline void DrawVertMapIndicator(int x, int y, int y2)
	{
		GfxFillRect(x, y,      x, y + 3, 69);
		GfxFillRect(x, y2 - 3, x, y2,    69);
	}

	/**
	 * Draws horizontal part of map indicator
	 * @param x X coord of left border of main viewport
	 * @param x2 X coord of right border of main viewport
	 * @param y Y coord of top/bottom border of main viewport
	 */
	static inline void DrawHorizMapIndicator(int x, int x2, int y)
	{
		GfxFillRect(x,      y, x + 3, y, 69);
		GfxFillRect(x2 - 3, y, x2,    y, 69);
	}

	/**
	 * Adds map indicators to the smallmap.
	 */
	void DrawMapIndicators()
	{
		/* Find main viewport. */
		const ViewPort *vp = FindWindowById(WC_MAIN_WINDOW, 0)->viewport;

		Point pt = RemapCoords(this->scroll_x, this->scroll_y, 0);

		/* UnScale everything separately to produce the same rounding errors as when drawing the background */
		int x = UnScalePlainCoord(vp->virtual_left) - UnScalePlainCoord(pt.x);
		int y = UnScalePlainCoord(vp->virtual_top) - UnScalePlainCoord(pt.y);
		int x2 = x + UnScalePlainCoord(vp->virtual_width);
		int y2 = y + UnScalePlainCoord(vp->virtual_height);

		SmallMapWindow::DrawVertMapIndicator(x, y, y2);
		SmallMapWindow::DrawVertMapIndicator(x2, y, y2);

		SmallMapWindow::DrawHorizMapIndicator(x, x2, y);
		SmallMapWindow::DrawHorizMapIndicator(x, x2, y2);
	}

	/**
	 * Draws the small map.
	 *
	 * Basically, the small map is draw column of pixels by column of pixels. The pixels
	 * are drawn directly into the screen buffer. The final map is drawn in multiple passes.
	 * The passes are:
	 * <ol><li>The colours of tiles in the different modes.</li>
	 * <li>Town names (optional)</li></ol>
	 *
	 * @param dpi pointer to pixel to write onto
	 */
	void DrawSmallMap(DrawPixelInfo *dpi)
	{
		Blitter *blitter = BlitterFactoryBase::GetCurrentBlitter();
		DrawPixelInfo *old_dpi;

		old_dpi = _cur_dpi;
		_cur_dpi = dpi;

		/* setup owner table */
		if (this->map_type == SMT_OWNER) {
			const Company *c;

			/* fill with some special colours */
			_owner_colours[OWNER_TOWN]  = MKCOLOUR(0xB4B4B4B4);
			_owner_colours[OWNER_NONE]  = MKCOLOUR(0x54545454);
			_owner_colours[OWNER_WATER] = MKCOLOUR(0xCACACACA);
			_owner_colours[OWNER_END]   = MKCOLOUR(0x20202020); // industry

			/* now fill with the company colours */
			FOR_ALL_COMPANIES(c) {
				_owner_colours[c->index] =
					_colour_gradient[c->colour][5] * 0x01010101;
			}
		}

		int tile_x = UnScalePlainCoord(this->scroll_x);
		int tile_y = UnScalePlainCoord(this->scroll_y);

		int dx = dpi->left;
		tile_x -= dx / 4;
		tile_y += dx / 4;

		int dy = dpi->top;
		tile_x += dy / 2;
		tile_y += dy / 2;

		/* prevent some artifacts when partially redrawing.
		 * I have no idea how this works.
		 */
		dx &= 3;
		dx += 1;
		if (dy & 1) {
			tile_x++;
			dx += 2;
		}

		/**
		 * As we can resolve no less than 4 pixels of the smallmap at once we have to start drawing at an X position <= -4
		 * otherwise we get artifacts when partially redrawing.
		 * Make sure dx provides for that and update tile_x and tile_y accordingly.
		 */
		while(dx < SD_MAP_COLUMN_WIDTH) {
			dx += SD_MAP_COLUMN_WIDTH;
			tile_x++;
			tile_y--;
		}

		/* The map background is off by a little less than one tile in y direction compared to vehicles and signs.
		 * I have no idea why this is the case.
		 * on zoom levels >= ZOOM_LVL_NORMAL this isn't visible as only full tiles can be shown. However, beginning
		 * at ZOOM_LVL_OUT_2X it's again off by 1 pixel
		 */
		dy = 0;
		if (this->zoom < ZOOM_LVL_NORMAL) {
			dy = UnScaleByZoomLower(2, this->zoom) - 2;
		} else if (this->zoom > ZOOM_LVL_NORMAL) {
			dy = 1;
		}

		/* correct the various problems mentioned above by moving the initial drawing pointer a little */
		void *ptr = blitter->MoveTo(dpi->dst_ptr, -dx, -dy);
		int x = -dx;
		int y = 0;

		for (;;) {
			/* distance from left edge */
			if (x > -SD_MAP_COLUMN_WIDTH) {

				/* distance from right edge */
				if (dpi->width - x <= 0) break;

				int col_start = x < 0 ? -x : 0;
				int col_end = x + SD_MAP_COLUMN_WIDTH > dpi->width ? dpi->width - x : SD_MAP_COLUMN_WIDTH;
				int row_start = dy - y;
				int row_end = dy + dpi->height - y;
				this->DrawSmallMapStuff(ptr, tile_x, tile_y, col_start, col_end, row_start, row_end);
			}

			if (y == 0) {
				tile_y++;
				y++;
				ptr = blitter->MoveTo(ptr, 0, SD_MAP_ROW_OFFSET / 2);
			} else {
				tile_x--;
				y--;
				ptr = blitter->MoveTo(ptr, 0, -SD_MAP_ROW_OFFSET / 2);
			}
			ptr = blitter->MoveTo(ptr, SD_MAP_COLUMN_WIDTH / 2, 0);
			x += SD_MAP_COLUMN_WIDTH / 2;
		}

		/* Draw vehicles */
		if (this->map_type == SMT_CONTOUR || this->map_type == SMT_VEHICLES) this->DrawVehicles(dpi);

		this->DrawIndustries(dpi);

		/* Draw town names */
		if (this->show_towns) this->DrawTowns(dpi);

		/* Draw map indicators */
		this->DrawMapIndicators();

		_cur_dpi = old_dpi;
	}

	/**
	 * Zoom in the map by one level.
	 * @param cx horizontal coordinate of center point, relative to SM_WIDGET_MAP widget
	 * @param cy vertical coordinate of center point, relative to SM_WIDGET_MAP widget
	 */
	void ZoomIn(int cx, int cy)
	{
		if (this->zoom > ZOOM_LVL_MIN) {
			this->zoom--;
			this->DoScroll(cx, cy);
			this->SetWidgetDisabledState(SM_WIDGET_ZOOM_IN, this->zoom == ZOOM_LVL_MIN);
			this->EnableWidget(SM_WIDGET_ZOOM_OUT);
			this->SetDirty();
		}
	}

	/**
	 * Zoom out the map by one level.
	 * @param cx horizontal coordinate of center point, relative to SM_WIDGET_MAP widget
	 * @param cy vertical coordinate of center point, relative to SM_WIDGET_MAP widget
	 */
	void ZoomOut(int cx, int cy)
	{
		if (this->zoom < ZOOM_LVL_MAX) {
			this->zoom++;
			this->DoScroll(cx / -2, cy / -2);
			this->EnableWidget(SM_WIDGET_ZOOM_IN);
			this->SetWidgetDisabledState(SM_WIDGET_ZOOM_OUT, this->zoom == ZOOM_LVL_MAX);
			this->SetDirty();
		}
	}

	void ResizeLegend()
	{
		Widget *legend = &this->widget[SM_WIDGET_LEGEND];
		int legend_height = (legend->bottom - legend->top) - 1;
		int columns = (legend->right - legend->left + 1) / SD_LEGEND_COLUMN_WIDTH;
		int new_legend_height = (this->map_type == SMT_INDUSTRY) ? ((_smallmap_industry_count + columns - 1) / columns) * SD_LEGEND_ROW_HEIGHT : SD_LEGEND_MIN_HEIGHT;

		new_legend_height = max(new_legend_height, (int)SD_LEGEND_MIN_HEIGHT);

		if (new_legend_height != legend_height) {
			/* The legend widget needs manual adjustment as by default
			 * it lays outside the filler widget's bounds. */
			legend->top--;
			/* Resize the filler widget, and move widgets below it. */
			ResizeWindowForWidget(this, SM_WIDGET_BUTTONSPANEL, 0, new_legend_height - legend_height);
			legend->top++;

			/* Resize map border widget so the window stays the same size */
			ResizeWindowForWidget(this, SM_WIDGET_MAP_BORDER, 0, legend_height - new_legend_height);
			/* Manually adjust the map widget as it lies completely within
			 * the map border widget */
			this->widget[SM_WIDGET_MAP].bottom += legend_height - new_legend_height;

			this->SetDirty();
		}
	}

public:
	SmallMapWindow(const WindowDesc *desc, int window_number) : Window(desc, window_number), zoom(ZOOM_LVL_NORMAL), refresh(FORCE_REFRESH_PERIOD)
	{
		this->LowerWidget(this->map_type + SM_WIDGET_CONTOUR);
		this->SetWidgetLoweredState(SM_WIDGET_TOGGLETOWNNAME, this->show_towns);

		this->SmallMapCenterOnCurrentPos();
		this->FindWindowPlacementAndResize(desc);

		this->SetWidgetsHiddenState(this->map_type != SMT_INDUSTRY, SM_WIDGET_ENABLEINDUSTRIES, SM_WIDGET_DISABLEINDUSTRIES, WIDGET_LIST_END);
	}

	virtual void OnPaint()
	{
		DrawPixelInfo new_dpi;

		/* draw the window */
		SetDParam(0, STR_SMALLMAP_TYPE_CONTOURS + this->map_type);
		this->DrawWidgets();

		const Widget *legend = &this->widget[SM_WIDGET_LEGEND];

		int y_org = legend->top + 1;
		int x = SD_LEGEND_PADDING_LEFT;
		int y = y_org;

		for (const LegendAndColour *tbl = _legend_table[this->map_type]; !tbl->end; ++tbl) {
			if (tbl->col_break || y + SD_LEGEND_ROW_HEIGHT > legend->bottom) {
				/* Column break needed, continue at top, COLUMN_WIDTH pixels
				 * (one "row") to the right. */
				x += SD_LEGEND_COLUMN_WIDTH;
				y = y_org;
			}

			if (this->map_type == SMT_INDUSTRY) {
				/* Industry name must be formated, since it's not in tiny font in the specs.
				 * So, draw with a parameter and use the STR_SMALLMAP_INDUSTRY string, which is tiny font.*/
				SetDParam(0, tbl->legend);
				assert(tbl->type < NUM_INDUSTRYTYPES);
				SetDParam(1, _industry_counts[tbl->type]);
				if (!tbl->show_on_map) {
					/* Simply draw the string, not the black border of the legend colour.
					 * This will enforce the idea of the disabled item */
					DrawString(x + SD_LEGEND_SYMBOL_WIDTH + SD_LEGEND_ENTRY_SPACING, x + SD_LEGEND_COLUMN_WIDTH - 1, y, STR_SMALLMAP_INDUSTRY, TC_GREY);
				} else {
					DrawString(x + SD_LEGEND_SYMBOL_WIDTH + SD_LEGEND_ENTRY_SPACING, x + SD_LEGEND_COLUMN_WIDTH - 1, y, STR_SMALLMAP_INDUSTRY, TC_BLACK);
					GfxFillRect(x, y + 1, x + SD_LEGEND_SYMBOL_WIDTH, y + SD_LEGEND_ROW_HEIGHT - 1, 0); // outer border of the legend colour
				}
			} else {
				/* Anything that is not an industry is using normal process */
				GfxFillRect(x, y + 1, x + SD_LEGEND_SYMBOL_WIDTH, y + SD_LEGEND_ROW_HEIGHT - 1, 0);
				DrawString(x + SD_LEGEND_SYMBOL_WIDTH + SD_LEGEND_ENTRY_SPACING, x + SD_LEGEND_COLUMN_WIDTH - 1, y, tbl->legend);
			}
			GfxFillRect(x + 1, y + 2, x + SD_LEGEND_SYMBOL_WIDTH - 1, y + SD_LEGEND_ROW_HEIGHT - 2, tbl->colour); // legend colour

			y += SD_LEGEND_ROW_HEIGHT;
		}

		const Widget *wi = &this->widget[SM_WIDGET_MAP];
		if (!FillDrawPixelInfo(&new_dpi, wi->left + 1, wi->top + 1, wi->right - wi->left - 1, wi->bottom - wi->top - 1)) return;

		this->DrawSmallMap(&new_dpi);
	}

	virtual void OnClick(Point pt, int widget)
	{
		switch (widget) {
			case SM_WIDGET_MAP: { // Map window
				/*
				 * XXX: scrolling with the left mouse button is done by subsequently
				 * clicking with the left mouse button; clicking once centers the
				 * large map at the selected point. So by unclicking the left mouse
				 * button here, it gets reclicked during the next inputloop, which
				 * would make it look like the mouse is being dragged, while it is
				 * actually being (virtually) clicked every inputloop.
				 */
				_left_button_clicked = false;

				Point pt = RemapCoords(this->scroll_x, this->scroll_y, 0);
				Window *w = FindWindowById(WC_MAIN_WINDOW, 0);
				w->viewport->follow_vehicle = INVALID_VEHICLE;
				int scaled_x_off = ScaleByZoom((_cursor.pos.x - this->left - SD_MAP_EXTRA_PADDING) * TILE_SIZE, this->zoom);
				int scaled_y_off = ScaleByZoom((_cursor.pos.y - this->top - SD_MAP_EXTRA_PADDING - WD_CAPTION_HEIGHT) * TILE_SIZE, this->zoom);
				w->viewport->dest_scrollpos_x = pt.x + scaled_x_off - w->viewport->virtual_width / 2;
				w->viewport->dest_scrollpos_y = pt.y + scaled_y_off - w->viewport->virtual_height / 2;

				this->SetDirty();
			} break;

			case SM_WIDGET_ZOOM_OUT:
				this->ZoomOut(
						(this->widget[SM_WIDGET_MAP].right - this->widget[SM_WIDGET_MAP].left) / 2,
						(this->widget[SM_WIDGET_MAP].bottom - this->widget[SM_WIDGET_MAP].top) / 2
				);
				this->HandleButtonClick(SM_WIDGET_ZOOM_OUT);
				SndPlayFx(SND_15_BEEP);
				break;
			case SM_WIDGET_ZOOM_IN:
				this->ZoomIn(
						(this->widget[SM_WIDGET_MAP].right - this->widget[SM_WIDGET_MAP].left) / 2,
						(this->widget[SM_WIDGET_MAP].bottom - this->widget[SM_WIDGET_MAP].top) / 2
				);
				this->HandleButtonClick(SM_WIDGET_ZOOM_IN);
				SndPlayFx(SND_15_BEEP);
				break;
			case SM_WIDGET_CONTOUR:    // Show land contours
			case SM_WIDGET_VEHICLES:   // Show vehicles
			case SM_WIDGET_INDUSTRIES: // Show industries
			case SM_WIDGET_ROUTES:     // Show transport routes
			case SM_WIDGET_VEGETATION: // Show vegetation
			case SM_WIDGET_OWNERS:     // Show land owners
				this->RaiseWidget(this->map_type + SM_WIDGET_CONTOUR);
				this->map_type = (SmallMapType)(widget - SM_WIDGET_CONTOUR);

				/* Hide Enable all/Disable all buttons if is not industry type small map*/
				this->SetWidgetsHiddenState(this->map_type != SMT_INDUSTRY, SM_WIDGET_ENABLEINDUSTRIES, SM_WIDGET_DISABLEINDUSTRIES, WIDGET_LIST_END);

				this->LowerWidget(this->map_type + SM_WIDGET_CONTOUR);

				this->ResizeLegend();

				this->SetDirty();
				SndPlayFx(SND_15_BEEP);
				break;

			case SM_WIDGET_CENTERMAP: // Center the smallmap again
				this->SmallMapCenterOnCurrentPos();
				this->HandleButtonClick(SM_WIDGET_CENTERMAP);
				SndPlayFx(SND_15_BEEP);
				break;

			case SM_WIDGET_TOGGLETOWNNAME: // Toggle town names
				this->show_towns = !this->show_towns;
				this->SetWidgetLoweredState(SM_WIDGET_TOGGLETOWNNAME, this->show_towns);

				this->SetDirty();
				SndPlayFx(SND_15_BEEP);
				break;

			case SM_WIDGET_LEGEND: // Legend
				/* if industry type small map*/
				if (this->map_type == SMT_INDUSTRY) {
					/* if click on industries label, find right industry type and enable/disable it */
					Widget *wi = &this->widget[SM_WIDGET_LEGEND]; // label panel
					uint column = (pt.x - 4) / SD_LEGEND_COLUMN_WIDTH;
					uint line = (pt.y - wi->top - 2) / 6;
					int rows_per_column = (wi->bottom - wi->top) / 6;

					/* check if click is on industry label*/
					int industry_pos = (column * rows_per_column) + line;
					if (industry_pos < _smallmap_industry_count) {
						_legend_from_industries[industry_pos].show_on_map = !_legend_from_industries[industry_pos].show_on_map;
					}

					/* Raise the two buttons "all", as we have done a specific choice */
					this->RaiseWidget(SM_WIDGET_ENABLEINDUSTRIES);
					this->RaiseWidget(SM_WIDGET_DISABLEINDUSTRIES);
					this->SetDirty();
				}
				break;

			case SM_WIDGET_ENABLEINDUSTRIES: // Enable all industries
				for (int i = 0; i != _smallmap_industry_count; i++) {
					_legend_from_industries[i].show_on_map = true;
				}
				/* toggle appeareance indicating the choice */
				this->LowerWidget(SM_WIDGET_ENABLEINDUSTRIES);
				this->RaiseWidget(SM_WIDGET_DISABLEINDUSTRIES);
				this->SetDirty();
				break;

			case SM_WIDGET_DISABLEINDUSTRIES: // disable all industries
				for (int i = 0; i != _smallmap_industry_count; i++) {
					_legend_from_industries[i].show_on_map = false;
				}
				/* toggle appeareance indicating the choice */
				this->RaiseWidget(SM_WIDGET_ENABLEINDUSTRIES);
				this->LowerWidget(SM_WIDGET_DISABLEINDUSTRIES);
				this->SetDirty();
				break;
		}
	}

	virtual void OnMouseWheel(int wheel)
	{
		/* Cursor position relative to window */
		int cx = _cursor.pos.x - this->left;
		int cy = _cursor.pos.y - this->top;

		/* Is cursor over the map ? */
		if (IsInsideMM(cx, this->widget[SM_WIDGET_MAP].left, this->widget[SM_WIDGET_MAP].right + 1) &&
				IsInsideMM(cy, this->widget[SM_WIDGET_MAP].top, this->widget[SM_WIDGET_MAP].bottom + 1)) {
			/* Cursor position relative to map */
			cx -= this->widget[SM_WIDGET_MAP].left;
			cy -= this->widget[SM_WIDGET_MAP].top;

			if (wheel < 0) {
				this->ZoomIn(cx, cy);
			} else {
				this->ZoomOut(cx, cy);
			}
		}
	}

	virtual void OnRightClick(Point pt, int widget)
	{
		if (widget == SM_WIDGET_MAP) {
			if (_scrolling_viewport) return;
			_scrolling_viewport = true;
			_cursor.delta.x = 0;
			_cursor.delta.y = 0;
		}
	}

	virtual void OnTick()
	{
		/* update the window every now and then */
		if (--this->refresh != 0) return;

		this->refresh = FORCE_REFRESH_PERIOD;
		this->SetDirty();
	}

	virtual void OnScroll(Point delta)
	{
		_cursor.fix_at = true;
		DoScroll(delta.x, delta.y);
		this->SetDirty();
	}

	/**
	 * Do the actual scrolling, but don't fix the cursor or set the window dirty.
	 * @param dx x offset to scroll in screen dimension
	 * @param dy y offset to scroll in screen dimension
	 */
	void DoScroll(int dx, int dy)
	{
		/* divide as late as possible to avoid premature reduction to 0, which causes "jumpy" behaviour
		 * at the same time make sure this is the exact reverse function of the drawing methods in order to
		 * avoid map indicators shifting around:
		 * 1. add/subtract
		 * 2. * TILE_SIZE
		 * 3. scale
		 */
		int x = dy * 2 - dx;
		int y = dx + dy * 2;

		/* round to next divisible by 4 to allow for smoother scrolling */
		int rem_x = abs(x % 4);
		int rem_y = abs(y % 4);
		if (rem_x != 0) {
			x += x > 0 ? 4 - rem_x : rem_x - 4;
		}
		if (rem_y != 0) {
			y += y > 0 ? 4 - rem_y : rem_y - 4;
		}

		this->scroll_x += ScaleByZoomLower(x / 4 * TILE_SIZE, this->zoom);
		this->scroll_y += ScaleByZoomLower(y / 4 * TILE_SIZE, this->zoom);

		/* enforce the screen limits */
		int hx = this->widget[SM_WIDGET_MAP].right  - this->widget[SM_WIDGET_MAP].left;
		int hy = this->widget[SM_WIDGET_MAP].bottom - this->widget[SM_WIDGET_MAP].top;
		int hvx = ScaleByZoomLower(hy * 4 - hx * 2, this->zoom);
		int hvy = ScaleByZoomLower(hx * 2 + hy * 4, this->zoom);
		this->scroll_x = Clamp(this->scroll_x, -hvx, MapMaxX() * TILE_SIZE);
		this->scroll_y = Clamp(this->scroll_y, -hvy, MapMaxY() * TILE_SIZE - hvy);
	}

	virtual void OnResize(Point delta)
	{
		if (delta.x != 0 && this->map_type == SMT_INDUSTRY) this->ResizeLegend();
	}

	void SmallMapCenterOnCurrentPos()
	{
		ViewPort *vp = FindWindowById(WC_MAIN_WINDOW, 0)->viewport;

		int zoomed_width = ScaleByZoom((this->widget[SM_WIDGET_MAP].right  - this->widget[SM_WIDGET_MAP].left) * TILE_SIZE, this->zoom);
		int zoomed_height = ScaleByZoom((this->widget[SM_WIDGET_MAP].bottom - this->widget[SM_WIDGET_MAP].top) * TILE_SIZE, this->zoom);
		int x  = ((vp->virtual_width - zoomed_width) / 2 + vp->virtual_left);
		int y  = ((vp->virtual_height - zoomed_height) / 2 + vp->virtual_top);
		this->scroll_x = (y * 2 - x) / 4;
		this->scroll_y = (x + y * 2) / 4;
		this->SetDirty();
	}
};

SmallMapWindow::SmallMapType SmallMapWindow::map_type = SMT_CONTOUR;
bool SmallMapWindow::show_towns = true;

static const WindowDesc _smallmap_desc(
	WDP_AUTO, WDP_AUTO, 350, 214, 460, 314,
	WC_SMALLMAP, WC_NONE,
	WDF_STD_TOOLTIPS | WDF_STD_BTN | WDF_DEF_WIDGET | WDF_STICKY_BUTTON | WDF_RESIZABLE | WDF_UNCLICK_BUTTONS,
	_smallmap_widgets, _nested_smallmap_widgets, lengthof(_nested_smallmap_widgets)
);

void ShowSmallMap()
{
	AllocateWindowDescFront<SmallMapWindow>(&_smallmap_desc, 0);
}

/**
 * Scrolls the main window to given coordinates.
 * @param x x coordinate
 * @param y y coordinate
 * @param z z coordinate; -1 to scroll to terrain height
 * @param instant scroll instantly (meaningful only when smooth_scrolling is active)
 * @return did the viewport position change?
 */
bool ScrollMainWindowTo(int x, int y, int z, bool instant)
{
	bool res = ScrollWindowTo(x, y, z, FindWindowById(WC_MAIN_WINDOW, 0), instant);

	/* If a user scrolls to a tile (via what way what so ever) and already is on
	 *  that tile (e.g.: pressed twice), move the smallmap to that location,
	 *  so you directly see where you are on the smallmap. */

	if (res) return res;

	SmallMapWindow *w = dynamic_cast<SmallMapWindow*>(FindWindowById(WC_SMALLMAP, 0));
	if (w != NULL) w->SmallMapCenterOnCurrentPos();

	return res;
}<|MERGE_RESOLUTION|>--- conflicted
+++ resolved
@@ -712,33 +712,22 @@
 	 * @param dpi the part of the smallmap to be drawn into
 	 */
 	void DrawVehicles(DrawPixelInfo *dpi) {
-<<<<<<< HEAD
-		if (this->map_type == SMT_CONTOUR || this->map_type == SMT_VEHICLES) {
-			VehiclePositionMap new_vehicles;
-			Vehicle *v;
-
-			FOR_ALL_VEHICLES(v) {
-				if (v->type != VEH_EFFECT &&
-						(v->vehstatus & (VS_HIDDEN | VS_UNCLICKABLE)) == 0) {
-					DrawVehicle(dpi, v, new_vehicles);
-				}
-=======
+		VehiclePositionMap new_vehicles;
 		Vehicle *v;
 
 		FOR_ALL_VEHICLES(v) {
 			if (v->type != VEH_EFFECT &&
 					(v->vehstatus & (VS_HIDDEN | VS_UNCLICKABLE)) == 0) {
-				DrawVehicle(dpi, v);
->>>>>>> 12c9a043
+				DrawVehicle(dpi, v, new_vehicles);
 			}
-
-			if (this->zoom < ZOOM_LVL_NORMAL) {
-				if(this->refresh != FORCE_REFRESH && new_vehicles.size() != this->vehicles_on_map.size()) {
-					/* redraw the whole map if the vehicles have changed. This prevents artifacts. */
-					this->refresh = FORCE_REFRESH;
-				}
-				std::swap(new_vehicles, this->vehicles_on_map);
+		}
+
+		if (this->zoom < ZOOM_LVL_NORMAL) {
+			if(this->refresh != 1 && new_vehicles.size() != this->vehicles_on_map.size()) {
+				/* redraw the whole map if the vehicles have changed. This prevents artifacts. */
+				this->refresh = 1;
 			}
+			std::swap(new_vehicles, this->vehicles_on_map);
 		}
 	}
 
@@ -771,11 +760,11 @@
 		}
 
 		if (this->zoom < ZOOM_LVL_NORMAL) {
-			if (this->refresh != FORCE_REFRESH) {
+			if (this->refresh != 1) {
 				VehiclePositionMap::iterator i = this->vehicles_on_map.find(v->index);
 				if (i == vehicles_on_map.end() || i->second != v->tile) {
 					/* redraw the whole map if the vehicles have changed. This prevents artifacts. */
-					this->refresh = FORCE_REFRESH;
+					this->refresh = 1;
 				}
 			}
 			new_vehicles[v->index] = v->tile;
