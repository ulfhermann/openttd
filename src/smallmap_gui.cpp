--- conflicted
+++ resolved
@@ -413,10 +413,6 @@
 	return _owner_colours[o];
 }
 
-<<<<<<< HEAD
-
-=======
->>>>>>> bb0920c7
 /* Each tile has 4 x pixels and 1 y pixel */
 
 /** Holds function pointers to determine tile colour in the smallmap for each smallmap mode. */
@@ -573,32 +569,6 @@
 	 * is respected when drawing.
 	 *
 	 * @param dst Pointer to a part of the screen buffer to write to.
-<<<<<<< HEAD
-	 * @param xc First unscaled X coordinate of the first tile in the column.
-	 * @param yc First unscaled Y coordinate of the first tile in the column
-	 * @param col_start the first column in the buffer to be actually drawn
-	 * @param col_end the last column to be actually drawn
-	 * @param row_start the first row to be actually drawn
-	 * @param row_end the last row to be actually drawn
-	 * @see GetSmallMapPixels(TileIndex)
-	 */
-	void DrawSmallMapStuff(void *dst, uint xc, uint yc, int col_start, int col_end, int row_start, int row_end, Blitter *blitter, GetSmallMapPixels *proc) const
-	{
-		for (int row = 0; row < row_end; row += SD_MAP_ROW_OFFSET) {
-			if (row >= row_start) {
-				/* check if the tile (xc,yc) is within the map range */
-				uint min_xy = _settings_game.construction.freeform_edges ? 1 : 0;
-				uint x = ScaleByZoomLower(xc, this->zoom);
-				uint y = ScaleByZoomLower(yc, this->zoom);
-				uint32 val = 0;
-				if (IsInsideMM(x, min_xy, MapMaxX()) && IsInsideMM(y, min_xy, MapMaxY())) {
-					AntiAlias(x, y, xc, yc);
-					val = proc(TileXY(x, y));
-				}
-				uint8 *val8 = (uint8 *)&val;
-				for (int i = col_start; i < col_end; ++i ) {
-					blitter->SetPixel(dst, i, 0, val8[i]);
-=======
 	 * @param xc The X coordinate of the first tile in the column.
 	 * @param yc The Y coordinate of the first tile in the column
 	 * @param pitch Number of pixels to advance in the screen buffer each time a pixel is written.
@@ -617,26 +587,25 @@
 		do {
 			/* Check if the tile (xc,yc) is within the map range */
 			uint min_xy = _settings_game.construction.freeform_edges ? 1 : 0;
-			if (IsInsideMM(xc, min_xy, MapMaxX()) && IsInsideMM(yc, min_xy, MapMaxY())) {
+			uint x = ScaleByZoomLower(xc, this->zoom);
+			uint y = ScaleByZoomLower(yc, this->zoom);
+
+			if (IsInsideMM(x, min_xy, MapMaxX()) && IsInsideMM(y, min_xy, MapMaxY())) {
 				/* Check if the dst pointer points to a pixel inside the screen buffer */
 				if (dst < _screen.dst_ptr) continue;
 				if (dst >= dst_ptr_abs_end) continue;
 
-				uint32 val = proc(TileXY(xc, yc));
+				AntiAlias(x, y, xc, yc);
+				uint32 val = proc(TileXY(x, y));
 				uint8 *val8 = (uint8 *)&val;
 				int idx = max(0, -start_pos);
 				for (int pos = max(0, start_pos); pos < end_pos; pos++) {
 					blitter->SetPixel(dst, idx, 0, val8[idx]);
 					idx++;
->>>>>>> bb0920c7
 				}
 			}
-
-			/* switch to next row in the column */
-			xc++;
-			yc++;
-			dst = blitter->MoveTo(dst, 0, SD_MAP_ROW_OFFSET);
-		}
+		/* Switch to next tile in the column */
+		} while (xc++, yc++, dst = blitter->MoveTo(dst, pitch, 0), --reps != 0);
 	}
 
 	/**
@@ -798,6 +767,9 @@
 		old_dpi = _cur_dpi;
 		_cur_dpi = dpi;
 
+		/* Clear it */
+		GfxFillRect(dpi->left, dpi->top, dpi->left + dpi->width - 1, dpi->top + dpi->height - 1, 0);
+
 		/* Setup owner table */
 		if (this->map_type == SMT_OWNER) {
 			const Company *c;
@@ -826,52 +798,22 @@
 		tile_x += dy / 2;
 		tile_y += dy / 2;
 
-		/* prevent some artifacts when partially redrawing.
-		 * I have no idea how this works.
-		 */
-		dx += 1;
 		if (dy & 1) {
 			tile_x++;
 			dx += 2;
-		}
-
-		/**
-		 * As we can resolve no less than 4 pixels of the smallmap at once we have to start drawing at an X position <= -4
-		 * otherwise we get artifacts when partially redrawing.
-		 * Make sure dx provides for that and update tile_x and tile_y accordingly.
-		 */
-		while(dx < SD_MAP_COLUMN_WIDTH) {
-			dx += SD_MAP_COLUMN_WIDTH;
-			tile_x++;
-			tile_y--;
-		}
-
-		/* Beginning at ZOOM_LVL_OUT_2X the background is off by 1 pixel
-		 */
-		dy = 0;
-		if (this->zoom > ZOOM_LVL_NORMAL) {
-			dy = 1;
-		}
-
-		/* correct the various problems mentioned above by moving the initial drawing pointer a little */
-		void *ptr = blitter->MoveTo(dpi->dst_ptr, -dx, -dy);
-		int x = -dx;
+			if (dx > 3) {
+				dx -= 4;
+				tile_x--;
+				tile_y++;
+			}
+		}
+
+		void *ptr = blitter->MoveTo(dpi->dst_ptr, -dx - 4, 0);
+		int x = - dx - 4;
 		int y = 0;
 
 		for (;;) {
 			/* Distance from left edge */
-<<<<<<< HEAD
-			if (x > -SD_MAP_COLUMN_WIDTH) {
-
-				/* Distance from right edge */
-				if (dpi->width - x <= 0) break;
-
-				int col_start = x < 0 ? -x : 0;
-				int col_end = x + SD_MAP_COLUMN_WIDTH > dpi->width ? dpi->width - x : SD_MAP_COLUMN_WIDTH;
-				int row_start = dy - y;
-				int row_end = dy + dpi->height - y;
-				this->DrawSmallMapStuff(ptr, tile_x, tile_y, col_start, col_end, row_start, row_end, blitter, _smallmap_draw_procs[this->map_type]);
-=======
 			if (x >= -3) {
 				if (x >= dpi->width) break; // Exit the loop.
 
@@ -880,20 +822,19 @@
 				if (reps > 0) {
 					this->DrawSmallMapStuff(ptr, tile_x, tile_y, dpi->pitch * 2, reps, x, end_pos, blitter, _smallmap_draw_procs[this->map_type]);
 				}
->>>>>>> bb0920c7
 			}
 
 			if (y == 0) {
 				tile_y++;
 				y++;
-				ptr = blitter->MoveTo(ptr, 0, SD_MAP_ROW_OFFSET / 2);
+				ptr = blitter->MoveTo(ptr, 0, 1);
 			} else {
 				tile_x--;
 				y--;
-				ptr = blitter->MoveTo(ptr, 0, -SD_MAP_ROW_OFFSET / 2);
+				ptr = blitter->MoveTo(ptr, 0, -1);
 			}
-			ptr = blitter->MoveTo(ptr, SD_MAP_COLUMN_WIDTH / 2, 0);
-			x += SD_MAP_COLUMN_WIDTH / 2;
+			ptr = blitter->MoveTo(ptr, 2, 0);
+			x += 2;
 		}
 
 		/* Draw vehicles */
