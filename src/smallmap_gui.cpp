/* $Id$ */

/*
 * This file is part of OpenTTD.
 * OpenTTD is free software; you can redistribute it and/or modify it under the terms of the GNU General Public License as published by the Free Software Foundation, version 2.
 * OpenTTD is distributed in the hope that it will be useful, but WITHOUT ANY WARRANTY; without even the implied warranty of MERCHANTABILITY or FITNESS FOR A PARTICULAR PURPOSE.
 * See the GNU General Public License for more details. You should have received a copy of the GNU General Public License along with OpenTTD. If not, see <http://www.gnu.org/licenses/>.
 */

/** @file smallmap_gui.cpp GUI that shows a small map of the world with metadata like owner or height. */

#include "stdafx.h"
#include "clear_map.h"
#include "industry.h"
#include "station_map.h"
#include "landscape.h"
#include "window_gui.h"
#include "tree_map.h"
#include "viewport_func.h"
#include "town.h"
#include "blitter/factory.hpp"
#include "tunnelbridge_map.h"
#include "strings_func.h"
#include "core/endian_func.hpp"
#include "vehicle_base.h"
#include "sound_func.h"
#include "window_func.h"
<<<<<<< HEAD
#include "cargotype.h"
#include "openttd.h"
#include "company_func.h"
#include "station_base.h"
#include "zoom_func.h"
=======
>>>>>>> 6ba8d12b
#include "company_base.h"

#include "table/strings.h"
#include "table/sprites.h"

#include <cmath>
#include <vector>

/** Widget numbers of the small map window. */
enum SmallMapWindowWidgets {
	SM_WIDGET_CAPTION,           ///< Caption widget.
	SM_WIDGET_MAP_BORDER,        ///< Border around the smallmap.
	SM_WIDGET_MAP,               ///< Panel containing the smallmap.
	SM_WIDGET_LEGEND,            ///< Bottom panel to display smallmap legends.
<<<<<<< HEAD
	SM_WIDGET_BLANK,
	SM_WIDGET_ZOOM_IN,
	SM_WIDGET_ZOOM_OUT,
=======
	SM_WIDGET_ZOOM_IN,           ///< Button to zoom in one step.
	SM_WIDGET_ZOOM_OUT,          ///< Button to zoom out one step.
>>>>>>> 6ba8d12b
	SM_WIDGET_CONTOUR,           ///< Button to select the contour view (height map).
	SM_WIDGET_VEHICLES,          ///< Button to select the vehicles view.
	SM_WIDGET_INDUSTRIES,        ///< Button to select the industries view.
	SM_WIDGET_LINKSTATS,
	SM_WIDGET_ROUTES,            ///< Button to select the routes view.
	SM_WIDGET_VEGETATION,        ///< Button to select the vegetation view.
	SM_WIDGET_OWNERS,            ///< Button to select the owners view.
	SM_WIDGET_CENTERMAP,         ///< Button to move smallmap center to main window center.
	SM_WIDGET_TOGGLETOWNNAME,    ///< Toggle button to display town names.
	SM_WIDGET_SELECTINDUSTRIES,  ///< Selection widget for the buttons at the industry mode.
	SM_WIDGET_ENABLE_ALL,        ///< Button to enable display of all industries or link stats.
	SM_WIDGET_DISABLE_ALL,       ///< Button to disable display of all industries or link stats.
	SM_WIDGET_SHOW_HEIGHT,       ///< Show heightmap toggle button.
};


static int _smallmap_industry_count; ///< Number of used industries

/* number of cargos in the link stats legend */
static int _smallmap_cargo_count;

enum SmallMapStats {
	STAT_CAPACITY,
	STAT_BEGIN = STAT_CAPACITY,
	STAT_USAGE,
	STAT_PLANNED,
	STAT_SENT,
	STAT_TEXT,
	STAT_GRAPH,
	STAT_END,
	NUM_STATS = STAT_END,
};

/** Macro for ordinary entry of LegendAndColour */
#define MK(a, b) {a, b, INVALID_INDUSTRYTYPE, true, false, false}
/** Macro for an entry with configurable colour. */
#define MC(b) MK(0, b)
/** Macro for end of list marker in arrays of LegendAndColour */
#define MKEND() {0, STR_NULL, INVALID_INDUSTRYTYPE, true, true, false}
/** Macro for break marker in arrays of LegendAndColour.
 * It will have valid data, though */
#define MS(a, b) {a, b, INVALID_INDUSTRYTYPE, true, false, true}

/** Structure for holding relevant data for legends in small map */
struct LegendAndColour {
	uint8 colour;      ///< colour of the item on the map
	StringID legend;   ///< string corresponding to the coloured item
	IndustryType type; ///< type of industry
	bool show_on_map;  ///< for filtering industries, if true is shown on map in colour
	bool end;          ///< this is the end of the list
	bool col_break;    ///< perform a break and go one column further
};

/** Legend text giving the colours to look for on the minimap */
static LegendAndColour _legend_land_contours[] = {
	/* The colours for the following values are set at BuildLandLegend() based on each colour scheme. */
	MC(STR_SMALLMAP_LEGENDA_100M),
	MC(STR_SMALLMAP_LEGENDA_200M),
	MC(STR_SMALLMAP_LEGENDA_300M),
	MC(STR_SMALLMAP_LEGENDA_400M),
	MC(STR_SMALLMAP_LEGENDA_500M),

	MS(0xD7, STR_SMALLMAP_LEGENDA_ROADS),
	MK(0x0A, STR_SMALLMAP_LEGENDA_RAILROADS),
	MK(0x98, STR_SMALLMAP_LEGENDA_STATIONS_AIRPORTS_DOCKS),
	MK(0xB5, STR_SMALLMAP_LEGENDA_BUILDINGS_INDUSTRIES),
	MK(0x0F, STR_SMALLMAP_LEGENDA_VEHICLES),
	MKEND()
};

static const LegendAndColour _legend_vehicles[] = {
	MK(0xB8, STR_SMALLMAP_LEGENDA_TRAINS),
	MK(0xBF, STR_SMALLMAP_LEGENDA_ROAD_VEHICLES),
	MK(0x98, STR_SMALLMAP_LEGENDA_SHIPS),
	MK(0x0F, STR_SMALLMAP_LEGENDA_AIRCRAFT),

	MS(0xD7, STR_SMALLMAP_LEGENDA_TRANSPORT_ROUTES),
	MK(0xB5, STR_SMALLMAP_LEGENDA_BUILDINGS_INDUSTRIES),
	MKEND()
};

static const LegendAndColour _legend_routes[] = {
	MK(0xD7, STR_SMALLMAP_LEGENDA_ROADS),
	MK(0x0A, STR_SMALLMAP_LEGENDA_RAILROADS),
	MK(0xB5, STR_SMALLMAP_LEGENDA_BUILDINGS_INDUSTRIES),

	MS(0x56, STR_SMALLMAP_LEGENDA_RAILROAD_STATION),
	MK(0xC2, STR_SMALLMAP_LEGENDA_TRUCK_LOADING_BAY),
	MK(0xBF, STR_SMALLMAP_LEGENDA_BUS_STATION),
	MK(0xB8, STR_SMALLMAP_LEGENDA_AIRPORT_HELIPORT),
	MK(0x98, STR_SMALLMAP_LEGENDA_DOCK),
	MKEND()
};

static const LegendAndColour _legend_vegetation[] = {
	MK(0x52, STR_SMALLMAP_LEGENDA_ROUGH_LAND),
	MK(0x54, STR_SMALLMAP_LEGENDA_GRASS_LAND),
	MK(0x37, STR_SMALLMAP_LEGENDA_BARE_LAND),
	MK(0x25, STR_SMALLMAP_LEGENDA_FIELDS),
	MK(0x57, STR_SMALLMAP_LEGENDA_TREES),
	MK(0xD0, STR_SMALLMAP_LEGENDA_FOREST),

	MS(0x0A, STR_SMALLMAP_LEGENDA_ROCKS),
	MK(0xC2, STR_SMALLMAP_LEGENDA_DESERT),
	MK(0x98, STR_SMALLMAP_LEGENDA_SNOW),
	MK(0xD7, STR_SMALLMAP_LEGENDA_TRANSPORT_ROUTES),
	MK(0xB5, STR_SMALLMAP_LEGENDA_BUILDINGS_INDUSTRIES),
	MKEND()
};

static const LegendAndColour _legend_land_owners[] = {
	MK(0xCA, STR_SMALLMAP_LEGENDA_WATER),
	MK(0x54, STR_SMALLMAP_LEGENDA_NO_OWNER),
	MK(0xB4, STR_SMALLMAP_LEGENDA_TOWNS),
	MK(0x20, STR_SMALLMAP_LEGENDA_INDUSTRIES),
	MKEND()
};
#undef MK
#undef MC
#undef MS
#undef MKEND

/** Allow room for all industries, plus a terminator entry
 * This is required in order to have the indutry slots all filled up */
static LegendAndColour _legend_from_industries[NUM_INDUSTRYTYPES + 1];
/* For connecting industry type to position in industries list(small map legend) */
static uint _industry_to_list_pos[NUM_INDUSTRYTYPES];
/** Show heightmap in smallmap window. */
static bool _smallmap_show_heightmap;

/**
 * Fills an array for the industries legends.
 */
void BuildIndustriesLegend()
{
	uint j = 0;

	/* Add each name */
	for (IndustryType i = 0; i < NUM_INDUSTRYTYPES; i++) {
		const IndustrySpec *indsp = GetIndustrySpec(i);
		if (indsp->enabled) {
			_legend_from_industries[j].legend = indsp->name;
			_legend_from_industries[j].colour = indsp->map_colour;
			_legend_from_industries[j].type = i;
			_legend_from_industries[j].show_on_map = true;
			_legend_from_industries[j].col_break = false;
			_legend_from_industries[j].end = false;

			/* Store widget number for this industry type */
			_industry_to_list_pos[i] = j;
			j++;
		}
	}
	/* Terminate the list */
	_legend_from_industries[j].end = true;

	/* Store number of enabled industries */
	_smallmap_industry_count = j;
}

static LegendAndColour _legend_linkstats[NUM_CARGO + NUM_STATS + 1];

/**
 * Populate legend table for the route map view.
 */
void BuildLinkStatsLegend()
{
	/* Clear the legend */
	memset(_legend_linkstats, 0, sizeof(_legend_linkstats));

	uint i = 0;

	for (CargoID c = CT_BEGIN; c != CT_END; ++c) {
		const CargoSpec *cs = CargoSpec::Get(c);
		if (!cs->IsValid()) continue;

		_legend_linkstats[i].legend = cs->name;
		_legend_linkstats[i].colour = cs->legend_colour;
		_legend_linkstats[i].type = c;
		_legend_linkstats[i].show_on_map = true;

		i++;
	}

	_legend_linkstats[i].col_break = true;

	_smallmap_cargo_count = i;

	/* the colours cannot be resolved before the gfx system is initialized.
	 * So we have to build the legend when creating the window.
	 */
	for (uint st = 0; st < NUM_STATS; ++st) {
		LegendAndColour & legend_entry = _legend_linkstats[i + st];
		switch(st) {
		case STAT_CAPACITY:
			legend_entry.colour = _colour_gradient[COLOUR_WHITE][7];
			legend_entry.legend = STR_SMALLMAP_LEGENDA_CAPACITY;
			legend_entry.show_on_map = true;
			break;
		case STAT_USAGE:
			legend_entry.colour = _colour_gradient[COLOUR_GREY][1];
			legend_entry.legend = STR_SMALLMAP_LEGENDA_USAGE;
			legend_entry.show_on_map = false;
			break;
		case STAT_PLANNED:
			legend_entry.colour = _colour_gradient[COLOUR_RED][5];
			legend_entry.legend = STR_SMALLMAP_LEGENDA_PLANNED;
			legend_entry.show_on_map = true;
			break;
		case STAT_SENT:
			legend_entry.colour = _colour_gradient[COLOUR_YELLOW][5];
			legend_entry.legend = STR_SMALLMAP_LEGENDA_SENT;
			legend_entry.show_on_map = false;
			break;
		case STAT_TEXT:
			legend_entry.colour = _colour_gradient[COLOUR_GREY][7];
			legend_entry.legend = STR_SMALLMAP_LEGENDA_SHOW_TEXT;
			legend_entry.show_on_map = false;
			break;
		case STAT_GRAPH:
			legend_entry.colour = _colour_gradient[COLOUR_GREY][7];
			legend_entry.legend = STR_SMALLMAP_LEGENDA_SHOW_GRAPH;
			legend_entry.show_on_map = true;
			break;
		}
	}

	_legend_linkstats[i + NUM_STATS].end = true;
}

static const LegendAndColour * const _legend_table[] = {
	_legend_land_contours,
	_legend_vehicles,
	_legend_from_industries,
	_legend_linkstats,
	_legend_routes,
	_legend_vegetation,
	_legend_land_owners,
};

#define MKCOLOUR(x) TO_LE32X(x)

/** Height map colours for the green colour scheme, ordered by height. */
static const uint32 _green_map_heights[] = {
	MKCOLOUR(0x5A5A5A5A),
	MKCOLOUR(0x5A5B5A5B),
	MKCOLOUR(0x5B5B5B5B),
	MKCOLOUR(0x5B5C5B5C),
	MKCOLOUR(0x5C5C5C5C),
	MKCOLOUR(0x5C5D5C5D),
	MKCOLOUR(0x5D5D5D5D),
	MKCOLOUR(0x5D5E5D5E),
	MKCOLOUR(0x5E5E5E5E),
	MKCOLOUR(0x5E5F5E5F),
	MKCOLOUR(0x5F5F5F5F),
	MKCOLOUR(0x5F1F5F1F),
	MKCOLOUR(0x1F1F1F1F),
	MKCOLOUR(0x1F271F27),
	MKCOLOUR(0x27272727),
	MKCOLOUR(0x27272727),
};
assert_compile(lengthof(_green_map_heights) == MAX_TILE_HEIGHT + 1);

/** Height map colours for the dark green colour scheme, ordered by height. */
static const uint32 _dark_green_map_heights[] = {
	MKCOLOUR(0x60606060),
	MKCOLOUR(0x60616061),
	MKCOLOUR(0x61616161),
	MKCOLOUR(0x61626162),
	MKCOLOUR(0x62626262),
	MKCOLOUR(0x62636263),
	MKCOLOUR(0x63636363),
	MKCOLOUR(0x63646364),
	MKCOLOUR(0x64646464),
	MKCOLOUR(0x64656465),
	MKCOLOUR(0x65656565),
	MKCOLOUR(0x65666566),
	MKCOLOUR(0x66666666),
	MKCOLOUR(0x66676667),
	MKCOLOUR(0x67676767),
	MKCOLOUR(0x67676767),
};
assert_compile(lengthof(_dark_green_map_heights) == MAX_TILE_HEIGHT + 1);

/** Height map colours for the violet colour scheme, ordered by height. */
static const uint32 _violet_map_heights[] = {
	MKCOLOUR(0x80808080),
	MKCOLOUR(0x80818081),
	MKCOLOUR(0x81818181),
	MKCOLOUR(0x81828182),
	MKCOLOUR(0x82828282),
	MKCOLOUR(0x82838283),
	MKCOLOUR(0x83838383),
	MKCOLOUR(0x83848384),
	MKCOLOUR(0x84848484),
	MKCOLOUR(0x84858485),
	MKCOLOUR(0x85858585),
	MKCOLOUR(0x85868586),
	MKCOLOUR(0x86868686),
	MKCOLOUR(0x86878687),
	MKCOLOUR(0x87878787),
	MKCOLOUR(0x87878787),
};
assert_compile(lengthof(_violet_map_heights) == MAX_TILE_HEIGHT + 1);

/** Colour scheme of the smallmap. */
struct SmallMapColourScheme {
	const uint32 *height_colours; ///< Colour of each level in a heightmap.
	uint32 default_colour;   ///< Default colour of the land.
};

/** Available colour schemes for height maps. */
static const SmallMapColourScheme _heightmap_schemes[] = {
	{_green_map_heights,      MKCOLOUR(0x54545454)}, ///< Green colour scheme.
	{_dark_green_map_heights, MKCOLOUR(0x62626262)}, ///< Dark green colour scheme.
	{_violet_map_heights,     MKCOLOUR(0x82828282)}, ///< Violet colour scheme.
};

void BuildLandLegend()
{
	_legend_land_contours[0].colour = _heightmap_schemes[_settings_client.gui.smallmap_land_colour].height_colours[0];
	_legend_land_contours[1].colour = _heightmap_schemes[_settings_client.gui.smallmap_land_colour].height_colours[4];
	_legend_land_contours[2].colour = _heightmap_schemes[_settings_client.gui.smallmap_land_colour].height_colours[8];
	_legend_land_contours[3].colour = _heightmap_schemes[_settings_client.gui.smallmap_land_colour].height_colours[12];
	_legend_land_contours[4].colour = _heightmap_schemes[_settings_client.gui.smallmap_land_colour].height_colours[14];
}

struct AndOr {
	uint32 mor;
	uint32 mand;
};

static inline uint32 ApplyMask(uint32 colour, const AndOr *mask)
{
	return (colour & mask->mand) | mask->mor;
}


/** Colour masks for "Contour" and "Routes" modes. */
static const AndOr _smallmap_contours_andor[] = {
	{MKCOLOUR(0x00000000), MKCOLOUR(0xFFFFFFFF)}, // MP_CLEAR
	{MKCOLOUR(0x000A0A00), MKCOLOUR(0xFF0000FF)}, // MP_RAILWAY
	{MKCOLOUR(0x00D7D700), MKCOLOUR(0xFF0000FF)}, // MP_ROAD
	{MKCOLOUR(0x00B5B500), MKCOLOUR(0xFF0000FF)}, // MP_HOUSE
	{MKCOLOUR(0x00000000), MKCOLOUR(0xFFFFFFFF)}, // MP_TREES
	{MKCOLOUR(0x98989898), MKCOLOUR(0x00000000)}, // MP_STATION
	{MKCOLOUR(0xCACACACA), MKCOLOUR(0x00000000)}, // MP_WATER
	{MKCOLOUR(0x00000000), MKCOLOUR(0xFFFFFFFF)}, // MP_VOID
	{MKCOLOUR(0xB5B5B5B5), MKCOLOUR(0x00000000)}, // MP_INDUSTRY
	{MKCOLOUR(0x00000000), MKCOLOUR(0xFFFFFFFF)}, // MP_TUNNELBRIDGE
	{MKCOLOUR(0x00B5B500), MKCOLOUR(0xFF0000FF)}, // MP_UNMOVABLE
	{MKCOLOUR(0x000A0A00), MKCOLOUR(0xFF0000FF)},
};

/** Colour masks for "Vehicles", "Industry", and "Vegetation" modes. */
static const AndOr _smallmap_vehicles_andor[] = {
	{MKCOLOUR(0x00000000), MKCOLOUR(0xFFFFFFFF)}, // MP_CLEAR
	{MKCOLOUR(0x00D7D700), MKCOLOUR(0xFF0000FF)}, // MP_RAILWAY
	{MKCOLOUR(0x00D7D700), MKCOLOUR(0xFF0000FF)}, // MP_ROAD
	{MKCOLOUR(0x00B5B500), MKCOLOUR(0xFF0000FF)}, // MP_HOUSE
	{MKCOLOUR(0x00000000), MKCOLOUR(0xFFFFFFFF)}, // MP_TREES
	{MKCOLOUR(0x00D7D700), MKCOLOUR(0xFF0000FF)}, // MP_STATION
	{MKCOLOUR(0xCACACACA), MKCOLOUR(0x00000000)}, // MP_WATER
	{MKCOLOUR(0x00000000), MKCOLOUR(0xFFFFFFFF)}, // MP_VOID
	{MKCOLOUR(0xB5B5B5B5), MKCOLOUR(0x00000000)}, // MP_INDUSTRY
	{MKCOLOUR(0x00000000), MKCOLOUR(0xFFFFFFFF)}, // MP_TUNNELBRIDGE
	{MKCOLOUR(0x00B5B500), MKCOLOUR(0xFF0000FF)}, // MP_UNMOVABLE
	{MKCOLOUR(0x00D7D700), MKCOLOUR(0xFF0000FF)},
};

/** Mapping of tile type to importance of the tile (higher number means more interesting to show). */
static const byte _tiletype_importance[] = {
	2, // MP_CLEAR
	8, // MP_RAILWAY
	7, // MP_ROAD
	5, // MP_HOUSE
	2, // MP_TREES
	9, // MP_STATION
	2, // MP_WATER
	1, // MP_VOID
	6, // MP_INDUSTRY
	8, // MP_TUNNELBRIDGE
	2, // MP_UNMOVABLE
	0,
};


static inline TileType GetEffectiveTileType(TileIndex tile)
{
	TileType t = GetTileType(tile);

	if (t == MP_TUNNELBRIDGE) {
		TransportType tt = GetTunnelBridgeTransportType(tile);

		switch (tt) {
			case TRANSPORT_RAIL: t = MP_RAILWAY; break;
			case TRANSPORT_ROAD: t = MP_ROAD;    break;
			default:             t = MP_WATER;   break;
		}
	}
	return t;
}

/**
 * Return the colour a tile would be displayed with in the small map in mode "Contour".
 * @param tile The tile of which we would like to get the colour.
 * @param t    Effective tile type of the tile (see #GetEffectiveTileType).
 * @return The colour of tile in the small map in mode "Contour"
 */
static inline uint32 GetSmallMapContoursPixels(TileIndex tile, TileType t)
{
	const SmallMapColourScheme *cs = &_heightmap_schemes[_settings_client.gui.smallmap_land_colour];
	return ApplyMask(cs->height_colours[TileHeight(tile)], &_smallmap_contours_andor[t]);
}

/**
 * Return the colour a tile would be displayed with in the small map in mode "Vehicles".
 *
 * @param tile The tile of which we would like to get the colour.
 * @param t    Effective tile type of the tile (see #GetEffectiveTileType).
 * @return The colour of tile in the small map in mode "Vehicles"
 */
static inline uint32 GetSmallMapVehiclesPixels(TileIndex tile, TileType t)
{
	const SmallMapColourScheme *cs = &_heightmap_schemes[_settings_client.gui.smallmap_land_colour];
	return ApplyMask(cs->default_colour, &_smallmap_vehicles_andor[t]);
}

/**
 * Return the colour a tile would be displayed with in the small map in mode "Industries".
 *
 * @param tile The tile of which we would like to get the colour.
 * @param t    Effective tile type of the tile (see #GetEffectiveTileType).
 * @return The colour of tile in the small map in mode "Industries"
 */
static inline uint32 GetSmallMapIndustriesPixels(TileIndex tile, TileType t)
{
	if (t == MP_INDUSTRY) {
		/* If industry is allowed to be seen, use its colour on the map */
		if (_legend_from_industries[_industry_to_list_pos[Industry::GetByTile(tile)->type]].show_on_map) {
			return GetIndustrySpec(Industry::GetByTile(tile)->type)->map_colour * 0x01010101;
		} else {
			/* Otherwise, return the colour of the clear tiles, which will make it disappear */
			t = MP_CLEAR;
		}
	}

<<<<<<< HEAD
	return ApplyMask(_smallmap_show_heightmap ? _map_height_bits[TileHeight(tile)] : MKCOLOUR(0x54545454), &_smallmap_vehicles_andor[t]);
=======
	const SmallMapColourScheme *cs = &_heightmap_schemes[_settings_client.gui.smallmap_land_colour];
	return ApplyMask(_smallmap_industry_show_heightmap ? cs->height_colours[TileHeight(tile)] : cs->default_colour, &_smallmap_vehicles_andor[t]);
>>>>>>> 6ba8d12b
}

/**
 * Return the colour a tile would be displayed with in the small map in mode "Routes".
 *
 * @param tile The tile of which we would like to get the colour.
 * @param t    Effective tile type of the tile (see #GetEffectiveTileType).
 * @return The colour of tile  in the small map in mode "Routes"
 */
static inline uint32 GetSmallMapRoutesPixels(TileIndex tile, TileType t)
{
	if (t == MP_STATION) {
		switch (GetStationType(tile)) {
			case STATION_RAIL:    return MKCOLOUR(0x56565656);
			case STATION_AIRPORT: return MKCOLOUR(0xB8B8B8B8);
			case STATION_TRUCK:   return MKCOLOUR(0xC2C2C2C2);
			case STATION_BUS:     return MKCOLOUR(0xBFBFBFBF);
			case STATION_DOCK:    return MKCOLOUR(0x98989898);
			default:              return MKCOLOUR(0xFFFFFFFF);
		}
	}

	/* Ground colour */
	const SmallMapColourScheme *cs = &_heightmap_schemes[_settings_client.gui.smallmap_land_colour];
	return ApplyMask(cs->default_colour, &_smallmap_contours_andor[t]);
}

/**
 * Return the colour a tile would be displayed with in the small map in mode "link stats".
 *
 * @param tile The tile of which we would like to get the colour.
 * @return The colour of tile in the small map in mode "link stats"
 */
static inline uint32 GetSmallMapLinkStatsPixels(TileIndex tile)
{
	return _smallmap_show_heightmap ? GetSmallMapContoursPixels(tile) : GetSmallMapRoutesPixels(tile);
}


static const uint32 _vegetation_clear_bits[] = {
	MKCOLOUR(0x54545454), ///< full grass
	MKCOLOUR(0x52525252), ///< rough land
	MKCOLOUR(0x0A0A0A0A), ///< rocks
	MKCOLOUR(0x25252525), ///< fields
	MKCOLOUR(0x98989898), ///< snow
	MKCOLOUR(0xC2C2C2C2), ///< desert
	MKCOLOUR(0x54545454), ///< unused
	MKCOLOUR(0x54545454), ///< unused
};

/**
 * Return the colour a tile would be displayed with in the smallmap in mode "Vegetation".
 *
 * @param tile The tile of which we would like to get the colour.
 * @param t    Effective tile type of the tile (see #GetEffectiveTileType).
 * @return The colour of tile  in the smallmap in mode "Vegetation"
 */
static inline uint32 GetSmallMapVegetationPixels(TileIndex tile, TileType t)
{
	switch (t) {
		case MP_CLEAR:
			return (IsClearGround(tile, CLEAR_GRASS) && GetClearDensity(tile) < 3) ? MKCOLOUR(0x37373737) : _vegetation_clear_bits[GetClearGround(tile)];

		case MP_INDUSTRY:
			return GetIndustrySpec(Industry::GetByTile(tile)->type)->check_proc == CHECK_FOREST ? MKCOLOUR(0xD0D0D0D0) : MKCOLOUR(0xB5B5B5B5);

		case MP_TREES:
			if (GetTreeGround(tile) == TREE_GROUND_SNOW_DESERT || GetTreeGround(tile) == TREE_GROUND_ROUGH_SNOW) {
				return (_settings_game.game_creation.landscape == LT_ARCTIC) ? MKCOLOUR(0x98575798) : MKCOLOUR(0xC25757C2);
			}
			return MKCOLOUR(0x54575754);

		default:
			return ApplyMask(MKCOLOUR(0x54545454), &_smallmap_vehicles_andor[t]);
	}
}


static uint32 _owner_colours[OWNER_END + 1];

/**
 * Return the colour a tile would be displayed with in the small map in mode "Owner".
 *
 * @param tile The tile of which we would like to get the colour.
 * @param t    Effective tile type of the tile (see #GetEffectiveTileType).
 * @return The colour of tile in the small map in mode "Owner"
 */
static inline uint32 GetSmallMapOwnerPixels(TileIndex tile, TileType t)
{
	Owner o;

	switch (t) {
		case MP_INDUSTRY: o = OWNER_END;          break;
		case MP_HOUSE:    o = OWNER_TOWN;         break;
		default:          o = GetTileOwner(tile); break;
		/* FIXME: For MP_ROAD there are multiple owners.
		 * GetTileOwner returns the rail owner (level crossing) resp. the owner of ROADTYPE_ROAD (normal road),
		 * even if there are no ROADTYPE_ROAD bits on the tile.
		 */
	}

	return _owner_colours[o];
}

<<<<<<< HEAD
/* Each tile has 4 x pixels and 1 y pixel */

/** Holds function pointers to determine tile colour in the smallmap for each smallmap mode. */
static GetSmallMapPixels * const _smallmap_draw_procs[] = {
	GetSmallMapContoursPixels,
	GetSmallMapVehiclesPixels,
	GetSmallMapIndustriesPixels,
	GetSmallMapLinkStatsPixels,
	GetSmallMapRoutesPixels,
	GetSmallMapVegetationPixels,
	GetSmallMapOwnerPixels,
};

=======
>>>>>>> 6ba8d12b
/** Vehicle colours in #SMT_VEHICLES mode. Indexed by #VehicleTypeByte. */
static const byte _vehicle_type_colours[6] = {
	184, 191, 152, 15, 215, 184
};


void DrawVertex(int x, int y, int size, int colour, int boder_colour)
{
	size--;
	int w1 = size / 2;
	int w2 = size / 2 + size % 2;

	GfxFillRect(x - w1, y - w1, x + w2, y + w2, colour);

	w1++;
	w2++;
	GfxDrawLine(x - w1, y - w1, x + w2, y - w1, boder_colour);
	GfxDrawLine(x - w1, y + w2, x + w2, y + w2, boder_colour);
	GfxDrawLine(x - w1, y - w1, x - w1, y + w2, boder_colour);
	GfxDrawLine(x + w2, y - w1, x + w2, y + w2, boder_colour);
}

/** Class managing the smallmap window. */
class SmallMapWindow : public Window {
	/** Types of legends in the #SM_WIDGET_LEGEND widget. */
	enum SmallMapType {
		SMT_CONTOUR,
		SMT_VEHICLES,
		SMT_INDUSTRY,
		SMT_LINKSTATS,
		SMT_ROUTES,
		SMT_VEGETATION,
		SMT_OWNER,
	};

	/**
	 * save the Vehicle's old position here, so that we don't get glitches when redrawing
	 */
	struct VehicleAndPosition {
		VehicleAndPosition(const Vehicle *v) : tile(v->tile), vehicle(v->index) {}
		TileIndex tile;
		VehicleID vehicle;
	};

	typedef std::list<VehicleAndPosition> VehicleList;
	VehicleList vehicles_on_map;
	
	/** Available kinds of zoomlevel changes. */
	enum ZoomLevelChange {
		ZLC_INITIALIZE, ///< Initialize zoom level.
		ZLC_ZOOM_OUT,   ///< Zoom out.
		ZLC_ZOOM_IN,    ///< Zoom in.
	};

	static SmallMapType map_type; ///< Currently displayed legends.
	static bool show_towns;       ///< Display town names in the smallmap.

	static const uint LEGEND_BLOB_WIDTH = 8;              ///< Width of the coloured blob in front of a line text in the #SM_WIDGET_LEGEND widget.
	static const uint INDUSTRY_MIN_NUMBER_OF_COLUMNS = 2; ///< Minimal number of columns in the #SM_WIDGET_LEGEND widget for the #SMT_INDUSTRY legend.
	uint min_number_of_columns;    ///< Minimal number of columns in  legends.
	uint min_number_of_fixed_rows; ///< Minimal number of rows in the legends for the fixed layouts only (all except #SMT_INDUSTRY).
	uint column_width;             ///< Width of a column in the #SM_WIDGET_LEGEND widget.

<<<<<<< HEAD
	/**
	 * zoom level of the smallmap.
	 * May be something between ZOOM_LVL_MIN and ZOOM_LVL_MAX.
	 */
	ZoomLevel zoom;

	bool HasButtons()
	{
		return this->map_type == SMT_INDUSTRY || this->map_type == SMT_LINKSTATS;
	}

	Point cursor;

	struct BaseCargoDetail {
		BaseCargoDetail()
		{
			this->Clear();
		}

		void AddLink(const LinkStat & orig_link, const FlowStat & orig_flow)
		{
			this->capacity += orig_link.Capacity();
			this->usage += orig_link.Usage();
			this->planned += orig_flow.Planned();
			this->sent += orig_flow.Sent();
		}

		void Clear()
		{
			capacity = usage = planned = sent = 0;
		}

		uint capacity;
		uint usage;
		uint planned;
		uint sent;
	};

	struct CargoDetail : public BaseCargoDetail {
		CargoDetail(const LegendAndColour * c, const LinkStat &ls, const FlowStat &fs) : legend(c)
		{
			this->AddLink(ls, fs);
		}

		const LegendAndColour *legend;
	};

	typedef std::vector<CargoDetail> StatVector;

	struct LinkDetails {
		LinkDetails() {Clear();}

		StationID sta;
		StationID stb;
		StatVector a_to_b;
		StatVector b_to_a;

		void Clear()
		{
			this->sta = INVALID_STATION;
			this->stb = INVALID_STATION;
			this->a_to_b.clear();
			this->b_to_a.clear();
		}

		bool Empty() const
		{
			return this->sta == INVALID_STATION;
		}
	};

	/**
	 * those are detected while drawing the links and used when drawing
	 * the legend. They don't represent game state.
	 */
	mutable LinkDetails link_details;
	mutable StationID supply_details;

=======
>>>>>>> 6ba8d12b
	int32 scroll_x;  ///< Horizontal world coordinate of the base tile left of the top-left corner of the smallmap display.
	int32 scroll_y;  ///< Vertical world coordinate of the base tile left of the top-left corner of the smallmap display.
	int32 subscroll; ///< Number of pixels (0..3) between the right end of the base tile and the pixel at the top-left corner of the smallmap display.
	int zoom;        ///< Zoom level. Bigger number means more zoom-out (further away).

	static const uint8 FORCE_REFRESH_PERIOD = 0x1F; ///< map is redrawn after that many ticks
	static const uint8 REFRESH_NEXT_TICK = 1;
	uint8 refresh; ///< refresh counter, zeroed every FORCE_REFRESH_PERIOD ticks

	/**
	 * Remap tile to location on this smallmap.
	 * @param tile_x X coordinate of the tile.
	 * @param tile_y Y coordinate of the tile.
	 * @return Position to draw on.
	 */
	FORCEINLINE Point RemapTile(int tile_x, int tile_y) const
	{
		if (this->zoom > 0) {
			int x_offset = tile_x - this->scroll_x / TILE_SIZE;
			int y_offset = tile_y - this->scroll_y / TILE_SIZE;

			/* For negative offsets, round towards -inf. */
			if (x_offset < 0) x_offset -= this->zoom - 1;
			if (y_offset < 0) y_offset -= this->zoom - 1;

			return RemapCoords(x_offset / this->zoom, y_offset / this->zoom, 0);
		} else {
			int x_offset = tile_x * (-this->zoom) - this->scroll_x * (-this->zoom) / TILE_SIZE;
			int y_offset = tile_y * (-this->zoom) - this->scroll_y * (-this->zoom) / TILE_SIZE;

			return RemapCoords(x_offset, y_offset, 0);
		}
	}

	/**
	 * Determine the tile relative to the base tile of the smallmap, and the pixel position at
	 * that tile for a point in the smallmap.
	 * @param px       Horizontal coordinate of the pixel.
	 * @param py       Vertical coordinate of the pixel.
	 * @param sub[out] Pixel position at the tile (0..3).
	 * @param add_sub  Add current #subscroll to the position.
	 * @return Tile being displayed at the given position relative to #scroll_x and #scroll_y.
	 * @note The #subscroll offset is already accounted for.
	 */
	FORCEINLINE Point PixelToWorld(int px, int py, int *sub, bool add_sub = true) const
	{
		if (add_sub) px += this->subscroll;  // Total horizontal offset.

		/* For each two rows down, add a x and a y tile, and
		 * For each four pixels to the right, move a tile to the right. */
		Point pt = {
			((py >> 1) - (px >> 2)) * TILE_SIZE,
			((py >> 1) + (px >> 2)) * TILE_SIZE
		};

		if (this->zoom > 0) {
			pt.x *= this->zoom;
			pt.y *= this->zoom;
		} else {
			pt.x /= (-this->zoom);
			pt.y /= (-this->zoom);
		}

		px &= 3;

		if (py & 1) { // Odd number of rows, handle the 2 pixel shift.
			int offset = this->zoom > 0 ? this->zoom * TILE_SIZE : TILE_SIZE / (-this->zoom);
			if (px < 2) {
				pt.x += offset;
				px += 2;
			} else {
				pt.y += offset;
				px -= 2;
			}
		}

		*sub = px;
		return pt;
	}

	/**
	 * Compute base parameters of the smallmap such that tile (\a tx, \a ty) starts at pixel (\a x, \a y).
	 * @param tx        Tile x coordinate.
	 * @param ty        Tile y coordinate.
	 * @param x         Non-negative horizontal position in the display where the tile starts.
	 * @param y         Non-negative vertical position in the display where the tile starts.
	 * @param sub [out] Value of #subscroll needed.
	 * @return #scroll_x, #scroll_y values.
	 */
	Point ComputeScroll(int tx, int ty, int x, int y, int *sub)
	{
		assert(x >= 0 && y >= 0);

		int new_sub;
		Point tile_xy = PixelToWorld(x, y, &new_sub, false);
		tx -= tile_xy.x;
		ty -= tile_xy.y;

		int offset = this->zoom < 0 ? TILE_SIZE / (-this->zoom) : this->zoom * TILE_SIZE;

		Point scroll;
		if (new_sub == 0) {
			*sub = 0;
			scroll.x = tx + offset;
			scroll.y = ty - offset;
		} else {
			*sub = 4 - new_sub;
			scroll.x = tx + 2 * offset;
			scroll.y = ty - 2 * offset;
		}
		return scroll;
	}

	/** Initialize or change the zoom level.
	 * @param change  Way to change the zoom level.
	 * @param zoom_pt Position to keep fixed while zooming.
	 * @pre \c *zoom_pt should contain a point in the smallmap display when zooming in or out.
	 */
	void SetZoomLevel(ZoomLevelChange change, const Point *zoom_pt)
	{
		static const int zoomlevels[] = {-8, -4, -2, 1, 2, 4, 6, 8}; // Available zoom levels. Bigger number means more zoom-out (further away).
		static const int MIN_ZOOM_INDEX = 0;
		static const int DEFAULT_ZOOM_INDEX = 3;
		static const int MAX_ZOOM_INDEX = lengthof(zoomlevels) - 1;

		int new_index, cur_index, sub;
		Point position;
		switch (change) {
			case ZLC_INITIALIZE:
				cur_index = - 1; // Definitely different from new_index.
				new_index = DEFAULT_ZOOM_INDEX;
				break;

			case ZLC_ZOOM_IN:
			case ZLC_ZOOM_OUT:
				for (cur_index = MIN_ZOOM_INDEX; cur_index <= MAX_ZOOM_INDEX; cur_index++) {
					if (this->zoom == zoomlevels[cur_index]) break;
				}
				assert(cur_index <= MAX_ZOOM_INDEX);

				position = this->PixelToWorld(zoom_pt->x, zoom_pt->y, &sub);
				new_index = Clamp(cur_index + ((change == ZLC_ZOOM_IN) ? -1 : 1), MIN_ZOOM_INDEX, MAX_ZOOM_INDEX);
				break;

			default: NOT_REACHED();
		}

		if (new_index != cur_index) {
			this->zoom = zoomlevels[new_index];
			if (cur_index >= 0) {
				Point new_pos = this->PixelToWorld(zoom_pt->x, zoom_pt->y, &sub);
				this->SetNewScroll(this->scroll_x + position.x - new_pos.x,
						this->scroll_y + position.y - new_pos.y, sub);
			}
			this->SetWidgetDisabledState(SM_WIDGET_ZOOM_IN,  this->zoom == zoomlevels[MIN_ZOOM_INDEX]);
			this->SetWidgetDisabledState(SM_WIDGET_ZOOM_OUT, this->zoom == zoomlevels[MAX_ZOOM_INDEX]);
			this->SetDirty();
		}
	}

	/**
	 * Decide which colours to show to the user for a group of tiles.
	 * @param ta Tile area to investigate.
	 * @return Colours to display.
	 */
	inline uint32 GetTileColours(const TileArea &ta) const
	{
		int importance = 0;
		TileIndex tile = INVALID_TILE; // Position of the most important tile.
		TileType et = MP_VOID;         // Effective tile type at that position.

		TILE_AREA_LOOP(ti, ta) {
			TileType ttype = GetEffectiveTileType(ti);
			if (_tiletype_importance[ttype] > importance) {
				importance = _tiletype_importance[ttype];
				tile = ti;
				et = ttype;
			}
		}

		switch (this->map_type) {
			case SMT_CONTOUR:
				return GetSmallMapContoursPixels(tile, et);

			case SMT_VEHICLES:
				return GetSmallMapVehiclesPixels(tile, et);

			case SMT_INDUSTRY:
				return GetSmallMapIndustriesPixels(tile, et);

			case SMT_ROUTES:
				return GetSmallMapRoutesPixels(tile, et);

			case SMT_VEGETATION:
				return GetSmallMapVegetationPixels(tile, et);

			case SMT_OWNER:
				return GetSmallMapOwnerPixels(tile, et);

			default: NOT_REACHED();
		}
	}

	/**
	 * Draws one column of tiles of the small map in a certain mode onto the screen buffer, skipping the shifted rows in between.
	 *
	 * @param dst Pointer to a part of the screen buffer to write to.
	 * @param xc The X coordinate of the first tile in the column.
	 * @param yc The Y coordinate of the first tile in the column
	 * @param pitch Number of pixels to advance in the screen buffer each time a pixel is written.
	 * @param reps Number of lines to draw
	 * @param start_pos Position of first pixel to draw.
	 * @param end_pos Position of last pixel to draw (exclusive).
	 * @param blitter current blitter
	 * @note If pixel position is below \c 0, skip drawing.
	 * @see GetSmallMapPixels(TileIndex)
	 */
	void DrawSmallMapColumn(void *dst, uint xc, uint yc, int pitch, int reps, int start_pos, int end_pos, Blitter *blitter) const
	{
		void *dst_ptr_abs_end = blitter->MoveTo(_screen.dst_ptr, 0, _screen.height);
		uint min_xy = _settings_game.construction.freeform_edges ? 1 : 0;

		int increment = this->zoom > 0 ? this->zoom * TILE_SIZE : TILE_SIZE / (-this->zoom);
		int extent = this->zoom > 0 ? this->zoom : 1;

		do {
			/* Check if the tile (xc,yc) is within the map range */
			if (xc / TILE_SIZE >= MapMaxX() || yc / TILE_SIZE >= MapMaxY()) continue;

			/* Check if the dst pointer points to a pixel inside the screen buffer */
			if (dst < _screen.dst_ptr) continue;
			if (dst >= dst_ptr_abs_end) continue;

			/* Construct tilearea covered by (xc, yc, xc + this->zoom, yc + this->zoom) such that it is within min_xy limits. */
			TileArea ta;
			if (min_xy == 1 && (xc < TILE_SIZE || yc < TILE_SIZE)) {
				if (this->zoom <= 1) continue; // The tile area is empty, don't draw anything.

				ta = TileArea(TileXY(max(min_xy, xc / TILE_SIZE), max(min_xy, yc / TILE_SIZE)), this->zoom - (xc < TILE_SIZE), this->zoom - (yc < TILE_SIZE));
			} else {
				ta = TileArea(TileXY(xc / TILE_SIZE, yc / TILE_SIZE), extent, extent);
			}
			ta.ClampToMap(); // Clamp to map boundaries (may contain MP_VOID tiles!).

			uint32 val = this->GetTileColours(ta);
			uint8 *val8 = (uint8 *)&val;
			int idx = max(0, -start_pos);
			for (int pos = max(0, start_pos); pos < end_pos; pos++) {
				blitter->SetPixel(dst, idx, 0, val8[idx]);
				idx++;
			}
		/* Switch to next tile in the column */
		} while (xc += increment, yc += increment, dst = blitter->MoveTo(dst, pitch, 0), --reps != 0);
	}

	/**
	 * Adds vehicles to the smallmap.
	 * @param dpi the part of the smallmap to be drawn into
	 * @param blitter current blitter
	 */
	void DrawVehicles(const DrawPixelInfo *dpi, Blitter *blitter) const
	{
		for(VehicleList::const_iterator i = this->vehicles_on_map.begin(); i != this->vehicles_on_map.end(); ++i) {
			const Vehicle *v = Vehicle::GetIfValid((*i).vehicle);
			if (v == NULL) continue;

			TileIndex tile = (*i).tile;

			/* Remap into flat coordinates. */
			Point pt = this->RemapTile(TileX(tile), TileY(tile));

			int y = pt.y - dpi->top;
			int x = pt.x - this->subscroll - 3 - dpi->left; // Offset X coordinate.

			int scale = this->zoom < 0 ? -this->zoom : 1;

			/* Calculate pointer to pixel and the colour */
			byte colour = (this->map_type == SMT_VEHICLES) ? _vehicle_type_colours[v->type] : 0xF;

			/* Draw rhombus */
			for (int dy = 0; dy < scale; dy++) {
				for (int dx = 0; dx < scale; dx++) {
					Point pt = RemapCoords(dx, dy, 0);
					if (IsInsideMM(y + pt.y, 0, dpi->height)) {
						if (IsInsideMM(x + pt.x, 0, dpi->width)) {
							blitter->SetPixel(dpi->dst_ptr, x + pt.x, y + pt.y, colour);
						}
						if (IsInsideMM(x + pt.x + 1, 0, dpi->width)) {
							blitter->SetPixel(dpi->dst_ptr, x + pt.x + 1, y + pt.y, colour);
						}
					}
				}
			}
		}
	}

<<<<<<< HEAD

	FORCEINLINE int GetVehicleScale() const
	{
		int scale = 1;
		if (this->zoom < ZOOM_LVL_NORMAL) {
			scale = 1 << (ZOOM_LVL_NORMAL - this->zoom);
		}
		return scale;
	}

	inline Point GetStationMiddle(const Station * st) const {
		int x = (st->rect.right + st->rect.left + 1) * TILE_SIZE / 2;
		int y = (st->rect.bottom + st->rect.top + 1) * TILE_SIZE / 2;
		Point ret = RemapPlainCoords(x, y);
		ret.x -= 3 + this->subscroll;
		return ret;
	}

	StationID DrawStationDots() const {
		const Station *supply_details = NULL;

		const Station *st;
		FOR_ALL_STATIONS(st) {
			if (st->owner != _local_company && Company::IsValidID(st->owner)) continue;

			Point pt = GetStationMiddle(st);

			if (supply_details == NULL && CheckStationSelected(&pt)) {
				supply_details = st;
			}

			/* Add up cargo supplied for each selected cargo type */
			uint q = 0;
			int colour = 0;
			int numCargos = 0;
			for (int i = 0; i < _smallmap_cargo_count; ++i) {
				const LegendAndColour &tbl = _legend_table[this->map_type][i];
				if (!tbl.show_on_map && supply_details != st) continue;
				CargoID c = tbl.type;
				const SupplyMovingAverage &supply = st->goods[c].supply;
				if (!supply.IsNull()) {
					q += supply.Value();
					colour += tbl.colour;
					numCargos++;
				}
			}
			if (numCargos > 1)
				colour /= numCargos;

			uint r = 2;
			if (q >= 10) r++;
			if (q >= 20) r++;
			if (q >= 40) r++;
			if (q >= 80) r++;
			if (q >= 160) r++;

			DrawVertex(pt.x, pt.y, r, colour, _colour_gradient[COLOUR_GREY][supply_details == st ? 3 : 1]);
		}
		return (supply_details == NULL) ? INVALID_STATION : supply_details->index;
	}

	class LinkDrawer {

	protected:
		virtual void DrawContent() = 0;
		virtual void Highlight() {}
		virtual void AddLink(const LinkStat & orig_link, const FlowStat & orig_flow, const LegendAndColour &cargo_entry) = 0;

		Point pta, ptb;
		bool search_link_details;
		LinkDetails link_details;
		const SmallMapWindow * window;

		void DrawLink(StationID sta, StationID stb) {

			this->pta = window->GetStationMiddle(Station::Get(sta));
			this->ptb = window->GetStationMiddle(Station::Get(stb));

			bool highlight_empty = this->search_link_details && this->link_details.Empty();
			bool highlight =
					(sta == this->link_details.sta && stb == this->link_details.stb) ||
					(highlight_empty && window->CheckLinkSelected(&pta, &ptb));
			bool reverse_empty = this->link_details.b_to_a.empty();
			bool reverse_highlight = (sta == this->link_details.stb && stb == this->link_details.sta);
			if (highlight_empty && highlight) {
				this->link_details.sta = sta;
				this->link_details.stb = stb;
			}

			if (highlight || reverse_highlight) {
				this->Highlight();
			}

			for (int i = 0; i < _smallmap_cargo_count; ++i) {
				const LegendAndColour &cargo_entry = _legend_table[window->map_type][i];
				CargoID cargo = cargo_entry.type;
				if (cargo_entry.show_on_map || highlight || reverse_highlight) {
					GoodsEntry &ge = Station::Get(sta)->goods[cargo];
					FlowStat sum_flows = ge.GetSumFlowVia(stb);
					const LinkStatMap &ls_map = ge.link_stats;
					LinkStatMap::const_iterator i = ls_map.find(stb);
					if (i != ls_map.end()) {
						const LinkStat &link_stat = i->second;
						AddLink(link_stat, sum_flows, cargo_entry);
						if (highlight_empty && highlight) {
							this->link_details.a_to_b.push_back(CargoDetail(&cargo_entry, link_stat, sum_flows));
						} else if (reverse_empty && reverse_highlight) {
							this->link_details.b_to_a.push_back(CargoDetail(&cargo_entry, link_stat, sum_flows));
						}
					}
				}
			}
		}

		virtual void DrawForwBackLinks(StationID sta, StationID stb) {
			DrawLink(sta, stb);
			DrawContent();
			DrawLink(stb, sta);
			DrawContent();
		}

	public:
		virtual ~LinkDrawer() {}

		LinkDetails DrawLinks(const SmallMapWindow * w, bool search)
		{
			this->link_details.Clear();
			this->window = w;
			this->search_link_details = search;
			std::set<StationID> seen_stations;
			std::set<std::pair<StationID, StationID> > seen_links;

			const Station * sta;
			FOR_ALL_STATIONS(sta) {
				if (sta->owner != _local_company && Company::IsValidID(sta->owner)) continue;
				for (int i = 0; i < _smallmap_cargo_count; ++i) {
					const LegendAndColour &tbl = _legend_table[window->map_type][i];
					if (!tbl.show_on_map) continue;

					CargoID c = tbl.type;
					const LinkStatMap & links = sta->goods[c].link_stats;
					for (LinkStatMap::const_iterator i = links.begin(); i != links.end(); ++i) {
						StationID from = sta->index;
						StationID to = i->first;
						if (Station::IsValidID(to) && seen_stations.find(to) == seen_stations.end()) {
							const Station *stb = Station::Get(to);

							if (stb->owner != _local_company && Company::IsValidID(stb->owner)) continue;
							if (seen_links.find(std::make_pair(to, from)) != seen_links.end()) continue;

							DrawForwBackLinks(sta->index, stb->index);
							seen_stations.insert(to);
						}
						seen_links.insert(std::make_pair(from, to));
					}
				}
				seen_stations.clear();
			}
			return this->link_details;
		}

	};

	class LinkLineDrawer : public LinkDrawer {
	public:
		LinkLineDrawer() : highlight(false) {}

	protected:
		typedef std::set<uint16> ColourSet;
		ColourSet colours;
		bool highlight;

		virtual void DrawForwBackLinks(StationID sta, StationID stb) {
			DrawLink(sta, stb);
			DrawLink(stb, sta);
			DrawContent();
		}

		virtual void AddLink(const LinkStat & orig_link, const FlowStat & orig_flow, const LegendAndColour &cargo_entry) {
			this->colours.insert(cargo_entry.colour);
		}

		virtual void Highlight() {
			this->highlight = true;
		}

		virtual void DrawContent() {
			uint colour = 0;
			uint num_colours = 0;
			for (ColourSet::iterator i = colours.begin(); i != colours.end(); ++i) {
				colour += *i;
				num_colours++;
			}
			colour /= num_colours;
			byte border_colour = _colour_gradient[COLOUR_GREY][highlight ? 3 : 1];
			GfxDrawLine(this->pta.x - 1, this->pta.y, this->ptb.x - 1, this->ptb.y, border_colour);
			GfxDrawLine(this->pta.x + 1, this->pta.y, this->ptb.x + 1, this->ptb.y, border_colour);
			GfxDrawLine(this->pta.x, this->pta.y - 1, this->ptb.x, this->ptb.y - 1, border_colour);
			GfxDrawLine(this->pta.x, this->pta.y + 1, this->ptb.x, this->ptb.y + 1, border_colour);
			GfxDrawLine(this->pta.x, this->pta.y, this->ptb.x, this->ptb.y, colour);
			this->colours.clear();
			this->highlight = false;
		}
	};

	class LinkValueDrawer : public LinkDrawer, public BaseCargoDetail {
	protected:

		virtual void AddLink(const LinkStat & orig_link, const FlowStat & orig_flow, const LegendAndColour &cargo_entry)
		{
			this->BaseCargoDetail::AddLink(orig_link, orig_flow);
		}
	};

	class LinkTextDrawer : public LinkValueDrawer {
	protected:
		virtual void DrawContent() {
			Point ptm;
			ptm.x = (this->pta.x + 2*this->ptb.x) / 3;
			ptm.y = (this->pta.y + 2*this->ptb.y) / 3;
			int nums = 0;
			if (_legend_linkstats[_smallmap_cargo_count + STAT_CAPACITY].show_on_map) {
				SetDParam(nums++, this->capacity);
			}
			if (_legend_linkstats[_smallmap_cargo_count + STAT_USAGE].show_on_map) {
				SetDParam(nums++, this->usage);
			}
			if (_legend_linkstats[_smallmap_cargo_count + STAT_PLANNED].show_on_map) {
				SetDParam(nums++, this->planned);
			}
			if (_legend_linkstats[_smallmap_cargo_count + STAT_SENT].show_on_map) {
				SetDParam(nums++, this->sent);
			}
			StringID str;
			switch (nums) {
			case 0:
				str = STR_EMPTY; break;
			case 1:
				str = STR_NUM; break;
			case 2:
				str = STR_NUM_RELATION_2; break;
			case 3:
				str = STR_NUM_RELATION_3; break;
			case 4:
				str = STR_NUM_RELATION_4; break;
			default:
				NOT_REACHED();
			}
			DrawString(ptm.x, ptm.x + this->window->ColumnWidth(), ptm.y, str , TC_BLACK);
			this->Clear();
		}
	};

	class LinkGraphDrawer : public LinkValueDrawer {
		typedef std::multimap<uint, byte, std::greater<uint> > SizeMap;
	protected:
		virtual void DrawContent() {
			Point ptm;
			SizeMap sizes;
			/* these floats only serve to calculate the size of the coloured boxes for capacity, usage, planned, sent
			 * they are not reused anywhere, so it's network safe.
			 */
			const LegendAndColour *legend_entry = _legend_linkstats + _smallmap_cargo_count + STAT_USAGE;
			if (legend_entry->show_on_map && this->usage > 0) {
				sizes.insert(std::make_pair((uint)sqrt((float)this->usage), legend_entry->colour));
			}
			legend_entry = _legend_linkstats + _smallmap_cargo_count + STAT_CAPACITY;
			if (legend_entry->show_on_map && this->capacity > 0) {
				sizes.insert(std::make_pair((uint)sqrt((float)this->capacity), legend_entry->colour));
			}
			legend_entry = _legend_linkstats + _smallmap_cargo_count + STAT_PLANNED;
			if (legend_entry->show_on_map && this->planned > 0) {
				sizes.insert(std::make_pair((uint)sqrt((float)this->planned),  legend_entry->colour));
			}
			legend_entry = _legend_linkstats + _smallmap_cargo_count + STAT_SENT;
			if (legend_entry->show_on_map && this->sent > 0) {
				sizes.insert(std::make_pair((uint)sqrt((float)this->sent), legend_entry->colour));
			}

			ptm.x = (this->pta.x + this->ptb.x) / 2;
			ptm.y = (this->pta.y + this->ptb.y) / 2;

			for (SizeMap::iterator i = sizes.begin(); i != sizes.end(); ++i) {
				if (this->pta.x > this->ptb.x) {
					ptm.x -= 1;
					GfxFillRect(ptm.x - i->first / 2, ptm.y - i->first * 2, ptm.x, ptm.y, i->second);
				} else {
					ptm.x += 1;
					GfxFillRect(ptm.x, ptm.y - i->first * 2, ptm.x + i->first / 2, ptm.y, i->second);
				}
			}
			this->Clear();
		}
	};

	void DrawIndustries(DrawPixelInfo *dpi) const {
		/* Emphasize all industries if current view is zoomed out "Industreis" */
		Blitter *blitter = BlitterFactoryBase::GetCurrentBlitter();
		if ((this->map_type == SMT_INDUSTRY) && (this->zoom > ZOOM_LVL_NORMAL)) {
			const Industry *i;
			FOR_ALL_INDUSTRIES(i) {
				if (_legend_from_industries[_industry_to_list_pos[i->type]].show_on_map) {
					TileIndex tile = i->location.tile;
					Point pt = RemapTile(TileX(tile), TileY(tile));

					int y = pt.y - dpi->top;
					if (!IsInsideMM(y, 0, dpi->height)) continue;

					int x = pt.x - dpi->left - 3; // mysterious -3 inherited from trunk (vehicle drawing)
					byte colour = GetIndustrySpec(i->type)->map_colour;

					for (int offset = 0; offset < 4; ++offset) {
						if (IsInsideMM(x + offset, 0, dpi->width)) {
							blitter->SetPixel(dpi->dst_ptr, x + offset, y, colour);
						}
					}
				}
			}
		}
	}

	static const uint MORE_SPACE_NEEDED = 0x1000;

	uint DrawLinkDetails(StatVector &details, uint x, uint y, uint right, uint bottom) const {
		uint x_orig = x;
		SetDParam(0, 9999);
		static uint entry_width = LEGEND_BLOB_WIDTH +
				GetStringBoundingBox(STR_ABBREV_PASSENGERS).width +
				GetStringBoundingBox(STR_SMALLMAP_LINK_CAPACITY).width +
				GetStringBoundingBox(STR_SMALLMAP_LINK_USAGE).width +
				GetStringBoundingBox(STR_SMALLMAP_LINK_PLANNED).width +
				GetStringBoundingBox(STR_SMALLMAP_LINK_SENT).width;
		uint entries_per_row = (right - x_orig) / entry_width;
		if (details.empty()) {
			DrawString(x, x + entry_width, y, STR_TINY_NOTHING, TC_BLACK);
			return y + FONT_HEIGHT_SMALL;
		}
		for (uint i = 0; i < details.size(); ++i) {
			CargoDetail &detail = details[i];
			if (x + entry_width >= right) {
				x = x_orig;
				y += FONT_HEIGHT_SMALL;
				if (y + 2 * FONT_HEIGHT_SMALL > bottom && details.size() - i > entries_per_row) {
					return y | MORE_SPACE_NEEDED;
				}
			}
			uint x_next = x + entry_width;
			if (detail.legend->show_on_map) {
				GfxFillRect(x, y + 1, x + LEGEND_BLOB_WIDTH, y + FONT_HEIGHT_SMALL - 1, 0); // outer border of the legend colour
			}
			GfxFillRect(x + 1, y + 2, x + LEGEND_BLOB_WIDTH - 1, y + FONT_HEIGHT_SMALL - 2, detail.legend->colour); // legend colour
			x += LEGEND_BLOB_WIDTH + WD_FRAMERECT_LEFT;
			TextColour textcol[4];
			for (int stat = STAT_CAPACITY; stat <= STAT_SENT; ++stat) {
				textcol[stat] = (detail.legend->show_on_map && _legend_linkstats[_smallmap_cargo_count + stat].show_on_map) ?
						TC_BLACK : TC_GREY;
			}

			SetDParam(0, STR_ABBREV_PASSENGERS + detail.legend->type);
			x = DrawString(x, x_next - 1, y, STR_SMALLMAP_LINK, detail.legend->show_on_map ? TC_BLACK : TC_GREY);
			SetDParam(0, detail.capacity);
			x = DrawString(x, x_next - 1, y, STR_SMALLMAP_LINK_CAPACITY, textcol[STAT_CAPACITY]);
			SetDParam(0, detail.usage);
			x = DrawString(x, x_next - 1, y, STR_SMALLMAP_LINK_USAGE, textcol[STAT_USAGE]);
			SetDParam(0, detail.planned);
			x = DrawString(x, x_next - 1, y, STR_SMALLMAP_LINK_PLANNED, textcol[STAT_PLANNED]);
			SetDParam(0, detail.sent);
			x = DrawString(x, x_next - 1, y, STR_SMALLMAP_LINK_SENT, textcol[STAT_SENT]);
			x = x_next;
		}
		return y + FONT_HEIGHT_SMALL;
	}

	uint DrawLinkDetailCaption(uint x, uint y, uint right, StationID sta, StationID stb) const {
		SetDParam(0, sta);
		SetDParam(1, stb);
		static uint height = GetStringBoundingBox(STR_SMALLMAP_LINK_CAPTION).height;
		DrawString(x, right - 1, y, STR_SMALLMAP_LINK_CAPTION, TC_BLACK);
		y += height;
		return y;
	}

	void DrawLinkDetails(uint x, uint y, uint right, uint bottom) const {
		y = DrawLinkDetailCaption(x, y, right, this->link_details.sta, this->link_details.stb);
		if (y + 2 * FONT_HEIGHT_SMALL > bottom) {
			DrawString(x, right, y, "...", TC_BLACK);
			return;
		}
		y = DrawLinkDetails(this->link_details.a_to_b, x, y, right, bottom);
		if (y + 3 * FONT_HEIGHT_SMALL > bottom) {
			/* caption takes more space -> 3 * row height */
			DrawString(x, right, y, "...", TC_BLACK);
			return;
		}
		y = DrawLinkDetailCaption(x, y + 2, right, this->link_details.stb, this->link_details.sta);
		if (y + 2 * FONT_HEIGHT_SMALL > bottom) {
			DrawString(x, right, y, "...", TC_BLACK);
			return;
		}
		y = DrawLinkDetails(this->link_details.b_to_a, x, y, right, bottom);
		if (y & MORE_SPACE_NEEDED) {
			/* only draw "..." if more entries would have been drawn */
			DrawString(x, right, y ^ MORE_SPACE_NEEDED, "...", TC_BLACK);
			return;
		}
	}

	void DrawSupplyDetails(uint x, uint y_org, uint bottom) const {
		const Station *st = Station::GetIfValid(this->supply_details);
		if (st == NULL) return;
		SetDParam(0, this->supply_details);
		static uint height = GetStringBoundingBox(STR_SMALLMAP_SUPPLY_CAPTION).height;
		DrawString(x, x + 2 * this->column_width - 1, y_org, STR_SMALLMAP_SUPPLY_CAPTION, TC_BLACK);
		y_org += height;
		uint y = y_org;
		for (int i = 0; i < _smallmap_cargo_count; ++i) {
			if (y + FONT_HEIGHT_SMALL - 1 >= bottom) {
				/* Column break needed, continue at top, SD_LEGEND_COLUMN_WIDTH pixels
				 * (one "row") to the right. */
				x += this->column_width;
				y = y_org;
			}

			const LegendAndColour &tbl = _legend_table[this->map_type][i];

			CargoID c = tbl.type;
			int supply = st->goods[c].supply.Value();
			if (supply > 0) {
				TextColour textcol = TC_BLACK;
				if (tbl.show_on_map) {
					GfxFillRect(x, y + 1, x + LEGEND_BLOB_WIDTH, y + FONT_HEIGHT_SMALL - 1, 0); // outer border of the legend colour
				} else {
					textcol = TC_GREY;
				}
				SetDParam(0, c);
				SetDParam(1, supply);
				DrawString(x + LEGEND_BLOB_WIDTH + WD_FRAMERECT_LEFT, x + this->column_width - 1, y, STR_SMALLMAP_SUPPLY, textcol);
				GfxFillRect(x + 1, y + 2, x + LEGEND_BLOB_WIDTH - 1, y + FONT_HEIGHT_SMALL - 2, tbl.colour); // legend colour
				y += FONT_HEIGHT_SMALL;
			}
		}
	}

=======
>>>>>>> 6ba8d12b
	/**
	 * Adds town names to the smallmap.
	 * @param dpi the part of the smallmap to be drawn into
	 */
	void DrawTowns(const DrawPixelInfo *dpi) const
	{
		const Town *t;
		FOR_ALL_TOWNS(t) {
			/* Remap the town coordinate */
			Point pt = this->RemapTile(TileX(t->xy), TileY(t->xy));
			int x = pt.x - this->subscroll - (t->sign.width_small >> 1);
			int y = pt.y;

			/* Check if the town sign is within bounds */
			if (x + t->sign.width_small > dpi->left &&
					x < dpi->left + dpi->width &&
					y + FONT_HEIGHT_SMALL > dpi->top &&
					y < dpi->top + dpi->height) {
				/* And draw it. */
				SetDParam(0, t->index);
				DrawString(x, x + t->sign.width_small, y, STR_SMALLMAP_TOWN);
			}
		}
	}

	/**
	 * Draws vertical part of map indicator
	 * @param x X coord of left/right border of main viewport
	 * @param y Y coord of top border of main viewport
	 * @param y2 Y coord of bottom border of main viewport
	 */
	static inline void DrawVertMapIndicator(int x, int y, int y2)
	{
		GfxFillRect(x, y,      x, y + 3, 69);
		GfxFillRect(x, y2 - 3, x, y2,    69);
	}

	/**
	 * Draws horizontal part of map indicator
	 * @param x X coord of left border of main viewport
	 * @param x2 X coord of right border of main viewport
	 * @param y Y coord of top/bottom border of main viewport
	 */
	static inline void DrawHorizMapIndicator(int x, int x2, int y)
	{
		GfxFillRect(x,      y, x + 3, y, 69);
		GfxFillRect(x2 - 3, y, x2,    y, 69);
	}

	/**
	 * Adds map indicators to the smallmap.
	 */
	void DrawMapIndicators() const
	{
		/* Find main viewport. */
		const ViewPort *vp = FindWindowById(WC_MAIN_WINDOW, 0)->viewport;

		Point tile = InverseRemapCoords(vp->virtual_left, vp->virtual_top);
		Point tl = this->RemapTile(tile.x >> 4, tile.y >> 4);
		tl.x -= this->subscroll;

		tile = InverseRemapCoords(vp->virtual_left + vp->virtual_width, vp->virtual_top + vp->virtual_height);
		Point br = this->RemapTile(tile.x >> 4, tile.y >> 4);
		br.x -= this->subscroll;

		SmallMapWindow::DrawVertMapIndicator(tl.x, tl.y, br.y);
		SmallMapWindow::DrawVertMapIndicator(br.x, tl.y, br.y);

		SmallMapWindow::DrawHorizMapIndicator(tl.x, br.x, tl.y);
		SmallMapWindow::DrawHorizMapIndicator(tl.x, br.x, br.y);
	}

	/**
	 * Draws the small map.
	 *
	 * Basically, the small map is draw column of pixels by column of pixels. The pixels
	 * are drawn directly into the screen buffer. The final map is drawn in multiple passes.
	 * The passes are:
	 * <ol><li>The colours of tiles in the different modes.</li>
	 * <li>Town names (optional)</li></ol>
	 *
	 * @param dpi pointer to pixel to write onto
	 */
	void DrawSmallMap(DrawPixelInfo *dpi) const
	{
		Blitter *blitter = BlitterFactoryBase::GetCurrentBlitter();
		DrawPixelInfo *old_dpi;

		old_dpi = _cur_dpi;
		_cur_dpi = dpi;

		/* Clear it */
		GfxFillRect(dpi->left, dpi->top, dpi->left + dpi->width - 1, dpi->top + dpi->height - 1, 0);

		/* Setup owner table */
		if (this->map_type == SMT_OWNER) {
			const Company *c;

			/* Fill with some special colours */
			_owner_colours[OWNER_TOWN]  = MKCOLOUR(0xB4B4B4B4);
			_owner_colours[OWNER_NONE]  = _heightmap_schemes[_settings_client.gui.smallmap_land_colour].default_colour;
			_owner_colours[OWNER_WATER] = MKCOLOUR(0xCACACACA);
			_owner_colours[OWNER_END]   = MKCOLOUR(0x20202020); // Industry

			/* Now fill with the company colours */
			FOR_ALL_COMPANIES(c) {
				_owner_colours[c->index] = _colour_gradient[c->colour][5] * 0x01010101;
			}
		}

		/* Which tile is displayed at (dpi->left, dpi->top)? */
		int dx;
		Point position = this->PixelToWorld(dpi->left, dpi->top, &dx);
		int pos_x = this->scroll_x + position.x;
		int pos_y = this->scroll_y + position.y;

		void *ptr = blitter->MoveTo(dpi->dst_ptr, -dx - 4, 0);
		int x = - dx - 4;
		int y = 0;
		int increment = this->zoom > 0 ? this->zoom * TILE_SIZE : TILE_SIZE / (-this->zoom); 

		for (;;) {
			/* Distance from left edge */
			if (x >= -3) {
				if (x >= dpi->width) break; // Exit the loop.

				int end_pos = min(dpi->width, x + 4);
				int reps = (dpi->height - y + 1) / 2; // Number of lines.
				if (reps > 0) {
					this->DrawSmallMapColumn(ptr, pos_x, pos_y, dpi->pitch * 2, reps, x, end_pos, blitter);
				}
			}

			if (y == 0) {
				pos_y += increment;
				y++;
				ptr = blitter->MoveTo(ptr, 0, 1);
			} else {
				pos_x -= increment;
				y--;
				ptr = blitter->MoveTo(ptr, 0, -1);
			}
			ptr = blitter->MoveTo(ptr, 2, 0);
			x += 2;
		}

		/* Draw vehicles */
		if (this->map_type == SMT_CONTOUR || this->map_type == SMT_VEHICLES) this->DrawVehicles(dpi, blitter);

<<<<<<< HEAD
		if (this->map_type == SMT_LINKSTATS && _game_mode == GM_NORMAL) {
			LinkLineDrawer lines;
			this->link_details = lines.DrawLinks(this, true);

			this->supply_details = DrawStationDots();

			if (_legend_linkstats[_smallmap_cargo_count + STAT_TEXT].show_on_map) {
				LinkTextDrawer text;
				text.DrawLinks(this, false);
			}
			if (_legend_linkstats[_smallmap_cargo_count + STAT_GRAPH].show_on_map) {
				LinkGraphDrawer graph;
				graph.DrawLinks(this, false);
			}
		}

		this->DrawIndustries(dpi);

=======
>>>>>>> 6ba8d12b
		/* Draw town names */
		if (this->show_towns) this->DrawTowns(dpi);

		/* Draw map indicators */
		this->DrawMapIndicators();

		_cur_dpi = old_dpi;
	}

<<<<<<< HEAD
	bool CheckStationSelected(Point *pt) const {
		return abs(this->cursor.x - pt->x) < 7 && abs(this->cursor.y - pt->y) < 7;
	}

	bool CheckLinkSelected(Point * pta, Point * ptb) const {
		if (this->cursor.x == -1 && this->cursor.y == -1) return false;
		if (CheckStationSelected(pta) || CheckStationSelected(ptb)) return false;
		if (pta->x > ptb->x) Swap(pta, ptb);
		int minx = min(pta->x, ptb->x);
		int maxx = max(pta->x, ptb->x);
		int miny = min(pta->y, ptb->y);
		int maxy = max(pta->y, ptb->y);
		if (!IsInsideMM(cursor.x, minx - 3, maxx + 3) || !IsInsideMM(cursor.y, miny - 3, maxy + 3)) {
			return false;
		}

		if (pta->x == ptb->x || ptb->y == pta->y) {
			return true;
		} else {
			int incliney = (ptb->y - pta->y);
			int inclinex = (ptb->x - pta->x);
			int diff = (cursor.x - minx) * incliney / inclinex - (cursor.y - miny);
			if (incliney < 0) {
				diff += maxy - miny;
			}
			return abs(diff) < 4;
		}
	}

	/**
	 * Zoom in the map by one level.
	 * @param cx horizontal coordinate of center point, relative to SM_WIDGET_MAP widget
	 * @param cy vertical coordinate of center point, relative to SM_WIDGET_MAP widget
	 */
	void ZoomIn(int cx, int cy)
	{
		if (this->zoom > ZOOM_LVL_MIN) {
			this->zoom--;
			this->DoScroll(cx, cy);
			this->SetWidgetDisabledState(SM_WIDGET_ZOOM_IN, this->zoom == ZOOM_LVL_MIN);
			this->EnableWidget(SM_WIDGET_ZOOM_OUT);
			this->SetDirty();
		}
	}

	/**
	 * Zoom out the map by one level.
	 * @param cx horizontal coordinate of center point, relative to SM_WIDGET_MAP widget
	 * @param cy vertical coordinate of center point, relative to SM_WIDGET_MAP widget
	 */
	void ZoomOut(int cx, int cy)
	{
		if (this->zoom < ZOOM_LVL_MAX) {
			this->zoom++;
			this->DoScroll(cx / -2, cy / -2);
			this->EnableWidget(SM_WIDGET_ZOOM_IN);
			this->SetWidgetDisabledState(SM_WIDGET_ZOOM_OUT, this->zoom == ZOOM_LVL_MAX);
			this->SetDirty();
		}
	}

=======
>>>>>>> 6ba8d12b
	void RecalcVehiclePositions() {
		this->vehicles_on_map.clear();
		const Vehicle *v;
		const NWidgetCore *wi = this->GetWidget<NWidgetCore>(SM_WIDGET_MAP);
		int scale = this->zoom < 0 ? -this->zoom : 1;

		FOR_ALL_VEHICLES(v) {
			if (v->type == VEH_EFFECT) continue;
			if (v->vehstatus & (VS_HIDDEN | VS_UNCLICKABLE)) continue;

			/* Remap into flat coordinates. */
			Point pos = RemapTile(TileX(v->tile), TileY(v->tile));

			/* Check if rhombus is inside bounds */
			if (IsInsideMM(pos.x, -2 * scale, wi->current_x + 2 * scale) &&
				IsInsideMM(pos.y, -2 * scale, wi->current_y + 2 * scale)) {

				this->vehicles_on_map.push_back(VehicleAndPosition(v));
			}
		}
	}

public:
<<<<<<< HEAD
	SmallMapWindow(const WindowDesc *desc, int window_number) : Window(), zoom(ZOOM_LVL_NORMAL), supply_details(INVALID_STATION), refresh(FORCE_REFRESH_PERIOD)
=======
	SmallMapWindow(const WindowDesc *desc, int window_number) : Window(), refresh(FORCE_REFRESH_PERIOD)
>>>>>>> 6ba8d12b
	{
		this->cursor.x = -1;
		this->cursor.y = -1;
		this->InitNested(desc, window_number);
		if (_smallmap_cargo_count == 0) {
			this->DisableWidget(SM_WIDGET_LINKSTATS);
			if (this->map_type == SMT_LINKSTATS) {
				this->map_type = SMT_CONTOUR;
			}
		}

		this->LowerWidget(this->map_type + SM_WIDGET_CONTOUR);

<<<<<<< HEAD
		_smallmap_show_heightmap = (this->map_type != SMT_INDUSTRY);
		this->SetWidgetLoweredState(SM_WIDGET_SHOW_HEIGHT, _smallmap_show_heightmap);
=======
		_smallmap_industry_show_heightmap = false;
		BuildLandLegend();
		this->SetWidgetLoweredState(SM_WIDGET_SHOW_HEIGHT, _smallmap_industry_show_heightmap);
>>>>>>> 6ba8d12b

		this->SetWidgetLoweredState(SM_WIDGET_TOGGLETOWNNAME, this->show_towns);
		this->GetWidget<NWidgetStacked>(SM_WIDGET_SELECTINDUSTRIES)->SetDisplayedPlane(this->map_type != SMT_INDUSTRY && this->map_type != SMT_LINKSTATS);

		this->SetZoomLevel(ZLC_INITIALIZE, NULL);
		this->SmallMapCenterOnCurrentPos();
	}

	/** Compute maximal required height of the legends.
	 * @return Maximally needed height for displaying the smallmap legends in pixels.
	 */
	inline uint GetMaxLegendHeight() const
	{
		return WD_FRAMERECT_TOP + WD_FRAMERECT_BOTTOM + this->GetMaxNumberRowsLegend(this->min_number_of_columns) * FONT_HEIGHT_SMALL;
	}

	/** Compute minimal required width of the legends.
	 * @return Minimally needed width for displaying the smallmap legends in pixels.
	 */
	inline uint GetMinLegendWidth() const
	{
		return WD_FRAMERECT_LEFT + this->min_number_of_columns * this->column_width;
	}

	/** Return number of columns that can be displayed in \a width pixels.
	 * @return Number of columns to display.
	 */
	inline uint GetNumberColumnsLegend(uint width) const
	{
		return width / this->column_width;
	}

	/** Compute height given a width.
	 * @return Needed height for displaying the smallmap legends in pixels.
	 */
	uint GetLegendHeight(uint width) const
	{
		uint num_columns = this->GetNumberColumnsLegend(width);
		return WD_FRAMERECT_TOP + WD_FRAMERECT_BOTTOM + this->GetMaxNumberRowsLegend(num_columns) * FONT_HEIGHT_SMALL;
	}

	virtual void SetStringParameters(int widget) const
	{
		switch (widget) {
			case SM_WIDGET_CAPTION:
				SetDParam(0, STR_SMALLMAP_TYPE_CONTOURS + this->map_type);
				break;
		}
	}

	virtual void OnInit()
	{
		uint min_width = 0;
		this->min_number_of_columns = INDUSTRY_MIN_NUMBER_OF_COLUMNS;
		this->min_number_of_fixed_rows = 0;
		for (uint i = 0; i < lengthof(_legend_table); i++) {
			uint height = 0;
			uint num_columns = 1;
			for (const LegendAndColour *tbl = _legend_table[i]; !tbl->end; ++tbl) {
				StringID str;
				if (i == SMT_INDUSTRY || i == SMT_LINKSTATS) {
					SetDParam(0, tbl->legend);
					SetDParam(1, IndustryPool::MAX_SIZE);
					str = (i == SMT_INDUSTRY) ? STR_SMALLMAP_INDUSTRY : STR_SMALLMAP_LINKSTATS_LEGEND;
				} else {
					if (tbl->col_break) {
						this->min_number_of_fixed_rows = max(this->min_number_of_fixed_rows, height);
						height = 0;
						num_columns++;
					}
					height++;
					str = tbl->legend;
				}
				min_width = max(GetStringBoundingBox(str).width, min_width);
			}
			this->min_number_of_fixed_rows = max(this->min_number_of_fixed_rows, height);
			this->min_number_of_columns = max(this->min_number_of_columns, num_columns);
		}

		/* The width of a column is the minimum width of all texts + the size of the blob + some spacing */
		this->column_width = min_width + LEGEND_BLOB_WIDTH + WD_FRAMERECT_LEFT + WD_FRAMERECT_RIGHT;
	}

	virtual void DrawWidget(const Rect &r, int widget) const
	{
		switch (widget) {
			case SM_WIDGET_MAP: {
				DrawPixelInfo new_dpi;
				if (!FillDrawPixelInfo(&new_dpi, r.left + 1, r.top + 1, r.right - r.left - 1, r.bottom - r.top - 1)) return;
				this->DrawSmallMap(&new_dpi);
			} break;

			case SM_WIDGET_LEGEND: {
				DrawLegend(r);
			} break;
		}
	}

	uint GetNumberRowsLegend(uint columns) const {
		uint number_of_rows = this->min_number_of_fixed_rows;
		if (this->map_type == SMT_INDUSTRY) {
			number_of_rows = max(number_of_rows, (_smallmap_industry_count + columns - 1) / columns);
		} else if (this->map_type == SMT_LINKSTATS) {
			number_of_rows = max(number_of_rows, (_smallmap_cargo_count + columns - 2) / (columns - 1));
		}
		return number_of_rows;
	}

	uint GetMaxNumberRowsLegend(uint columns) const {
		uint number_of_rows = this->min_number_of_fixed_rows;
		number_of_rows = max(number_of_rows, (_smallmap_industry_count + columns - 1) / columns);
		number_of_rows = max(number_of_rows, (_smallmap_cargo_count + columns - 2) / (columns - 1));
		return number_of_rows;
	}

	void DrawLegend(const Rect &r) const {
		uint y_org = r.top + WD_FRAMERECT_TOP;
		uint x = r.left + WD_FRAMERECT_LEFT;
		if (this->supply_details != INVALID_STATION) {
			this->DrawSupplyDetails(x, y_org, r.bottom - WD_FRAMERECT_BOTTOM);
		} else if (!link_details.Empty()) {
			this->DrawLinkDetails(x, y_org, r.right - WD_FRAMERECT_RIGHT, r.bottom - WD_FRAMERECT_BOTTOM);
		} else {
			uint columns = this->GetNumberColumnsLegend(r.right - r.left + 1);

			uint number_of_rows = this->GetNumberRowsLegend(columns);

			bool rtl = _dynlang.text_dir == TD_RTL;
			uint y_org = r.top + WD_FRAMERECT_TOP;
			uint x = rtl ? r.right - this->column_width - WD_FRAMERECT_RIGHT : r.left + WD_FRAMERECT_LEFT;
			uint y = y_org;
			uint i = 0; // Row counter for industry legend.
			uint row_height = FONT_HEIGHT_SMALL;

			uint text_left  = rtl ? 0 : LEGEND_BLOB_WIDTH + WD_FRAMERECT_LEFT;
			uint text_right = this->column_width - 1 - (rtl ? LEGEND_BLOB_WIDTH + WD_FRAMERECT_RIGHT : 0);
			uint blob_left  = rtl ? this->column_width - 1 - LEGEND_BLOB_WIDTH : 0;
			uint blob_right = rtl ? this->column_width - 1 : LEGEND_BLOB_WIDTH;

			StringID string = (this->map_type == SMT_INDUSTRY) ? STR_SMALLMAP_INDUSTRY : STR_SMALLMAP_LINKSTATS_LEGEND;

			for (const LegendAndColour *tbl = _legend_table[this->map_type]; !tbl->end; ++tbl) {
				if (tbl->col_break || ((this->map_type == SMT_INDUSTRY || this->map_type == SMT_LINKSTATS) && i++ >= number_of_rows)) {
					/* Column break needed, continue at top, COLUMN_WIDTH pixels
					 * (one "row") to the right. */
					x += rtl ? -(int)this->column_width : this->column_width;
					y = y_org;
					i = 1;
				}

				switch(this->map_type) {
					case SMT_INDUSTRY:
						/* Industry name must be formatted, since it's not in tiny font in the specs.
						 * So, draw with a parameter and use the STR_SMALLMAP_INDUSTRY string, which is tiny font */
						assert(tbl->type < NUM_INDUSTRYTYPES);
						SetDParam(1, _industry_counts[tbl->type]);
					case SMT_LINKSTATS:
						SetDParam(0, tbl->legend);
						if (!tbl->show_on_map) {
							/* Simply draw the string, not the black border of the legend colour.
							 * This will enforce the idea of the disabled item */
							DrawString(x + text_left, x + text_right, y, string, TC_GREY);
						} else {
							DrawString(x + text_left, x + text_right, y, string, TC_BLACK);
							GfxFillRect(x + blob_left, y + 1, x + blob_right, y + row_height - 1, 0); // outer border of the legend colour
						}
						break;
					default:
						/* Anything that is not an industry is using normal process */
						GfxFillRect(x + blob_left, y + 1, x + blob_right, y + row_height - 1, 0);
						DrawString(x + text_left, x + text_right, y, tbl->legend);
				}
				GfxFillRect(x + blob_left + 1, y + 2, x + blob_right - 1, y + row_height - 2, tbl->colour); // Legend colour

				y += row_height;
			}
		}
	}



	virtual void OnPaint()
	{
		this->DrawWidgets();
	}

	virtual void OnClick(Point pt, int widget, int click_count)
	{
		switch (widget) {
			case SM_WIDGET_MAP: { // Map window
				/*
				 * XXX: scrolling with the left mouse button is done by subsequently
				 * clicking with the left mouse button; clicking once centers the
				 * large map at the selected point. So by unclicking the left mouse
				 * button here, it gets reclicked during the next inputloop, which
				 * would make it look like the mouse is being dragged, while it is
				 * actually being (virtually) clicked every inputloop.
				 */
				_left_button_clicked = false;

				const NWidgetBase *wid = this->GetWidget<NWidgetBase>(SM_WIDGET_MAP);
				Window *w = FindWindowById(WC_MAIN_WINDOW, 0);
				int sub;
				pt = this->PixelToWorld(pt.x - wid->pos_x, pt.y - wid->pos_y, &sub);
				int offset = this->zoom > 0 ? this->zoom * TILE_SIZE : TILE_SIZE / (-this->zoom);
				pt = RemapCoords(this->scroll_x + pt.x + offset - offset * sub / 4,
						this->scroll_y + pt.y + sub * offset / 4, 0);

				w->viewport->follow_vehicle = INVALID_VEHICLE;
				w->viewport->dest_scrollpos_x = pt.x - (w->viewport->virtual_width  >> 1);
				w->viewport->dest_scrollpos_y = pt.y - (w->viewport->virtual_height >> 1);

				this->SetDirty();
			} break;

			case SM_WIDGET_ZOOM_IN:
			case SM_WIDGET_ZOOM_OUT: {
				const NWidgetBase *wid = this->GetWidget<NWidgetBase>(SM_WIDGET_MAP);
				Point pt = {wid->current_x / 2, wid->current_y / 2};
				this->SetZoomLevel((widget == SM_WIDGET_ZOOM_IN) ? ZLC_ZOOM_IN : ZLC_ZOOM_OUT, &pt);
				SndPlayFx(SND_15_BEEP);
				break;
			}

			case SM_WIDGET_CONTOUR:    // Show land contours
			case SM_WIDGET_VEHICLES:   // Show vehicles
			case SM_WIDGET_INDUSTRIES: // Show industries
			case SM_WIDGET_LINKSTATS:   // Show route map
			case SM_WIDGET_ROUTES:     // Show transport routes
			case SM_WIDGET_VEGETATION: // Show vegetation
			case SM_WIDGET_OWNERS:     // Show land owners
				this->RaiseWidget(this->map_type + SM_WIDGET_CONTOUR);
				this->map_type = (SmallMapType)(widget - SM_WIDGET_CONTOUR);
				this->LowerWidget(this->map_type + SM_WIDGET_CONTOUR);

				/* Hide Enable all/Disable all buttons if is not industry type small map */
				this->GetWidget<NWidgetStacked>(SM_WIDGET_SELECTINDUSTRIES)->SetDisplayedPlane(this->map_type != SMT_INDUSTRY && this->map_type != SMT_LINKSTATS);

				this->SetDirty();
				SndPlayFx(SND_15_BEEP);
				break;

			case SM_WIDGET_CENTERMAP: // Center the smallmap again
				this->SmallMapCenterOnCurrentPos();
				this->HandleButtonClick(SM_WIDGET_CENTERMAP);
				SndPlayFx(SND_15_BEEP);
				break;

			case SM_WIDGET_TOGGLETOWNNAME: // Toggle town names
				this->show_towns = !this->show_towns;
				this->SetWidgetLoweredState(SM_WIDGET_TOGGLETOWNNAME, this->show_towns);

				this->SetDirty();
				SndPlayFx(SND_15_BEEP);
				break;

			case SM_WIDGET_LEGEND: // Legend
				/* If industry type small map*/
				if (this->map_type == SMT_INDUSTRY || this->map_type == SMT_LINKSTATS) {
					/* If click on industries label, find right industry type and enable/disable it */
					const NWidgetBase *wi = this->GetWidget<NWidgetBase>(SM_WIDGET_LEGEND); // Label panel
					uint line = (pt.y - wi->pos_y - WD_FRAMERECT_TOP) / FONT_HEIGHT_SMALL;
					uint columns = this->GetNumberColumnsLegend(wi->current_x);
					uint entry_count = (this->map_type == SMT_INDUSTRY) ? _smallmap_industry_count : _smallmap_cargo_count;
					uint number_of_rows = max((entry_count + columns - 1) / columns, this->min_number_of_fixed_rows);
					if (line >= number_of_rows) break;

					bool rtl = _dynlang.text_dir == TD_RTL;
					int x = pt.x - wi->pos_x;
					if (rtl) x = wi->current_x - x;
					uint column = (x - WD_FRAMERECT_LEFT) / this->column_width;

					/* Check if click is on industry label*/
					int click_pos = (column * number_of_rows) + line;
					if (this->map_type == SMT_INDUSTRY) {
						if (click_pos < _smallmap_industry_count) {
							_legend_from_industries[click_pos].show_on_map = !_legend_from_industries[click_pos].show_on_map;
						}
					} else if (this->map_type == SMT_LINKSTATS) {
						if (click_pos < _smallmap_cargo_count) {
							_legend_linkstats[click_pos].show_on_map = !_legend_linkstats[click_pos].show_on_map;
						} else {
							uint stats_column = _smallmap_cargo_count / number_of_rows;
							if (_smallmap_cargo_count % number_of_rows != 0) stats_column++;

							if (column == stats_column && line < NUM_STATS) {
								click_pos = _smallmap_cargo_count + line;
								_legend_linkstats[click_pos].show_on_map = !_legend_linkstats[click_pos].show_on_map;
							}
						}
					}

					/* Raise the two buttons "all", as we have done a specific choice */
					this->RaiseWidget(SM_WIDGET_ENABLE_ALL);
					this->RaiseWidget(SM_WIDGET_DISABLE_ALL);
					this->SetDirty();
				}
				break;

			case SM_WIDGET_ENABLE_ALL: { // Enable all items
				LegendAndColour *tbl = (this->map_type == SMT_INDUSTRY) ? _legend_from_industries : _legend_linkstats;
				for (; !tbl->end; ++tbl) {
					tbl->show_on_map = true;
				}
				/* Toggle appeareance indicating the choice */
				this->LowerWidget(SM_WIDGET_ENABLE_ALL);
				this->RaiseWidget(SM_WIDGET_DISABLE_ALL);
				this->SetDirty();
				break;
			}

			case SM_WIDGET_DISABLE_ALL: { // Disable all items
				LegendAndColour *tbl = (this->map_type == SMT_INDUSTRY) ? _legend_from_industries : _legend_linkstats;
				for (; !tbl->end; ++tbl) {
					tbl->show_on_map = false;
				}
				/* Toggle appeareance indicating the choice */
				this->RaiseWidget(SM_WIDGET_ENABLE_ALL);
				this->LowerWidget(SM_WIDGET_DISABLE_ALL);
				this->SetDirty();
				break;
			}

			case SM_WIDGET_SHOW_HEIGHT: // Enable/disable showing of heightmap.
				_smallmap_show_heightmap = !_smallmap_show_heightmap;
				this->SetWidgetLoweredState(SM_WIDGET_SHOW_HEIGHT, _smallmap_show_heightmap);
				this->SetDirty();
				break;
		}
	}

<<<<<<< HEAD
	virtual void OnMouseWheel(int wheel)
	{
		/* Cursor position relative to window */
		int cx = _cursor.pos.x - this->left;
		int cy = _cursor.pos.y - this->top;

		const NWidgetBase *wi = this->GetWidget<NWidgetBase>(SM_WIDGET_MAP);
		/* Is cursor over the map ? */
		if (IsInsideMM(cx, wi->pos_x, wi->pos_x + wi->current_x + 1) &&
				IsInsideMM(cy, wi->pos_y, wi->pos_y + wi->current_y + 1)) {
			/* Cursor position relative to map */
			cx -= wi->pos_x;
			cy -= wi->pos_y;

			if (wheel < 0) {
				this->ZoomIn(cx, cy);
			} else {
				this->ZoomOut(cx, cy);
			}
		}
	}

	virtual void OnMouseOver(Point pt, int widget) {
		static Point invalid = {-1, -1};
		if (pt.x != cursor.x || pt.y != cursor.y) {
			this->refresh = 1;
			if (widget == SM_WIDGET_MAP) {
				cursor = pt;
				cursor.x -= WD_FRAMERECT_LEFT;
				cursor.y -= WD_FRAMERECT_TOP + WD_CAPTION_HEIGHT;
			} else {
				cursor = invalid;
			}
		}
	}


=======
>>>>>>> 6ba8d12b
	virtual void OnRightClick(Point pt, int widget)
	{
		if (widget == SM_WIDGET_MAP) {
			if (_scrolling_viewport) return;
			_scrolling_viewport = true;
		}
	}

	virtual void OnMouseWheel(int wheel)
	{
		const NWidgetBase *wid = this->GetWidget<NWidgetBase>(SM_WIDGET_MAP);
		int cursor_x = _cursor.pos.x - this->left - wid->pos_x;
		int cursor_y = _cursor.pos.y - this->top  - wid->pos_y;
		if (IsInsideMM(cursor_x, 0, wid->current_x) && IsInsideMM(cursor_y, 0, wid->current_y)) {
			Point pt = {cursor_x, cursor_y};
			this->SetZoomLevel((wheel < 0) ? ZLC_ZOOM_IN : ZLC_ZOOM_OUT, &pt);
		}
	}

	virtual void OnTick()
	{
		/* Update the window every now and then */
		if (--this->refresh != 0) return;

		this->RecalcVehiclePositions();

		this->refresh = FORCE_REFRESH_PERIOD;
		this->SetDirty();
	}

	/**
	 * Set new #scroll_x, #scroll_y, and #subscroll values after limiting them such that the center
	 * of the smallmap always contains a part of the map.
	 * @param sx  Proposed new #scroll_x
	 * @param sy  Proposed new #scroll_y
	 * @param sub Proposed new #subscroll
	 */
	void SetNewScroll(int sx, int sy, int sub)
	{
		const NWidgetBase *wi = this->GetWidget<NWidgetBase>(SM_WIDGET_MAP);
		Point hv = InverseRemapCoords(wi->current_x * TILE_SIZE / 2, wi->current_y * TILE_SIZE / 2);
		if (this->zoom > 0) {
			hv.x *= this->zoom;
			hv.y *= this->zoom;
		} else {
			hv.x /= (-this->zoom);
			hv.y /= (-this->zoom);
		}

		if (sx < -hv.x) {
			sx = -hv.x;
			sub = 0;
		}
		if (sx > (int)MapMaxX() * TILE_SIZE - hv.x) {
			sx = MapMaxX() * TILE_SIZE - hv.x;
			sub = 0;
		}
		if (sy < -hv.y) {
			sy = -hv.y;
			sub = 0;
		}
		if (sy > (int)MapMaxY() * TILE_SIZE - hv.y) {
			sy = MapMaxY() * TILE_SIZE - hv.y;
			sub = 0;
		}

		this->scroll_x = sx;
		this->scroll_y = sy;
		this->subscroll = sub;
	}

	virtual void OnScroll(Point delta)
	{
		_cursor.fix_at = true;

		/* While tile is at (delta.x, delta.y)? */
		int sub;
		Point pt = this->PixelToWorld(delta.x, delta.y, &sub);
		this->SetNewScroll(this->scroll_x + pt.x, this->scroll_y + pt.y, sub);

		this->SetDirty();
	}

	void SmallMapCenterOnCurrentPos()
	{
		const ViewPort *vp = FindWindowById(WC_MAIN_WINDOW, 0)->viewport;
		Point pt = InverseRemapCoords(vp->virtual_left + vp->virtual_width  / 2, vp->virtual_top  + vp->virtual_height / 2);

		int sub;
		const NWidgetBase *wid = this->GetWidget<NWidgetBase>(SM_WIDGET_MAP);
		Point sxy = this->ComputeScroll(pt.x, pt.y, max(0, (int)wid->current_x / 2 - 2), wid->current_y / 2, &sub);
		this->SetNewScroll(sxy.x, sxy.y, sub);
		this->SetDirty();
	}

	uint ColumnWidth() const {return column_width;}
};

SmallMapWindow::SmallMapType SmallMapWindow::map_type = SMT_CONTOUR;
bool SmallMapWindow::show_towns = true;

/**
 * Custom container class for displaying smallmap with a vertically resizing legend panel.
 * The legend panel has a smallest height that depends on its width. Standard containers cannot handle this case.
 *
 * @note The container assumes it has two childs, the first is the display, the second is the bar with legends and selection image buttons.
 *       Both childs should be both horizontally and vertically resizable and horizontally fillable.
 *       The bar should have a minimal size with a zero-size legends display. Child padding is not supported.
 */
class NWidgetSmallmapDisplay : public NWidgetContainer {
	const SmallMapWindow *smallmap_window; ///< Window manager instance.
public:
	NWidgetSmallmapDisplay() : NWidgetContainer(NWID_VERTICAL)
	{
		this->smallmap_window = NULL;
	}

	virtual void SetupSmallestSize(Window *w, bool init_array)
	{
		NWidgetBase *display = this->head;
		NWidgetBase *bar = display->next;

		display->SetupSmallestSize(w, init_array);
		bar->SetupSmallestSize(w, init_array);

		this->smallmap_window = dynamic_cast<SmallMapWindow *>(w);
		this->smallest_x = max(display->smallest_x, bar->smallest_x + smallmap_window->GetMinLegendWidth());
		this->smallest_y = display->smallest_y + max(bar->smallest_y, smallmap_window->GetMaxLegendHeight());
		this->fill_x = max(display->fill_x, bar->fill_x);
		this->fill_y = (display->fill_y == 0 && bar->fill_y == 0) ? 0 : min(display->fill_y, bar->fill_y);
		this->resize_x = max(display->resize_x, bar->resize_x);
		this->resize_y = min(display->resize_y, bar->resize_y);
	}

	virtual void AssignSizePosition(SizingType sizing, uint x, uint y, uint given_width, uint given_height, bool rtl)
	{
		this->pos_x = x;
		this->pos_y = y;
		this->current_x = given_width;
		this->current_y = given_height;

		NWidgetBase *display = this->head;
		NWidgetBase *bar = display->next;

		if (sizing == ST_SMALLEST) {
			this->smallest_x = given_width;
			this->smallest_y = given_height;
			/* Make display and bar exactly equal to their minimal size. */
			display->AssignSizePosition(ST_SMALLEST, x, y, display->smallest_x, display->smallest_y, rtl);
			bar->AssignSizePosition(ST_SMALLEST, x, y + display->smallest_y, bar->smallest_x, bar->smallest_y, rtl);
		}

		uint bar_height = max(bar->smallest_y, this->smallmap_window->GetLegendHeight(given_width - bar->smallest_x));
		uint display_height = given_height - bar_height;
		display->AssignSizePosition(ST_RESIZE, x, y, given_width, display_height, rtl);
		bar->AssignSizePosition(ST_RESIZE, x, y + display_height, given_width, bar_height, rtl);
	}

	virtual NWidgetCore *GetWidgetFromPos(int x, int y)
	{
		if (!IsInsideBS(x, this->pos_x, this->current_x) || !IsInsideBS(y, this->pos_y, this->current_y)) return NULL;
		for (NWidgetBase *child_wid = this->head; child_wid != NULL; child_wid = child_wid->next) {
			NWidgetCore *widget = child_wid->GetWidgetFromPos(x, y);
			if (widget != NULL) return widget;
		}
		return NULL;
	}

	virtual void Draw(const Window *w)
	{
		for (NWidgetBase *child_wid = this->head; child_wid != NULL; child_wid = child_wid->next) child_wid->Draw(w);
	}
};

/** Widget parts of the smallmap display. */
static const NWidgetPart _nested_smallmap_display[] = {
	NWidget(WWT_PANEL, COLOUR_BROWN, SM_WIDGET_MAP_BORDER),
		NWidget(WWT_INSET, COLOUR_BROWN, SM_WIDGET_MAP), SetMinimalSize(346, 140), SetResize(1, 1), SetPadding(2, 2, 2, 2), EndContainer(),
	EndContainer(),
};

/** Widget parts of the smallmap legend bar + image buttons. */
static const NWidgetPart _nested_smallmap_bar[] = {
	NWidget(WWT_PANEL, COLOUR_BROWN),
		NWidget(NWID_HORIZONTAL),
			NWidget(WWT_EMPTY, INVALID_COLOUR, SM_WIDGET_LEGEND), SetResize(1, 1),
			NWidget(NWID_VERTICAL),
				/* Top button row. */
				NWidget(NWID_HORIZONTAL, NC_EQUALSIZE),
					NWidget(WWT_PUSHIMGBTN, COLOUR_BROWN, SM_WIDGET_ZOOM_IN), SetDataTip(SPR_IMG_ZOOMIN, STR_TOOLBAR_TOOLTIP_ZOOM_THE_VIEW_IN),
					NWidget(WWT_PUSHIMGBTN, COLOUR_BROWN, SM_WIDGET_CENTERMAP), SetDataTip(SPR_IMG_SMALLMAP, STR_SMALLMAP_CENTER),
					NWidget(WWT_IMGBTN, COLOUR_BROWN, SM_WIDGET_BLANK), SetMinimalSize(22, 22), SetDataTip(SPR_DOT_SMALL, STR_NULL),
					NWidget(WWT_IMGBTN, COLOUR_BROWN, SM_WIDGET_CONTOUR), SetDataTip(SPR_IMG_SHOW_COUNTOURS, STR_SMALLMAP_TOOLTIP_SHOW_LAND_CONTOURS_ON_MAP),
					NWidget(WWT_IMGBTN, COLOUR_BROWN, SM_WIDGET_VEHICLES), SetDataTip(SPR_IMG_SHOW_VEHICLES, STR_SMALLMAP_TOOLTIP_SHOW_VEHICLES_ON_MAP),
					NWidget(WWT_IMGBTN, COLOUR_BROWN, SM_WIDGET_INDUSTRIES), SetDataTip(SPR_IMG_INDUSTRY, STR_SMALLMAP_TOOLTIP_SHOW_INDUSTRIES_ON_MAP),
				EndContainer(),
				/* Bottom button row. */
				NWidget(NWID_HORIZONTAL, NC_EQUALSIZE),
					NWidget(WWT_PUSHIMGBTN, COLOUR_BROWN, SM_WIDGET_ZOOM_OUT), SetDataTip(SPR_IMG_ZOOMOUT, STR_TOOLBAR_TOOLTIP_ZOOM_THE_VIEW_OUT),
					NWidget(WWT_IMGBTN, COLOUR_BROWN, SM_WIDGET_TOGGLETOWNNAME), SetDataTip(SPR_IMG_TOWN, STR_SMALLMAP_TOOLTIP_TOGGLE_TOWN_NAMES_ON_OFF),
					NWidget(WWT_IMGBTN, COLOUR_BROWN, SM_WIDGET_LINKSTATS), SetDataTip(SPR_IMG_GRAPHS, STR_SMALLMAP_TOOLTIP_SHOW_LINK_STATS_ON_MAP),
					NWidget(WWT_IMGBTN, COLOUR_BROWN, SM_WIDGET_ROUTES), SetDataTip(SPR_IMG_SHOW_ROUTES, STR_SMALLMAP_TOOLTIP_SHOW_TRANSPORT_ROUTES_ON),
					NWidget(WWT_IMGBTN, COLOUR_BROWN, SM_WIDGET_VEGETATION), SetDataTip(SPR_IMG_PLANTTREES, STR_SMALLMAP_TOOLTIP_SHOW_VEGETATION_ON_MAP),
					NWidget(WWT_IMGBTN, COLOUR_BROWN, SM_WIDGET_OWNERS), SetDataTip(SPR_IMG_COMPANY_GENERAL, STR_SMALLMAP_TOOLTIP_SHOW_LAND_OWNERS_ON_MAP),
				EndContainer(),
				NWidget(NWID_SPACER), SetResize(0, 1),
			EndContainer(),
		EndContainer(),
	EndContainer(),
};

static NWidgetBase *SmallMapDisplay(int *biggest_index)
{
	NWidgetContainer *map_display = new NWidgetSmallmapDisplay;

	MakeNWidgets(_nested_smallmap_display, lengthof(_nested_smallmap_display), biggest_index, map_display);
	MakeNWidgets(_nested_smallmap_bar, lengthof(_nested_smallmap_bar), biggest_index, map_display);
	return map_display;
}


static const NWidgetPart _nested_smallmap_widgets[] = {
	NWidget(NWID_HORIZONTAL),
		NWidget(WWT_CLOSEBOX, COLOUR_BROWN),
		NWidget(WWT_CAPTION, COLOUR_BROWN, SM_WIDGET_CAPTION), SetDataTip(STR_SMALLMAP_CAPTION, STR_TOOLTIP_WINDOW_TITLE_DRAG_THIS),
		NWidget(WWT_SHADEBOX, COLOUR_BROWN),
		NWidget(WWT_STICKYBOX, COLOUR_BROWN),
	EndContainer(),
	NWidgetFunction(SmallMapDisplay), // Smallmap display and legend bar + image buttons.
	/* Bottom button row and resize box. */
	NWidget(NWID_HORIZONTAL),
		NWidget(WWT_PANEL, COLOUR_BROWN),
			NWidget(NWID_HORIZONTAL),
				NWidget(NWID_SELECTION, INVALID_COLOUR, SM_WIDGET_SELECTINDUSTRIES),
					NWidget(NWID_HORIZONTAL, NC_EQUALSIZE),
						NWidget(WWT_TEXTBTN, COLOUR_BROWN, SM_WIDGET_ENABLE_ALL), SetDataTip(STR_SMALLMAP_ENABLE_ALL, STR_SMALLMAP_TOOLTIP_ENABLE_ALL),
						NWidget(WWT_TEXTBTN, COLOUR_BROWN, SM_WIDGET_DISABLE_ALL), SetDataTip(STR_SMALLMAP_DISABLE_ALL, STR_SMALLMAP_TOOLTIP_DISABLE_ALL),
						NWidget(WWT_TEXTBTN, COLOUR_BROWN, SM_WIDGET_SHOW_HEIGHT), SetDataTip(STR_SMALLMAP_SHOW_HEIGHT, STR_SMALLMAP_TOOLTIP_SHOW_HEIGHT),
					EndContainer(),
					NWidget(NWID_SPACER), SetFill(1, 1),
				EndContainer(),
				NWidget(NWID_SPACER), SetFill(1, 0), SetResize(1, 0),
			EndContainer(),
		EndContainer(),
		NWidget(WWT_RESIZEBOX, COLOUR_BROWN),
	EndContainer(),
};

static const WindowDesc _smallmap_desc(
<<<<<<< HEAD
	WDP_AUTO, 488, 314,
=======
	WDP_AUTO, 446, 314,
>>>>>>> 6ba8d12b
	WC_SMALLMAP, WC_NONE,
	WDF_UNCLICK_BUTTONS,
	_nested_smallmap_widgets, lengthof(_nested_smallmap_widgets)
);

void ShowSmallMap()
{
	AllocateWindowDescFront<SmallMapWindow>(&_smallmap_desc, 0);
}

/**
 * Scrolls the main window to given coordinates.
 * @param x x coordinate
 * @param y y coordinate
 * @param z z coordinate; -1 to scroll to terrain height
 * @param instant scroll instantly (meaningful only when smooth_scrolling is active)
 * @return did the viewport position change?
 */
bool ScrollMainWindowTo(int x, int y, int z, bool instant)
{
	bool res = ScrollWindowTo(x, y, z, FindWindowById(WC_MAIN_WINDOW, 0), instant);

	/* If a user scrolls to a tile (via what way what so ever) and already is on
	 * that tile (e.g.: pressed twice), move the smallmap to that location,
	 * so you directly see where you are on the smallmap. */

	if (res) return res;

	SmallMapWindow *w = dynamic_cast<SmallMapWindow*>(FindWindowById(WC_SMALLMAP, 0));
	if (w != NULL) w->SmallMapCenterOnCurrentPos();

	return res;
}<|MERGE_RESOLUTION|>--- conflicted
+++ resolved
@@ -25,14 +25,10 @@
 #include "vehicle_base.h"
 #include "sound_func.h"
 #include "window_func.h"
-<<<<<<< HEAD
 #include "cargotype.h"
 #include "openttd.h"
 #include "company_func.h"
 #include "station_base.h"
-#include "zoom_func.h"
-=======
->>>>>>> 6ba8d12b
 #include "company_base.h"
 
 #include "table/strings.h"
@@ -47,14 +43,9 @@
 	SM_WIDGET_MAP_BORDER,        ///< Border around the smallmap.
 	SM_WIDGET_MAP,               ///< Panel containing the smallmap.
 	SM_WIDGET_LEGEND,            ///< Bottom panel to display smallmap legends.
-<<<<<<< HEAD
 	SM_WIDGET_BLANK,
-	SM_WIDGET_ZOOM_IN,
-	SM_WIDGET_ZOOM_OUT,
-=======
 	SM_WIDGET_ZOOM_IN,           ///< Button to zoom in one step.
 	SM_WIDGET_ZOOM_OUT,          ///< Button to zoom out one step.
->>>>>>> 6ba8d12b
 	SM_WIDGET_CONTOUR,           ///< Button to select the contour view (height map).
 	SM_WIDGET_VEHICLES,          ///< Button to select the vehicles view.
 	SM_WIDGET_INDUSTRIES,        ///< Button to select the industries view.
@@ -502,12 +493,8 @@
 		}
 	}
 
-<<<<<<< HEAD
-	return ApplyMask(_smallmap_show_heightmap ? _map_height_bits[TileHeight(tile)] : MKCOLOUR(0x54545454), &_smallmap_vehicles_andor[t]);
-=======
 	const SmallMapColourScheme *cs = &_heightmap_schemes[_settings_client.gui.smallmap_land_colour];
-	return ApplyMask(_smallmap_industry_show_heightmap ? cs->height_colours[TileHeight(tile)] : cs->default_colour, &_smallmap_vehicles_andor[t]);
->>>>>>> 6ba8d12b
+	return ApplyMask(_smallmap_show_heightmap ? cs->height_colours[TileHeight(tile)] : cs->default_colour, &_smallmap_vehicles_andor[t]);
 }
 
 /**
@@ -539,11 +526,12 @@
  * Return the colour a tile would be displayed with in the small map in mode "link stats".
  *
  * @param tile The tile of which we would like to get the colour.
+ * @param t    Effective tile type of the tile (see #GetEffectiveTileType).
  * @return The colour of tile in the small map in mode "link stats"
  */
-static inline uint32 GetSmallMapLinkStatsPixels(TileIndex tile)
+static inline uint32 GetSmallMapLinkStatsPixels(TileIndex tile, TileType t)
 {
-	return _smallmap_show_heightmap ? GetSmallMapContoursPixels(tile) : GetSmallMapRoutesPixels(tile);
+	return _smallmap_show_heightmap ? GetSmallMapContoursPixels(tile, t) : GetSmallMapRoutesPixels(tile, t);
 }
 
 
@@ -612,22 +600,7 @@
 	return _owner_colours[o];
 }
 
-<<<<<<< HEAD
-/* Each tile has 4 x pixels and 1 y pixel */
-
-/** Holds function pointers to determine tile colour in the smallmap for each smallmap mode. */
-static GetSmallMapPixels * const _smallmap_draw_procs[] = {
-	GetSmallMapContoursPixels,
-	GetSmallMapVehiclesPixels,
-	GetSmallMapIndustriesPixels,
-	GetSmallMapLinkStatsPixels,
-	GetSmallMapRoutesPixels,
-	GetSmallMapVegetationPixels,
-	GetSmallMapOwnerPixels,
-};
-
-=======
->>>>>>> 6ba8d12b
+
 /** Vehicle colours in #SMT_VEHICLES mode. Indexed by #VehicleTypeByte. */
 static const byte _vehicle_type_colours[6] = {
 	184, 191, 152, 15, 215, 184
@@ -691,13 +664,6 @@
 	uint min_number_of_fixed_rows; ///< Minimal number of rows in the legends for the fixed layouts only (all except #SMT_INDUSTRY).
 	uint column_width;             ///< Width of a column in the #SM_WIDGET_LEGEND widget.
 
-<<<<<<< HEAD
-	/**
-	 * zoom level of the smallmap.
-	 * May be something between ZOOM_LVL_MIN and ZOOM_LVL_MAX.
-	 */
-	ZoomLevel zoom;
-
 	bool HasButtons()
 	{
 		return this->map_type == SMT_INDUSTRY || this->map_type == SMT_LINKSTATS;
@@ -770,8 +736,6 @@
 	mutable LinkDetails link_details;
 	mutable StationID supply_details;
 
-=======
->>>>>>> 6ba8d12b
 	int32 scroll_x;  ///< Horizontal world coordinate of the base tile left of the top-left corner of the smallmap display.
 	int32 scroll_y;  ///< Vertical world coordinate of the base tile left of the top-left corner of the smallmap display.
 	int32 subscroll; ///< Number of pixels (0..3) between the right end of the base tile and the pixel at the top-left corner of the smallmap display.
@@ -970,6 +934,9 @@
 
 			case SMT_OWNER:
 				return GetSmallMapOwnerPixels(tile, et);
+
+			case SMT_LINKSTATS:
+				return GetSmallMapLinkStatsPixels(tile, et);
 
 			default: NOT_REACHED();
 		}
@@ -1068,22 +1035,24 @@
 		}
 	}
 
-<<<<<<< HEAD
-
-	FORCEINLINE int GetVehicleScale() const
-	{
-		int scale = 1;
-		if (this->zoom < ZOOM_LVL_NORMAL) {
-			scale = 1 << (ZOOM_LVL_NORMAL - this->zoom);
-		}
-		return scale;
-	}
-
 	inline Point GetStationMiddle(const Station * st) const {
-		int x = (st->rect.right + st->rect.left + 1) * TILE_SIZE / 2;
-		int y = (st->rect.bottom + st->rect.top + 1) * TILE_SIZE / 2;
-		Point ret = RemapPlainCoords(x, y);
+		int x = (st->rect.right + st->rect.left + 1) / 2;
+		int y = (st->rect.bottom + st->rect.top + 1) / 2;
+		Point ret = this->RemapTile(x, y);
 		ret.x -= 3 + this->subscroll;
+		if (this->zoom < 0) {
+			/* add half a tile if width or height is odd */
+			if (((st->rect.bottom - st->rect.top) & 1) == 0) {
+				Point offset = RemapCoords(0, -this->zoom / 2, 0);
+				ret.x += offset.x;
+				ret.y += offset.y;
+			}
+			if (((st->rect.right - st->rect.left) & 1) == 0) {
+				Point offset = RemapCoords(-this->zoom / 2, 0, 0);
+				ret.x += offset.x;
+				ret.y += offset.y;
+			}
+		}
 		return ret;
 	}
 
@@ -1364,32 +1333,6 @@
 		}
 	};
 
-	void DrawIndustries(DrawPixelInfo *dpi) const {
-		/* Emphasize all industries if current view is zoomed out "Industreis" */
-		Blitter *blitter = BlitterFactoryBase::GetCurrentBlitter();
-		if ((this->map_type == SMT_INDUSTRY) && (this->zoom > ZOOM_LVL_NORMAL)) {
-			const Industry *i;
-			FOR_ALL_INDUSTRIES(i) {
-				if (_legend_from_industries[_industry_to_list_pos[i->type]].show_on_map) {
-					TileIndex tile = i->location.tile;
-					Point pt = RemapTile(TileX(tile), TileY(tile));
-
-					int y = pt.y - dpi->top;
-					if (!IsInsideMM(y, 0, dpi->height)) continue;
-
-					int x = pt.x - dpi->left - 3; // mysterious -3 inherited from trunk (vehicle drawing)
-					byte colour = GetIndustrySpec(i->type)->map_colour;
-
-					for (int offset = 0; offset < 4; ++offset) {
-						if (IsInsideMM(x + offset, 0, dpi->width)) {
-							blitter->SetPixel(dpi->dst_ptr, x + offset, y, colour);
-						}
-					}
-				}
-			}
-		}
-	}
-
 	static const uint MORE_SPACE_NEEDED = 0x1000;
 
 	uint DrawLinkDetails(StatVector &details, uint x, uint y, uint right, uint bottom) const {
@@ -1512,8 +1455,6 @@
 		}
 	}
 
-=======
->>>>>>> 6ba8d12b
 	/**
 	 * Adds town names to the smallmap.
 	 * @param dpi the part of the smallmap to be drawn into
@@ -1663,7 +1604,6 @@
 		/* Draw vehicles */
 		if (this->map_type == SMT_CONTOUR || this->map_type == SMT_VEHICLES) this->DrawVehicles(dpi, blitter);
 
-<<<<<<< HEAD
 		if (this->map_type == SMT_LINKSTATS && _game_mode == GM_NORMAL) {
 			LinkLineDrawer lines;
 			this->link_details = lines.DrawLinks(this, true);
@@ -1680,10 +1620,6 @@
 			}
 		}
 
-		this->DrawIndustries(dpi);
-
-=======
->>>>>>> 6ba8d12b
 		/* Draw town names */
 		if (this->show_towns) this->DrawTowns(dpi);
 
@@ -1693,7 +1629,6 @@
 		_cur_dpi = old_dpi;
 	}
 
-<<<<<<< HEAD
 	bool CheckStationSelected(Point *pt) const {
 		return abs(this->cursor.x - pt->x) < 7 && abs(this->cursor.y - pt->y) < 7;
 	}
@@ -1723,40 +1658,6 @@
 		}
 	}
 
-	/**
-	 * Zoom in the map by one level.
-	 * @param cx horizontal coordinate of center point, relative to SM_WIDGET_MAP widget
-	 * @param cy vertical coordinate of center point, relative to SM_WIDGET_MAP widget
-	 */
-	void ZoomIn(int cx, int cy)
-	{
-		if (this->zoom > ZOOM_LVL_MIN) {
-			this->zoom--;
-			this->DoScroll(cx, cy);
-			this->SetWidgetDisabledState(SM_WIDGET_ZOOM_IN, this->zoom == ZOOM_LVL_MIN);
-			this->EnableWidget(SM_WIDGET_ZOOM_OUT);
-			this->SetDirty();
-		}
-	}
-
-	/**
-	 * Zoom out the map by one level.
-	 * @param cx horizontal coordinate of center point, relative to SM_WIDGET_MAP widget
-	 * @param cy vertical coordinate of center point, relative to SM_WIDGET_MAP widget
-	 */
-	void ZoomOut(int cx, int cy)
-	{
-		if (this->zoom < ZOOM_LVL_MAX) {
-			this->zoom++;
-			this->DoScroll(cx / -2, cy / -2);
-			this->EnableWidget(SM_WIDGET_ZOOM_IN);
-			this->SetWidgetDisabledState(SM_WIDGET_ZOOM_OUT, this->zoom == ZOOM_LVL_MAX);
-			this->SetDirty();
-		}
-	}
-
-=======
->>>>>>> 6ba8d12b
 	void RecalcVehiclePositions() {
 		this->vehicles_on_map.clear();
 		const Vehicle *v;
@@ -1780,11 +1681,7 @@
 	}
 
 public:
-<<<<<<< HEAD
-	SmallMapWindow(const WindowDesc *desc, int window_number) : Window(), zoom(ZOOM_LVL_NORMAL), supply_details(INVALID_STATION), refresh(FORCE_REFRESH_PERIOD)
-=======
-	SmallMapWindow(const WindowDesc *desc, int window_number) : Window(), refresh(FORCE_REFRESH_PERIOD)
->>>>>>> 6ba8d12b
+	SmallMapWindow(const WindowDesc *desc, int window_number) : Window(), supply_details(INVALID_STATION), refresh(FORCE_REFRESH_PERIOD)
 	{
 		this->cursor.x = -1;
 		this->cursor.y = -1;
@@ -1798,14 +1695,9 @@
 
 		this->LowerWidget(this->map_type + SM_WIDGET_CONTOUR);
 
-<<<<<<< HEAD
 		_smallmap_show_heightmap = (this->map_type != SMT_INDUSTRY);
+		BuildLandLegend();
 		this->SetWidgetLoweredState(SM_WIDGET_SHOW_HEIGHT, _smallmap_show_heightmap);
-=======
-		_smallmap_industry_show_heightmap = false;
-		BuildLandLegend();
-		this->SetWidgetLoweredState(SM_WIDGET_SHOW_HEIGHT, _smallmap_industry_show_heightmap);
->>>>>>> 6ba8d12b
 
 		this->SetWidgetLoweredState(SM_WIDGET_TOGGLETOWNNAME, this->show_towns);
 		this->GetWidget<NWidgetStacked>(SM_WIDGET_SELECTINDUSTRIES)->SetDisplayedPlane(this->map_type != SMT_INDUSTRY && this->map_type != SMT_LINKSTATS);
@@ -2137,29 +2029,6 @@
 		}
 	}
 
-<<<<<<< HEAD
-	virtual void OnMouseWheel(int wheel)
-	{
-		/* Cursor position relative to window */
-		int cx = _cursor.pos.x - this->left;
-		int cy = _cursor.pos.y - this->top;
-
-		const NWidgetBase *wi = this->GetWidget<NWidgetBase>(SM_WIDGET_MAP);
-		/* Is cursor over the map ? */
-		if (IsInsideMM(cx, wi->pos_x, wi->pos_x + wi->current_x + 1) &&
-				IsInsideMM(cy, wi->pos_y, wi->pos_y + wi->current_y + 1)) {
-			/* Cursor position relative to map */
-			cx -= wi->pos_x;
-			cy -= wi->pos_y;
-
-			if (wheel < 0) {
-				this->ZoomIn(cx, cy);
-			} else {
-				this->ZoomOut(cx, cy);
-			}
-		}
-	}
-
 	virtual void OnMouseOver(Point pt, int widget) {
 		static Point invalid = {-1, -1};
 		if (pt.x != cursor.x || pt.y != cursor.y) {
@@ -2175,8 +2044,6 @@
 	}
 
 
-=======
->>>>>>> 6ba8d12b
 	virtual void OnRightClick(Point pt, int widget)
 	{
 		if (widget == SM_WIDGET_MAP) {
@@ -2426,11 +2293,7 @@
 };
 
 static const WindowDesc _smallmap_desc(
-<<<<<<< HEAD
 	WDP_AUTO, 488, 314,
-=======
-	WDP_AUTO, 446, 314,
->>>>>>> 6ba8d12b
 	WC_SMALLMAP, WC_NONE,
 	WDF_UNCLICK_BUTTONS,
 	_nested_smallmap_widgets, lengthof(_nested_smallmap_widgets)
