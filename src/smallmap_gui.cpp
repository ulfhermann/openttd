--- conflicted
+++ resolved
@@ -23,8 +23,6 @@
 
 #include "table/strings.h"
 #include "table/sprites.h"
-
-#include <cmath>
 
 /** Widget numbers of the small map window. */
 enum SmallMapWindowWidgets {
@@ -787,138 +785,6 @@
 			}
 		}
 
-<<<<<<< HEAD
-
-		if (this->map_type == SMT_ROUTEMAP && _game_mode == GM_NORMAL) {
-			uint scale = _settings_game.economy.moving_average_length * _settings_game.economy.moving_average_unit;
-			for (const LegendAndColour *tbl = _legend_table[this->map_type]; !tbl->end; ++tbl) {
-				if (!tbl->show_on_map) continue;
-
-				CargoID c = tbl->type;
-				const Station * sta;
-				FOR_ALL_STATIONS(sta) {
-					const LinkStatMap & links = sta->goods[c].link_stats;
-					for (LinkStatMap::const_iterator i = links.begin(); i != links.end(); ++i) {
-						StationID id = i->first;
-						if (!Station::IsValidID(id)) {
-							continue; // dead link
-						}
-						const Station *stb = Station::Get(id);
-
-						if (sta->owner != _local_company && Company::IsValidID(sta->owner)) continue;
-						if (stb->owner != _local_company && Company::IsValidID(stb->owner)) continue;
-
-						TileIndex ta = sta->xy;
-						TileIndex tb = stb->xy;
-
-						Point pta = RemapCoords(
-								(int)(TileX(ta) * TILE_SIZE - this->scroll_x) / TILE_SIZE,
-								(int)(TileY(ta) * TILE_SIZE - this->scroll_y) / TILE_SIZE,
-								0);
-						pta.x -= this->subscroll + 3;
-
-						Point ptb = RemapCoords(
-								(int)(TileX(tb) * TILE_SIZE - this->scroll_x) / TILE_SIZE,
-								(int)(TileY(tb) * TILE_SIZE - this->scroll_y) / TILE_SIZE,
-								0);
-						ptb.x -= this->subscroll + 3;
-
-						GfxDrawLine(pta.x - 1, pta.y, ptb.x - 1, ptb.y, _colour_gradient[COLOUR_GREY][1]);
-						GfxDrawLine(pta.x + 1, pta.y, ptb.x + 1, ptb.y, _colour_gradient[COLOUR_GREY][1]);
-						GfxDrawLine(pta.x, pta.y - 1, ptb.x, ptb.y - 1, _colour_gradient[COLOUR_GREY][1]);
-						GfxDrawLine(pta.x, pta.y + 1, ptb.x, ptb.y + 1, _colour_gradient[COLOUR_GREY][1]);
-						GfxDrawLine(pta.x, pta.y, ptb.x, ptb.y, tbl->colour);
-
-						LinkStat ls = i->second;
-						ls *= 30;
-						ls /= scale;
-						FlowStat flow = sta->goods[c].GetSumFlowVia(stb->index);
-						flow *= 30;
-						flow /= scale;
-
-						Point ptm;
-
-						if (!show_towns) {
-							typedef std::multimap<uint, byte, std::greater<uint> > SizeMap;
-							SizeMap sizes;
-							/* these floats only serve to calculate the size of the coloured boxes for capacity, usage, planned, sent
-							 * they are not reused anywhere, so it's network safe.
-							 */
-							sizes.insert(std::make_pair((uint)sqrt((float)ls.usage), _colour_gradient[COLOUR_GREY][1]));
-							sizes.insert(std::make_pair((uint)sqrt((float)ls.capacity), _colour_gradient[COLOUR_WHITE][7]));
-							sizes.insert(std::make_pair((uint)sqrt((float)flow.planned),  _colour_gradient[COLOUR_RED][5]));
-							sizes.insert(std::make_pair((uint)sqrt((float)flow.sent), _colour_gradient[COLOUR_YELLOW][5]));
-
-							ptm.x = (pta.x + ptb.x) / 2;
-							ptm.y = (pta.y + ptb.y) / 2;
-
-							for (SizeMap::iterator i = sizes.begin(); i != sizes.end(); ++i) {
-								if (pta.x > ptb.x) {
-									ptm.x -= 1;
-									GfxFillRect(ptm.x - i->first / 2, ptm.y - i->first * 2, ptm.x, ptm.y, i->second);
-								} else {
-									ptm.x += 1;
-									GfxFillRect(ptm.x, ptm.y - i->first * 2, ptm.x + i->first / 2, ptm.y, i->second);
-								}
-							}
-
-						} else {
-							ptm.x = (2*pta.x + ptb.x) / 3;
-							ptm.y = (2*pta.y + ptb.y) / 3;
-							SetDParam(0, ls.usage);
-							SetDParam(1, ls.capacity);
-							SetDParam(2, flow.planned);
-							SetDParam(3, flow.sent);
-							DrawString(ptm.x, ptm.x + COLUMN_WIDTH, ptm.y, STR_NUM_RELATION , TC_BLACK);
-						}
-					}
-				}
-			}
-
-			/* Colour for player owned stations */
-			//int p_colour = _colour_gradient[GetCompany(_local_company)->colour][6];
-			/* Colour for non-player owned stations */
-			//int o_colour = _colour_gradient[COLOUR_GREY][4];
-
-			const Station *st;
-
-			FOR_ALL_STATIONS(st) {
-				if (st->owner != _local_company && Company::IsValidID(st->owner)) continue;
-
-				TileIndex t = st->xy;
-
-				Point pt = RemapCoords(
-					(int)(TileX(t) * TILE_SIZE - this->scroll_x) / TILE_SIZE,
-					(int)(TileY(t) * TILE_SIZE - this->scroll_y) / TILE_SIZE,
-					0);
-				pt.x -= this->subscroll + 3;
-
-				/* Add up cargo supplied for each selected cargo type */
-				uint q = 0;
-				int colour = 0;
-				int numCargos = 0;
-				for (const LegendAndColour *tbl = _legend_table[this->map_type]; !tbl->end; ++tbl) {
-					if (!tbl->show_on_map) continue;
-					CargoID c = tbl->type;
-					q += st->goods[c].supply * 30 / scale;
-					colour += tbl->colour;
-					numCargos++;
-				}
-				if (numCargos > 1)
-					colour /= numCargos;
-
-				uint r = 2;
-				if (q >= 10) r++;
-				if (q >= 20) r++;
-				if (q >= 40) r++;
-				if (q >= 80) r++;
-				if (q >= 160) r++;
-				DrawVertex(pt.x, pt.y, r, colour);
-			}
-		}
-
-=======
->>>>>>> 4f711702
 		if (this->show_towns) {
 			const Town *t;
 
