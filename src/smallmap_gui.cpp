/* $Id$ */

/*
 * This file is part of OpenTTD.
 * OpenTTD is free software; you can redistribute it and/or modify it under the terms of the GNU General Public License as published by the Free Software Foundation, version 2.
 * OpenTTD is distributed in the hope that it will be useful, but WITHOUT ANY WARRANTY; without even the implied warranty of MERCHANTABILITY or FITNESS FOR A PARTICULAR PURPOSE.
 * See the GNU General Public License for more details. You should have received a copy of the GNU General Public License along with OpenTTD. If not, see <http://www.gnu.org/licenses/>.
 */

/** @file smallmap_gui.cpp GUI that shows a small map of the world with metadata like owner or height. */

#include "stdafx.h"
#include "clear_map.h"
#include "industry.h"
#include "station_map.h"
#include "landscape.h"
#include "window_gui.h"
#include "tree_map.h"
#include "viewport_func.h"
#include "town.h"
#include "blitter/factory.hpp"
#include "tunnelbridge_map.h"
#include "strings_func.h"
#include "core/endian_func.hpp"
#include "vehicle_base.h"
#include "sound_func.h"
#include "window_func.h"
#include "company_base.h"

#include "table/strings.h"

/** Widget numbers of the small map window. */
enum SmallMapWindowWidgets {
	SM_WIDGET_CAPTION,           ///< Caption widget.
	SM_WIDGET_MAP_BORDER,        ///< Border around the smallmap.
	SM_WIDGET_MAP,               ///< Panel containing the smallmap.
	SM_WIDGET_LEGEND,            ///< Bottom panel to display smallmap legends.
	SM_WIDGET_ZOOM_IN,           ///< Button to zoom in one step.
	SM_WIDGET_ZOOM_OUT,          ///< Button to zoom out one step.
	SM_WIDGET_CONTOUR,           ///< Button to select the contour view (height map).
	SM_WIDGET_VEHICLES,          ///< Button to select the vehicles view.
	SM_WIDGET_INDUSTRIES,        ///< Button to select the industries view.
	SM_WIDGET_ROUTES,            ///< Button to select the routes view.
	SM_WIDGET_VEGETATION,        ///< Button to select the vegetation view.
	SM_WIDGET_OWNERS,            ///< Button to select the owners view.
	SM_WIDGET_CENTERMAP,         ///< Button to move smallmap center to main window center.
	SM_WIDGET_TOGGLETOWNNAME,    ///< Toggle button to display town names.
	SM_WIDGET_SELECT_BUTTONS,    ///< Selection widget for the buttons present in some smallmap modes.
	SM_WIDGET_ENABLE_ALL,        ///< Button to enable display of all legend entries.
	SM_WIDGET_DISABLE_ALL,       ///< Button to disable display of all legend entries.
	SM_WIDGET_SHOW_HEIGHT,       ///< Show heightmap toggle button.
};

static int _smallmap_industry_count; ///< Number of used industries
static int _smallmap_company_count;  ///< Number of entries in the owner legend.

static const int NUM_NO_COMPANY_ENTRIES = 4; ///< Number of entries in the owner legend that are not companies.

static const uint8 PC_ROUGH_LAND      = 0x52; ///< Dark green palette colour for rough land.
static const uint8 PC_GRASS_LAND      = 0x54; ///< Dark green palette colour for grass land.
static const uint8 PC_BARE_LAND       = 0x37; ///< Brown palette colour for bare land.
static const uint8 PC_FIELDS          = 0x25; ///< Light brown palette colour for fields.
static const uint8 PC_TREES           = 0x57; ///< Green palette colour for trees.
static const uint8 PC_WATER           = 0xCA; ///< Dark blue palette colour for water.

/** Macro for ordinary entry of LegendAndColour */
#define MK(a, b) {a, b, INVALID_INDUSTRYTYPE, 0, INVALID_COMPANY, true, false, false}

/** Macro for a height legend entry with configurable colour. */
#define MC(height)  {0, STR_TINY_BLACK_HEIGHT, INVALID_INDUSTRYTYPE, height, INVALID_COMPANY, true, false, false}

/** Macro for non-company owned property entry of LegendAndColour */
#define MO(a, b) {a, b, INVALID_INDUSTRYTYPE, 0, INVALID_COMPANY, true, false, false}

/** Macro used for forcing a rebuild of the owner legend the first time it is used. */
#define MOEND() {0, 0, INVALID_INDUSTRYTYPE, 0, OWNER_NONE, true, true, false}

/** Macro for end of list marker in arrays of LegendAndColour */
#define MKEND() {0, STR_NULL, INVALID_INDUSTRYTYPE, 0, INVALID_COMPANY, true, true, false}

/**
 * Macro for break marker in arrays of LegendAndColour.
 * It will have valid data, though
 */
#define MS(a, b) {a, b, INVALID_INDUSTRYTYPE, 0, INVALID_COMPANY, true, false, true}

/** Structure for holding relevant data for legends in small map */
struct LegendAndColour {
	uint8 colour;              ///< Colour of the item on the map.
	StringID legend;           ///< String corresponding to the coloured item.
	IndustryType type;         ///< Type of industry. Only valid for industry entries.
	uint8 height;              ///< Height in tiles. Only valid for height legend entries.
	CompanyID company;         ///< Company to display. Only valid for company entries of the owner legend.
	bool show_on_map;          ///< For filtering industries, if \c true, industry is shown on the map in colour.
	bool end;                  ///< This is the end of the list.
	bool col_break;            ///< Perform a column break and go further at the next column.
};

/** Legend text giving the colours to look for on the minimap */
static LegendAndColour _legend_land_contours[] = {
	/* The colours for the following values are set at BuildLandLegend() based on each colour scheme. */
	MC(0),
	MC(4),
	MC(8),
	MC(12),
	MC(14),

	MS(PC_BLACK,           STR_SMALLMAP_LEGENDA_ROADS),
	MK(PC_GREY,            STR_SMALLMAP_LEGENDA_RAILROADS),
	MK(PC_LIGHT_BLUE,      STR_SMALLMAP_LEGENDA_STATIONS_AIRPORTS_DOCKS),
	MK(PC_DARK_RED,        STR_SMALLMAP_LEGENDA_BUILDINGS_INDUSTRIES),
	MK(PC_WHITE,           STR_SMALLMAP_LEGENDA_VEHICLES),
	MKEND()
};

static const LegendAndColour _legend_vehicles[] = {
	MK(PC_RED,             STR_SMALLMAP_LEGENDA_TRAINS),
	MK(PC_YELLOW,          STR_SMALLMAP_LEGENDA_ROAD_VEHICLES),
	MK(PC_LIGHT_BLUE,      STR_SMALLMAP_LEGENDA_SHIPS),
	MK(PC_WHITE,           STR_SMALLMAP_LEGENDA_AIRCRAFT),

	MS(PC_BLACK,           STR_SMALLMAP_LEGENDA_TRANSPORT_ROUTES),
	MK(PC_DARK_RED,        STR_SMALLMAP_LEGENDA_BUILDINGS_INDUSTRIES),
	MKEND()
};

static const LegendAndColour _legend_routes[] = {
	MK(PC_BLACK,           STR_SMALLMAP_LEGENDA_ROADS),
	MK(PC_GREY,            STR_SMALLMAP_LEGENDA_RAILROADS),
	MK(PC_DARK_RED,        STR_SMALLMAP_LEGENDA_BUILDINGS_INDUSTRIES),

	MS(PC_VERY_DARK_BROWN, STR_SMALLMAP_LEGENDA_RAILROAD_STATION),
	MK(PC_ORANGE,          STR_SMALLMAP_LEGENDA_TRUCK_LOADING_BAY),
	MK(PC_YELLOW,          STR_SMALLMAP_LEGENDA_BUS_STATION),
	MK(PC_RED,             STR_SMALLMAP_LEGENDA_AIRPORT_HELIPORT),
	MK(PC_LIGHT_BLUE,      STR_SMALLMAP_LEGENDA_DOCK),
	MKEND()
};

static const LegendAndColour _legend_vegetation[] = {
	MK(PC_ROUGH_LAND,      STR_SMALLMAP_LEGENDA_ROUGH_LAND),
	MK(PC_GRASS_LAND,      STR_SMALLMAP_LEGENDA_GRASS_LAND),
	MK(PC_BARE_LAND,       STR_SMALLMAP_LEGENDA_BARE_LAND),
	MK(PC_FIELDS,          STR_SMALLMAP_LEGENDA_FIELDS),
	MK(PC_TREES,           STR_SMALLMAP_LEGENDA_TREES),
	MK(PC_GREEN,           STR_SMALLMAP_LEGENDA_FOREST),

	MS(PC_GREY,            STR_SMALLMAP_LEGENDA_ROCKS),
	MK(PC_ORANGE,          STR_SMALLMAP_LEGENDA_DESERT),
	MK(PC_LIGHT_BLUE,      STR_SMALLMAP_LEGENDA_SNOW),
	MK(PC_BLACK,           STR_SMALLMAP_LEGENDA_TRANSPORT_ROUTES),
	MK(PC_DARK_RED,        STR_SMALLMAP_LEGENDA_BUILDINGS_INDUSTRIES),
	MKEND()
};

static LegendAndColour _legend_land_owners[NUM_NO_COMPANY_ENTRIES + MAX_COMPANIES + 1] = {
	MO(PC_WATER,           STR_SMALLMAP_LEGENDA_WATER),
	MO(0x00,               STR_SMALLMAP_LEGENDA_NO_OWNER), // This colour will vary depending on settings.
	MO(PC_DARK_RED,        STR_SMALLMAP_LEGENDA_TOWNS),
	MO(PC_DARK_GREY,       STR_SMALLMAP_LEGENDA_INDUSTRIES),
	/* The legend will be terminated the first time it is used. */
	MOEND(),
};

#undef MK
#undef MC
#undef MS
#undef MO
#undef MOEND
#undef MKEND

/**
 * Allow room for all industries, plus a terminator entry
 * This is required in order to have the indutry slots all filled up
 */
static LegendAndColour _legend_from_industries[NUM_INDUSTRYTYPES + 1];
/** For connecting industry type to position in industries list(small map legend) */
static uint _industry_to_list_pos[NUM_INDUSTRYTYPES];
/** Show heightmap in industry and owner mode of smallmap window. */
static bool _smallmap_show_heightmap = false;
/** For connecting company ID to position in owner list (small map legend) */
static uint _company_to_list_pos[MAX_COMPANIES];

/**
 * Fills an array for the industries legends.
 */
void BuildIndustriesLegend()
{
	uint j = 0;

	/* Add each name */
	for (uint8 i = 0; i < NUM_INDUSTRYTYPES; i++) {
		IndustryType ind = _sorted_industry_types[i];
		const IndustrySpec *indsp = GetIndustrySpec(ind);
		if (indsp->enabled) {
			_legend_from_industries[j].legend = indsp->name;
			_legend_from_industries[j].colour = indsp->map_colour;
			_legend_from_industries[j].type = ind;
			_legend_from_industries[j].show_on_map = true;
			_legend_from_industries[j].col_break = false;
			_legend_from_industries[j].end = false;

			/* Store widget number for this industry type. */
			_industry_to_list_pos[ind] = j;
			j++;
		}
	}
	/* Terminate the list */
	_legend_from_industries[j].end = true;

	/* Store number of enabled industries */
	_smallmap_industry_count = j;
}

static const LegendAndColour * const _legend_table[] = {
	_legend_land_contours,
	_legend_vehicles,
	_legend_from_industries,
	_legend_routes,
	_legend_vegetation,
	_legend_land_owners,
};

#define MKCOLOUR(x)         TO_LE32X(x)

#define MKCOLOUR_XXXX(x)    (MKCOLOUR(0x01010101) * (uint)(x))
#define MKCOLOUR_X0X0(x)    (MKCOLOUR(0x01000100) * (uint)(x))
#define MKCOLOUR_0X0X(x)    (MKCOLOUR(0x00010001) * (uint)(x))
#define MKCOLOUR_0XX0(x)    (MKCOLOUR(0x00010100) * (uint)(x))
#define MKCOLOUR_X00X(x)    (MKCOLOUR(0x01000001) * (uint)(x))

#define MKCOLOUR_XYXY(x, y) (MKCOLOUR_X0X0(x) | MKCOLOUR_0X0X(y))
#define MKCOLOUR_XYYX(x, y) (MKCOLOUR_X00X(x) | MKCOLOUR_0XX0(y))

#define MKCOLOUR_0000       MKCOLOUR_XXXX(0x00)
#define MKCOLOUR_0FF0       MKCOLOUR_0XX0(0xFF)
#define MKCOLOUR_F00F       MKCOLOUR_X00X(0xFF)
#define MKCOLOUR_FFFF       MKCOLOUR_XXXX(0xFF)

/** Height map colours for the green colour scheme, ordered by height. */
static const uint32 _green_map_heights[] = {
	MKCOLOUR_XXXX(0x5A),
	MKCOLOUR_XYXY(0x5A, 0x5B),
	MKCOLOUR_XXXX(0x5B),
	MKCOLOUR_XYXY(0x5B, 0x5C),
	MKCOLOUR_XXXX(0x5C),
	MKCOLOUR_XYXY(0x5C, 0x5D),
	MKCOLOUR_XXXX(0x5D),
	MKCOLOUR_XYXY(0x5D, 0x5E),
	MKCOLOUR_XXXX(0x5E),
	MKCOLOUR_XYXY(0x5E, 0x5F),
	MKCOLOUR_XXXX(0x5F),
	MKCOLOUR_XYXY(0x5F, 0x1F),
	MKCOLOUR_XXXX(0x1F),
	MKCOLOUR_XYXY(0x1F, 0x27),
	MKCOLOUR_XXXX(0x27),
	MKCOLOUR_XXXX(0x27),
};
assert_compile(lengthof(_green_map_heights) == MAX_TILE_HEIGHT + 1);

/** Height map colours for the dark green colour scheme, ordered by height. */
static const uint32 _dark_green_map_heights[] = {
	MKCOLOUR_XXXX(0x60),
	MKCOLOUR_XYXY(0x60, 0x61),
	MKCOLOUR_XXXX(0x61),
	MKCOLOUR_XYXY(0x61, 0x62),
	MKCOLOUR_XXXX(0x62),
	MKCOLOUR_XYXY(0x62, 0x63),
	MKCOLOUR_XXXX(0x63),
	MKCOLOUR_XYXY(0x63, 0x64),
	MKCOLOUR_XXXX(0x64),
	MKCOLOUR_XYXY(0x64, 0x65),
	MKCOLOUR_XXXX(0x65),
	MKCOLOUR_XYXY(0x65, 0x66),
	MKCOLOUR_XXXX(0x66),
	MKCOLOUR_XYXY(0x66, 0x67),
	MKCOLOUR_XXXX(0x67),
	MKCOLOUR_XXXX(0x67),
};
assert_compile(lengthof(_dark_green_map_heights) == MAX_TILE_HEIGHT + 1);

/** Height map colours for the violet colour scheme, ordered by height. */
static const uint32 _violet_map_heights[] = {
	MKCOLOUR_XXXX(0x80),
	MKCOLOUR_XYXY(0x80, 0x81),
	MKCOLOUR_XXXX(0x81),
	MKCOLOUR_XYXY(0x81, 0x82),
	MKCOLOUR_XXXX(0x82),
	MKCOLOUR_XYXY(0x82, 0x83),
	MKCOLOUR_XXXX(0x83),
	MKCOLOUR_XYXY(0x83, 0x84),
	MKCOLOUR_XXXX(0x84),
	MKCOLOUR_XYXY(0x84, 0x85),
	MKCOLOUR_XXXX(0x85),
	MKCOLOUR_XYXY(0x85, 0x86),
	MKCOLOUR_XXXX(0x86),
	MKCOLOUR_XYXY(0x86, 0x87),
	MKCOLOUR_XXXX(0x87),
	MKCOLOUR_XXXX(0x87),
};
assert_compile(lengthof(_violet_map_heights) == MAX_TILE_HEIGHT + 1);

/** Colour scheme of the smallmap. */
struct SmallMapColourScheme {
	const uint32 *height_colours; ///< Colour of each level in a heightmap.
	uint32 default_colour;   ///< Default colour of the land.
};

/** Available colour schemes for height maps. */
static const SmallMapColourScheme _heightmap_schemes[] = {
	{_green_map_heights,      MKCOLOUR_XXXX(0x54)}, ///< Green colour scheme.
	{_dark_green_map_heights, MKCOLOUR_XXXX(0x62)}, ///< Dark green colour scheme.
	{_violet_map_heights,     MKCOLOUR_XXXX(0x82)}, ///< Violet colour scheme.
};

/**
 * (Re)build the colour tables for the legends.
 */
void BuildLandLegend()
{
	for (LegendAndColour *lc = _legend_land_contours; lc->legend == STR_TINY_BLACK_HEIGHT; lc++) {
		lc->colour = _heightmap_schemes[_settings_client.gui.smallmap_land_colour].height_colours[lc->height];
	}
}

/**
 * Completes the array for the owned property legend.
 */
void BuildOwnerLegend()
{
	_legend_land_owners[1].colour = _heightmap_schemes[_settings_client.gui.smallmap_land_colour].default_colour;

	int i = NUM_NO_COMPANY_ENTRIES;
	const Company *c;
	FOR_ALL_COMPANIES(c) {
		_legend_land_owners[i].colour = _colour_gradient[c->colour][5];
		_legend_land_owners[i].company = c->index;
		_legend_land_owners[i].show_on_map = true;
		_legend_land_owners[i].col_break = false;
		_legend_land_owners[i].end = false;
		_company_to_list_pos[c->index] = i;
		i++;
	}

	/* Terminate the list */
	_legend_land_owners[i].end = true;

	/* Store maximum amount of owner legend entries. */
	_smallmap_company_count = i;
}

struct AndOr {
	uint32 mor;
	uint32 mand;
};

static inline uint32 ApplyMask(uint32 colour, const AndOr *mask)
{
	return (colour & mask->mand) | mask->mor;
}


/** Colour masks for "Contour" and "Routes" modes. */
static const AndOr _smallmap_contours_andor[] = {
	{MKCOLOUR_0000               , MKCOLOUR_FFFF}, // MP_CLEAR
	{MKCOLOUR_0XX0(PC_GREY      ), MKCOLOUR_F00F}, // MP_RAILWAY
	{MKCOLOUR_0XX0(PC_BLACK     ), MKCOLOUR_F00F}, // MP_ROAD
	{MKCOLOUR_0XX0(PC_DARK_RED  ), MKCOLOUR_F00F}, // MP_HOUSE
	{MKCOLOUR_0000               , MKCOLOUR_FFFF}, // MP_TREES
	{MKCOLOUR_XXXX(PC_LIGHT_BLUE), MKCOLOUR_0000}, // MP_STATION
	{MKCOLOUR_XXXX(PC_WATER     ), MKCOLOUR_0000}, // MP_WATER
	{MKCOLOUR_0000               , MKCOLOUR_FFFF}, // MP_VOID
	{MKCOLOUR_XXXX(PC_DARK_RED  ), MKCOLOUR_0000}, // MP_INDUSTRY
	{MKCOLOUR_0000               , MKCOLOUR_FFFF}, // MP_TUNNELBRIDGE
	{MKCOLOUR_0XX0(PC_DARK_RED  ), MKCOLOUR_F00F}, // MP_OBJECT
	{MKCOLOUR_0XX0(PC_GREY      ), MKCOLOUR_F00F},
};

/** Colour masks for "Vehicles", "Industry", and "Vegetation" modes. */
static const AndOr _smallmap_vehicles_andor[] = {
	{MKCOLOUR_0000               , MKCOLOUR_FFFF}, // MP_CLEAR
	{MKCOLOUR_0XX0(PC_BLACK     ), MKCOLOUR_F00F}, // MP_RAILWAY
	{MKCOLOUR_0XX0(PC_BLACK     ), MKCOLOUR_F00F}, // MP_ROAD
	{MKCOLOUR_0XX0(PC_DARK_RED  ), MKCOLOUR_F00F}, // MP_HOUSE
	{MKCOLOUR_0000               , MKCOLOUR_FFFF}, // MP_TREES
	{MKCOLOUR_0XX0(PC_BLACK     ), MKCOLOUR_F00F}, // MP_STATION
	{MKCOLOUR_XXXX(PC_WATER     ), MKCOLOUR_0000}, // MP_WATER
	{MKCOLOUR_0000               , MKCOLOUR_FFFF}, // MP_VOID
	{MKCOLOUR_XXXX(PC_DARK_RED  ), MKCOLOUR_0000}, // MP_INDUSTRY
	{MKCOLOUR_0000               , MKCOLOUR_FFFF}, // MP_TUNNELBRIDGE
	{MKCOLOUR_0XX0(PC_DARK_RED  ), MKCOLOUR_F00F}, // MP_OBJECT
	{MKCOLOUR_0XX0(PC_BLACK     ), MKCOLOUR_F00F},
};

/** Mapping of tile type to importance of the tile (higher number means more interesting to show). */
static const byte _tiletype_importance[] = {
	2, // MP_CLEAR
	8, // MP_RAILWAY
	7, // MP_ROAD
	5, // MP_HOUSE
	2, // MP_TREES
	9, // MP_STATION
	2, // MP_WATER
	1, // MP_VOID
	6, // MP_INDUSTRY
	8, // MP_TUNNELBRIDGE
	2, // MP_OBJECT
	0,
};


static inline TileType GetEffectiveTileType(TileIndex tile)
{
	TileType t = GetTileType(tile);

	if (t == MP_TUNNELBRIDGE) {
		TransportType tt = GetTunnelBridgeTransportType(tile);

		switch (tt) {
			case TRANSPORT_RAIL: t = MP_RAILWAY; break;
			case TRANSPORT_ROAD: t = MP_ROAD;    break;
			default:             t = MP_WATER;   break;
		}
	}
	return t;
}

/**
 * Return the colour a tile would be displayed with in the small map in mode "Contour".
 * @param tile The tile of which we would like to get the colour.
 * @param t    Effective tile type of the tile (see #GetEffectiveTileType).
 * @return The colour of tile in the small map in mode "Contour"
 */
static inline uint32 GetSmallMapContoursPixels(TileIndex tile, TileType t)
{
	const SmallMapColourScheme *cs = &_heightmap_schemes[_settings_client.gui.smallmap_land_colour];
	return ApplyMask(cs->height_colours[TileHeight(tile)], &_smallmap_contours_andor[t]);
}

/**
 * Return the colour a tile would be displayed with in the small map in mode "Vehicles".
 *
 * @param tile The tile of which we would like to get the colour.
 * @param t    Effective tile type of the tile (see #GetEffectiveTileType).
 * @return The colour of tile in the small map in mode "Vehicles"
 */
static inline uint32 GetSmallMapVehiclesPixels(TileIndex tile, TileType t)
{
	const SmallMapColourScheme *cs = &_heightmap_schemes[_settings_client.gui.smallmap_land_colour];
	return ApplyMask(cs->default_colour, &_smallmap_vehicles_andor[t]);
}

/**
 * Return the colour a tile would be displayed with in the small map in mode "Industries".
 *
 * @param tile The tile of which we would like to get the colour.
 * @param t    Effective tile type of the tile (see #GetEffectiveTileType).
 * @return The colour of tile in the small map in mode "Industries"
 */
static inline uint32 GetSmallMapIndustriesPixels(TileIndex tile, TileType t)
{
	if (t == MP_INDUSTRY) {
		/* If industry is allowed to be seen, use its colour on the map */
		if (_legend_from_industries[_industry_to_list_pos[Industry::GetByTile(tile)->type]].show_on_map) {
			return GetIndustrySpec(Industry::GetByTile(tile)->type)->map_colour * 0x01010101;
		} else {
			/* Otherwise, return the colour which will make it disappear */
			t = (IsTileOnWater(tile) ? MP_WATER : MP_CLEAR);
		}
	}

	const SmallMapColourScheme *cs = &_heightmap_schemes[_settings_client.gui.smallmap_land_colour];
	return ApplyMask(_smallmap_show_heightmap ? cs->height_colours[TileHeight(tile)] : cs->default_colour, &_smallmap_vehicles_andor[t]);
}

/**
 * Return the colour a tile would be displayed with in the small map in mode "Routes".
 *
 * @param tile The tile of which we would like to get the colour.
 * @param t    Effective tile type of the tile (see #GetEffectiveTileType).
 * @return The colour of tile  in the small map in mode "Routes"
 */
static inline uint32 GetSmallMapRoutesPixels(TileIndex tile, TileType t)
{
	if (t == MP_STATION) {
		switch (GetStationType(tile)) {
			case STATION_RAIL:    return MKCOLOUR_XXXX(PC_VERY_DARK_BROWN);
			case STATION_AIRPORT: return MKCOLOUR_XXXX(PC_RED);
			case STATION_TRUCK:   return MKCOLOUR_XXXX(PC_ORANGE);
			case STATION_BUS:     return MKCOLOUR_XXXX(PC_YELLOW);
			case STATION_DOCK:    return MKCOLOUR_XXXX(PC_LIGHT_BLUE);
			default:              return MKCOLOUR_FFFF;
		}
	} else if (t == MP_RAILWAY) {
		AndOr andor = {
			MKCOLOUR_0XX0(GetRailTypeInfo(GetRailType(tile))->map_colour),
			_smallmap_contours_andor[t].mand
		};

		const SmallMapColourScheme *cs = &_heightmap_schemes[_settings_client.gui.smallmap_land_colour];
		return ApplyMask(cs->default_colour, &andor);
	}

	/* Ground colour */
	const SmallMapColourScheme *cs = &_heightmap_schemes[_settings_client.gui.smallmap_land_colour];
	return ApplyMask(cs->default_colour, &_smallmap_contours_andor[t]);
}


static const uint32 _vegetation_clear_bits[] = {
	MKCOLOUR_XXXX(PC_GRASS_LAND), ///< full grass
	MKCOLOUR_XXXX(PC_ROUGH_LAND), ///< rough land
	MKCOLOUR_XXXX(PC_GREY),       ///< rocks
	MKCOLOUR_XXXX(PC_FIELDS),     ///< fields
	MKCOLOUR_XXXX(PC_LIGHT_BLUE), ///< snow
	MKCOLOUR_XXXX(PC_ORANGE),     ///< desert
	MKCOLOUR_XXXX(PC_GRASS_LAND), ///< unused
	MKCOLOUR_XXXX(PC_GRASS_LAND), ///< unused
};

/**
 * Return the colour a tile would be displayed with in the smallmap in mode "Vegetation".
 *
 * @param tile The tile of which we would like to get the colour.
 * @param t    Effective tile type of the tile (see #GetEffectiveTileType).
 * @return The colour of tile  in the smallmap in mode "Vegetation"
 */
static inline uint32 GetSmallMapVegetationPixels(TileIndex tile, TileType t)
{
	switch (t) {
		case MP_CLEAR:
			return (IsClearGround(tile, CLEAR_GRASS) && GetClearDensity(tile) < 3) ? MKCOLOUR_XXXX(PC_BARE_LAND) : _vegetation_clear_bits[GetClearGround(tile)];

		case MP_INDUSTRY:
			return IsTileForestIndustry(tile) ? MKCOLOUR_XXXX(PC_GREEN) : MKCOLOUR_XXXX(PC_DARK_RED);

		case MP_TREES:
			if (GetTreeGround(tile) == TREE_GROUND_SNOW_DESERT || GetTreeGround(tile) == TREE_GROUND_ROUGH_SNOW) {
				return (_settings_game.game_creation.landscape == LT_ARCTIC) ? MKCOLOUR_XYYX(PC_LIGHT_BLUE, PC_TREES) : MKCOLOUR_XYYX(PC_ORANGE, PC_TREES);
			}
			return MKCOLOUR_XYYX(PC_GRASS_LAND, PC_TREES);

		default:
			return ApplyMask(MKCOLOUR_XXXX(PC_GRASS_LAND), &_smallmap_vehicles_andor[t]);
	}
}

/**
 * Return the colour a tile would be displayed with in the small map in mode "Owner".
 *
 * @param tile The tile of which we would like to get the colour.
 * @param t    Effective tile type of the tile (see #GetEffectiveTileType).
 * @return The colour of tile in the small map in mode "Owner"
 */
static inline uint32 GetSmallMapOwnerPixels(TileIndex tile, TileType t)
{
	Owner o;

	switch (t) {
		case MP_INDUSTRY: return MKCOLOUR_XXXX(PC_DARK_GREY);
		case MP_HOUSE:    return MKCOLOUR_XXXX(PC_DARK_RED);
		default:          o = GetTileOwner(tile); break;
		/* FIXME: For MP_ROAD there are multiple owners.
		 * GetTileOwner returns the rail owner (level crossing) resp. the owner of ROADTYPE_ROAD (normal road),
		 * even if there are no ROADTYPE_ROAD bits on the tile.
		 */
	}

	if ((o < MAX_COMPANIES && !_legend_land_owners[_company_to_list_pos[o]].show_on_map) || o == OWNER_NONE || o == OWNER_WATER) {
		if (t == MP_WATER) return MKCOLOUR_XXXX(PC_WATER);
		const SmallMapColourScheme *cs = &_heightmap_schemes[_settings_client.gui.smallmap_land_colour];
		return _smallmap_show_heightmap ? cs->height_colours[TileHeight(tile)] : cs->default_colour;
	} else if (o == OWNER_TOWN) {
		return MKCOLOUR_XXXX(PC_DARK_RED);
	}

	return MKCOLOUR_XXXX(_legend_land_owners[_company_to_list_pos[o]].colour);
}

/** Vehicle colours in #SMT_VEHICLES mode. Indexed by #VehicleTypeByte. */
static const byte _vehicle_type_colours[6] = {
	PC_RED, PC_YELLOW, PC_LIGHT_BLUE, PC_WHITE, PC_BLACK, PC_RED
};


/** Class managing the smallmap window. */
class SmallMapWindow : public Window {
	/** Types of legends in the #SM_WIDGET_LEGEND widget. */
	enum SmallMapType {
		SMT_CONTOUR,
		SMT_VEHICLES,
		SMT_INDUSTRY,
		SMT_ROUTES,
		SMT_VEGETATION,
		SMT_OWNER,
	};

	/**
	 * Save the Vehicle's old position here, so that we don't get glitches when
	 * redrawing.
	 * The glitches happen when a vehicle occupies a larger area (zoom-in) and
	 * a partial redraw happens which only covers part of the vehicle. If the
	 * vehicle has moved in the meantime, it looks ugly afterwards.
	 */
	struct VehicleAndPosition {
		VehicleAndPosition(const Vehicle *v) : vehicle(v->index)
		{
			this->position.x = v->x_pos;
			this->position.y = v->y_pos;
		}

		Point position;
		VehicleID vehicle;
	};

	typedef std::list<VehicleAndPosition> VehicleList;
	VehicleList vehicles_on_map; ///< cached vehicle positions to avoid glitches

	/** Available kinds of zoomlevel changes. */
	enum ZoomLevelChange {
		ZLC_INITIALIZE, ///< Initialize zoom level.
		ZLC_ZOOM_OUT,   ///< Zoom out.
		ZLC_ZOOM_IN,    ///< Zoom in.
	};

	static SmallMapType map_type; ///< Currently displayed legends.
	static bool show_towns;       ///< Display town names in the smallmap.

	static const uint LEGEND_BLOB_WIDTH = 8;              ///< Width of the coloured blob in front of a line text in the #SM_WIDGET_LEGEND widget.
	static const uint INDUSTRY_MIN_NUMBER_OF_COLUMNS = 2; ///< Minimal number of columns in the #SM_WIDGET_LEGEND widget for the #SMT_INDUSTRY legend.
	uint min_number_of_fixed_rows; ///< Minimal number of rows in the legends for the fixed layouts only (all except #SMT_INDUSTRY).
	uint column_width;             ///< Width of a column in the #SM_WIDGET_LEGEND widget.

	int32 scroll_x;  ///< Horizontal world coordinate of the base tile left of the top-left corner of the smallmap display.
	int32 scroll_y;  ///< Vertical world coordinate of the base tile left of the top-left corner of the smallmap display.
	int32 subscroll; ///< Number of pixels (0..3) between the right end of the base tile and the pixel at the top-left corner of the smallmap display.
	int zoom;        ///< Zoom level. Bigger number means more zoom-out (further away).

	static const uint8 FORCE_REFRESH_PERIOD = 0x1F; ///< map is redrawn after that many ticks
	static const uint8 REFRESH_NEXT_TICK = 1;       ///< if refresh has this value the map is redrawn in the next tick
	uint8 refresh; ///< refresh counter, zeroed every FORCE_REFRESH_PERIOD ticks

	FORCEINLINE Point SmallmapRemapCoords(int x, int y) const
	{
		Point pt;
		pt.x = (y - x) * 2;
		pt.y = y + x;
		return pt;
	}

	/**
	 * Remap tile to location on this smallmap.
	 * @param tile_x X coordinate of the tile.
	 * @param tile_y Y coordinate of the tile.
	 * @return Position to draw on.
	 */
	FORCEINLINE Point RemapTile(int tile_x, int tile_y) const
	{
		if (this->zoom > 0) {
			int x_offset = tile_x - this->scroll_x / (int)TILE_SIZE;
			int y_offset = tile_y - this->scroll_y / (int)TILE_SIZE;

<<<<<<< HEAD
			/* For negative offsets, round towards -inf. */
			if (x_offset < 0) x_offset -= this->zoom - 1;
			if (y_offset < 0) y_offset -= this->zoom - 1;
=======
		if (this->zoom == 1) return SmallmapRemapCoords(x_offset, y_offset);
>>>>>>> 07c15130

			return RemapCoords(x_offset / this->zoom, y_offset / this->zoom, 0);
		} else {
			int x_offset = tile_x * (-this->zoom) - this->scroll_x * (-this->zoom) / (int)TILE_SIZE;
			int y_offset = tile_y * (-this->zoom) - this->scroll_y * (-this->zoom) / (int)TILE_SIZE;

<<<<<<< HEAD
			return RemapCoords(x_offset, y_offset, 0);
		}
=======
		return SmallmapRemapCoords(x_offset / this->zoom, y_offset / this->zoom);
>>>>>>> 07c15130
	}

	/**
	 * Determine the world coordinates relative to the base tile of the smallmap, and the pixel position at
	 * that location for a point in the smallmap.
	 * @param px       Horizontal coordinate of the pixel.
	 * @param py       Vertical coordinate of the pixel.
	 * @param sub[out] Pixel position at the tile (0..3).
	 * @param add_sub  Add current #subscroll to the position.
	 * @return world coordinates being displayed at the given position relative to #scroll_x and #scroll_y.
	 * @note The #subscroll offset is already accounted for.
	 */
	FORCEINLINE Point PixelToWorld(int px, int py, int *sub, bool add_sub = true) const
	{
		if (add_sub) px += this->subscroll;  // Total horizontal offset.

		/* For each two rows down, add a x and a y tile, and
		 * For each four pixels to the right, move a tile to the right. */
		Point pt = {
			((py >> 1) - (px >> 2)) * TILE_SIZE,
			((py >> 1) + (px >> 2)) * TILE_SIZE
		};

		if (this->zoom > 0) {
			pt.x *= this->zoom;
			pt.y *= this->zoom;
		} else {
			pt.x /= (-this->zoom);
			pt.y /= (-this->zoom);
		}

		px &= 3;

		if (py & 1) { // Odd number of rows, handle the 2 pixel shift.
			int offset = this->zoom > 0 ? this->zoom * TILE_SIZE : TILE_SIZE / (-this->zoom);
			if (px < 2) {
				pt.x += offset;
				px += 2;
			} else {
				pt.y += offset;
				px -= 2;
			}
		}

		*sub = px;
		return pt;
	}

	/**
	 * Compute base parameters of the smallmap such that tile (\a tx, \a ty) starts at pixel (\a x, \a y).
	 * @param tx        Tile x coordinate.
	 * @param ty        Tile y coordinate.
	 * @param x         Non-negative horizontal position in the display where the tile starts.
	 * @param y         Non-negative vertical position in the display where the tile starts.
	 * @param sub [out] Value of #subscroll needed.
	 * @return #scroll_x, #scroll_y values.
	 */
	Point ComputeScroll(int tx, int ty, int x, int y, int *sub)
	{
		assert(x >= 0 && y >= 0);

		int new_sub;
		Point tile_xy = PixelToWorld(x, y, &new_sub, false);
		tx -= tile_xy.x;
		ty -= tile_xy.y;

		int offset = this->zoom < 0 ? TILE_SIZE / (-this->zoom) : this->zoom * TILE_SIZE;

		Point scroll;
		if (new_sub == 0) {
			*sub = 0;
			scroll.x = tx + offset;
			scroll.y = ty - offset;
		} else {
			*sub = 4 - new_sub;
			scroll.x = tx + 2 * offset;
			scroll.y = ty - 2 * offset;
		}
		return scroll;
	}

	/**
	 * Initialize or change the zoom level.
	 * @param change  Way to change the zoom level.
	 * @param zoom_pt Position to keep fixed while zooming.
	 * @pre \c *zoom_pt should contain a point in the smallmap display when zooming in or out.
	 */
	void SetZoomLevel(ZoomLevelChange change, const Point *zoom_pt)
	{
		static const int zoomlevels[] = {-4, -2, 1, 2, 4, 6, 8}; // Available zoom levels. Bigger number means more zoom-out (further away).
		static const int MIN_ZOOM_INDEX = 0;
		static const int DEFAULT_ZOOM_INDEX = 2;
		static const int MAX_ZOOM_INDEX = lengthof(zoomlevels) - 1;

		int new_index, cur_index, sub;
		Point position;
		switch (change) {
			case ZLC_INITIALIZE:
				cur_index = - 1; // Definitely different from new_index.
				new_index = DEFAULT_ZOOM_INDEX;
				break;

			case ZLC_ZOOM_IN:
			case ZLC_ZOOM_OUT:
				for (cur_index = MIN_ZOOM_INDEX; cur_index <= MAX_ZOOM_INDEX; cur_index++) {
					if (this->zoom == zoomlevels[cur_index]) break;
				}
				assert(cur_index <= MAX_ZOOM_INDEX);

				position = this->PixelToWorld(zoom_pt->x, zoom_pt->y, &sub);
				new_index = Clamp(cur_index + ((change == ZLC_ZOOM_IN) ? -1 : 1), MIN_ZOOM_INDEX, MAX_ZOOM_INDEX);
				break;

			default: NOT_REACHED();
		}

		if (new_index != cur_index) {
			this->zoom = zoomlevels[new_index];
			if (cur_index >= 0) {
				Point new_pos = this->PixelToWorld(zoom_pt->x, zoom_pt->y, &sub);
				this->SetNewScroll(this->scroll_x + position.x - new_pos.x,
						this->scroll_y + position.y - new_pos.y, sub);
			}
			this->SetWidgetDisabledState(SM_WIDGET_ZOOM_IN,  this->zoom == zoomlevels[MIN_ZOOM_INDEX]);
			this->SetWidgetDisabledState(SM_WIDGET_ZOOM_OUT, this->zoom == zoomlevels[MAX_ZOOM_INDEX]);
			this->SetDirty();
		}
	}

	/**
	 * Decide which colours to show to the user for a group of tiles.
	 * @param ta Tile area to investigate.
	 * @return Colours to display.
	 */
	inline uint32 GetTileColours(const TileArea &ta) const
	{
		int importance = 0;
		TileIndex tile = INVALID_TILE; // Position of the most important tile.
		TileType et = MP_VOID;         // Effective tile type at that position.

		TILE_AREA_LOOP(ti, ta) {
			TileType ttype = GetEffectiveTileType(ti);
			if (_tiletype_importance[ttype] > importance) {
				importance = _tiletype_importance[ttype];
				tile = ti;
				et = ttype;
			}
		}

		switch (this->map_type) {
			case SMT_CONTOUR:
				return GetSmallMapContoursPixels(tile, et);

			case SMT_VEHICLES:
				return GetSmallMapVehiclesPixels(tile, et);

			case SMT_INDUSTRY:
				return GetSmallMapIndustriesPixels(tile, et);

			case SMT_ROUTES:
				return GetSmallMapRoutesPixels(tile, et);

			case SMT_VEGETATION:
				return GetSmallMapVegetationPixels(tile, et);

			case SMT_OWNER:
				return GetSmallMapOwnerPixels(tile, et);

			default: NOT_REACHED();
		}
	}

	/**
	 * Draws one column of tiles of the small map in a certain mode onto the screen buffer, skipping the shifted rows in between.
	 *
	 * @param dst Pointer to a part of the screen buffer to write to.
	 * @param xc The world X coordinate of the rightmost place in the column.
	 * @param yc The world Y coordinate of the topmost place in the column.
	 * @param pitch Number of pixels to advance in the screen buffer each time a pixel is written.
	 * @param reps Number of lines to draw
	 * @param start_pos Position of first pixel to draw.
	 * @param end_pos Position of last pixel to draw (exclusive).
	 * @param blitter current blitter
	 * @note If pixel position is below \c 0, skip drawing.
	 * @see GetSmallMapPixels(TileIndex)
	 */
	void DrawSmallMapColumn(void *dst, uint xc, uint yc, int pitch, int reps, int start_pos, int end_pos, Blitter *blitter) const
	{
		void *dst_ptr_abs_end = blitter->MoveTo(_screen.dst_ptr, 0, _screen.height);
		uint min_xy = _settings_game.construction.freeform_edges ? 1 : 0;

		int increment = this->zoom > 0 ? this->zoom * TILE_SIZE : TILE_SIZE / (-this->zoom);
		int extent = this->zoom > 0 ? this->zoom : 1;

		do {
			/* Check if the tile (xc,yc) is within the map range */
			if (xc / TILE_SIZE >= MapMaxX() || yc / TILE_SIZE >= MapMaxY()) continue;

			/* Check if the dst pointer points to a pixel inside the screen buffer */
			if (dst < _screen.dst_ptr) continue;
			if (dst >= dst_ptr_abs_end) continue;

			/* Construct tilearea covered by (xc, yc, xc + this->zoom, yc + this->zoom) such that it is within min_xy limits. */
			TileArea ta;
			if (min_xy == 1 && (xc < TILE_SIZE || yc < TILE_SIZE)) {
				if (this->zoom <= 1) continue; // The tile area is empty, don't draw anything.

				ta = TileArea(TileXY(max(min_xy, xc / TILE_SIZE), max(min_xy, yc / TILE_SIZE)), this->zoom - (xc < TILE_SIZE), this->zoom - (yc < TILE_SIZE));
			} else {
				ta = TileArea(TileXY(xc / TILE_SIZE, yc / TILE_SIZE), extent, extent);
			}
			ta.ClampToMap(); // Clamp to map boundaries (may contain MP_VOID tiles!).

			uint32 val = this->GetTileColours(ta);
			uint8 *val8 = (uint8 *)&val;
			int idx = max(0, -start_pos);
			for (int pos = max(0, start_pos); pos < end_pos; pos++) {
				blitter->SetPixel(dst, idx, 0, val8[idx]);
				idx++;
			}
		/* Switch to next tile in the column */
		} while (xc += increment, yc += increment, dst = blitter->MoveTo(dst, pitch, 0), --reps != 0);
	}

	/**
	 * Adds vehicles to the smallmap.
	 * @param dpi the part of the smallmap to be drawn into
	 * @param blitter current blitter
	 */
	void DrawVehicles(const DrawPixelInfo *dpi, Blitter *blitter) const
	{
		for (VehicleList::const_iterator i = this->vehicles_on_map.begin(); i != this->vehicles_on_map.end(); ++i) {
			const Vehicle *v = Vehicle::GetIfValid(i->vehicle);
			if (v == NULL) continue;

			/* Remap into flat coordinates. */
			Point pt = this->RemapTile(i->position.x / (int)TILE_SIZE, i->position.y / (int)TILE_SIZE);

			int y = pt.y - dpi->top;
			int x = pt.x - this->subscroll - 3 - dpi->left; // Offset X coordinate.

			int scale = this->zoom < 0 ? -this->zoom : 1;

			/* Calculate pointer to pixel and the colour */
			byte colour = (this->map_type == SMT_VEHICLES) ? _vehicle_type_colours[v->type] : PC_WHITE;

			/* Draw rhombus */
			for (int dy = 0; dy < scale; dy++) {
				for (int dx = 0; dx < scale; dx++) {
					Point pt = RemapCoords(dx, dy, 0);
					if (IsInsideMM(y + pt.y, 0, dpi->height)) {
						if (IsInsideMM(x + pt.x, 0, dpi->width)) {
							blitter->SetPixel(dpi->dst_ptr, x + pt.x, y + pt.y, colour);
						}
						if (IsInsideMM(x + pt.x + 1, 0, dpi->width)) {
							blitter->SetPixel(dpi->dst_ptr, x + pt.x + 1, y + pt.y, colour);
						}
					}
				}
			}
		}
	}

	/**
	 * Adds town names to the smallmap.
	 * @param dpi the part of the smallmap to be drawn into
	 */
	void DrawTowns(const DrawPixelInfo *dpi) const
	{
		const Town *t;
		FOR_ALL_TOWNS(t) {
			/* Remap the town coordinate */
			Point pt = this->RemapTile(TileX(t->xy), TileY(t->xy));
			int x = pt.x - this->subscroll - (t->sign.width_small >> 1);
			int y = pt.y;

			/* Check if the town sign is within bounds */
			if (x + t->sign.width_small > dpi->left &&
					x < dpi->left + dpi->width &&
					y + FONT_HEIGHT_SMALL > dpi->top &&
					y < dpi->top + dpi->height) {
				/* And draw it. */
				SetDParam(0, t->index);
				DrawString(x, x + t->sign.width_small, y, STR_SMALLMAP_TOWN);
			}
		}
	}

	/**
	 * Draws vertical part of map indicator
	 * @param x X coord of left/right border of main viewport
	 * @param y Y coord of top border of main viewport
	 * @param y2 Y coord of bottom border of main viewport
	 */
	static inline void DrawVertMapIndicator(int x, int y, int y2)
	{
		GfxFillRect(x, y,      x, y + 3, PC_VERY_LIGHT_YELLOW);
		GfxFillRect(x, y2 - 3, x, y2,    PC_VERY_LIGHT_YELLOW);
	}

	/**
	 * Draws horizontal part of map indicator
	 * @param x X coord of left border of main viewport
	 * @param x2 X coord of right border of main viewport
	 * @param y Y coord of top/bottom border of main viewport
	 */
	static inline void DrawHorizMapIndicator(int x, int x2, int y)
	{
		GfxFillRect(x,      y, x + 3, y, PC_VERY_LIGHT_YELLOW);
		GfxFillRect(x2 - 3, y, x2,    y, PC_VERY_LIGHT_YELLOW);
	}

	/**
	 * Adds map indicators to the smallmap.
	 */
	void DrawMapIndicators() const
	{
		/* Find main viewport. */
		const ViewPort *vp = FindWindowById(WC_MAIN_WINDOW, 0)->viewport;

		Point tile = InverseRemapCoords(vp->virtual_left, vp->virtual_top);
		Point tl = this->RemapTile(tile.x >> 4, tile.y >> 4);
		tl.x -= this->subscroll;

		tile = InverseRemapCoords(vp->virtual_left + vp->virtual_width, vp->virtual_top + vp->virtual_height);
		Point br = this->RemapTile(tile.x >> 4, tile.y >> 4);
		br.x -= this->subscroll;

		SmallMapWindow::DrawVertMapIndicator(tl.x, tl.y, br.y);
		SmallMapWindow::DrawVertMapIndicator(br.x, tl.y, br.y);

		SmallMapWindow::DrawHorizMapIndicator(tl.x, br.x, tl.y);
		SmallMapWindow::DrawHorizMapIndicator(tl.x, br.x, br.y);
	}

	/**
	 * Draws the small map.
	 *
	 * Basically, the small map is draw column of pixels by column of pixels. The pixels
	 * are drawn directly into the screen buffer. The final map is drawn in multiple passes.
	 * The passes are:
	 * <ol><li>The colours of tiles in the different modes.</li>
	 * <li>Town names (optional)</li></ol>
	 *
	 * @param dpi pointer to pixel to write onto
	 */
	void DrawSmallMap(DrawPixelInfo *dpi) const
	{
		Blitter *blitter = BlitterFactoryBase::GetCurrentBlitter();
		DrawPixelInfo *old_dpi;

		old_dpi = _cur_dpi;
		_cur_dpi = dpi;

		/* Clear it */
		GfxFillRect(dpi->left, dpi->top, dpi->left + dpi->width - 1, dpi->top + dpi->height - 1, PC_BLACK);

		/* Which tile is displayed at (dpi->left, dpi->top)? */
		int dx;
		Point position = this->PixelToWorld(dpi->left, dpi->top, &dx);
		int pos_x = this->scroll_x + position.x;
		int pos_y = this->scroll_y + position.y;

		void *ptr = blitter->MoveTo(dpi->dst_ptr, -dx - 4, 0);
		int x = - dx - 4;
		int y = 0;
		int increment = this->zoom > 0 ? this->zoom * TILE_SIZE : TILE_SIZE / (-this->zoom);

		for (;;) {
			/* Distance from left edge */
			if (x >= -3) {
				if (x >= dpi->width) break; // Exit the loop.

				int end_pos = min(dpi->width, x + 4);
				int reps = (dpi->height - y + 1) / 2; // Number of lines.
				if (reps > 0) {
					this->DrawSmallMapColumn(ptr, pos_x, pos_y, dpi->pitch * 2, reps, x, end_pos, blitter);
				}
			}

			if (y == 0) {
				pos_y += increment;
				y++;
				ptr = blitter->MoveTo(ptr, 0, 1);
			} else {
				pos_x -= increment;
				y--;
				ptr = blitter->MoveTo(ptr, 0, -1);
			}
			ptr = blitter->MoveTo(ptr, 2, 0);
			x += 2;
		}

		/* Draw vehicles */
		if (this->map_type == SMT_CONTOUR || this->map_type == SMT_VEHICLES) this->DrawVehicles(dpi, blitter);

		/* Draw town names */
		if (this->show_towns) this->DrawTowns(dpi);

		/* Draw map indicators */
		this->DrawMapIndicators();

		_cur_dpi = old_dpi;
	}

	/**
	 * recalculate which vehicles are visible and their positions.
	 */
	void RecalcVehiclePositions()
	{
		this->vehicles_on_map.clear();
		const Vehicle *v;
		const NWidgetCore *wi = this->GetWidget<NWidgetCore>(SM_WIDGET_MAP);
		int scale = this->zoom < 0 ? -this->zoom : 1;

		FOR_ALL_VEHICLES(v) {
			if (v->type == VEH_EFFECT) continue;
			if (v->vehstatus & (VS_HIDDEN | VS_UNCLICKABLE)) continue;

			/* Remap into flat coordinates. We have to do that again in DrawVehicles to account for scrolling. */
			Point pos = this->RemapTile(v->x_pos / (int)TILE_SIZE, v->y_pos / (int)TILE_SIZE);

			/* Check if rhombus is inside bounds */
			if (IsInsideMM(pos.x, -2 * scale, wi->current_x + 2 * scale) &&
					IsInsideMM(pos.y, -2 * scale, wi->current_y + 2 * scale)) {
				this->vehicles_on_map.push_back(VehicleAndPosition(v));
			}
		}
	}

	/**
	 * Function to set up widgets depending on the information being shown on the smallmap.
	 */
	void SetupWidgetData()
	{
		StringID legend_tooltip;
		StringID enable_all_tooltip;
		StringID disable_all_tooltip;
		int plane;
		switch (this->map_type) {
			case SMT_INDUSTRY:
				legend_tooltip = STR_SMALLMAP_TOOLTIP_INDUSTRY_SELECTION;
				enable_all_tooltip = STR_SMALLMAP_TOOLTIP_ENABLE_ALL_INDUSTRIES;
				disable_all_tooltip = STR_SMALLMAP_TOOLTIP_DISABLE_ALL_INDUSTRIES;
				plane = 0;
				break;

			case SMT_OWNER:
				legend_tooltip = STR_SMALLMAP_TOOLTIP_COMPANY_SELECTION;
				enable_all_tooltip = STR_SMALLMAP_TOOLTIP_ENABLE_ALL_COMPANIES;
				disable_all_tooltip = STR_SMALLMAP_TOOLTIP_DISABLE_ALL_COMPANIES;
				plane = 0;
				break;

			default:
				legend_tooltip = STR_NULL;
				enable_all_tooltip = STR_NULL;
				disable_all_tooltip = STR_NULL;
				plane = 1;
				break;
		}

		this->GetWidget<NWidgetCore>(SM_WIDGET_LEGEND)->SetDataTip(STR_NULL, legend_tooltip);
		this->GetWidget<NWidgetCore>(SM_WIDGET_ENABLE_ALL)->SetDataTip(STR_SMALLMAP_ENABLE_ALL, enable_all_tooltip);
		this->GetWidget<NWidgetCore>(SM_WIDGET_DISABLE_ALL)->SetDataTip(STR_SMALLMAP_DISABLE_ALL, disable_all_tooltip);
		this->GetWidget<NWidgetStacked>(SM_WIDGET_SELECT_BUTTONS)->SetDisplayedPlane(plane);
	}

public:
	uint min_number_of_columns;    ///< Minimal number of columns in legends.

	SmallMapWindow(const WindowDesc *desc, int window_number) : Window(), refresh(FORCE_REFRESH_PERIOD)
	{
		this->InitNested(desc, window_number);
		this->LowerWidget(this->map_type + SM_WIDGET_CONTOUR);

		BuildLandLegend();
		this->SetWidgetLoweredState(SM_WIDGET_SHOW_HEIGHT, _smallmap_show_heightmap);

		this->SetWidgetLoweredState(SM_WIDGET_TOGGLETOWNNAME, this->show_towns);

		this->SetupWidgetData();

		this->SetZoomLevel(ZLC_INITIALIZE, NULL);
		this->SmallMapCenterOnCurrentPos();
	}

	/**
	 * Compute minimal required width of the legends.
	 * @return Minimally needed width for displaying the smallmap legends in pixels.
	 */
	inline uint GetMinLegendWidth() const
	{
		return WD_FRAMERECT_LEFT + this->min_number_of_columns * this->column_width;
	}

	/**
	 * Return number of columns that can be displayed in \a width pixels.
	 * @return Number of columns to display.
	 */
	inline uint GetNumberColumnsLegend(uint width) const
	{
		return width / this->column_width;
	}

	/**
	 * Compute height given a number of columns.
	 * @param Number of columns.
	 * @return Needed height for displaying the smallmap legends in pixels.
	 */
	uint GetLegendHeight(uint num_columns) const
	{
		uint num_rows = max(this->min_number_of_fixed_rows, CeilDiv(max(_smallmap_company_count, _smallmap_industry_count), num_columns));
		return WD_FRAMERECT_TOP + WD_FRAMERECT_BOTTOM + num_rows * FONT_HEIGHT_SMALL;
	}

	virtual void SetStringParameters(int widget) const
	{
		switch (widget) {
			case SM_WIDGET_CAPTION:
				SetDParam(0, STR_SMALLMAP_TYPE_CONTOURS + this->map_type);
				break;
		}
	}

	virtual void OnInit()
	{
		uint min_width = 0;
		this->min_number_of_columns = INDUSTRY_MIN_NUMBER_OF_COLUMNS;
		this->min_number_of_fixed_rows = 0;
		for (uint i = 0; i < lengthof(_legend_table); i++) {
			uint height = 0;
			uint num_columns = 1;
			for (const LegendAndColour *tbl = _legend_table[i]; !tbl->end; ++tbl) {
				StringID str;
				if (i == SMT_INDUSTRY) {
					SetDParam(0, tbl->legend);
					SetDParam(1, IndustryPool::MAX_SIZE);
					str = STR_SMALLMAP_INDUSTRY;
				} else if (i == SMT_OWNER) {
					if (tbl->company != INVALID_COMPANY) {
						if (!Company::IsValidID(tbl->company)) {
							/* Rebuild the owner legend. */
							BuildOwnerLegend();
							this->OnInit();
							return;
						}
						/* Non-fixed legend entries for the owner view. */
						SetDParam(0, tbl->company);
						str = STR_SMALLMAP_COMPANY;
					} else {
						str = tbl->legend;
					}
				} else {
					if (tbl->col_break) {
						this->min_number_of_fixed_rows = max(this->min_number_of_fixed_rows, height);
						height = 0;
						num_columns++;
					}
					height++;
					str = tbl->legend;
				}
				min_width = max(GetStringBoundingBox(str).width, min_width);
			}
			this->min_number_of_fixed_rows = max(this->min_number_of_fixed_rows, height);
			this->min_number_of_columns = max(this->min_number_of_columns, num_columns);
		}

		/* The width of a column is the minimum width of all texts + the size of the blob + some spacing */
		this->column_width = min_width + LEGEND_BLOB_WIDTH + WD_FRAMERECT_LEFT + WD_FRAMERECT_RIGHT;
	}

	virtual void OnPaint()
	{
		if (this->map_type == SMT_OWNER) {
			for (const LegendAndColour *tbl = _legend_table[this->map_type]; !tbl->end; ++tbl) {
				if (tbl->company != INVALID_COMPANY && !Company::IsValidID(tbl->company)) {
					/* Rebuild the owner legend. */
					BuildOwnerLegend();
					this->InvalidateData(1);
					break;
				}
			}
		}

		this->DrawWidgets();
	}

	virtual void DrawWidget(const Rect &r, int widget) const
	{
		switch (widget) {
			case SM_WIDGET_MAP: {
				DrawPixelInfo new_dpi;
				if (!FillDrawPixelInfo(&new_dpi, r.left + 1, r.top + 1, r.right - r.left - 1, r.bottom - r.top - 1)) return;
				this->DrawSmallMap(&new_dpi);
				break;
			}

			case SM_WIDGET_LEGEND: {
				uint columns = this->GetNumberColumnsLegend(r.right - r.left + 1);
				uint number_of_rows = max((this->map_type == SMT_INDUSTRY || this->map_type == SMT_OWNER) ? CeilDiv(max(_smallmap_company_count, _smallmap_industry_count), columns) : 0, this->min_number_of_fixed_rows);
				bool rtl = _current_text_dir == TD_RTL;
				uint y_org = r.top + WD_FRAMERECT_TOP;
				uint x = rtl ? r.right - this->column_width - WD_FRAMERECT_RIGHT : r.left + WD_FRAMERECT_LEFT;
				uint y = y_org;
				uint i = 0; // Row counter for industry legend.
				uint row_height = FONT_HEIGHT_SMALL;

				uint text_left  = rtl ? 0 : LEGEND_BLOB_WIDTH + WD_FRAMERECT_LEFT;
				uint text_right = this->column_width - 1 - (rtl ? LEGEND_BLOB_WIDTH + WD_FRAMERECT_RIGHT : 0);
				uint blob_left  = rtl ? this->column_width - 1 - LEGEND_BLOB_WIDTH : 0;
				uint blob_right = rtl ? this->column_width - 1 : LEGEND_BLOB_WIDTH;

				for (const LegendAndColour *tbl = _legend_table[this->map_type]; !tbl->end; ++tbl) {
					if (tbl->col_break || ((this->map_type == SMT_INDUSTRY || this->map_type == SMT_OWNER) && i++ >= number_of_rows)) {
						/* Column break needed, continue at top, COLUMN_WIDTH pixels
						 * (one "row") to the right. */
						x += rtl ? -(int)this->column_width : this->column_width;
						y = y_org;
						i = 1;
					}

					if (this->map_type == SMT_INDUSTRY) {
						/* Industry name must be formatted, since it's not in tiny font in the specs.
						 * So, draw with a parameter and use the STR_SMALLMAP_INDUSTRY string, which is tiny font */
						SetDParam(0, tbl->legend);
						SetDParam(1, Industry::GetIndustryTypeCount(tbl->type));
						if (!tbl->show_on_map) {
							/* Simply draw the string, not the black border of the legend colour.
							 * This will enforce the idea of the disabled item */
							DrawString(x + text_left, x + text_right, y, STR_SMALLMAP_INDUSTRY, TC_GREY);
						} else {
							DrawString(x + text_left, x + text_right, y, STR_SMALLMAP_INDUSTRY, TC_BLACK);
							GfxFillRect(x + blob_left, y + 1, x + blob_right, y + row_height - 1, PC_BLACK); // Outer border of the legend colour
						}
					} else if (this->map_type == SMT_OWNER && tbl->company != INVALID_COMPANY) {
						SetDParam(0, tbl->company);
						if (!tbl->show_on_map) {
							/* Simply draw the string, not the black border of the legend colour.
							 * This will enforce the idea of the disabled item */
							DrawString(x + text_left, x + text_right, y, STR_SMALLMAP_COMPANY, TC_GREY);
						} else {
							DrawString(x + text_left, x + text_right, y, STR_SMALLMAP_COMPANY, TC_BLACK);
							GfxFillRect(x + blob_left, y + 1, x + blob_right, y + row_height - 1, PC_BLACK); // Outer border of the legend colour
						}
					} else {
						if (this->map_type == SMT_CONTOUR) SetDParam(0, tbl->height * TILE_HEIGHT_STEP);

						/* Anything that is not an industry or a company is using normal process */
						GfxFillRect(x + blob_left, y + 1, x + blob_right, y + row_height - 1, PC_BLACK);
						DrawString(x + text_left, x + text_right, y, tbl->legend);
					}
					GfxFillRect(x + blob_left + 1, y + 2, x + blob_right - 1, y + row_height - 2, tbl->colour); // Legend colour

					y += row_height;
				}
			}
		}
	}

	/**
	 * Select a new map type.
	 * @param map_type New map type.
	 */
	void SwitchMapType(SmallMapType map_type)
	{
		this->RaiseWidget(this->map_type + SM_WIDGET_CONTOUR);
		this->map_type = map_type;
		this->LowerWidget(this->map_type + SM_WIDGET_CONTOUR);

		this->SetupWidgetData();

		this->SetDirty();
	}

	virtual void OnClick(Point pt, int widget, int click_count)
	{
		/* User clicked something, notify the industry chain window to stop sending newly selected industries. */
		InvalidateWindowClassesData(WC_INDUSTRY_CARGOES, NUM_INDUSTRYTYPES);

		switch (widget) {
			case SM_WIDGET_MAP: { // Map window
				/*
				 * XXX: scrolling with the left mouse button is done by subsequently
				 * clicking with the left mouse button; clicking once centers the
				 * large map at the selected point. So by unclicking the left mouse
				 * button here, it gets reclicked during the next inputloop, which
				 * would make it look like the mouse is being dragged, while it is
				 * actually being (virtually) clicked every inputloop.
				 */
				_left_button_clicked = false;

				const NWidgetBase *wid = this->GetWidget<NWidgetBase>(SM_WIDGET_MAP);
				Window *w = FindWindowById(WC_MAIN_WINDOW, 0);
				int sub;
				pt = this->PixelToWorld(pt.x - wid->pos_x, pt.y - wid->pos_y, &sub);
				int offset = this->zoom > 0 ? this->zoom * TILE_SIZE : TILE_SIZE / (-this->zoom);
				pt = RemapCoords(this->scroll_x + pt.x + offset - offset * sub / 4,
						this->scroll_y + pt.y + sub * offset / 4, 0);

				w->viewport->follow_vehicle = INVALID_VEHICLE;
				w->viewport->dest_scrollpos_x = pt.x - (w->viewport->virtual_width  >> 1);
				w->viewport->dest_scrollpos_y = pt.y - (w->viewport->virtual_height >> 1);

				this->SetDirty();
				break;
			}

			case SM_WIDGET_ZOOM_IN:
			case SM_WIDGET_ZOOM_OUT: {
				const NWidgetBase *wid = this->GetWidget<NWidgetBase>(SM_WIDGET_MAP);
				Point pt = {wid->current_x / 2, wid->current_y / 2};
				this->SetZoomLevel((widget == SM_WIDGET_ZOOM_IN) ? ZLC_ZOOM_IN : ZLC_ZOOM_OUT, &pt);
				SndPlayFx(SND_15_BEEP);
				break;
			}

			case SM_WIDGET_CONTOUR:    // Show land contours
			case SM_WIDGET_VEHICLES:   // Show vehicles
			case SM_WIDGET_INDUSTRIES: // Show industries
			case SM_WIDGET_ROUTES:     // Show transport routes
			case SM_WIDGET_VEGETATION: // Show vegetation
			case SM_WIDGET_OWNERS:     // Show land owners
				this->SwitchMapType((SmallMapType)(widget - SM_WIDGET_CONTOUR));
				SndPlayFx(SND_15_BEEP);
				break;

			case SM_WIDGET_CENTERMAP: // Center the smallmap again
				this->SmallMapCenterOnCurrentPos();
				this->HandleButtonClick(SM_WIDGET_CENTERMAP);
				SndPlayFx(SND_15_BEEP);
				break;

			case SM_WIDGET_TOGGLETOWNNAME: // Toggle town names
				this->show_towns = !this->show_towns;
				this->SetWidgetLoweredState(SM_WIDGET_TOGGLETOWNNAME, this->show_towns);

				this->SetDirty();
				SndPlayFx(SND_15_BEEP);
				break;

			case SM_WIDGET_LEGEND: // Legend
				if (this->map_type == SMT_INDUSTRY || this->map_type == SMT_OWNER) {
					const NWidgetBase *wi = this->GetWidget<NWidgetBase>(SM_WIDGET_LEGEND); // Label panel
					uint line = (pt.y - wi->pos_y - WD_FRAMERECT_TOP) / FONT_HEIGHT_SMALL;
					uint columns = this->GetNumberColumnsLegend(wi->current_x);
					uint number_of_rows = max(CeilDiv(max(_smallmap_company_count, _smallmap_industry_count), columns), this->min_number_of_fixed_rows);
					if (line >= number_of_rows) break;

					bool rtl = _current_text_dir == TD_RTL;
					int x = pt.x - wi->pos_x;
					if (rtl) x = wi->current_x - x;
					uint column = (x - WD_FRAMERECT_LEFT) / this->column_width;

					/* If industry type small map*/
					if (this->map_type == SMT_INDUSTRY) {
						/* If click on industries label, find right industry type and enable/disable it. */
						int industry_pos = (column * number_of_rows) + line;
						if (industry_pos < _smallmap_industry_count) {
							if (_ctrl_pressed) {
								/* Disable all, except the clicked one. */
								bool changes = false;
								for (int i = 0; i != _smallmap_industry_count; i++) {
									bool new_state = i == industry_pos;
									if (_legend_from_industries[i].show_on_map != new_state) {
										changes = true;
										_legend_from_industries[i].show_on_map = new_state;
									}
								}
								if (!changes) {
									/* Nothing changed? Then show all (again). */
									for (int i = 0; i != _smallmap_industry_count; i++) {
										_legend_from_industries[i].show_on_map = true;
									}
								}
							} else {
								_legend_from_industries[industry_pos].show_on_map = !_legend_from_industries[industry_pos].show_on_map;
							}
						}
					} else if (this->map_type == SMT_OWNER) {
						/* If click on companies label, find right company and enable/disable it. */
						int company_pos = (column * number_of_rows) + line;
						if (company_pos < NUM_NO_COMPANY_ENTRIES) break;
						if (company_pos < _smallmap_company_count) {
							if (_ctrl_pressed) {
								/* Disable all, except the clicked one */
								bool changes = false;
								for (int i = NUM_NO_COMPANY_ENTRIES; i != _smallmap_company_count; i++) {
									bool new_state = i == company_pos;
									if (_legend_land_owners[i].show_on_map != new_state) {
										changes = true;
										_legend_land_owners[i].show_on_map = new_state;
									}
								}
								if (!changes) {
									/* Nothing changed? Then show all (again). */
									for (int i = NUM_NO_COMPANY_ENTRIES; i != _smallmap_company_count; i++) {
										_legend_land_owners[i].show_on_map = true;
									}
								}
							} else {
								_legend_land_owners[company_pos].show_on_map = !_legend_land_owners[company_pos].show_on_map;
							}
						}
					}
					this->SetDirty();
				}
				break;

			case SM_WIDGET_ENABLE_ALL:
				if (this->map_type == SMT_INDUSTRY) {
					for (int i = 0; i != _smallmap_industry_count; i++) {
						_legend_from_industries[i].show_on_map = true;
					}
				} else if (this->map_type == SMT_OWNER) {
					for (int i = NUM_NO_COMPANY_ENTRIES; i != _smallmap_company_count; i++) {
						_legend_land_owners[i].show_on_map = true;
					}
				}
				this->SetDirty();
				break;

			case SM_WIDGET_DISABLE_ALL:
				if (this->map_type == SMT_INDUSTRY) {
					for (int i = 0; i != _smallmap_industry_count; i++) {
						_legend_from_industries[i].show_on_map = false;
					}
				} else {
					for (int i = NUM_NO_COMPANY_ENTRIES; i != _smallmap_company_count; i++) {
						_legend_land_owners[i].show_on_map = false;
					}
				}
				this->SetDirty();
				break;

			case SM_WIDGET_SHOW_HEIGHT: // Enable/disable showing of heightmap.
				_smallmap_show_heightmap = !_smallmap_show_heightmap;
				this->SetWidgetLoweredState(SM_WIDGET_SHOW_HEIGHT, _smallmap_show_heightmap);
				this->SetDirty();
				break;
		}
	}

	/**
	 * Some data on this window has become invalid.
	 * @param data Information about the changed data.
	 * - data = 0: Displayed industries at the industry chain window have changed.
	 * - data = 1: Companies have changed.
	 * @param gui_scope Whether the call is done from GUI scope. You may not do everything when not in GUI scope. See #InvalidateWindowData() for details.
	 */
	virtual void OnInvalidateData(int data = 0, bool gui_scope = true)
	{
		if (!gui_scope) return;
		switch (data) {
			case 1:
				/* The owner legend has already been rebuilt. */
				this->ReInit();
				break;

			case 0: {
				extern uint64 _displayed_industries;
				if (this->map_type != SMT_INDUSTRY) this->SwitchMapType(SMT_INDUSTRY);

				for (int i = 0; i != _smallmap_industry_count; i++) {
					_legend_from_industries[i].show_on_map = HasBit(_displayed_industries, _legend_from_industries[i].type);
				}
				break;
			}

			default: NOT_REACHED();
		}
		this->SetDirty();
	}

	virtual bool OnRightClick(Point pt, int widget)
	{
		if (widget != SM_WIDGET_MAP || _scrolling_viewport) return false;

		_scrolling_viewport = true;
		return true;
	}

	virtual void OnMouseWheel(int wheel)
	{
		if (_settings_client.gui.scrollwheel_scrolling == 0) {
			const NWidgetBase *wid = this->GetWidget<NWidgetBase>(SM_WIDGET_MAP);
			int cursor_x = _cursor.pos.x - this->left - wid->pos_x;
			int cursor_y = _cursor.pos.y - this->top  - wid->pos_y;
			if (IsInsideMM(cursor_x, 0, wid->current_x) && IsInsideMM(cursor_y, 0, wid->current_y)) {
				Point pt = {cursor_x, cursor_y};
				this->SetZoomLevel((wheel < 0) ? ZLC_ZOOM_IN : ZLC_ZOOM_OUT, &pt);
			}
		}
	}

	virtual void OnTick()
	{
		/* Update the window every now and then */
		if (--this->refresh != 0) return;

		this->RecalcVehiclePositions();

		this->refresh = FORCE_REFRESH_PERIOD;
		this->SetDirty();
	}

	/**
	 * Set new #scroll_x, #scroll_y, and #subscroll values after limiting them such that the center
	 * of the smallmap always contains a part of the map.
	 * @param sx  Proposed new #scroll_x
	 * @param sy  Proposed new #scroll_y
	 * @param sub Proposed new #subscroll
	 */
	void SetNewScroll(int sx, int sy, int sub)
	{
		const NWidgetBase *wi = this->GetWidget<NWidgetBase>(SM_WIDGET_MAP);
<<<<<<< HEAD
		Point hv = InverseRemapCoords(wi->current_x * TILE_SIZE / 2, wi->current_y * TILE_SIZE / 2);
		if (this->zoom > 0) {
			hv.x *= this->zoom;
			hv.y *= this->zoom;
		} else {
			hv.x /= (-this->zoom);
			hv.y /= (-this->zoom);
		}
=======
		Point hv = InverseRemapCoords(wi->current_x * ZOOM_LVL_BASE * TILE_SIZE / 2, wi->current_y * ZOOM_LVL_BASE * TILE_SIZE / 2);
		hv.x *= this->zoom;
		hv.y *= this->zoom;
>>>>>>> 07c15130

		if (sx < -hv.x) {
			sx = -hv.x;
			sub = 0;
		}
		if (sx > (int)(MapMaxX() * TILE_SIZE) - hv.x) {
			sx = MapMaxX() * TILE_SIZE - hv.x;
			sub = 0;
		}
		if (sy < -hv.y) {
			sy = -hv.y;
			sub = 0;
		}
		if (sy > (int)(MapMaxY() * TILE_SIZE) - hv.y) {
			sy = MapMaxY() * TILE_SIZE - hv.y;
			sub = 0;
		}

		this->scroll_x = sx;
		this->scroll_y = sy;
		this->subscroll = sub;
	}

	virtual void OnScroll(Point delta)
	{
		_cursor.fix_at = true;

		/* While tile is at (delta.x, delta.y)? */
		int sub;
		Point pt = this->PixelToWorld(delta.x, delta.y, &sub);
		this->SetNewScroll(this->scroll_x + pt.x, this->scroll_y + pt.y, sub);

		this->SetDirty();
	}

	void SmallMapCenterOnCurrentPos()
	{
		const ViewPort *vp = FindWindowById(WC_MAIN_WINDOW, 0)->viewport;
		Point pt = InverseRemapCoords(vp->virtual_left + vp->virtual_width  / 2, vp->virtual_top  + vp->virtual_height / 2);

		int sub;
		const NWidgetBase *wid = this->GetWidget<NWidgetBase>(SM_WIDGET_MAP);
		Point sxy = this->ComputeScroll(pt.x, pt.y, max(0, (int)wid->current_x / 2 - 2), wid->current_y / 2, &sub);
		this->SetNewScroll(sxy.x, sxy.y, sub);
		this->SetDirty();
	}
};

SmallMapWindow::SmallMapType SmallMapWindow::map_type = SMT_CONTOUR;
bool SmallMapWindow::show_towns = true;

/**
 * Custom container class for displaying smallmap with a vertically resizing legend panel.
 * The legend panel has a smallest height that depends on its width. Standard containers cannot handle this case.
 *
 * @note The container assumes it has two childs, the first is the display, the second is the bar with legends and selection image buttons.
 *       Both childs should be both horizontally and vertically resizable and horizontally fillable.
 *       The bar should have a minimal size with a zero-size legends display. Child padding is not supported.
 */
class NWidgetSmallmapDisplay : public NWidgetContainer {
	const SmallMapWindow *smallmap_window; ///< Window manager instance.
public:
	NWidgetSmallmapDisplay() : NWidgetContainer(NWID_VERTICAL)
	{
		this->smallmap_window = NULL;
	}

	virtual void SetupSmallestSize(Window *w, bool init_array)
	{
		NWidgetBase *display = this->head;
		NWidgetBase *bar = display->next;

		display->SetupSmallestSize(w, init_array);
		bar->SetupSmallestSize(w, init_array);

		this->smallmap_window = dynamic_cast<SmallMapWindow *>(w);
		this->smallest_x = max(display->smallest_x, bar->smallest_x + smallmap_window->GetMinLegendWidth());
		this->smallest_y = display->smallest_y + max(bar->smallest_y, smallmap_window->GetLegendHeight(smallmap_window->min_number_of_columns));
		this->fill_x = max(display->fill_x, bar->fill_x);
		this->fill_y = (display->fill_y == 0 && bar->fill_y == 0) ? 0 : min(display->fill_y, bar->fill_y);
		this->resize_x = max(display->resize_x, bar->resize_x);
		this->resize_y = min(display->resize_y, bar->resize_y);
	}

	virtual void AssignSizePosition(SizingType sizing, uint x, uint y, uint given_width, uint given_height, bool rtl)
	{
		this->pos_x = x;
		this->pos_y = y;
		this->current_x = given_width;
		this->current_y = given_height;

		NWidgetBase *display = this->head;
		NWidgetBase *bar = display->next;

		if (sizing == ST_SMALLEST) {
			this->smallest_x = given_width;
			this->smallest_y = given_height;
			/* Make display and bar exactly equal to their minimal size. */
			display->AssignSizePosition(ST_SMALLEST, x, y, display->smallest_x, display->smallest_y, rtl);
			bar->AssignSizePosition(ST_SMALLEST, x, y + display->smallest_y, bar->smallest_x, bar->smallest_y, rtl);
		}

		uint bar_height = max(bar->smallest_y, this->smallmap_window->GetLegendHeight(this->smallmap_window->GetNumberColumnsLegend(given_width - bar->smallest_x)));
		uint display_height = given_height - bar_height;
		display->AssignSizePosition(ST_RESIZE, x, y, given_width, display_height, rtl);
		bar->AssignSizePosition(ST_RESIZE, x, y + display_height, given_width, bar_height, rtl);
	}

	virtual NWidgetCore *GetWidgetFromPos(int x, int y)
	{
		if (!IsInsideBS(x, this->pos_x, this->current_x) || !IsInsideBS(y, this->pos_y, this->current_y)) return NULL;
		for (NWidgetBase *child_wid = this->head; child_wid != NULL; child_wid = child_wid->next) {
			NWidgetCore *widget = child_wid->GetWidgetFromPos(x, y);
			if (widget != NULL) return widget;
		}
		return NULL;
	}

	virtual void Draw(const Window *w)
	{
		for (NWidgetBase *child_wid = this->head; child_wid != NULL; child_wid = child_wid->next) child_wid->Draw(w);
	}
};

/** Widget parts of the smallmap display. */
static const NWidgetPart _nested_smallmap_display[] = {
	NWidget(WWT_PANEL, COLOUR_BROWN, SM_WIDGET_MAP_BORDER),
		NWidget(WWT_INSET, COLOUR_BROWN, SM_WIDGET_MAP), SetMinimalSize(346, 140), SetResize(1, 1), SetPadding(2, 2, 2, 2), EndContainer(),
	EndContainer(),
};

/** Widget parts of the smallmap legend bar + image buttons. */
static const NWidgetPart _nested_smallmap_bar[] = {
	NWidget(WWT_PANEL, COLOUR_BROWN),
		NWidget(NWID_HORIZONTAL),
			NWidget(WWT_EMPTY, INVALID_COLOUR, SM_WIDGET_LEGEND), SetResize(1, 1),
			NWidget(NWID_VERTICAL),
				/* Top button row. */
				NWidget(NWID_HORIZONTAL, NC_EQUALSIZE),
					NWidget(WWT_PUSHIMGBTN, COLOUR_BROWN, SM_WIDGET_ZOOM_IN),
							SetDataTip(SPR_IMG_ZOOMIN, STR_TOOLBAR_TOOLTIP_ZOOM_THE_VIEW_IN), SetFill(1, 1),
					NWidget(WWT_PUSHIMGBTN, COLOUR_BROWN, SM_WIDGET_CENTERMAP),
							SetDataTip(SPR_IMG_SMALLMAP, STR_SMALLMAP_CENTER), SetFill(1, 1),
					NWidget(WWT_IMGBTN, COLOUR_BROWN, SM_WIDGET_CONTOUR),
							SetDataTip(SPR_IMG_SHOW_COUNTOURS, STR_SMALLMAP_TOOLTIP_SHOW_LAND_CONTOURS_ON_MAP), SetFill(1, 1),
					NWidget(WWT_IMGBTN, COLOUR_BROWN, SM_WIDGET_VEHICLES),
							SetDataTip(SPR_IMG_SHOW_VEHICLES, STR_SMALLMAP_TOOLTIP_SHOW_VEHICLES_ON_MAP), SetFill(1, 1),
					NWidget(WWT_IMGBTN, COLOUR_BROWN, SM_WIDGET_INDUSTRIES),
							SetDataTip(SPR_IMG_INDUSTRY, STR_SMALLMAP_TOOLTIP_SHOW_INDUSTRIES_ON_MAP), SetFill(1, 1),
				EndContainer(),
				/* Bottom button row. */
				NWidget(NWID_HORIZONTAL, NC_EQUALSIZE),
					NWidget(WWT_PUSHIMGBTN, COLOUR_BROWN, SM_WIDGET_ZOOM_OUT),
							SetDataTip(SPR_IMG_ZOOMOUT, STR_TOOLBAR_TOOLTIP_ZOOM_THE_VIEW_OUT), SetFill(1, 1),
					NWidget(WWT_IMGBTN, COLOUR_BROWN, SM_WIDGET_TOGGLETOWNNAME),
							SetDataTip(SPR_IMG_TOWN, STR_SMALLMAP_TOOLTIP_TOGGLE_TOWN_NAMES_ON_OFF), SetFill(1, 1),
					NWidget(WWT_IMGBTN, COLOUR_BROWN, SM_WIDGET_ROUTES),
							SetDataTip(SPR_IMG_SHOW_ROUTES, STR_SMALLMAP_TOOLTIP_SHOW_TRANSPORT_ROUTES_ON), SetFill(1, 1),
					NWidget(WWT_IMGBTN, COLOUR_BROWN, SM_WIDGET_VEGETATION),
							SetDataTip(SPR_IMG_PLANTTREES, STR_SMALLMAP_TOOLTIP_SHOW_VEGETATION_ON_MAP), SetFill(1, 1),
					NWidget(WWT_IMGBTN, COLOUR_BROWN, SM_WIDGET_OWNERS),
							SetDataTip(SPR_IMG_COMPANY_GENERAL, STR_SMALLMAP_TOOLTIP_SHOW_LAND_OWNERS_ON_MAP), SetFill(1, 1),
				EndContainer(),
				NWidget(NWID_SPACER), SetResize(0, 1),
			EndContainer(),
		EndContainer(),
	EndContainer(),
};

static NWidgetBase *SmallMapDisplay(int *biggest_index)
{
	NWidgetContainer *map_display = new NWidgetSmallmapDisplay;

	MakeNWidgets(_nested_smallmap_display, lengthof(_nested_smallmap_display), biggest_index, map_display);
	MakeNWidgets(_nested_smallmap_bar, lengthof(_nested_smallmap_bar), biggest_index, map_display);
	return map_display;
}


static const NWidgetPart _nested_smallmap_widgets[] = {
	NWidget(NWID_HORIZONTAL),
		NWidget(WWT_CLOSEBOX, COLOUR_BROWN),
		NWidget(WWT_CAPTION, COLOUR_BROWN, SM_WIDGET_CAPTION), SetDataTip(STR_SMALLMAP_CAPTION, STR_TOOLTIP_WINDOW_TITLE_DRAG_THIS),
		NWidget(WWT_SHADEBOX, COLOUR_BROWN),
		NWidget(WWT_STICKYBOX, COLOUR_BROWN),
	EndContainer(),
	NWidgetFunction(SmallMapDisplay), // Smallmap display and legend bar + image buttons.
	/* Bottom button row and resize box. */
	NWidget(NWID_HORIZONTAL),
		NWidget(WWT_PANEL, COLOUR_BROWN),
			NWidget(NWID_HORIZONTAL),
				NWidget(NWID_SELECTION, INVALID_COLOUR, SM_WIDGET_SELECT_BUTTONS),
					NWidget(NWID_HORIZONTAL, NC_EQUALSIZE),
						NWidget(WWT_PUSHTXTBTN, COLOUR_BROWN, SM_WIDGET_ENABLE_ALL), SetDataTip(STR_SMALLMAP_ENABLE_ALL, STR_NULL),
						NWidget(WWT_PUSHTXTBTN, COLOUR_BROWN, SM_WIDGET_DISABLE_ALL), SetDataTip(STR_SMALLMAP_DISABLE_ALL, STR_NULL),
						NWidget(WWT_TEXTBTN, COLOUR_BROWN, SM_WIDGET_SHOW_HEIGHT), SetDataTip(STR_SMALLMAP_SHOW_HEIGHT, STR_SMALLMAP_TOOLTIP_SHOW_HEIGHT),
					EndContainer(),
					NWidget(NWID_SPACER), SetFill(1, 1),
				EndContainer(),
				NWidget(NWID_SPACER), SetFill(1, 0), SetResize(1, 0),
			EndContainer(),
		EndContainer(),
		NWidget(WWT_RESIZEBOX, COLOUR_BROWN),
	EndContainer(),
};

static const WindowDesc _smallmap_desc(
	WDP_AUTO, 446, 314,
	WC_SMALLMAP, WC_NONE,
	WDF_UNCLICK_BUTTONS,
	_nested_smallmap_widgets, lengthof(_nested_smallmap_widgets)
);

/**
 * Show the smallmap window.
 */
void ShowSmallMap()
{
	AllocateWindowDescFront<SmallMapWindow>(&_smallmap_desc, 0);
}

/**
 * Scrolls the main window to given coordinates.
 * @param x x coordinate
 * @param y y coordinate
 * @param z z coordinate; -1 to scroll to terrain height
 * @param instant scroll instantly (meaningful only when smooth_scrolling is active)
 * @return did the viewport position change?
 */
bool ScrollMainWindowTo(int x, int y, int z, bool instant)
{
	bool res = ScrollWindowTo(x, y, z, FindWindowById(WC_MAIN_WINDOW, 0), instant);

	/* If a user scrolls to a tile (via what way what so ever) and already is on
	 * that tile (e.g.: pressed twice), move the smallmap to that location,
	 * so you directly see where you are on the smallmap. */

	if (res) return res;

	SmallMapWindow *w = dynamic_cast<SmallMapWindow*>(FindWindowById(WC_SMALLMAP, 0));
	if (w != NULL) w->SmallMapCenterOnCurrentPos();

	return res;
}<|MERGE_RESOLUTION|>--- conflicted
+++ resolved
@@ -660,25 +660,17 @@
 			int x_offset = tile_x - this->scroll_x / (int)TILE_SIZE;
 			int y_offset = tile_y - this->scroll_y / (int)TILE_SIZE;
 
-<<<<<<< HEAD
 			/* For negative offsets, round towards -inf. */
 			if (x_offset < 0) x_offset -= this->zoom - 1;
 			if (y_offset < 0) y_offset -= this->zoom - 1;
-=======
-		if (this->zoom == 1) return SmallmapRemapCoords(x_offset, y_offset);
->>>>>>> 07c15130
 
 			return RemapCoords(x_offset / this->zoom, y_offset / this->zoom, 0);
 		} else {
 			int x_offset = tile_x * (-this->zoom) - this->scroll_x * (-this->zoom) / (int)TILE_SIZE;
 			int y_offset = tile_y * (-this->zoom) - this->scroll_y * (-this->zoom) / (int)TILE_SIZE;
 
-<<<<<<< HEAD
 			return RemapCoords(x_offset, y_offset, 0);
 		}
-=======
-		return SmallmapRemapCoords(x_offset / this->zoom, y_offset / this->zoom);
->>>>>>> 07c15130
 	}
 
 	/**
@@ -1595,7 +1587,6 @@
 	void SetNewScroll(int sx, int sy, int sub)
 	{
 		const NWidgetBase *wi = this->GetWidget<NWidgetBase>(SM_WIDGET_MAP);
-<<<<<<< HEAD
 		Point hv = InverseRemapCoords(wi->current_x * TILE_SIZE / 2, wi->current_y * TILE_SIZE / 2);
 		if (this->zoom > 0) {
 			hv.x *= this->zoom;
@@ -1604,11 +1595,6 @@
 			hv.x /= (-this->zoom);
 			hv.y /= (-this->zoom);
 		}
-=======
-		Point hv = InverseRemapCoords(wi->current_x * ZOOM_LVL_BASE * TILE_SIZE / 2, wi->current_y * ZOOM_LVL_BASE * TILE_SIZE / 2);
-		hv.x *= this->zoom;
-		hv.y *= this->zoom;
->>>>>>> 07c15130
 
 		if (sx < -hv.x) {
 			sx = -hv.x;
