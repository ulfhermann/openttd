--- conflicted
+++ resolved
@@ -37,64 +37,44 @@
 	SM_WIDGET_MAP,
 	SM_WIDGET_LEGEND,
 	SM_WIDGET_BUTTONSPANEL,
+	SM_WIDGET_BLANK,
 	SM_WIDGET_CONTOUR,
 	SM_WIDGET_VEHICLES,
 	SM_WIDGET_INDUSTRIES,
+	SM_WIDGET_ROUTEMAP,
 	SM_WIDGET_ROUTES,
 	SM_WIDGET_VEGETATION,
 	SM_WIDGET_OWNERS,
 	SM_WIDGET_CENTERMAP,
 	SM_WIDGET_TOGGLETOWNNAME,
 	SM_WIDGET_BOTTOMPANEL,
-	SM_WIDGET_ENABLEINDUSTRIES,
-	SM_WIDGET_DISABLEINDUSTRIES,
+	SM_WIDGET_ENABLE_ALL,
+	SM_WIDGET_DISABLE_ALL,
 	SM_WIDGET_RESIZEBOX,
 };
 
 static const Widget _smallmap_widgets[] = {
-<<<<<<< HEAD
-{  WWT_CLOSEBOX,   RESIZE_NONE,  COLOUR_BROWN,     0,    10,     0,    13, STR_BLACK_CROSS,          STR_TOOLTIP_CLOSE_WINDOW},
-{   WWT_CAPTION,  RESIZE_RIGHT,  COLOUR_BROWN,    11,   337,     0,    13, STR_SMALLMAP_CAPTION,     STR_TOOLTIP_WINDOW_TITLE_DRAG_THIS},
-{ WWT_STICKYBOX,     RESIZE_LR,  COLOUR_BROWN,   338,   349,     0,    13, 0x0,                      STR_STICKY_BUTTON},
-{     WWT_PANEL,     RESIZE_RB,  COLOUR_BROWN,     0,   349,    14,   157, 0x0,                      STR_NULL},
-{     WWT_INSET,     RESIZE_RB,  COLOUR_BROWN,     2,   347,    16,   155, 0x0,                      STR_NULL},
-{     WWT_PANEL,    RESIZE_RTB,  COLOUR_BROWN,     0,   239,   158,   201, 0x0,                      STR_NULL},
-{     WWT_PANEL,   RESIZE_LRTB,  COLOUR_BROWN,   240,   349,   158,   158, 0x0,                      STR_NULL},
-{     WWT_PANEL,   RESIZE_LRTB,  COLOUR_BROWN,   262,   283,   158,   179, 0x0,                      STR_NULL},
-{    WWT_IMGBTN,   RESIZE_LRTB,  COLOUR_BROWN,   284,   305,   158,   179, SPR_IMG_SHOW_COUNTOURS,   STR_SMALLMAP_TOOLTIP_SHOW_LAND_CONTOURS_ON_MAP},
-{    WWT_IMGBTN,   RESIZE_LRTB,  COLOUR_BROWN,   306,   327,   158,   179, SPR_IMG_SHOW_VEHICLES,    STR_SMALLMAP_TOOLTIP_SHOW_VEHICLES_ON_MAP},
-{    WWT_IMGBTN,   RESIZE_LRTB,  COLOUR_BROWN,   328,   349,   158,   179, SPR_IMG_INDUSTRY,         STR_SMALLMAP_TOOLTIP_SHOW_INDUSTRIES_ON_MAP},
-{    WWT_IMGBTN,   RESIZE_LRTB,  COLOUR_BROWN,   262,   283,   180,   201, SPR_IMG_SHOW_ROUTES,      STR_SMALLMAP_TOOLTIP_SHOW_TRANSPORT_ROUTES_ON},
-{    WWT_IMGBTN,   RESIZE_LRTB,  COLOUR_BROWN,   284,   305,   180,   201, SPR_IMG_SHOW_ROUTES,      STR_SMALLMAP_TOOLTIP_SHOW_TRANSPORT_ROUTES_ON},
-{    WWT_IMGBTN,   RESIZE_LRTB,  COLOUR_BROWN,   306,   327,   180,   201, SPR_IMG_PLANTTREES,       STR_SMALLMAP_TOOLTIP_SHOW_VEGETATION_ON_MAP},
-{    WWT_IMGBTN,   RESIZE_LRTB,  COLOUR_BROWN,   328,   349,   180,   201, SPR_IMG_COMPANY_GENERAL,  STR_SMALLMAP_TOOLTIP_SHOW_LAND_OWNERS_ON_MAP},
-{    WWT_IMGBTN,   RESIZE_LRTB,  COLOUR_BROWN,   240,   261,   158,   179, SPR_IMG_SMALLMAP,         STR_SMALLMAP_CENTER},
-{    WWT_IMGBTN,   RESIZE_LRTB,  COLOUR_BROWN,   240,   261,   180,   201, SPR_IMG_TOWN,             STR_SMALLMAP_TOOLTIP_TOGGLE_TOWN_NAMES_ON_OFF},
-{     WWT_PANEL,    RESIZE_RTB,  COLOUR_BROWN,     0,   337,   202,   213, 0x0,                      STR_NULL},
-{   WWT_TEXTBTN,     RESIZE_TB,  COLOUR_BROWN,     0,    99,   202,   213, STR_MESSAGES_ENABLE_ALL,  STR_NULL},
-{   WWT_TEXTBTN,     RESIZE_TB,  COLOUR_BROWN,   100,   201,   202,   213, STR_MESSAGES_DISABLE_ALL, STR_NULL},
-{ WWT_RESIZEBOX,   RESIZE_LRTB,  COLOUR_BROWN,   338,   349,   202,   213, 0x0,                      STR_RESIZE_BUTTON},
-=======
 {  WWT_CLOSEBOX,   RESIZE_NONE,  COLOUR_BROWN,     0,    10,     0,    13, STR_BLACK_CROSS,          STR_TOOLTIP_CLOSE_WINDOW},                       // SM_WIDGET_CLOSEBOX
 {   WWT_CAPTION,  RESIZE_RIGHT,  COLOUR_BROWN,    11,   337,     0,    13, STR_SMALLMAP_CAPTION,     STR_TOOLTIP_WINDOW_TITLE_DRAG_THIS},             // SM_WIDGET_CAPTION
 { WWT_STICKYBOX,     RESIZE_LR,  COLOUR_BROWN,   338,   349,     0,    13, 0x0,                      STR_STICKY_BUTTON},                              // SM_WIDGET_STICKYBOX
 {     WWT_PANEL,     RESIZE_RB,  COLOUR_BROWN,     0,   349,    14,   157, 0x0,                      STR_NULL},                                       // SM_WIDGET_MAP_BORDER
 {     WWT_INSET,     RESIZE_RB,  COLOUR_BROWN,     2,   347,    16,   155, 0x0,                      STR_NULL},                                       // SM_WIDGET_MAP
-{     WWT_PANEL,    RESIZE_RTB,  COLOUR_BROWN,     0,   261,   158,   201, 0x0,                      STR_NULL},                                       // SM_WIDGET_LEGEND
-{     WWT_PANEL,   RESIZE_LRTB,  COLOUR_BROWN,   262,   349,   158,   158, 0x0,                      STR_NULL},                                       // SM_WIDGET_BUTTONSPANEL
+{     WWT_PANEL,    RESIZE_RTB,  COLOUR_BROWN,     0,   239,   158,   201, 0x0,                      STR_NULL},                                       // SM_WIDGET_LEGEND
+{     WWT_PANEL,   RESIZE_LRTB,  COLOUR_BROWN,   240,   349,   158,   158, 0x0,                      STR_NULL},                                       // SM_WIDGET_BUTTONSPANEL
+{     WWT_PANEL,   RESIZE_LRTB,  COLOUR_BROWN,   262,   283,   158,   179, 0x0,                      STR_NULL},                                       // SM_WIDGET_BLANK
 {    WWT_IMGBTN,   RESIZE_LRTB,  COLOUR_BROWN,   284,   305,   158,   179, SPR_IMG_SHOW_COUNTOURS,   STR_SMALLMAP_TOOLTIP_SHOW_LAND_CONTOURS_ON_MAP}, // SM_WIDGET_CONTOUR
 {    WWT_IMGBTN,   RESIZE_LRTB,  COLOUR_BROWN,   306,   327,   158,   179, SPR_IMG_SHOW_VEHICLES,    STR_SMALLMAP_TOOLTIP_SHOW_VEHICLES_ON_MAP},      // SM_WIDGET_VEHICLES
 {    WWT_IMGBTN,   RESIZE_LRTB,  COLOUR_BROWN,   328,   349,   158,   179, SPR_IMG_INDUSTRY,         STR_SMALLMAP_TOOLTIP_SHOW_INDUSTRIES_ON_MAP},    // SM_WIDGET_INDUSTRIES
+{    WWT_IMGBTN,   RESIZE_LRTB,  COLOUR_BROWN,   262,   283,   180,   201, SPR_IMG_SHOW_ROUTES,      STR_SMALLMAP_TOOLTIP_SHOW_TRANSPORT_ROUTES_ON},  // SM_WIDGET_ROUTEMAP
 {    WWT_IMGBTN,   RESIZE_LRTB,  COLOUR_BROWN,   284,   305,   180,   201, SPR_IMG_SHOW_ROUTES,      STR_SMALLMAP_TOOLTIP_SHOW_TRANSPORT_ROUTES_ON},  // SM_WIDGET_ROUTES
 {    WWT_IMGBTN,   RESIZE_LRTB,  COLOUR_BROWN,   306,   327,   180,   201, SPR_IMG_PLANTTREES,       STR_SMALLMAP_TOOLTIP_SHOW_VEGETATION_ON_MAP},    // SM_WIDGET_VEGETATION
 {    WWT_IMGBTN,   RESIZE_LRTB,  COLOUR_BROWN,   328,   349,   180,   201, SPR_IMG_COMPANY_GENERAL,  STR_SMALLMAP_TOOLTIP_SHOW_LAND_OWNERS_ON_MAP},   // SM_WIDGET_OWNERS
-{    WWT_IMGBTN,   RESIZE_LRTB,  COLOUR_BROWN,   262,   283,   158,   179, SPR_IMG_SMALLMAP,         STR_SMALLMAP_CENTER},                            // SM_WIDGET_CENTERMAP
-{    WWT_IMGBTN,   RESIZE_LRTB,  COLOUR_BROWN,   262,   283,   180,   201, SPR_IMG_TOWN,             STR_SMALLMAP_TOOLTIP_TOGGLE_TOWN_NAMES_ON_OFF},  // SM_WIDGET_TOGGLETOWNNAME
+{    WWT_IMGBTN,   RESIZE_LRTB,  COLOUR_BROWN,   240,   261,   158,   179, SPR_IMG_SMALLMAP,         STR_SMALLMAP_CENTER},                            // SM_WIDGET_CENTERMAP
+{    WWT_IMGBTN,   RESIZE_LRTB,  COLOUR_BROWN,   240,   261,   180,   201, SPR_IMG_TOWN,             STR_SMALLMAP_TOOLTIP_TOGGLE_TOWN_NAMES_ON_OFF},  // SM_WIDGET_TOGGLETOWNNAME
 {     WWT_PANEL,    RESIZE_RTB,  COLOUR_BROWN,     0,   337,   202,   213, 0x0,                      STR_NULL},                                       // SM_WIDGET_BOTTOMPANEL
-{   WWT_TEXTBTN,     RESIZE_TB,  COLOUR_BROWN,     0,    99,   202,   213, STR_MESSAGES_ENABLE_ALL,  STR_NULL},                                       // SM_WIDGET_ENABLEINDUSTRIES
-{   WWT_TEXTBTN,     RESIZE_TB,  COLOUR_BROWN,   100,   201,   202,   213, STR_MESSAGES_DISABLE_ALL, STR_NULL},                                       // SM_WIDGET_DISABLEINDUSTRIES
+{   WWT_TEXTBTN,     RESIZE_TB,  COLOUR_BROWN,     0,    99,   202,   213, STR_MESSAGES_ENABLE_ALL,  STR_NULL},                                       // SM_WIDGET_ENABLE_ALL
+{   WWT_TEXTBTN,     RESIZE_TB,  COLOUR_BROWN,   100,   201,   202,   213, STR_MESSAGES_DISABLE_ALL, STR_NULL},                                       // SM_WIDGET_DISABLE_ALL
 { WWT_RESIZEBOX,   RESIZE_LRTB,  COLOUR_BROWN,   338,   349,   202,   213, 0x0,                      STR_RESIZE_BUTTON},                              // SM_WIDGET_RESIZEBOX
->>>>>>> e1956de3
 {  WIDGETS_END},
 };
 
@@ -150,8 +130,8 @@
 	NWidget(NWID_HORIZONTAL),
 		NWidget(WWT_PANEL, COLOUR_BROWN, SM_WIDGET_BOTTOMPANEL),
 			NWidget(NWID_HORIZONTAL),
-				NWidget(WWT_TEXTBTN, COLOUR_BROWN, SM_WIDGET_ENABLEINDUSTRIES), SetMinimalSize(100, 12), SetDataTip(STR_MESSAGES_ENABLE_ALL, STR_NULL),
-				NWidget(WWT_TEXTBTN, COLOUR_BROWN, SM_WIDGET_DISABLEINDUSTRIES), SetMinimalSize(102, 12), SetDataTip(STR_MESSAGES_DISABLE_ALL, STR_NULL),
+				NWidget(WWT_TEXTBTN, COLOUR_BROWN, SM_WIDGET_ENABLE_ALL), SetMinimalSize(100, 12), SetDataTip(STR_MESSAGES_ENABLE_ALL, STR_NULL),
+				NWidget(WWT_TEXTBTN, COLOUR_BROWN, SM_WIDGET_DISABLE_ALL), SetMinimalSize(102, 12), SetDataTip(STR_MESSAGES_DISABLE_ALL, STR_NULL),
 				NWidget(NWID_SPACER), SetFill(1, 0), SetResize(1, 0),
 			EndContainer(),
 		EndContainer(),
@@ -633,27 +613,6 @@
 	GfxFillRect(x2 - 3, y, x2,    y2, 69);
 }
 
-<<<<<<< HEAD
-enum SmallMapWindowWidgets {
-	SM_WIDGET_MAP_BORDER = 3,
-	SM_WIDGET_MAP,
-	SM_WIDGET_LEGEND,
-	SM_WIDGET_BUTTONSPANEL,
-	SM_WIDGET_BLANK,
-	SM_WIDGET_CONTOUR,
-	SM_WIDGET_VEHICLES,
-	SM_WIDGET_INDUSTRIES,
-	SM_WIDGET_ROUTEMAP,
-	SM_WIDGET_ROUTES,
-	SM_WIDGET_VEGETATION,
-	SM_WIDGET_OWNERS,
-	SM_WIDGET_CENTERMAP,
-	SM_WIDGET_TOGGLETOWNNAME,
-	SM_WIDGET_BOTTOMPANEL,
-	SM_WIDGET_ENABLE_ALL,
-	SM_WIDGET_DISABLE_ALL,
-	SM_WIDGET_RESIZEBOX,
-};
 
 void DrawVertex(int x, int y, int size, int color)
 {
@@ -673,8 +632,6 @@
 	GfxDrawLine(x + w2, y - w1, x + w2, y + w2, 0x0);
 }
 
-=======
->>>>>>> e1956de3
 class SmallMapWindow : public Window
 {
 	enum SmallMapType {
