/* $Id$ */

/*
 * This file is part of OpenTTD.
 * OpenTTD is free software; you can redistribute it and/or modify it under the terms of the GNU General Public License as published by the Free Software Foundation, version 2.
 * OpenTTD is distributed in the hope that it will be useful, but WITHOUT ANY WARRANTY; without even the implied warranty of MERCHANTABILITY or FITNESS FOR A PARTICULAR PURPOSE.
 * See the GNU General Public License for more details. You should have received a copy of the GNU General Public License along with OpenTTD. If not, see <http://www.gnu.org/licenses/>.
 */

/** @file smallmap_gui.cpp GUI that shows a small map of the world with metadata like owner or height. */

#include "stdafx.h"
#include "clear_map.h"
#include "industry.h"
#include "station_map.h"
#include "landscape.h"
#include "window_gui.h"
#include "tree_map.h"
#include "viewport_func.h"
#include "town.h"
#include "blitter/factory.hpp"
#include "tunnelbridge_map.h"
#include "strings_func.h"
#include "core/endian_func.hpp"
#include "vehicle_base.h"
#include "sound_func.h"
#include "window_func.h"
#include "cargotype.h"
#include "openttd.h"
#include "company_func.h"
#include "station_base.h"
#include "company_base.h"

#include "table/strings.h"
#include "table/sprites.h"

#include <cmath>
#include <vector>

/** Widget numbers of the small map window. */
enum SmallMapWindowWidgets {
	SM_WIDGET_CAPTION,           ///< Caption widget.
	SM_WIDGET_MAP_BORDER,        ///< Border around the smallmap.
	SM_WIDGET_MAP,               ///< Panel containing the smallmap.
	SM_WIDGET_LEGEND,            ///< Bottom panel to display smallmap legends.
	SM_WIDGET_BLANK,
	SM_WIDGET_ZOOM_IN,           ///< Button to zoom in one step.
	SM_WIDGET_ZOOM_OUT,          ///< Button to zoom out one step.
	SM_WIDGET_CONTOUR,           ///< Button to select the contour view (height map).
	SM_WIDGET_VEHICLES,          ///< Button to select the vehicles view.
	SM_WIDGET_INDUSTRIES,        ///< Button to select the industries view.
	SM_WIDGET_LINKSTATS,
	SM_WIDGET_ROUTES,            ///< Button to select the routes view.
	SM_WIDGET_VEGETATION,        ///< Button to select the vegetation view.
	SM_WIDGET_OWNERS,            ///< Button to select the owners view.
	SM_WIDGET_CENTERMAP,         ///< Button to move smallmap center to main window center.
	SM_WIDGET_TOGGLETOWNNAME,    ///< Toggle button to display town names.
	SM_WIDGET_SELECTINDUSTRIES,  ///< Selection widget for the buttons at the industry mode.
	SM_WIDGET_ENABLE_ALL,        ///< Button to enable display of all industries or link stats.
	SM_WIDGET_DISABLE_ALL,       ///< Button to disable display of all industries or link stats.
	SM_WIDGET_SHOW_HEIGHT,       ///< Show heightmap toggle button.
};


static int _smallmap_industry_count; ///< Number of used industries

/* number of cargos in the link stats legend */
static int _smallmap_cargo_count;

enum SmallMapStats {
	STAT_CAPACITY,
	STAT_BEGIN = STAT_CAPACITY,
	STAT_USAGE,
	STAT_PLANNED,
	STAT_SENT,
	STAT_TEXT,
	STAT_GRAPH,
	STAT_END,
	NUM_STATS = STAT_END,
};

/** Macro for ordinary entry of LegendAndColour */
#define MK(a, b) {a, b, {INVALID_INDUSTRYTYPE}, true, false, false}

/** Macro for a height legend entry with configurable colour. */
#define MC(height)  {0, STR_TINY_BLACK_HEIGHT, {height}, true, false, false}

/** Macro for end of list marker in arrays of LegendAndColour */
#define MKEND() {0, STR_NULL, {INVALID_INDUSTRYTYPE}, true, true, false}

/** Macro for break marker in arrays of LegendAndColour.
 * It will have valid data, though */
#define MS(a, b) {a, b, {INVALID_INDUSTRYTYPE}, true, false, true}

/** Structure for holding relevant data for legends in small map */
struct LegendAndColour {
	uint8 colour;              ///< Colour of the item on the map.
	StringID legend;           ///< String corresponding to the coloured item.
	union {
		IndustryType type; ///< Type of industry.
		uint8 height;      ///< Height in tiles.
	} u;
	bool show_on_map;          ///< For filtering industries, if \c true, industry is shown on the map in colour.
	bool end;                  ///< This is the end of the list.
	bool col_break;            ///< Perform a column break and go further at the next column.
};

/** Legend text giving the colours to look for on the minimap */
static LegendAndColour _legend_land_contours[] = {
	/* The colours for the following values are set at BuildLandLegend() based on each colour scheme. */
	MC(0),
	MC(4),
	MC(8),
	MC(12),
	MC(14),

	MS(0xD7, STR_SMALLMAP_LEGENDA_ROADS),
	MK(0x0A, STR_SMALLMAP_LEGENDA_RAILROADS),
	MK(0x98, STR_SMALLMAP_LEGENDA_STATIONS_AIRPORTS_DOCKS),
	MK(0xB5, STR_SMALLMAP_LEGENDA_BUILDINGS_INDUSTRIES),
	MK(0x0F, STR_SMALLMAP_LEGENDA_VEHICLES),
	MKEND()
};

static const LegendAndColour _legend_vehicles[] = {
	MK(0xB8, STR_SMALLMAP_LEGENDA_TRAINS),
	MK(0xBF, STR_SMALLMAP_LEGENDA_ROAD_VEHICLES),
	MK(0x98, STR_SMALLMAP_LEGENDA_SHIPS),
	MK(0x0F, STR_SMALLMAP_LEGENDA_AIRCRAFT),

	MS(0xD7, STR_SMALLMAP_LEGENDA_TRANSPORT_ROUTES),
	MK(0xB5, STR_SMALLMAP_LEGENDA_BUILDINGS_INDUSTRIES),
	MKEND()
};

static const LegendAndColour _legend_routes[] = {
	MK(0xD7, STR_SMALLMAP_LEGENDA_ROADS),
	MK(0x0A, STR_SMALLMAP_LEGENDA_RAILROADS),
	MK(0xB5, STR_SMALLMAP_LEGENDA_BUILDINGS_INDUSTRIES),

	MS(0x56, STR_SMALLMAP_LEGENDA_RAILROAD_STATION),
	MK(0xC2, STR_SMALLMAP_LEGENDA_TRUCK_LOADING_BAY),
	MK(0xBF, STR_SMALLMAP_LEGENDA_BUS_STATION),
	MK(0xB8, STR_SMALLMAP_LEGENDA_AIRPORT_HELIPORT),
	MK(0x98, STR_SMALLMAP_LEGENDA_DOCK),
	MKEND()
};

static const LegendAndColour _legend_vegetation[] = {
	MK(0x52, STR_SMALLMAP_LEGENDA_ROUGH_LAND),
	MK(0x54, STR_SMALLMAP_LEGENDA_GRASS_LAND),
	MK(0x37, STR_SMALLMAP_LEGENDA_BARE_LAND),
	MK(0x25, STR_SMALLMAP_LEGENDA_FIELDS),
	MK(0x57, STR_SMALLMAP_LEGENDA_TREES),
	MK(0xD0, STR_SMALLMAP_LEGENDA_FOREST),

	MS(0x0A, STR_SMALLMAP_LEGENDA_ROCKS),
	MK(0xC2, STR_SMALLMAP_LEGENDA_DESERT),
	MK(0x98, STR_SMALLMAP_LEGENDA_SNOW),
	MK(0xD7, STR_SMALLMAP_LEGENDA_TRANSPORT_ROUTES),
	MK(0xB5, STR_SMALLMAP_LEGENDA_BUILDINGS_INDUSTRIES),
	MKEND()
};

static const LegendAndColour _legend_land_owners[] = {
	MK(0xCA, STR_SMALLMAP_LEGENDA_WATER),
	MK(0x54, STR_SMALLMAP_LEGENDA_NO_OWNER),
	MK(0xB4, STR_SMALLMAP_LEGENDA_TOWNS),
	MK(0x20, STR_SMALLMAP_LEGENDA_INDUSTRIES),
	MKEND()
};
#undef MK
#undef MC
#undef MS
#undef MKEND

/** Allow room for all industries, plus a terminator entry
 * This is required in order to have the indutry slots all filled up */
static LegendAndColour _legend_from_industries[NUM_INDUSTRYTYPES + 1];
/* For connecting industry type to position in industries list(small map legend) */
static uint _industry_to_list_pos[NUM_INDUSTRYTYPES];
/** Show heightmap in smallmap window. */
static bool _smallmap_show_heightmap;

/**
 * Fills an array for the industries legends.
 */
void BuildIndustriesLegend()
{
	uint j = 0;

	/* Add each name */
	for (uint8 i = 0; i < NUM_INDUSTRYTYPES; i++) {
		IndustryType ind = _sorted_industry_types[i];
		const IndustrySpec *indsp = GetIndustrySpec(ind);
		if (indsp->enabled) {
			_legend_from_industries[j].legend = indsp->name;
			_legend_from_industries[j].colour = indsp->map_colour;
			_legend_from_industries[j].u.type = ind;
			_legend_from_industries[j].show_on_map = true;
			_legend_from_industries[j].col_break = false;
			_legend_from_industries[j].end = false;

			/* Store widget number for this industry type. */
			_industry_to_list_pos[ind] = j;
			j++;
		}
	}
	/* Terminate the list */
	_legend_from_industries[j].end = true;

	/* Store number of enabled industries */
	_smallmap_industry_count = j;
}

static LegendAndColour _legend_linkstats[NUM_CARGO + NUM_STATS + 1];

/**
 * Populate legend table for the route map view.
 */
void BuildLinkStatsLegend()
{
	/* Clear the legend */
	memset(_legend_linkstats, 0, sizeof(_legend_linkstats));

	int i = 0;
	for (; i < _sorted_cargo_specs_size; ++i) {
		const CargoSpec *cs = _sorted_cargo_specs[i];

		_legend_linkstats[i].legend = cs->name;
		_legend_linkstats[i].colour = cs->legend_colour;
		_legend_linkstats[i].u.type = cs->Index();
		_legend_linkstats[i].show_on_map = true;
	}

	_legend_linkstats[i].col_break = true;

	_smallmap_cargo_count = i;

	/* the colours cannot be resolved before the gfx system is initialized.
	 * So we have to build the legend when creating the window.
	 */
	for (uint st = 0; st < NUM_STATS; ++st) {
		LegendAndColour & legend_entry = _legend_linkstats[i + st];
		switch(st) {
		case STAT_CAPACITY:
			legend_entry.colour = _colour_gradient[COLOUR_WHITE][7];
			legend_entry.legend = STR_SMALLMAP_LEGENDA_CAPACITY;
			legend_entry.show_on_map = true;
			break;
		case STAT_USAGE:
			legend_entry.colour = _colour_gradient[COLOUR_GREY][1];
			legend_entry.legend = STR_SMALLMAP_LEGENDA_USAGE;
			legend_entry.show_on_map = false;
			break;
		case STAT_PLANNED:
			legend_entry.colour = _colour_gradient[COLOUR_RED][5];
			legend_entry.legend = STR_SMALLMAP_LEGENDA_PLANNED;
			legend_entry.show_on_map = true;
			break;
		case STAT_SENT:
			legend_entry.colour = _colour_gradient[COLOUR_YELLOW][5];
			legend_entry.legend = STR_SMALLMAP_LEGENDA_SENT;
			legend_entry.show_on_map = false;
			break;
		case STAT_TEXT:
			legend_entry.colour = _colour_gradient[COLOUR_GREY][7];
			legend_entry.legend = STR_SMALLMAP_LEGENDA_SHOW_TEXT;
			legend_entry.show_on_map = false;
			break;
		case STAT_GRAPH:
			legend_entry.colour = _colour_gradient[COLOUR_GREY][7];
			legend_entry.legend = STR_SMALLMAP_LEGENDA_SHOW_GRAPH;
			legend_entry.show_on_map = true;
			break;
		}
	}

	_legend_linkstats[i + NUM_STATS].end = true;
}

static const LegendAndColour * const _legend_table[] = {
	_legend_land_contours,
	_legend_vehicles,
	_legend_from_industries,
	_legend_linkstats,
	_legend_routes,
	_legend_vegetation,
	_legend_land_owners,
};

#define MKCOLOUR(x) TO_LE32X(x)

/** Height map colours for the green colour scheme, ordered by height. */
static const uint32 _green_map_heights[] = {
	MKCOLOUR(0x5A5A5A5A),
	MKCOLOUR(0x5A5B5A5B),
	MKCOLOUR(0x5B5B5B5B),
	MKCOLOUR(0x5B5C5B5C),
	MKCOLOUR(0x5C5C5C5C),
	MKCOLOUR(0x5C5D5C5D),
	MKCOLOUR(0x5D5D5D5D),
	MKCOLOUR(0x5D5E5D5E),
	MKCOLOUR(0x5E5E5E5E),
	MKCOLOUR(0x5E5F5E5F),
	MKCOLOUR(0x5F5F5F5F),
	MKCOLOUR(0x5F1F5F1F),
	MKCOLOUR(0x1F1F1F1F),
	MKCOLOUR(0x1F271F27),
	MKCOLOUR(0x27272727),
	MKCOLOUR(0x27272727),
};
assert_compile(lengthof(_green_map_heights) == MAX_TILE_HEIGHT + 1);

/** Height map colours for the dark green colour scheme, ordered by height. */
static const uint32 _dark_green_map_heights[] = {
	MKCOLOUR(0x60606060),
	MKCOLOUR(0x60616061),
	MKCOLOUR(0x61616161),
	MKCOLOUR(0x61626162),
	MKCOLOUR(0x62626262),
	MKCOLOUR(0x62636263),
	MKCOLOUR(0x63636363),
	MKCOLOUR(0x63646364),
	MKCOLOUR(0x64646464),
	MKCOLOUR(0x64656465),
	MKCOLOUR(0x65656565),
	MKCOLOUR(0x65666566),
	MKCOLOUR(0x66666666),
	MKCOLOUR(0x66676667),
	MKCOLOUR(0x67676767),
	MKCOLOUR(0x67676767),
};
assert_compile(lengthof(_dark_green_map_heights) == MAX_TILE_HEIGHT + 1);

/** Height map colours for the violet colour scheme, ordered by height. */
static const uint32 _violet_map_heights[] = {
	MKCOLOUR(0x80808080),
	MKCOLOUR(0x80818081),
	MKCOLOUR(0x81818181),
	MKCOLOUR(0x81828182),
	MKCOLOUR(0x82828282),
	MKCOLOUR(0x82838283),
	MKCOLOUR(0x83838383),
	MKCOLOUR(0x83848384),
	MKCOLOUR(0x84848484),
	MKCOLOUR(0x84858485),
	MKCOLOUR(0x85858585),
	MKCOLOUR(0x85868586),
	MKCOLOUR(0x86868686),
	MKCOLOUR(0x86878687),
	MKCOLOUR(0x87878787),
	MKCOLOUR(0x87878787),
};
assert_compile(lengthof(_violet_map_heights) == MAX_TILE_HEIGHT + 1);

/** Colour scheme of the smallmap. */
struct SmallMapColourScheme {
	const uint32 *height_colours; ///< Colour of each level in a heightmap.
	uint32 default_colour;   ///< Default colour of the land.
};

/** Available colour schemes for height maps. */
static const SmallMapColourScheme _heightmap_schemes[] = {
	{_green_map_heights,      MKCOLOUR(0x54545454)}, ///< Green colour scheme.
	{_dark_green_map_heights, MKCOLOUR(0x62626262)}, ///< Dark green colour scheme.
	{_violet_map_heights,     MKCOLOUR(0x82828282)}, ///< Violet colour scheme.
};

void BuildLandLegend()
{
	for (LegendAndColour *lc = _legend_land_contours; lc->legend == STR_TINY_BLACK_HEIGHT; lc++) {
		lc->colour = _heightmap_schemes[_settings_client.gui.smallmap_land_colour].height_colours[lc->u.height];
	}
}

struct AndOr {
	uint32 mor;
	uint32 mand;
};

static inline uint32 ApplyMask(uint32 colour, const AndOr *mask)
{
	return (colour & mask->mand) | mask->mor;
}


/** Colour masks for "Contour" and "Routes" modes. */
static const AndOr _smallmap_contours_andor[] = {
	{MKCOLOUR(0x00000000), MKCOLOUR(0xFFFFFFFF)}, // MP_CLEAR
	{MKCOLOUR(0x000A0A00), MKCOLOUR(0xFF0000FF)}, // MP_RAILWAY
	{MKCOLOUR(0x00D7D700), MKCOLOUR(0xFF0000FF)}, // MP_ROAD
	{MKCOLOUR(0x00B5B500), MKCOLOUR(0xFF0000FF)}, // MP_HOUSE
	{MKCOLOUR(0x00000000), MKCOLOUR(0xFFFFFFFF)}, // MP_TREES
	{MKCOLOUR(0x98989898), MKCOLOUR(0x00000000)}, // MP_STATION
	{MKCOLOUR(0xCACACACA), MKCOLOUR(0x00000000)}, // MP_WATER
	{MKCOLOUR(0x00000000), MKCOLOUR(0xFFFFFFFF)}, // MP_VOID
	{MKCOLOUR(0xB5B5B5B5), MKCOLOUR(0x00000000)}, // MP_INDUSTRY
	{MKCOLOUR(0x00000000), MKCOLOUR(0xFFFFFFFF)}, // MP_TUNNELBRIDGE
	{MKCOLOUR(0x00B5B500), MKCOLOUR(0xFF0000FF)}, // MP_UNMOVABLE
	{MKCOLOUR(0x000A0A00), MKCOLOUR(0xFF0000FF)},
};

/** Colour masks for "Vehicles", "Industry", and "Vegetation" modes. */
static const AndOr _smallmap_vehicles_andor[] = {
	{MKCOLOUR(0x00000000), MKCOLOUR(0xFFFFFFFF)}, // MP_CLEAR
	{MKCOLOUR(0x00D7D700), MKCOLOUR(0xFF0000FF)}, // MP_RAILWAY
	{MKCOLOUR(0x00D7D700), MKCOLOUR(0xFF0000FF)}, // MP_ROAD
	{MKCOLOUR(0x00B5B500), MKCOLOUR(0xFF0000FF)}, // MP_HOUSE
	{MKCOLOUR(0x00000000), MKCOLOUR(0xFFFFFFFF)}, // MP_TREES
	{MKCOLOUR(0x00D7D700), MKCOLOUR(0xFF0000FF)}, // MP_STATION
	{MKCOLOUR(0xCACACACA), MKCOLOUR(0x00000000)}, // MP_WATER
	{MKCOLOUR(0x00000000), MKCOLOUR(0xFFFFFFFF)}, // MP_VOID
	{MKCOLOUR(0xB5B5B5B5), MKCOLOUR(0x00000000)}, // MP_INDUSTRY
	{MKCOLOUR(0x00000000), MKCOLOUR(0xFFFFFFFF)}, // MP_TUNNELBRIDGE
	{MKCOLOUR(0x00B5B500), MKCOLOUR(0xFF0000FF)}, // MP_UNMOVABLE
	{MKCOLOUR(0x00D7D700), MKCOLOUR(0xFF0000FF)},
};

/** Mapping of tile type to importance of the tile (higher number means more interesting to show). */
static const byte _tiletype_importance[] = {
	2, // MP_CLEAR
	8, // MP_RAILWAY
	7, // MP_ROAD
	5, // MP_HOUSE
	2, // MP_TREES
	9, // MP_STATION
	2, // MP_WATER
	1, // MP_VOID
	6, // MP_INDUSTRY
	8, // MP_TUNNELBRIDGE
	2, // MP_UNMOVABLE
	0,
};


static inline TileType GetEffectiveTileType(TileIndex tile)
{
	TileType t = GetTileType(tile);

	if (t == MP_TUNNELBRIDGE) {
		TransportType tt = GetTunnelBridgeTransportType(tile);

		switch (tt) {
			case TRANSPORT_RAIL: t = MP_RAILWAY; break;
			case TRANSPORT_ROAD: t = MP_ROAD;    break;
			default:             t = MP_WATER;   break;
		}
	}
	return t;
}

/**
 * Return the colour a tile would be displayed with in the small map in mode "Contour".
 * @param tile The tile of which we would like to get the colour.
 * @param t    Effective tile type of the tile (see #GetEffectiveTileType).
 * @return The colour of tile in the small map in mode "Contour"
 */
static inline uint32 GetSmallMapContoursPixels(TileIndex tile, TileType t)
{
	const SmallMapColourScheme *cs = &_heightmap_schemes[_settings_client.gui.smallmap_land_colour];
	return ApplyMask(cs->height_colours[TileHeight(tile)], &_smallmap_contours_andor[t]);
}

/**
 * Return the colour a tile would be displayed with in the small map in mode "Vehicles".
 *
 * @param tile The tile of which we would like to get the colour.
 * @param t    Effective tile type of the tile (see #GetEffectiveTileType).
 * @return The colour of tile in the small map in mode "Vehicles"
 */
static inline uint32 GetSmallMapVehiclesPixels(TileIndex tile, TileType t)
{
	const SmallMapColourScheme *cs = &_heightmap_schemes[_settings_client.gui.smallmap_land_colour];
	return ApplyMask(cs->default_colour, &_smallmap_vehicles_andor[t]);
}

/**
 * Return the colour a tile would be displayed with in the small map in mode "Industries".
 *
 * @param tile The tile of which we would like to get the colour.
 * @param t    Effective tile type of the tile (see #GetEffectiveTileType).
 * @return The colour of tile in the small map in mode "Industries"
 */
static inline uint32 GetSmallMapIndustriesPixels(TileIndex tile, TileType t)
{
	if (t == MP_INDUSTRY) {
		/* If industry is allowed to be seen, use its colour on the map */
		if (_legend_from_industries[_industry_to_list_pos[Industry::GetByTile(tile)->type]].show_on_map) {
			return GetIndustrySpec(Industry::GetByTile(tile)->type)->map_colour * 0x01010101;
		} else {
			/* Otherwise, return the colour which will make it disappear */
			t = (GetWaterClass(tile) == WATER_CLASS_INVALID) ? MP_CLEAR : MP_WATER;
		}
	}

	const SmallMapColourScheme *cs = &_heightmap_schemes[_settings_client.gui.smallmap_land_colour];
	return ApplyMask(_smallmap_show_heightmap ? cs->height_colours[TileHeight(tile)] : cs->default_colour, &_smallmap_vehicles_andor[t]);
}

/**
 * Return the colour a tile would be displayed with in the small map in mode "Routes".
 *
 * @param tile The tile of which we would like to get the colour.
 * @param t    Effective tile type of the tile (see #GetEffectiveTileType).
 * @return The colour of tile  in the small map in mode "Routes"
 */
static inline uint32 GetSmallMapRoutesPixels(TileIndex tile, TileType t)
{
	if (t == MP_STATION) {
		switch (GetStationType(tile)) {
			case STATION_RAIL:    return MKCOLOUR(0x56565656);
			case STATION_AIRPORT: return MKCOLOUR(0xB8B8B8B8);
			case STATION_TRUCK:   return MKCOLOUR(0xC2C2C2C2);
			case STATION_BUS:     return MKCOLOUR(0xBFBFBFBF);
			case STATION_DOCK:    return MKCOLOUR(0x98989898);
			default:              return MKCOLOUR(0xFFFFFFFF);
		}
	} else if (t == MP_RAILWAY) {
		AndOr andor = {
			GetRailTypeInfo(GetRailType(tile))->map_colour * MKCOLOUR(0x00010100),
			_smallmap_contours_andor[t].mand
		};

		const SmallMapColourScheme *cs = &_heightmap_schemes[_settings_client.gui.smallmap_land_colour];
		return ApplyMask(cs->default_colour, &andor);
	}

	/* Ground colour */
	const SmallMapColourScheme *cs = &_heightmap_schemes[_settings_client.gui.smallmap_land_colour];
	return ApplyMask(cs->default_colour, &_smallmap_contours_andor[t]);
}

/**
 * Return the colour a tile would be displayed with in the small map in mode "link stats".
 *
 * @param tile The tile of which we would like to get the colour.
 * @param t    Effective tile type of the tile (see #GetEffectiveTileType).
 * @return The colour of tile in the small map in mode "link stats"
 */
static inline uint32 GetSmallMapLinkStatsPixels(TileIndex tile, TileType t)
{
	return _smallmap_show_heightmap ? GetSmallMapContoursPixels(tile, t) : GetSmallMapRoutesPixels(tile, t);
}


static const uint32 _vegetation_clear_bits[] = {
	MKCOLOUR(0x54545454), ///< full grass
	MKCOLOUR(0x52525252), ///< rough land
	MKCOLOUR(0x0A0A0A0A), ///< rocks
	MKCOLOUR(0x25252525), ///< fields
	MKCOLOUR(0x98989898), ///< snow
	MKCOLOUR(0xC2C2C2C2), ///< desert
	MKCOLOUR(0x54545454), ///< unused
	MKCOLOUR(0x54545454), ///< unused
};

/**
 * Return the colour a tile would be displayed with in the smallmap in mode "Vegetation".
 *
 * @param tile The tile of which we would like to get the colour.
 * @param t    Effective tile type of the tile (see #GetEffectiveTileType).
 * @return The colour of tile  in the smallmap in mode "Vegetation"
 */
static inline uint32 GetSmallMapVegetationPixels(TileIndex tile, TileType t)
{
	switch (t) {
		case MP_CLEAR:
			return (IsClearGround(tile, CLEAR_GRASS) && GetClearDensity(tile) < 3) ? MKCOLOUR(0x37373737) : _vegetation_clear_bits[GetClearGround(tile)];

		case MP_INDUSTRY:
			return GetIndustrySpec(Industry::GetByTile(tile)->type)->check_proc == CHECK_FOREST ? MKCOLOUR(0xD0D0D0D0) : MKCOLOUR(0xB5B5B5B5);

		case MP_TREES:
			if (GetTreeGround(tile) == TREE_GROUND_SNOW_DESERT || GetTreeGround(tile) == TREE_GROUND_ROUGH_SNOW) {
				return (_settings_game.game_creation.landscape == LT_ARCTIC) ? MKCOLOUR(0x98575798) : MKCOLOUR(0xC25757C2);
			}
			return MKCOLOUR(0x54575754);

		default:
			return ApplyMask(MKCOLOUR(0x54545454), &_smallmap_vehicles_andor[t]);
	}
}


static uint32 _owner_colours[OWNER_END + 1];

/**
 * Return the colour a tile would be displayed with in the small map in mode "Owner".
 *
 * @param tile The tile of which we would like to get the colour.
 * @param t    Effective tile type of the tile (see #GetEffectiveTileType).
 * @return The colour of tile in the small map in mode "Owner"
 */
static inline uint32 GetSmallMapOwnerPixels(TileIndex tile, TileType t)
{
	Owner o;

	switch (t) {
		case MP_INDUSTRY: o = OWNER_END;          break;
		case MP_HOUSE:    o = OWNER_TOWN;         break;
		default:          o = GetTileOwner(tile); break;
		/* FIXME: For MP_ROAD there are multiple owners.
		 * GetTileOwner returns the rail owner (level crossing) resp. the owner of ROADTYPE_ROAD (normal road),
		 * even if there are no ROADTYPE_ROAD bits on the tile.
		 */
	}

	return _owner_colours[o];
}


/** Vehicle colours in #SMT_VEHICLES mode. Indexed by #VehicleTypeByte. */
static const byte _vehicle_type_colours[6] = {
	184, 191, 152, 15, 215, 184
};


void DrawVertex(int x, int y, int size, int colour, int boder_colour)
{
	size--;
	int w1 = size / 2;
	int w2 = size / 2 + size % 2;

	GfxFillRect(x - w1, y - w1, x + w2, y + w2, colour);

	w1++;
	w2++;
	GfxDrawLine(x - w1, y - w1, x + w2, y - w1, boder_colour);
	GfxDrawLine(x - w1, y + w2, x + w2, y + w2, boder_colour);
	GfxDrawLine(x - w1, y - w1, x - w1, y + w2, boder_colour);
	GfxDrawLine(x + w2, y - w1, x + w2, y + w2, boder_colour);
}

/** Class managing the smallmap window. */
class SmallMapWindow : public Window {
	/** Types of legends in the #SM_WIDGET_LEGEND widget. */
	enum SmallMapType {
		SMT_CONTOUR,
		SMT_VEHICLES,
		SMT_INDUSTRY,
		SMT_LINKSTATS,
		SMT_ROUTES,
		SMT_VEGETATION,
		SMT_OWNER,
	};

	/**
	 * Save the Vehicle's old position here, so that we don't get glitches when
	 * redrawing.
	 * The glitches happen when a vehicle occupies a larger area (zoom-in) and
	 * a partial redraw happens which only covers part of the vehicle. If the
	 * vehicle has moved in the meantime, it looks ugly afterwards.
	 */
	struct VehicleAndPosition {
		VehicleAndPosition(const Vehicle *v) : vehicle(v->index)
		{
			this->position.x = v->x_pos;
			this->position.y = v->y_pos;
		}

		Point position;
		VehicleID vehicle;
	};

	typedef std::list<VehicleAndPosition> VehicleList;
	VehicleList vehicles_on_map; ///< cached vehicle positions to avoid glitches
	
	/** Available kinds of zoomlevel changes. */
	enum ZoomLevelChange {
		ZLC_INITIALIZE, ///< Initialize zoom level.
		ZLC_ZOOM_OUT,   ///< Zoom out.
		ZLC_ZOOM_IN,    ///< Zoom in.
	};

	static SmallMapType map_type; ///< Currently displayed legends.
	static bool show_towns;       ///< Display town names in the smallmap.

	static const uint LEGEND_BLOB_WIDTH = 8;              ///< Width of the coloured blob in front of a line text in the #SM_WIDGET_LEGEND widget.
	static const uint INDUSTRY_MIN_NUMBER_OF_COLUMNS = 2; ///< Minimal number of columns in the #SM_WIDGET_LEGEND widget for the #SMT_INDUSTRY legend.
	uint min_number_of_columns;    ///< Minimal number of columns in  legends.
	uint min_number_of_fixed_rows; ///< Minimal number of rows in the legends for the fixed layouts only (all except #SMT_INDUSTRY).
	uint column_width;             ///< Width of a column in the #SM_WIDGET_LEGEND widget.

	bool HasButtons()
	{
		return this->map_type == SMT_INDUSTRY || this->map_type == SMT_LINKSTATS;
	}

	Point cursor;

	struct BaseCargoDetail {
		BaseCargoDetail()
		{
			this->Clear();
		}

		void AddLink(const LinkStat & orig_link, const FlowStat & orig_flow)
		{
			this->capacity += orig_link.Capacity();
			this->usage += orig_link.Usage();
			this->planned += orig_flow.Planned();
			this->sent += orig_flow.Sent();
		}

		void Clear()
		{
			capacity = usage = planned = sent = 0;
		}

		uint capacity;
		uint usage;
		uint planned;
		uint sent;
	};

	struct CargoDetail : public BaseCargoDetail {
		CargoDetail(const LegendAndColour * c, const LinkStat &ls, const FlowStat &fs) : legend(c)
		{
			this->AddLink(ls, fs);
		}

		const LegendAndColour *legend;
	};

	typedef std::vector<CargoDetail> StatVector;

	struct LinkDetails {
		LinkDetails() {Clear();}

		StationID sta;
		StationID stb;
		StatVector a_to_b;
		StatVector b_to_a;

		void Clear()
		{
			this->sta = INVALID_STATION;
			this->stb = INVALID_STATION;
			this->a_to_b.clear();
			this->b_to_a.clear();
		}

		bool Empty() const
		{
			return this->sta == INVALID_STATION;
		}
	};

	/**
	 * those are detected while drawing the links and used when drawing
	 * the legend. They don't represent game state.
	 */
	mutable LinkDetails link_details;
	mutable StationID supply_details;

	int32 scroll_x;  ///< Horizontal world coordinate of the base tile left of the top-left corner of the smallmap display.
	int32 scroll_y;  ///< Vertical world coordinate of the base tile left of the top-left corner of the smallmap display.
	int32 subscroll; ///< Number of pixels (0..3) between the right end of the base tile and the pixel at the top-left corner of the smallmap display.
	int zoom;        ///< Zoom level. Bigger number means more zoom-out (further away).

	static const uint8 FORCE_REFRESH_PERIOD = 0x1F; ///< map is redrawn after that many ticks
	static const uint8 REFRESH_NEXT_TICK = 1;       ///< if refresh has this value the map is redrawn in the next tick
	uint8 refresh; ///< refresh counter, zeroed every FORCE_REFRESH_PERIOD ticks

	/**
	 * Remap tile to location on this smallmap.
	 * @param tile_x X coordinate of the tile.
	 * @param tile_y Y coordinate of the tile.
	 * @return Position to draw on.
	 */
	FORCEINLINE Point RemapTile(int tile_x, int tile_y) const
	{
		if (this->zoom > 0) {
			int x_offset = tile_x - this->scroll_x / (int)TILE_SIZE;
			int y_offset = tile_y - this->scroll_y / (int)TILE_SIZE;

			/* For negative offsets, round towards -inf. */
			if (x_offset < 0) x_offset -= this->zoom - 1;
			if (y_offset < 0) y_offset -= this->zoom - 1;

			return RemapCoords(x_offset / this->zoom, y_offset / this->zoom, 0);
		} else {
			int x_offset = tile_x * (-this->zoom) - this->scroll_x * (-this->zoom) / (int)TILE_SIZE;
			int y_offset = tile_y * (-this->zoom) - this->scroll_y * (-this->zoom) / (int)TILE_SIZE;

			return RemapCoords(x_offset, y_offset, 0);
		}
	}

	/**
	 * Determine the world coordinates relative to the base tile of the smallmap, and the pixel position at
	 * that location for a point in the smallmap.
	 * @param px       Horizontal coordinate of the pixel.
	 * @param py       Vertical coordinate of the pixel.
	 * @param sub[out] Pixel position at the tile (0..3).
	 * @param add_sub  Add current #subscroll to the position.
	 * @return world coordinates being displayed at the given position relative to #scroll_x and #scroll_y.
	 * @note The #subscroll offset is already accounted for.
	 */
	FORCEINLINE Point PixelToWorld(int px, int py, int *sub, bool add_sub = true) const
	{
		if (add_sub) px += this->subscroll;  // Total horizontal offset.

		/* For each two rows down, add a x and a y tile, and
		 * For each four pixels to the right, move a tile to the right. */
		Point pt = {
			((py >> 1) - (px >> 2)) * TILE_SIZE,
			((py >> 1) + (px >> 2)) * TILE_SIZE
		};

		if (this->zoom > 0) {
			pt.x *= this->zoom;
			pt.y *= this->zoom;
		} else {
			pt.x /= (-this->zoom);
			pt.y /= (-this->zoom);
		}

		px &= 3;

		if (py & 1) { // Odd number of rows, handle the 2 pixel shift.
			int offset = this->zoom > 0 ? this->zoom * TILE_SIZE : TILE_SIZE / (-this->zoom);
			if (px < 2) {
				pt.x += offset;
				px += 2;
			} else {
				pt.y += offset;
				px -= 2;
			}
		}

		*sub = px;
		return pt;
	}

	/**
	 * Compute base parameters of the smallmap such that tile (\a tx, \a ty) starts at pixel (\a x, \a y).
	 * @param tx        Tile x coordinate.
	 * @param ty        Tile y coordinate.
	 * @param x         Non-negative horizontal position in the display where the tile starts.
	 * @param y         Non-negative vertical position in the display where the tile starts.
	 * @param sub [out] Value of #subscroll needed.
	 * @return #scroll_x, #scroll_y values.
	 */
	Point ComputeScroll(int tx, int ty, int x, int y, int *sub)
	{
		assert(x >= 0 && y >= 0);

		int new_sub;
		Point tile_xy = PixelToWorld(x, y, &new_sub, false);
		tx -= tile_xy.x;
		ty -= tile_xy.y;

		int offset = this->zoom < 0 ? TILE_SIZE / (-this->zoom) : this->zoom * TILE_SIZE;

		Point scroll;
		if (new_sub == 0) {
			*sub = 0;
			scroll.x = tx + offset;
			scroll.y = ty - offset;
		} else {
			*sub = 4 - new_sub;
			scroll.x = tx + 2 * offset;
			scroll.y = ty - 2 * offset;
		}
		return scroll;
	}

	/** Initialize or change the zoom level.
	 * @param change  Way to change the zoom level.
	 * @param zoom_pt Position to keep fixed while zooming.
	 * @pre \c *zoom_pt should contain a point in the smallmap display when zooming in or out.
	 */
	void SetZoomLevel(ZoomLevelChange change, const Point *zoom_pt)
	{
		static const int zoomlevels[] = {-8, -4, -2, 1, 2, 4, 6, 8}; // Available zoom levels. Bigger number means more zoom-out (further away).
		static const int MIN_ZOOM_INDEX = 0;
		static const int DEFAULT_ZOOM_INDEX = 3;
		static const int MAX_ZOOM_INDEX = lengthof(zoomlevels) - 1;

		int new_index, cur_index, sub;
		Point position;
		switch (change) {
			case ZLC_INITIALIZE:
				cur_index = - 1; // Definitely different from new_index.
				new_index = DEFAULT_ZOOM_INDEX;
				break;

			case ZLC_ZOOM_IN:
			case ZLC_ZOOM_OUT:
				for (cur_index = MIN_ZOOM_INDEX; cur_index <= MAX_ZOOM_INDEX; cur_index++) {
					if (this->zoom == zoomlevels[cur_index]) break;
				}
				assert(cur_index <= MAX_ZOOM_INDEX);

				position = this->PixelToWorld(zoom_pt->x, zoom_pt->y, &sub);
				new_index = Clamp(cur_index + ((change == ZLC_ZOOM_IN) ? -1 : 1), MIN_ZOOM_INDEX, MAX_ZOOM_INDEX);
				break;

			default: NOT_REACHED();
		}

		if (new_index != cur_index) {
			this->zoom = zoomlevels[new_index];
			if (cur_index >= 0) {
				Point new_pos = this->PixelToWorld(zoom_pt->x, zoom_pt->y, &sub);
				this->SetNewScroll(this->scroll_x + position.x - new_pos.x,
						this->scroll_y + position.y - new_pos.y, sub);
			}
			this->SetWidgetDisabledState(SM_WIDGET_ZOOM_IN,  this->zoom == zoomlevels[MIN_ZOOM_INDEX]);
			this->SetWidgetDisabledState(SM_WIDGET_ZOOM_OUT, this->zoom == zoomlevels[MAX_ZOOM_INDEX]);
			this->SetDirty();
		}
	}

	/**
	 * Decide which colours to show to the user for a group of tiles.
	 * @param ta Tile area to investigate.
	 * @return Colours to display.
	 */
	inline uint32 GetTileColours(const TileArea &ta) const
	{
		int importance = 0;
		TileIndex tile = INVALID_TILE; // Position of the most important tile.
		TileType et = MP_VOID;         // Effective tile type at that position.

		TILE_AREA_LOOP(ti, ta) {
			TileType ttype = GetEffectiveTileType(ti);
			if (_tiletype_importance[ttype] > importance) {
				importance = _tiletype_importance[ttype];
				tile = ti;
				et = ttype;
			}
		}

		switch (this->map_type) {
			case SMT_CONTOUR:
				return GetSmallMapContoursPixels(tile, et);

			case SMT_VEHICLES:
				return GetSmallMapVehiclesPixels(tile, et);

			case SMT_INDUSTRY:
				return GetSmallMapIndustriesPixels(tile, et);

			case SMT_ROUTES:
				return GetSmallMapRoutesPixels(tile, et);

			case SMT_VEGETATION:
				return GetSmallMapVegetationPixels(tile, et);

			case SMT_OWNER:
				return GetSmallMapOwnerPixels(tile, et);

			case SMT_LINKSTATS:
				return GetSmallMapLinkStatsPixels(tile, et);

			default: NOT_REACHED();
		}
	}

	/**
	 * Draws one column of tiles of the small map in a certain mode onto the screen buffer, skipping the shifted rows in between.
	 *
	 * @param dst Pointer to a part of the screen buffer to write to.
	 * @param xc The world X coordinate of the rightmost place in the column.
	 * @param yc The world Y coordinate of the topmost place in the column.
	 * @param pitch Number of pixels to advance in the screen buffer each time a pixel is written.
	 * @param reps Number of lines to draw
	 * @param start_pos Position of first pixel to draw.
	 * @param end_pos Position of last pixel to draw (exclusive).
	 * @param blitter current blitter
	 * @note If pixel position is below \c 0, skip drawing.
	 * @see GetSmallMapPixels(TileIndex)
	 */
	void DrawSmallMapColumn(void *dst, uint xc, uint yc, int pitch, int reps, int start_pos, int end_pos, Blitter *blitter) const
	{
		void *dst_ptr_abs_end = blitter->MoveTo(_screen.dst_ptr, 0, _screen.height);
		uint min_xy = _settings_game.construction.freeform_edges ? 1 : 0;

		int increment = this->zoom > 0 ? this->zoom * TILE_SIZE : TILE_SIZE / (-this->zoom);
		int extent = this->zoom > 0 ? this->zoom : 1;

		do {
			/* Check if the tile (xc,yc) is within the map range */
			if (xc / TILE_SIZE >= MapMaxX() || yc / TILE_SIZE >= MapMaxY()) continue;

			/* Check if the dst pointer points to a pixel inside the screen buffer */
			if (dst < _screen.dst_ptr) continue;
			if (dst >= dst_ptr_abs_end) continue;

			/* Construct tilearea covered by (xc, yc, xc + this->zoom, yc + this->zoom) such that it is within min_xy limits. */
			TileArea ta;
			if (min_xy == 1 && (xc < TILE_SIZE || yc < TILE_SIZE)) {
				if (this->zoom <= 1) continue; // The tile area is empty, don't draw anything.

				ta = TileArea(TileXY(max(min_xy, xc / TILE_SIZE), max(min_xy, yc / TILE_SIZE)), this->zoom - (xc < TILE_SIZE), this->zoom - (yc < TILE_SIZE));
			} else {
				ta = TileArea(TileXY(xc / TILE_SIZE, yc / TILE_SIZE), extent, extent);
			}
			ta.ClampToMap(); // Clamp to map boundaries (may contain MP_VOID tiles!).

			uint32 val = this->GetTileColours(ta);
			uint8 *val8 = (uint8 *)&val;
			int idx = max(0, -start_pos);
			for (int pos = max(0, start_pos); pos < end_pos; pos++) {
				blitter->SetPixel(dst, idx, 0, val8[idx]);
				idx++;
			}
		/* Switch to next tile in the column */
		} while (xc += increment, yc += increment, dst = blitter->MoveTo(dst, pitch, 0), --reps != 0);
	}

	/**
	 * Adds vehicles to the smallmap.
	 * @param dpi the part of the smallmap to be drawn into
	 * @param blitter current blitter
	 */
	void DrawVehicles(const DrawPixelInfo *dpi, Blitter *blitter) const
	{
		for(VehicleList::const_iterator i = this->vehicles_on_map.begin(); i != this->vehicles_on_map.end(); ++i) {
			const Vehicle *v = Vehicle::GetIfValid(i->vehicle);
			if (v == NULL) continue;

			/* Remap into flat coordinates. We have to do that again to account for scrolling */
			Point pt = RemapTile(i->position.x / (int)TILE_SIZE, i->position.y / (int)TILE_SIZE);

			int y = pt.y - dpi->top;
			int x = pt.x - this->subscroll - 3 - dpi->left; // Offset X coordinate.

			int scale = this->zoom < 0 ? -this->zoom : 1;

			/* Calculate pointer to pixel and the colour */
			byte colour = (this->map_type == SMT_VEHICLES) ? _vehicle_type_colours[v->type] : 0xF;

			/* Draw rhombus */
			for (int dy = 0; dy < scale; dy++) {
				for (int dx = 0; dx < scale; dx++) {
					Point pt = RemapCoords(dx, dy, 0);
					if (IsInsideMM(y + pt.y, 0, dpi->height)) {
						if (IsInsideMM(x + pt.x, 0, dpi->width)) {
							blitter->SetPixel(dpi->dst_ptr, x + pt.x, y + pt.y, colour);
						}
						if (IsInsideMM(x + pt.x + 1, 0, dpi->width)) {
							blitter->SetPixel(dpi->dst_ptr, x + pt.x + 1, y + pt.y, colour);
						}
					}
				}
			}
		}
	}

	inline Point GetStationMiddle(const Station * st) const {
		int x = (st->rect.right + st->rect.left + 1) / 2;
		int y = (st->rect.bottom + st->rect.top + 1) / 2;
		Point ret = this->RemapTile(x, y);
		ret.x -= 3 + this->subscroll;
		if (this->zoom < 0) {
			/* add half a tile if width or height is odd */
			if (((st->rect.bottom - st->rect.top) & 1) == 0) {
				Point offset = RemapCoords(0, -this->zoom / 2, 0);
				ret.x += offset.x;
				ret.y += offset.y;
			}
			if (((st->rect.right - st->rect.left) & 1) == 0) {
				Point offset = RemapCoords(-this->zoom / 2, 0, 0);
				ret.x += offset.x;
				ret.y += offset.y;
			}
		}
		return ret;
	}

	StationID DrawStationDots() const {
		const Station *supply_details = NULL;

		const Station *st;
		FOR_ALL_STATIONS(st) {
			if (st->owner != _local_company && Company::IsValidID(st->owner)) continue;

			Point pt = GetStationMiddle(st);

			if (supply_details == NULL && CheckStationSelected(&pt)) {
				supply_details = st;
			}

			/* Add up cargo supplied for each selected cargo type */
			uint q = 0;
			int colour = 0;
			int numCargos = 0;
			for (int i = 0; i < _smallmap_cargo_count; ++i) {
				const LegendAndColour &tbl = _legend_table[this->map_type][i];
				if (!tbl.show_on_map && supply_details != st) continue;
				uint supply = st->goods[tbl.u.type].supply;
				if (supply > 0) {
					q += supply;
					colour += tbl.colour;
					numCargos++;
				}
			}
			if (numCargos > 1)
				colour /= numCargos;

			uint r = 2;
			if (q >= 10) r++;
			if (q >= 20) r++;
			if (q >= 40) r++;
			if (q >= 80) r++;
			if (q >= 160) r++;

			DrawVertex(pt.x, pt.y, r, colour, _colour_gradient[COLOUR_GREY][supply_details == st ? 3 : 1]);
		}
		return (supply_details == NULL) ? INVALID_STATION : supply_details->index;
	}

	class LinkDrawer {

	protected:
		virtual void DrawContent() = 0;
		virtual void Highlight() {}
		virtual void AddLink(const LinkStat & orig_link, const FlowStat & orig_flow, const LegendAndColour &cargo_entry) = 0;

		Point pta, ptb;
		bool search_link_details;
		LinkDetails link_details;
		const SmallMapWindow * window;

		void DrawLink(StationID sta, StationID stb) {

			this->pta = window->GetStationMiddle(Station::Get(sta));
			this->ptb = window->GetStationMiddle(Station::Get(stb));

			bool highlight_empty = this->search_link_details && this->link_details.Empty();
			bool highlight =
					(sta == this->link_details.sta && stb == this->link_details.stb) ||
					(highlight_empty && window->CheckLinkSelected(&pta, &ptb));
			bool reverse_empty = this->link_details.b_to_a.empty();
			bool reverse_highlight = (sta == this->link_details.stb && stb == this->link_details.sta);
			if (highlight_empty && highlight) {
				this->link_details.sta = sta;
				this->link_details.stb = stb;
			}

			if (highlight || reverse_highlight) {
				this->Highlight();
			}

			for (int i = 0; i < _smallmap_cargo_count; ++i) {
				const LegendAndColour &cargo_entry = _legend_table[window->map_type][i];
				CargoID cargo = cargo_entry.u.type;
				if (cargo_entry.show_on_map || highlight || reverse_highlight) {
					GoodsEntry &ge = Station::Get(sta)->goods[cargo];
					FlowStat sum_flows = ge.GetSumFlowVia(stb);
					const LinkStatMap &ls_map = ge.link_stats;
					LinkStatMap::const_iterator i = ls_map.find(stb);
					if (i != ls_map.end()) {
						const LinkStat &link_stat = i->second;
						AddLink(link_stat, sum_flows, cargo_entry);
						if (highlight_empty && highlight) {
							this->link_details.a_to_b.push_back(CargoDetail(&cargo_entry, link_stat, sum_flows));
						} else if (reverse_empty && reverse_highlight) {
							this->link_details.b_to_a.push_back(CargoDetail(&cargo_entry, link_stat, sum_flows));
						}
					}
				}
			}
		}

		virtual void DrawForwBackLinks(StationID sta, StationID stb) {
			DrawLink(sta, stb);
			DrawContent();
			DrawLink(stb, sta);
			DrawContent();
		}

	public:
		virtual ~LinkDrawer() {}

		LinkDetails DrawLinks(const SmallMapWindow * w, bool search)
		{
			this->link_details.Clear();
			this->window = w;
			this->search_link_details = search;
			std::set<StationID> seen_stations;
			std::set<std::pair<StationID, StationID> > seen_links;

			const Station * sta;
			FOR_ALL_STATIONS(sta) {
				if (sta->owner != _local_company && Company::IsValidID(sta->owner)) continue;
				for (int i = 0; i < _smallmap_cargo_count; ++i) {
					const LegendAndColour &tbl = _legend_table[window->map_type][i];
					if (!tbl.show_on_map) continue;

					CargoID c = tbl.u.type;
					const LinkStatMap & links = sta->goods[c].link_stats;
					for (LinkStatMap::const_iterator i = links.begin(); i != links.end(); ++i) {
						StationID from = sta->index;
						StationID to = i->first;
						if (Station::IsValidID(to) && seen_stations.find(to) == seen_stations.end()) {
							const Station *stb = Station::Get(to);

							if (stb->owner != _local_company && Company::IsValidID(stb->owner)) continue;
							if (seen_links.find(std::make_pair(to, from)) != seen_links.end()) continue;

							DrawForwBackLinks(sta->index, stb->index);
							seen_stations.insert(to);
						}
						seen_links.insert(std::make_pair(from, to));
					}
				}
				seen_stations.clear();
			}
			return this->link_details;
		}

	};

	class LinkLineDrawer : public LinkDrawer {
	public:
		LinkLineDrawer() : highlight(false) {}

	protected:
		typedef std::set<uint16> ColourSet;
		ColourSet colours;
		bool highlight;

		virtual void DrawForwBackLinks(StationID sta, StationID stb) {
			DrawLink(sta, stb);
			DrawLink(stb, sta);
			DrawContent();
		}

		virtual void AddLink(const LinkStat & orig_link, const FlowStat & orig_flow, const LegendAndColour &cargo_entry) {
			this->colours.insert(cargo_entry.colour);
		}

		virtual void Highlight() {
			this->highlight = true;
		}

		virtual void DrawContent() {
			uint colour = 0;
			uint num_colours = 0;
			for (ColourSet::iterator i = colours.begin(); i != colours.end(); ++i) {
				colour += *i;
				num_colours++;
			}
			colour /= num_colours;
			byte border_colour = _colour_gradient[COLOUR_GREY][highlight ? 3 : 1];
			GfxDrawLine(this->pta.x - 1, this->pta.y, this->ptb.x - 1, this->ptb.y, border_colour);
			GfxDrawLine(this->pta.x + 1, this->pta.y, this->ptb.x + 1, this->ptb.y, border_colour);
			GfxDrawLine(this->pta.x, this->pta.y - 1, this->ptb.x, this->ptb.y - 1, border_colour);
			GfxDrawLine(this->pta.x, this->pta.y + 1, this->ptb.x, this->ptb.y + 1, border_colour);
			GfxDrawLine(this->pta.x, this->pta.y, this->ptb.x, this->ptb.y, colour);
			this->colours.clear();
			this->highlight = false;
		}
	};

	class LinkValueDrawer : public LinkDrawer, public BaseCargoDetail {
	protected:

		virtual void AddLink(const LinkStat & orig_link, const FlowStat & orig_flow, const LegendAndColour &cargo_entry)
		{
			this->BaseCargoDetail::AddLink(orig_link, orig_flow);
		}
	};

	class LinkTextDrawer : public LinkValueDrawer {
	protected:
		virtual void DrawContent() {
			Point ptm;
			ptm.x = (this->pta.x + 2*this->ptb.x) / 3;
			ptm.y = (this->pta.y + 2*this->ptb.y) / 3;
			int nums = 0;
			if (_legend_linkstats[_smallmap_cargo_count + STAT_CAPACITY].show_on_map) {
				SetDParam(nums++, this->capacity);
			}
			if (_legend_linkstats[_smallmap_cargo_count + STAT_USAGE].show_on_map) {
				SetDParam(nums++, this->usage);
			}
			if (_legend_linkstats[_smallmap_cargo_count + STAT_PLANNED].show_on_map) {
				SetDParam(nums++, this->planned);
			}
			if (_legend_linkstats[_smallmap_cargo_count + STAT_SENT].show_on_map) {
				SetDParam(nums++, this->sent);
			}
			StringID str;
			switch (nums) {
			case 0:
				str = STR_EMPTY; break;
			case 1:
				str = STR_NUM; break;
			case 2:
				str = STR_NUM_RELATION_2; break;
			case 3:
				str = STR_NUM_RELATION_3; break;
			case 4:
				str = STR_NUM_RELATION_4; break;
			default:
				NOT_REACHED();
			}
			DrawString(ptm.x, ptm.x + this->window->ColumnWidth(), ptm.y, str , TC_BLACK);
			this->Clear();
		}
	};

	class LinkGraphDrawer : public LinkValueDrawer {
		typedef std::multimap<uint, byte, std::greater<uint> > SizeMap;
	protected:
		virtual void DrawContent() {
			Point ptm;
			SizeMap sizes;
			/* these floats only serve to calculate the size of the coloured boxes for capacity, usage, planned, sent
			 * they are not reused anywhere, so it's network safe.
			 */
			const LegendAndColour *legend_entry = _legend_linkstats + _smallmap_cargo_count + STAT_USAGE;
			if (legend_entry->show_on_map && this->usage > 0) {
				sizes.insert(std::make_pair((uint)sqrt((float)this->usage), legend_entry->colour));
			}
			legend_entry = _legend_linkstats + _smallmap_cargo_count + STAT_CAPACITY;
			if (legend_entry->show_on_map && this->capacity > 0) {
				sizes.insert(std::make_pair((uint)sqrt((float)this->capacity), legend_entry->colour));
			}
			legend_entry = _legend_linkstats + _smallmap_cargo_count + STAT_PLANNED;
			if (legend_entry->show_on_map && this->planned > 0) {
				sizes.insert(std::make_pair((uint)sqrt((float)this->planned),  legend_entry->colour));
			}
			legend_entry = _legend_linkstats + _smallmap_cargo_count + STAT_SENT;
			if (legend_entry->show_on_map && this->sent > 0) {
				sizes.insert(std::make_pair((uint)sqrt((float)this->sent), legend_entry->colour));
			}

			ptm.x = (this->pta.x + this->ptb.x) / 2;
			ptm.y = (this->pta.y + this->ptb.y) / 2;

			for (SizeMap::iterator i = sizes.begin(); i != sizes.end(); ++i) {
				if (this->pta.x > this->ptb.x) {
					ptm.x -= 1;
					GfxFillRect(ptm.x - i->first / 2, ptm.y - i->first * 2, ptm.x, ptm.y, i->second);
				} else {
					ptm.x += 1;
					GfxFillRect(ptm.x, ptm.y - i->first * 2, ptm.x + i->first / 2, ptm.y, i->second);
				}
			}
			this->Clear();
		}
	};

	static const uint MORE_SPACE_NEEDED = 0x1000;

	uint DrawLinkDetails(StatVector &details, uint x, uint y, uint right, uint bottom) const {
		uint x_orig = x;
		SetDParam(0, 9999);
		static uint entry_width = LEGEND_BLOB_WIDTH +
				GetStringBoundingBox(STR_ABBREV_PASSENGERS).width +
				GetStringBoundingBox(STR_SMALLMAP_LINK_CAPACITY).width +
				GetStringBoundingBox(STR_SMALLMAP_LINK_USAGE).width +
				GetStringBoundingBox(STR_SMALLMAP_LINK_PLANNED).width +
				GetStringBoundingBox(STR_SMALLMAP_LINK_SENT).width;
		uint entries_per_row = (right - x_orig) / entry_width;
		if (details.empty()) {
			DrawString(x, x + entry_width, y, STR_TINY_NOTHING, TC_BLACK);
			return y + FONT_HEIGHT_SMALL;
		}
		for (uint i = 0; i < details.size(); ++i) {
			CargoDetail &detail = details[i];
			if (x + entry_width >= right) {
				x = x_orig;
				y += FONT_HEIGHT_SMALL;
				if (y + 2 * FONT_HEIGHT_SMALL > bottom && details.size() - i > entries_per_row) {
					return y | MORE_SPACE_NEEDED;
				}
			}
			uint x_next = x + entry_width;
			if (detail.legend->show_on_map) {
				GfxFillRect(x, y + 1, x + LEGEND_BLOB_WIDTH, y + FONT_HEIGHT_SMALL - 1, 0); // outer border of the legend colour
			}
			GfxFillRect(x + 1, y + 2, x + LEGEND_BLOB_WIDTH - 1, y + FONT_HEIGHT_SMALL - 2, detail.legend->colour); // legend colour
			x += LEGEND_BLOB_WIDTH + WD_FRAMERECT_LEFT;
			TextColour textcol[4];
			for (int stat = STAT_CAPACITY; stat <= STAT_SENT; ++stat) {
				textcol[stat] = (detail.legend->show_on_map && _legend_linkstats[_smallmap_cargo_count + stat].show_on_map) ?
						TC_BLACK : TC_GREY;
			}

			SetDParam(0, CargoSpec::Get(detail.legend->u.type)->abbrev);
			x = DrawString(x, x_next - 1, y, STR_SMALLMAP_LINK, detail.legend->show_on_map ? TC_BLACK : TC_GREY);
			SetDParam(0, detail.capacity);
			x = DrawString(x, x_next - 1, y, STR_SMALLMAP_LINK_CAPACITY, textcol[STAT_CAPACITY]);
			SetDParam(0, detail.usage);
			x = DrawString(x, x_next - 1, y, STR_SMALLMAP_LINK_USAGE, textcol[STAT_USAGE]);
			SetDParam(0, detail.planned);
			x = DrawString(x, x_next - 1, y, STR_SMALLMAP_LINK_PLANNED, textcol[STAT_PLANNED]);
			SetDParam(0, detail.sent);
			x = DrawString(x, x_next - 1, y, STR_SMALLMAP_LINK_SENT, textcol[STAT_SENT]);
			x = x_next;
		}
		return y + FONT_HEIGHT_SMALL;
	}

	uint DrawLinkDetailCaption(uint x, uint y, uint right, StationID sta, StationID stb) const {
		SetDParam(0, sta);
		SetDParam(1, stb);
		static uint height = GetStringBoundingBox(STR_SMALLMAP_LINK_CAPTION).height;
		DrawString(x, right - 1, y, STR_SMALLMAP_LINK_CAPTION, TC_BLACK);
		y += height;
		return y;
	}

	void DrawLinkDetails(uint x, uint y, uint right, uint bottom) const {
		y = DrawLinkDetailCaption(x, y, right, this->link_details.sta, this->link_details.stb);
		if (y + 2 * FONT_HEIGHT_SMALL > bottom) {
			DrawString(x, right, y, "...", TC_BLACK);
			return;
		}
		y = DrawLinkDetails(this->link_details.a_to_b, x, y, right, bottom);
		if (y + 3 * FONT_HEIGHT_SMALL > bottom) {
			/* caption takes more space -> 3 * row height */
			DrawString(x, right, y, "...", TC_BLACK);
			return;
		}
		y = DrawLinkDetailCaption(x, y + 2, right, this->link_details.stb, this->link_details.sta);
		if (y + 2 * FONT_HEIGHT_SMALL > bottom) {
			DrawString(x, right, y, "...", TC_BLACK);
			return;
		}
		y = DrawLinkDetails(this->link_details.b_to_a, x, y, right, bottom);
		if (y & MORE_SPACE_NEEDED) {
			/* only draw "..." if more entries would have been drawn */
			DrawString(x, right, y ^ MORE_SPACE_NEEDED, "...", TC_BLACK);
			return;
		}
	}

	void DrawSupplyDetails(uint x, uint y_org, uint bottom) const {
		const Station *st = Station::GetIfValid(this->supply_details);
		if (st == NULL) return;
		SetDParam(0, this->supply_details);
		static uint height = GetStringBoundingBox(STR_SMALLMAP_SUPPLY_CAPTION).height;
		DrawString(x, x + 2 * this->column_width - 1, y_org, STR_SMALLMAP_SUPPLY_CAPTION, TC_BLACK);
		y_org += height;
		uint y = y_org;
		for (int i = 0; i < _smallmap_cargo_count; ++i) {
			if (y + FONT_HEIGHT_SMALL - 1 >= bottom) {
				/* Column break needed, continue at top, SD_LEGEND_COLUMN_WIDTH pixels
				 * (one "row") to the right. */
				x += this->column_width;
				y = y_org;
			}

			const LegendAndColour &tbl = _legend_table[this->map_type][i];

			CargoID c = tbl.u.type;
			uint supply = st->goods[c].supply;
			if (supply > 0) {
				TextColour textcol = TC_BLACK;
				if (tbl.show_on_map) {
					GfxFillRect(x, y + 1, x + LEGEND_BLOB_WIDTH, y + FONT_HEIGHT_SMALL - 1, 0); // outer border of the legend colour
				} else {
					textcol = TC_GREY;
				}
				SetDParam(0, c);
				SetDParam(1, supply);
				DrawString(x + LEGEND_BLOB_WIDTH + WD_FRAMERECT_LEFT, x + this->column_width - 1, y, STR_SMALLMAP_SUPPLY, textcol);
				GfxFillRect(x + 1, y + 2, x + LEGEND_BLOB_WIDTH - 1, y + FONT_HEIGHT_SMALL - 2, tbl.colour); // legend colour
				y += FONT_HEIGHT_SMALL;
			}
		}
	}

	/**
	 * Adds town names to the smallmap.
	 * @param dpi the part of the smallmap to be drawn into
	 */
	void DrawTowns(const DrawPixelInfo *dpi) const
	{
		const Town *t;
		FOR_ALL_TOWNS(t) {
			/* Remap the town coordinate */
			Point pt = this->RemapTile(TileX(t->xy), TileY(t->xy));
			int x = pt.x - this->subscroll - (t->sign.width_small >> 1);
			int y = pt.y;

			/* Check if the town sign is within bounds */
			if (x + t->sign.width_small > dpi->left &&
					x < dpi->left + dpi->width &&
					y + FONT_HEIGHT_SMALL > dpi->top &&
					y < dpi->top + dpi->height) {
				/* And draw it. */
				SetDParam(0, t->index);
				DrawString(x, x + t->sign.width_small, y, STR_SMALLMAP_TOWN);
			}
		}
	}

	/**
	 * Draws vertical part of map indicator
	 * @param x X coord of left/right border of main viewport
	 * @param y Y coord of top border of main viewport
	 * @param y2 Y coord of bottom border of main viewport
	 */
	static inline void DrawVertMapIndicator(int x, int y, int y2)
	{
		GfxFillRect(x, y,      x, y + 3, 69);
		GfxFillRect(x, y2 - 3, x, y2,    69);
	}

	/**
	 * Draws horizontal part of map indicator
	 * @param x X coord of left border of main viewport
	 * @param x2 X coord of right border of main viewport
	 * @param y Y coord of top/bottom border of main viewport
	 */
	static inline void DrawHorizMapIndicator(int x, int x2, int y)
	{
		GfxFillRect(x,      y, x + 3, y, 69);
		GfxFillRect(x2 - 3, y, x2,    y, 69);
	}

	/**
	 * Adds map indicators to the smallmap.
	 */
	void DrawMapIndicators() const
	{
		/* Find main viewport. */
		const ViewPort *vp = FindWindowById(WC_MAIN_WINDOW, 0)->viewport;

		Point tile = InverseRemapCoords(vp->virtual_left, vp->virtual_top);
		Point tl = this->RemapTile(tile.x >> 4, tile.y >> 4);
		tl.x -= this->subscroll;

		tile = InverseRemapCoords(vp->virtual_left + vp->virtual_width, vp->virtual_top + vp->virtual_height);
		Point br = this->RemapTile(tile.x >> 4, tile.y >> 4);
		br.x -= this->subscroll;

		SmallMapWindow::DrawVertMapIndicator(tl.x, tl.y, br.y);
		SmallMapWindow::DrawVertMapIndicator(br.x, tl.y, br.y);

		SmallMapWindow::DrawHorizMapIndicator(tl.x, br.x, tl.y);
		SmallMapWindow::DrawHorizMapIndicator(tl.x, br.x, br.y);
	}

	/**
	 * Draws the small map.
	 *
	 * Basically, the small map is draw column of pixels by column of pixels. The pixels
	 * are drawn directly into the screen buffer. The final map is drawn in multiple passes.
	 * The passes are:
	 * <ol><li>The colours of tiles in the different modes.</li>
	 * <li>Town names (optional)</li></ol>
	 *
	 * @param dpi pointer to pixel to write onto
	 */
	void DrawSmallMap(DrawPixelInfo *dpi) const
	{
		Blitter *blitter = BlitterFactoryBase::GetCurrentBlitter();
		DrawPixelInfo *old_dpi;

		old_dpi = _cur_dpi;
		_cur_dpi = dpi;

		/* Clear it */
		GfxFillRect(dpi->left, dpi->top, dpi->left + dpi->width - 1, dpi->top + dpi->height - 1, 0);

		/* Setup owner table */
		if (this->map_type == SMT_OWNER) {
			const Company *c;

			/* Fill with some special colours */
			_owner_colours[OWNER_TOWN]  = MKCOLOUR(0xB4B4B4B4);
			_owner_colours[OWNER_NONE]  = _heightmap_schemes[_settings_client.gui.smallmap_land_colour].default_colour;
			_owner_colours[OWNER_WATER] = MKCOLOUR(0xCACACACA);
			_owner_colours[OWNER_END]   = MKCOLOUR(0x20202020); // Industry

			/* Now fill with the company colours */
			FOR_ALL_COMPANIES(c) {
				_owner_colours[c->index] = _colour_gradient[c->colour][5] * 0x01010101;
			}
		}

		/* Which tile is displayed at (dpi->left, dpi->top)? */
		int dx;
		Point position = this->PixelToWorld(dpi->left, dpi->top, &dx);
		int pos_x = this->scroll_x + position.x;
		int pos_y = this->scroll_y + position.y;

		void *ptr = blitter->MoveTo(dpi->dst_ptr, -dx - 4, 0);
		int x = - dx - 4;
		int y = 0;
		int increment = this->zoom > 0 ? this->zoom * TILE_SIZE : TILE_SIZE / (-this->zoom); 

		for (;;) {
			/* Distance from left edge */
			if (x >= -3) {
				if (x >= dpi->width) break; // Exit the loop.

				int end_pos = min(dpi->width, x + 4);
				int reps = (dpi->height - y + 1) / 2; // Number of lines.
				if (reps > 0) {
					this->DrawSmallMapColumn(ptr, pos_x, pos_y, dpi->pitch * 2, reps, x, end_pos, blitter);
				}
			}

			if (y == 0) {
				pos_y += increment;
				y++;
				ptr = blitter->MoveTo(ptr, 0, 1);
			} else {
				pos_x -= increment;
				y--;
				ptr = blitter->MoveTo(ptr, 0, -1);
			}
			ptr = blitter->MoveTo(ptr, 2, 0);
			x += 2;
		}

		/* Draw vehicles */
		if (this->map_type == SMT_CONTOUR || this->map_type == SMT_VEHICLES) this->DrawVehicles(dpi, blitter);

		if (this->map_type == SMT_LINKSTATS && _game_mode == GM_NORMAL) {
			LinkLineDrawer lines;
			this->link_details = lines.DrawLinks(this, true);

			this->supply_details = DrawStationDots();

			if (_legend_linkstats[_smallmap_cargo_count + STAT_TEXT].show_on_map) {
				LinkTextDrawer text;
				text.DrawLinks(this, false);
			}
			if (_legend_linkstats[_smallmap_cargo_count + STAT_GRAPH].show_on_map) {
				LinkGraphDrawer graph;
				graph.DrawLinks(this, false);
			}
		}

		/* Draw town names */
		if (this->show_towns) this->DrawTowns(dpi);

		/* Draw map indicators */
		this->DrawMapIndicators();

		_cur_dpi = old_dpi;
	}

<<<<<<< HEAD
	bool CheckStationSelected(Point *pt) const {
		return abs(this->cursor.x - pt->x) < 7 && abs(this->cursor.y - pt->y) < 7;
	}

	bool CheckLinkSelected(Point * pta, Point * ptb) const {
		if (this->cursor.x == -1 && this->cursor.y == -1) return false;
		if (CheckStationSelected(pta) || CheckStationSelected(ptb)) return false;
		if (pta->x > ptb->x) Swap(pta, ptb);
		int minx = min(pta->x, ptb->x);
		int maxx = max(pta->x, ptb->x);
		int miny = min(pta->y, ptb->y);
		int maxy = max(pta->y, ptb->y);
		if (!IsInsideMM(cursor.x, minx - 3, maxx + 3) || !IsInsideMM(cursor.y, miny - 3, maxy + 3)) {
			return false;
		}

		if (pta->x == ptb->x || ptb->y == pta->y) {
			return true;
		} else {
			int incliney = (ptb->y - pta->y);
			int inclinex = (ptb->x - pta->x);
			int diff = (cursor.x - minx) * incliney / inclinex - (cursor.y - miny);
			if (incliney < 0) {
				diff += maxy - miny;
			}
			return abs(diff) < 4;
		}
	}

=======
	/**
	 * recalculate which vehicles are visible and their positions.
	 */
>>>>>>> 205363f4
	void RecalcVehiclePositions() {
		this->vehicles_on_map.clear();
		const Vehicle *v;
		const NWidgetCore *wi = this->GetWidget<NWidgetCore>(SM_WIDGET_MAP);
		int scale = this->zoom < 0 ? -this->zoom : 1;

		FOR_ALL_VEHICLES(v) {
			if (v->type == VEH_EFFECT) continue;
			if (v->vehstatus & (VS_HIDDEN | VS_UNCLICKABLE)) continue;

			/* Remap into flat coordinates. */
			Point pos = RemapTile(v->x_pos / (int)TILE_SIZE, v->y_pos / (int)TILE_SIZE);

			/* Check if rhombus is inside bounds */
			if (IsInsideMM(pos.x, -2 * scale, wi->current_x + 2 * scale) &&
				IsInsideMM(pos.y, -2 * scale, wi->current_y + 2 * scale)) {

				this->vehicles_on_map.push_back(VehicleAndPosition(v));
			}
		}
	}

public:
	SmallMapWindow(const WindowDesc *desc, int window_number) : Window(), supply_details(INVALID_STATION), refresh(FORCE_REFRESH_PERIOD)
	{
		this->cursor.x = -1;
		this->cursor.y = -1;
		this->InitNested(desc, window_number);
		if (_smallmap_cargo_count == 0) {
			this->DisableWidget(SM_WIDGET_LINKSTATS);
			if (this->map_type == SMT_LINKSTATS) {
				this->map_type = SMT_CONTOUR;
			}
		}

		this->LowerWidget(this->map_type + SM_WIDGET_CONTOUR);

		_smallmap_show_heightmap = (this->map_type != SMT_INDUSTRY);
		BuildLandLegend();
		this->SetWidgetLoweredState(SM_WIDGET_SHOW_HEIGHT, _smallmap_show_heightmap);

		this->SetWidgetLoweredState(SM_WIDGET_TOGGLETOWNNAME, this->show_towns);
		this->GetWidget<NWidgetStacked>(SM_WIDGET_SELECTINDUSTRIES)->SetDisplayedPlane(this->map_type != SMT_INDUSTRY && this->map_type != SMT_LINKSTATS);

		this->SetZoomLevel(ZLC_INITIALIZE, NULL);
		this->SmallMapCenterOnCurrentPos();
	}

	/** Compute maximal required height of the legends.
	 * @return Maximally needed height for displaying the smallmap legends in pixels.
	 */
	inline uint GetMaxLegendHeight() const
	{
		return WD_FRAMERECT_TOP + WD_FRAMERECT_BOTTOM + this->GetMaxNumberRowsLegend(this->min_number_of_columns) * FONT_HEIGHT_SMALL;
	}

	/** Compute minimal required width of the legends.
	 * @return Minimally needed width for displaying the smallmap legends in pixels.
	 */
	inline uint GetMinLegendWidth() const
	{
		return WD_FRAMERECT_LEFT + this->min_number_of_columns * this->column_width;
	}

	/** Return number of columns that can be displayed in \a width pixels.
	 * @return Number of columns to display.
	 */
	inline uint GetNumberColumnsLegend(uint width) const
	{
		return width / this->column_width;
	}

	/** Compute height given a width.
	 * @return Needed height for displaying the smallmap legends in pixels.
	 */
	uint GetLegendHeight(uint width) const
	{
		uint num_columns = this->GetNumberColumnsLegend(width);
		return WD_FRAMERECT_TOP + WD_FRAMERECT_BOTTOM + this->GetMaxNumberRowsLegend(num_columns) * FONT_HEIGHT_SMALL;
	}

	virtual void SetStringParameters(int widget) const
	{
		switch (widget) {
			case SM_WIDGET_CAPTION:
				SetDParam(0, STR_SMALLMAP_TYPE_CONTOURS + this->map_type);
				break;
		}
	}

	virtual void OnInit()
	{
		uint min_width = 0;
		this->min_number_of_columns = INDUSTRY_MIN_NUMBER_OF_COLUMNS;
		this->min_number_of_fixed_rows = 0;
		for (uint i = 0; i < lengthof(_legend_table); i++) {
			uint height = 0;
			uint num_columns = 1;
			for (const LegendAndColour *tbl = _legend_table[i]; !tbl->end; ++tbl) {
				StringID str;
				if (i == SMT_INDUSTRY || i == SMT_LINKSTATS) {
					SetDParam(0, tbl->legend);
					SetDParam(1, IndustryPool::MAX_SIZE);
					str = (i == SMT_INDUSTRY) ? STR_SMALLMAP_INDUSTRY : STR_SMALLMAP_LINKSTATS_LEGEND;
				} else {
					if (tbl->col_break) {
						this->min_number_of_fixed_rows = max(this->min_number_of_fixed_rows, height);
						height = 0;
						num_columns++;
					}
					height++;
					str = tbl->legend;
				}
				min_width = max(GetStringBoundingBox(str).width, min_width);
			}
			this->min_number_of_fixed_rows = max(this->min_number_of_fixed_rows, height);
			this->min_number_of_columns = max(this->min_number_of_columns, num_columns);
		}

		/* The width of a column is the minimum width of all texts + the size of the blob + some spacing */
		this->column_width = min_width + LEGEND_BLOB_WIDTH + WD_FRAMERECT_LEFT + WD_FRAMERECT_RIGHT;
	}

	virtual void DrawWidget(const Rect &r, int widget) const
	{
		switch (widget) {
			case SM_WIDGET_MAP: {
				DrawPixelInfo new_dpi;
				if (!FillDrawPixelInfo(&new_dpi, r.left + 1, r.top + 1, r.right - r.left - 1, r.bottom - r.top - 1)) return;
				this->DrawSmallMap(&new_dpi);
			} break;

			case SM_WIDGET_LEGEND: {
				DrawLegend(r);
			} break;
		}
	}

	uint GetNumberRowsLegend(uint columns) const {
		uint number_of_rows = this->min_number_of_fixed_rows;
		if (this->map_type == SMT_INDUSTRY) {
			number_of_rows = max(number_of_rows, (_smallmap_industry_count + columns - 1) / columns);
		} else if (this->map_type == SMT_LINKSTATS) {
			number_of_rows = max(number_of_rows, (_smallmap_cargo_count + columns - 2) / (columns - 1));
		}
		return number_of_rows;
	}

	uint GetMaxNumberRowsLegend(uint columns) const {
		uint number_of_rows = this->min_number_of_fixed_rows;
		number_of_rows = max(number_of_rows, CeilDiv(_smallmap_industry_count, columns));
		number_of_rows = max(number_of_rows, CeilDiv(_smallmap_cargo_count, (columns - 1)));
		return number_of_rows;
	}

	void DrawLegend(const Rect &r) const {
		uint y_org = r.top + WD_FRAMERECT_TOP;
		uint x = r.left + WD_FRAMERECT_LEFT;
		if (this->supply_details != INVALID_STATION) {
			this->DrawSupplyDetails(x, y_org, r.bottom - WD_FRAMERECT_BOTTOM);
		} else if (!link_details.Empty()) {
			this->DrawLinkDetails(x, y_org, r.right - WD_FRAMERECT_RIGHT, r.bottom - WD_FRAMERECT_BOTTOM);
		} else {
			uint columns = this->GetNumberColumnsLegend(r.right - r.left + 1);

			uint number_of_rows = this->GetNumberRowsLegend(columns);

			bool rtl = _dynlang.text_dir == TD_RTL;
			uint y_org = r.top + WD_FRAMERECT_TOP;
			uint x = rtl ? r.right - this->column_width - WD_FRAMERECT_RIGHT : r.left + WD_FRAMERECT_LEFT;
			uint y = y_org;
			uint i = 0; // Row counter for industry legend.
			uint row_height = FONT_HEIGHT_SMALL;

			uint text_left  = rtl ? 0 : LEGEND_BLOB_WIDTH + WD_FRAMERECT_LEFT;
			uint text_right = this->column_width - 1 - (rtl ? LEGEND_BLOB_WIDTH + WD_FRAMERECT_RIGHT : 0);
			uint blob_left  = rtl ? this->column_width - 1 - LEGEND_BLOB_WIDTH : 0;
			uint blob_right = rtl ? this->column_width - 1 : LEGEND_BLOB_WIDTH;

			StringID string = (this->map_type == SMT_INDUSTRY) ? STR_SMALLMAP_INDUSTRY : STR_SMALLMAP_LINKSTATS_LEGEND;

			for (const LegendAndColour *tbl = _legend_table[this->map_type]; !tbl->end; ++tbl) {
				if (tbl->col_break || ((this->map_type == SMT_INDUSTRY || this->map_type == SMT_LINKSTATS) && i++ >= number_of_rows)) {
					/* Column break needed, continue at top, COLUMN_WIDTH pixels
					 * (one "row") to the right. */
					x += rtl ? -(int)this->column_width : this->column_width;
					y = y_org;
					i = 1;
				}

				switch(this->map_type) {
					case SMT_INDUSTRY:
						/* Industry name must be formatted, since it's not in tiny font in the specs.
						 * So, draw with a parameter and use the STR_SMALLMAP_INDUSTRY string, which is tiny font */
						SetDParam(1, Industry::GetIndustryTypeCount(tbl->u.type));
					case SMT_LINKSTATS:
						SetDParam(0, tbl->legend);
						if (!tbl->show_on_map) {
							/* Simply draw the string, not the black border of the legend colour.
							 * This will enforce the idea of the disabled item */
							DrawString(x + text_left, x + text_right, y, string, TC_GREY);
						} else {
							DrawString(x + text_left, x + text_right, y, string, TC_BLACK);
							GfxFillRect(x + blob_left, y + 1, x + blob_right, y + row_height - 1, 0); // outer border of the legend colour
						}
						break;
					default:
						if (this->map_type == SMT_CONTOUR) SetDParam(0, tbl->u.height * TILE_HEIGHT_STEP);

						/* Anything that is not an industry is using normal process */
						GfxFillRect(x + blob_left, y + 1, x + blob_right, y + row_height - 1, 0);
						DrawString(x + text_left, x + text_right, y, tbl->legend);
				}
				GfxFillRect(x + blob_left + 1, y + 2, x + blob_right - 1, y + row_height - 2, tbl->colour); // Legend colour

				y += row_height;
			}
		}
	}



	virtual void OnPaint()
	{
		this->DrawWidgets();
	}

	/**
	 * Select and toggle a legend item. When CTRL is pressed, disable all other
	 * items in the group defined by begin_legend_item and end_legend_item and
	 * keep the clicked one enabled even if it was already enabled before. If
	 * the other items in the group are all disabled already and CTRL is pressed
	 * enable them instead.
	 * @param click_pos the index of the item being selected
	 * @param legend the legend from which we select
	 * @param end_legend_item index one past the last item in the group to be inverted
	 * @param begin_legend_item index of the first item in the group to be inverted
	 */
	void SelectLegendItem(int click_pos, LegendAndColour *legend, int end_legend_item, int begin_legend_item = 0)
	{
		if (_ctrl_pressed) {
			/* Disable all, except the clicked one */
			bool changes = false;
			for (int i = begin_legend_item; i != end_legend_item; i++) {
				bool new_state = i == click_pos;
				if (legend[i].show_on_map != new_state) {
					changes = true;
					legend[i].show_on_map = new_state;
				}
			}
			if (!changes) {
				/* Nothing changed? Then show all (again). */
				for (int i = begin_legend_item; i != end_legend_item; i++) {
					legend[i].show_on_map = true;
				}
			}
		} else {
			legend[click_pos].show_on_map = !legend[click_pos].show_on_map;
		}
	}

	virtual void OnClick(Point pt, int widget, int click_count)
	{
		switch (widget) {
			case SM_WIDGET_MAP: { // Map window
				/*
				 * XXX: scrolling with the left mouse button is done by subsequently
				 * clicking with the left mouse button; clicking once centers the
				 * large map at the selected point. So by unclicking the left mouse
				 * button here, it gets reclicked during the next inputloop, which
				 * would make it look like the mouse is being dragged, while it is
				 * actually being (virtually) clicked every inputloop.
				 */
				_left_button_clicked = false;

				const NWidgetBase *wid = this->GetWidget<NWidgetBase>(SM_WIDGET_MAP);
				Window *w = FindWindowById(WC_MAIN_WINDOW, 0);
				int sub;
				pt = this->PixelToWorld(pt.x - wid->pos_x, pt.y - wid->pos_y, &sub);
				int offset = this->zoom > 0 ? this->zoom * TILE_SIZE : TILE_SIZE / (-this->zoom);
				pt = RemapCoords(this->scroll_x + pt.x + offset - offset * sub / 4,
						this->scroll_y + pt.y + sub * offset / 4, 0);

				w->viewport->follow_vehicle = INVALID_VEHICLE;
				w->viewport->dest_scrollpos_x = pt.x - (w->viewport->virtual_width  >> 1);
				w->viewport->dest_scrollpos_y = pt.y - (w->viewport->virtual_height >> 1);

				this->SetDirty();
			} break;

			case SM_WIDGET_ZOOM_IN:
			case SM_WIDGET_ZOOM_OUT: {
				const NWidgetBase *wid = this->GetWidget<NWidgetBase>(SM_WIDGET_MAP);
				Point pt = {wid->current_x / 2, wid->current_y / 2};
				this->SetZoomLevel((widget == SM_WIDGET_ZOOM_IN) ? ZLC_ZOOM_IN : ZLC_ZOOM_OUT, &pt);
				SndPlayFx(SND_15_BEEP);
				break;
			}

			case SM_WIDGET_CONTOUR:    // Show land contours
			case SM_WIDGET_VEHICLES:   // Show vehicles
			case SM_WIDGET_INDUSTRIES: // Show industries
			case SM_WIDGET_LINKSTATS:   // Show route map
			case SM_WIDGET_ROUTES:     // Show transport routes
			case SM_WIDGET_VEGETATION: // Show vegetation
			case SM_WIDGET_OWNERS:     // Show land owners
				this->RaiseWidget(this->map_type + SM_WIDGET_CONTOUR);
				this->map_type = (SmallMapType)(widget - SM_WIDGET_CONTOUR);
				this->LowerWidget(this->map_type + SM_WIDGET_CONTOUR);

				/* Hide Enable all/Disable all buttons if is not industry type small map */
				this->GetWidget<NWidgetStacked>(SM_WIDGET_SELECTINDUSTRIES)->SetDisplayedPlane(this->map_type != SMT_INDUSTRY && this->map_type != SMT_LINKSTATS);

				this->SetDirty();
				SndPlayFx(SND_15_BEEP);
				break;

			case SM_WIDGET_CENTERMAP: // Center the smallmap again
				this->SmallMapCenterOnCurrentPos();
				this->HandleButtonClick(SM_WIDGET_CENTERMAP);
				SndPlayFx(SND_15_BEEP);
				break;

			case SM_WIDGET_TOGGLETOWNNAME: // Toggle town names
				this->show_towns = !this->show_towns;
				this->SetWidgetLoweredState(SM_WIDGET_TOGGLETOWNNAME, this->show_towns);

				this->SetDirty();
				SndPlayFx(SND_15_BEEP);
				break;

			case SM_WIDGET_LEGEND: // Legend
				/* If industry type small map*/
				if (this->map_type == SMT_INDUSTRY || this->map_type == SMT_LINKSTATS) {
					/* If click on industries label, find right industry type and enable/disable it */
					const NWidgetBase *wi = this->GetWidget<NWidgetBase>(SM_WIDGET_LEGEND); // Label panel
					uint line = (pt.y - wi->pos_y - WD_FRAMERECT_TOP) / FONT_HEIGHT_SMALL;
					uint columns = this->GetNumberColumnsLegend(wi->current_x);
					uint entry_count = 0;
					if (this->map_type == SMT_LINKSTATS) {
						columns--; // one column is reserved for stats legend
						entry_count = _smallmap_cargo_count;
					} else {
						entry_count = _smallmap_industry_count;
					}
					uint number_of_rows = max(CeilDiv(entry_count, columns), this->min_number_of_fixed_rows);
					if (line >= number_of_rows) break;

					bool rtl = _dynlang.text_dir == TD_RTL;
					int x = pt.x - wi->pos_x;
					if (rtl) x = wi->current_x - x;
					uint column = (x - WD_FRAMERECT_LEFT) / this->column_width;

					/* Check if click is on industry label*/
					int click_pos = (column * number_of_rows) + line;
					if (this->map_type == SMT_INDUSTRY) {
						if (click_pos < _smallmap_industry_count) {
							this->SelectLegendItem(click_pos, _legend_from_industries, _smallmap_industry_count);
						}
					} else if (this->map_type == SMT_LINKSTATS) {
						if (click_pos < _smallmap_cargo_count) {
							this->SelectLegendItem(click_pos, _legend_linkstats, _smallmap_cargo_count);
						} else {
							uint stats_column = CeilDiv(_smallmap_cargo_count, number_of_rows);
							if (column == stats_column && line < NUM_STATS) {
								this->SelectLegendItem(_smallmap_cargo_count + line, _legend_linkstats,
										_smallmap_cargo_count + NUM_STATS, _smallmap_cargo_count);
							}
						}
					}
					this->SetDirty();
				}
				break;

			case SM_WIDGET_ENABLE_ALL: { // Enable all items
				LegendAndColour *tbl = (this->map_type == SMT_INDUSTRY) ? _legend_from_industries : _legend_linkstats;
				for (; !tbl->end; ++tbl) {
					tbl->show_on_map = true;
				}
				this->SetDirty();
				break;
			}

			case SM_WIDGET_DISABLE_ALL: { // Disable all items
				LegendAndColour *tbl = (this->map_type == SMT_INDUSTRY) ? _legend_from_industries : _legend_linkstats;
				for (; !tbl->end; ++tbl) {
					tbl->show_on_map = false;
				}
				this->SetDirty();
				break;
			}

			case SM_WIDGET_SHOW_HEIGHT: // Enable/disable showing of heightmap.
				_smallmap_show_heightmap = !_smallmap_show_heightmap;
				this->SetWidgetLoweredState(SM_WIDGET_SHOW_HEIGHT, _smallmap_show_heightmap);
				this->SetDirty();
				break;
		}
	}

	virtual void OnMouseOver(Point pt, int widget) {
		static Point invalid = {-1, -1};
		if (pt.x != cursor.x || pt.y != cursor.y) {
			this->refresh = 1;
			if (widget == SM_WIDGET_MAP) {
				cursor = pt;
				cursor.x -= WD_FRAMERECT_LEFT;
				cursor.y -= WD_FRAMERECT_TOP + WD_CAPTION_HEIGHT;
			} else {
				cursor = invalid;
			}
		}
	}


	virtual void OnRightClick(Point pt, int widget)
	{
		if (widget == SM_WIDGET_MAP) {
			if (_scrolling_viewport) return;
			_scrolling_viewport = true;
		}
	}

	virtual void OnMouseWheel(int wheel)
	{
		const NWidgetBase *wid = this->GetWidget<NWidgetBase>(SM_WIDGET_MAP);
		int cursor_x = _cursor.pos.x - this->left - wid->pos_x;
		int cursor_y = _cursor.pos.y - this->top  - wid->pos_y;
		if (IsInsideMM(cursor_x, 0, wid->current_x) && IsInsideMM(cursor_y, 0, wid->current_y)) {
			Point pt = {cursor_x, cursor_y};
			this->SetZoomLevel((wheel < 0) ? ZLC_ZOOM_IN : ZLC_ZOOM_OUT, &pt);
		}
	}

	virtual void OnTick()
	{
		/* Update the window every now and then */
		if (--this->refresh != 0) return;

		this->RecalcVehiclePositions();

		this->refresh = FORCE_REFRESH_PERIOD;
		this->SetDirty();
	}

	/**
	 * Set new #scroll_x, #scroll_y, and #subscroll values after limiting them such that the center
	 * of the smallmap always contains a part of the map.
	 * @param sx  Proposed new #scroll_x
	 * @param sy  Proposed new #scroll_y
	 * @param sub Proposed new #subscroll
	 */
	void SetNewScroll(int sx, int sy, int sub)
	{
		const NWidgetBase *wi = this->GetWidget<NWidgetBase>(SM_WIDGET_MAP);
		Point hv = InverseRemapCoords(wi->current_x * TILE_SIZE / 2, wi->current_y * TILE_SIZE / 2);
		if (this->zoom > 0) {
			hv.x *= this->zoom;
			hv.y *= this->zoom;
		} else {
			hv.x /= (-this->zoom);
			hv.y /= (-this->zoom);
		}

		if (sx < -hv.x) {
			sx = -hv.x;
			sub = 0;
		}
		if (sx > (int)(MapMaxX() * TILE_SIZE) - hv.x) {
			sx = MapMaxX() * TILE_SIZE - hv.x;
			sub = 0;
		}
		if (sy < -hv.y) {
			sy = -hv.y;
			sub = 0;
		}
		if (sy > (int)(MapMaxY() * TILE_SIZE) - hv.y) {
			sy = MapMaxY() * TILE_SIZE - hv.y;
			sub = 0;
		}

		this->scroll_x = sx;
		this->scroll_y = sy;
		this->subscroll = sub;
	}

	virtual void OnScroll(Point delta)
	{
		_cursor.fix_at = true;

		/* While tile is at (delta.x, delta.y)? */
		int sub;
		Point pt = this->PixelToWorld(delta.x, delta.y, &sub);
		this->SetNewScroll(this->scroll_x + pt.x, this->scroll_y + pt.y, sub);

		this->SetDirty();
	}

	void SmallMapCenterOnCurrentPos()
	{
		const ViewPort *vp = FindWindowById(WC_MAIN_WINDOW, 0)->viewport;
		Point pt = InverseRemapCoords(vp->virtual_left + vp->virtual_width  / 2, vp->virtual_top  + vp->virtual_height / 2);

		int sub;
		const NWidgetBase *wid = this->GetWidget<NWidgetBase>(SM_WIDGET_MAP);
		Point sxy = this->ComputeScroll(pt.x, pt.y, max(0, (int)wid->current_x / 2 - 2), wid->current_y / 2, &sub);
		this->SetNewScroll(sxy.x, sxy.y, sub);
		this->SetDirty();
	}

	uint ColumnWidth() const {return column_width;}
};

SmallMapWindow::SmallMapType SmallMapWindow::map_type = SMT_CONTOUR;
bool SmallMapWindow::show_towns = true;

/**
 * Custom container class for displaying smallmap with a vertically resizing legend panel.
 * The legend panel has a smallest height that depends on its width. Standard containers cannot handle this case.
 *
 * @note The container assumes it has two childs, the first is the display, the second is the bar with legends and selection image buttons.
 *       Both childs should be both horizontally and vertically resizable and horizontally fillable.
 *       The bar should have a minimal size with a zero-size legends display. Child padding is not supported.
 */
class NWidgetSmallmapDisplay : public NWidgetContainer {
	const SmallMapWindow *smallmap_window; ///< Window manager instance.
public:
	NWidgetSmallmapDisplay() : NWidgetContainer(NWID_VERTICAL)
	{
		this->smallmap_window = NULL;
	}

	virtual void SetupSmallestSize(Window *w, bool init_array)
	{
		NWidgetBase *display = this->head;
		NWidgetBase *bar = display->next;

		display->SetupSmallestSize(w, init_array);
		bar->SetupSmallestSize(w, init_array);

		this->smallmap_window = dynamic_cast<SmallMapWindow *>(w);
		this->smallest_x = max(display->smallest_x, bar->smallest_x + smallmap_window->GetMinLegendWidth());
		this->smallest_y = display->smallest_y + max(bar->smallest_y, smallmap_window->GetMaxLegendHeight());
		this->fill_x = max(display->fill_x, bar->fill_x);
		this->fill_y = (display->fill_y == 0 && bar->fill_y == 0) ? 0 : min(display->fill_y, bar->fill_y);
		this->resize_x = max(display->resize_x, bar->resize_x);
		this->resize_y = min(display->resize_y, bar->resize_y);
	}

	virtual void AssignSizePosition(SizingType sizing, uint x, uint y, uint given_width, uint given_height, bool rtl)
	{
		this->pos_x = x;
		this->pos_y = y;
		this->current_x = given_width;
		this->current_y = given_height;

		NWidgetBase *display = this->head;
		NWidgetBase *bar = display->next;

		if (sizing == ST_SMALLEST) {
			this->smallest_x = given_width;
			this->smallest_y = given_height;
			/* Make display and bar exactly equal to their minimal size. */
			display->AssignSizePosition(ST_SMALLEST, x, y, display->smallest_x, display->smallest_y, rtl);
			bar->AssignSizePosition(ST_SMALLEST, x, y + display->smallest_y, bar->smallest_x, bar->smallest_y, rtl);
		}

		uint bar_height = max(bar->smallest_y, this->smallmap_window->GetLegendHeight(given_width - bar->smallest_x));
		uint display_height = given_height - bar_height;
		display->AssignSizePosition(ST_RESIZE, x, y, given_width, display_height, rtl);
		bar->AssignSizePosition(ST_RESIZE, x, y + display_height, given_width, bar_height, rtl);
	}

	virtual NWidgetCore *GetWidgetFromPos(int x, int y)
	{
		if (!IsInsideBS(x, this->pos_x, this->current_x) || !IsInsideBS(y, this->pos_y, this->current_y)) return NULL;
		for (NWidgetBase *child_wid = this->head; child_wid != NULL; child_wid = child_wid->next) {
			NWidgetCore *widget = child_wid->GetWidgetFromPos(x, y);
			if (widget != NULL) return widget;
		}
		return NULL;
	}

	virtual void Draw(const Window *w)
	{
		for (NWidgetBase *child_wid = this->head; child_wid != NULL; child_wid = child_wid->next) child_wid->Draw(w);
	}
};

/** Widget parts of the smallmap display. */
static const NWidgetPart _nested_smallmap_display[] = {
	NWidget(WWT_PANEL, COLOUR_BROWN, SM_WIDGET_MAP_BORDER),
		NWidget(WWT_INSET, COLOUR_BROWN, SM_WIDGET_MAP), SetMinimalSize(346, 140), SetResize(1, 1), SetPadding(2, 2, 2, 2), EndContainer(),
	EndContainer(),
};

/** Widget parts of the smallmap legend bar + image buttons. */
static const NWidgetPart _nested_smallmap_bar[] = {
	NWidget(WWT_PANEL, COLOUR_BROWN),
		NWidget(NWID_HORIZONTAL),
			NWidget(WWT_EMPTY, INVALID_COLOUR, SM_WIDGET_LEGEND), SetResize(1, 1),
			NWidget(NWID_VERTICAL),
				/* Top button row. */
				NWidget(NWID_HORIZONTAL, NC_EQUALSIZE),
					NWidget(WWT_PUSHIMGBTN, COLOUR_BROWN, SM_WIDGET_ZOOM_IN), SetDataTip(SPR_IMG_ZOOMIN, STR_TOOLBAR_TOOLTIP_ZOOM_THE_VIEW_IN),
					NWidget(WWT_PUSHIMGBTN, COLOUR_BROWN, SM_WIDGET_CENTERMAP), SetDataTip(SPR_IMG_SMALLMAP, STR_SMALLMAP_CENTER),
					NWidget(WWT_IMGBTN, COLOUR_BROWN, SM_WIDGET_BLANK), SetMinimalSize(22, 22), SetDataTip(SPR_DOT_SMALL, STR_NULL),
					NWidget(WWT_IMGBTN, COLOUR_BROWN, SM_WIDGET_CONTOUR), SetDataTip(SPR_IMG_SHOW_COUNTOURS, STR_SMALLMAP_TOOLTIP_SHOW_LAND_CONTOURS_ON_MAP),
					NWidget(WWT_IMGBTN, COLOUR_BROWN, SM_WIDGET_VEHICLES), SetDataTip(SPR_IMG_SHOW_VEHICLES, STR_SMALLMAP_TOOLTIP_SHOW_VEHICLES_ON_MAP),
					NWidget(WWT_IMGBTN, COLOUR_BROWN, SM_WIDGET_INDUSTRIES), SetDataTip(SPR_IMG_INDUSTRY, STR_SMALLMAP_TOOLTIP_SHOW_INDUSTRIES_ON_MAP),
				EndContainer(),
				/* Bottom button row. */
				NWidget(NWID_HORIZONTAL, NC_EQUALSIZE),
					NWidget(WWT_PUSHIMGBTN, COLOUR_BROWN, SM_WIDGET_ZOOM_OUT), SetDataTip(SPR_IMG_ZOOMOUT, STR_TOOLBAR_TOOLTIP_ZOOM_THE_VIEW_OUT),
					NWidget(WWT_IMGBTN, COLOUR_BROWN, SM_WIDGET_TOGGLETOWNNAME), SetDataTip(SPR_IMG_TOWN, STR_SMALLMAP_TOOLTIP_TOGGLE_TOWN_NAMES_ON_OFF),
					NWidget(WWT_IMGBTN, COLOUR_BROWN, SM_WIDGET_LINKSTATS), SetDataTip(SPR_IMG_GRAPHS, STR_SMALLMAP_TOOLTIP_SHOW_LINK_STATS_ON_MAP),
					NWidget(WWT_IMGBTN, COLOUR_BROWN, SM_WIDGET_ROUTES), SetDataTip(SPR_IMG_SHOW_ROUTES, STR_SMALLMAP_TOOLTIP_SHOW_TRANSPORT_ROUTES_ON),
					NWidget(WWT_IMGBTN, COLOUR_BROWN, SM_WIDGET_VEGETATION), SetDataTip(SPR_IMG_PLANTTREES, STR_SMALLMAP_TOOLTIP_SHOW_VEGETATION_ON_MAP),
					NWidget(WWT_IMGBTN, COLOUR_BROWN, SM_WIDGET_OWNERS), SetDataTip(SPR_IMG_COMPANY_GENERAL, STR_SMALLMAP_TOOLTIP_SHOW_LAND_OWNERS_ON_MAP),
				EndContainer(),
				NWidget(NWID_SPACER), SetResize(0, 1),
			EndContainer(),
		EndContainer(),
	EndContainer(),
};

static NWidgetBase *SmallMapDisplay(int *biggest_index)
{
	NWidgetContainer *map_display = new NWidgetSmallmapDisplay;

	MakeNWidgets(_nested_smallmap_display, lengthof(_nested_smallmap_display), biggest_index, map_display);
	MakeNWidgets(_nested_smallmap_bar, lengthof(_nested_smallmap_bar), biggest_index, map_display);
	return map_display;
}


static const NWidgetPart _nested_smallmap_widgets[] = {
	NWidget(NWID_HORIZONTAL),
		NWidget(WWT_CLOSEBOX, COLOUR_BROWN),
		NWidget(WWT_CAPTION, COLOUR_BROWN, SM_WIDGET_CAPTION), SetDataTip(STR_SMALLMAP_CAPTION, STR_TOOLTIP_WINDOW_TITLE_DRAG_THIS),
		NWidget(WWT_SHADEBOX, COLOUR_BROWN),
		NWidget(WWT_STICKYBOX, COLOUR_BROWN),
	EndContainer(),
	NWidgetFunction(SmallMapDisplay), // Smallmap display and legend bar + image buttons.
	/* Bottom button row and resize box. */
	NWidget(NWID_HORIZONTAL),
		NWidget(WWT_PANEL, COLOUR_BROWN),
			NWidget(NWID_HORIZONTAL),
				NWidget(NWID_SELECTION, INVALID_COLOUR, SM_WIDGET_SELECTINDUSTRIES),
					NWidget(NWID_HORIZONTAL, NC_EQUALSIZE),
						NWidget(WWT_PUSHTXTBTN, COLOUR_BROWN, SM_WIDGET_ENABLE_ALL), SetDataTip(STR_SMALLMAP_ENABLE_ALL, STR_SMALLMAP_TOOLTIP_ENABLE_ALL),
						NWidget(WWT_PUSHTXTBTN, COLOUR_BROWN, SM_WIDGET_DISABLE_ALL), SetDataTip(STR_SMALLMAP_DISABLE_ALL, STR_SMALLMAP_TOOLTIP_DISABLE_ALL),
						NWidget(WWT_TEXTBTN, COLOUR_BROWN, SM_WIDGET_SHOW_HEIGHT), SetDataTip(STR_SMALLMAP_SHOW_HEIGHT, STR_SMALLMAP_TOOLTIP_SHOW_HEIGHT),
					EndContainer(),
					NWidget(NWID_SPACER), SetFill(1, 1),
				EndContainer(),
				NWidget(NWID_SPACER), SetFill(1, 0), SetResize(1, 0),
			EndContainer(),
		EndContainer(),
		NWidget(WWT_RESIZEBOX, COLOUR_BROWN),
	EndContainer(),
};

static const WindowDesc _smallmap_desc(
	WDP_AUTO, 488, 314,
	WC_SMALLMAP, WC_NONE,
	WDF_UNCLICK_BUTTONS,
	_nested_smallmap_widgets, lengthof(_nested_smallmap_widgets)
);

void ShowSmallMap()
{
	AllocateWindowDescFront<SmallMapWindow>(&_smallmap_desc, 0);
}

/**
 * Scrolls the main window to given coordinates.
 * @param x x coordinate
 * @param y y coordinate
 * @param z z coordinate; -1 to scroll to terrain height
 * @param instant scroll instantly (meaningful only when smooth_scrolling is active)
 * @return did the viewport position change?
 */
bool ScrollMainWindowTo(int x, int y, int z, bool instant)
{
	bool res = ScrollWindowTo(x, y, z, FindWindowById(WC_MAIN_WINDOW, 0), instant);

	/* If a user scrolls to a tile (via what way what so ever) and already is on
	 * that tile (e.g.: pressed twice), move the smallmap to that location,
	 * so you directly see where you are on the smallmap. */

	if (res) return res;

	SmallMapWindow *w = dynamic_cast<SmallMapWindow*>(FindWindowById(WC_SMALLMAP, 0));
	if (w != NULL) w->SmallMapCenterOnCurrentPos();

	return res;
}<|MERGE_RESOLUTION|>--- conflicted
+++ resolved
@@ -1644,7 +1644,6 @@
 		_cur_dpi = old_dpi;
 	}
 
-<<<<<<< HEAD
 	bool CheckStationSelected(Point *pt) const {
 		return abs(this->cursor.x - pt->x) < 7 && abs(this->cursor.y - pt->y) < 7;
 	}
@@ -1674,11 +1673,9 @@
 		}
 	}
 
-=======
 	/**
 	 * recalculate which vehicles are visible and their positions.
 	 */
->>>>>>> 205363f4
 	void RecalcVehiclePositions() {
 		this->vehicles_on_map.clear();
 		const Vehicle *v;
