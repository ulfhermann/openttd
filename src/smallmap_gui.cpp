--- conflicted
+++ resolved
@@ -60,7 +60,6 @@
 	SM_WIDGET_SHOW_HEIGHT,       ///< Show heightmap toggle button.
 };
 
-
 static int _smallmap_industry_count; ///< Number of used industries
 
 static int _smallmap_cargo_count; ///< number of cargos in the link stats legend
@@ -157,7 +156,6 @@
 	MK(0x20, STR_SMALLMAP_LEGENDA_INDUSTRIES),
 	MKEND()
 };
-
 #undef MK
 #undef MC
 #undef MS
@@ -498,10 +496,6 @@
 {
 	return _smallmap_show_heightmap ? GetSmallMapContoursPixels(tile, t) : GetSmallMapRoutesPixels(tile, t);
 }
-<<<<<<< HEAD
-
-=======
->>>>>>> 5d802b83
 
 static const uint32 _vegetation_clear_bits[] = {
 	MKCOLOUR(0x54545454), ///< full grass
@@ -567,7 +561,6 @@
 
 	return _owner_colours[o];
 }
-
 
 /** Vehicle colours in #SMT_VEHICLES mode. Indexed by #VehicleTypeByte. */
 static const byte _vehicle_type_colours[6] = {
@@ -1009,12 +1002,8 @@
 		}
 	}
 
-<<<<<<< HEAD
-	FORCEINLINE Point GetStationMiddle(const Station *st) const {
-=======
 	FORCEINLINE Point GetStationMiddle(const Station *st) const
 	{
->>>>>>> 5d802b83
 		int x = (st->rect.right + st->rect.left + 1) / 2;
 		int y = (st->rect.bottom + st->rect.top + 1) / 2;
 		Point ret = this->RemapTile(x, y);
@@ -1035,12 +1024,8 @@
 		return ret;
 	}
 
-<<<<<<< HEAD
-	StationID DrawStationDots() const {
-=======
 	StationID DrawStationDots() const
 	{
->>>>>>> 5d802b83
 		const Station *supply_details = NULL;
 
 		const Station *st;
@@ -1146,12 +1131,8 @@
 					(this->pta.y > (int)wi->current_y && this->ptb.y > (int)wi->current_y));
 		}
 
-<<<<<<< HEAD
-		void DrawLink(StationID sta, StationID stb, bool backward) {
-=======
 		void DrawLink(StationID sta, StationID stb, bool backward)
 		{
->>>>>>> 5d802b83
 			bool highlight_empty = this->link_details.Empty();
 			bool highlight =
 					(sta == this->link_details.sta && stb == this->link_details.stb) ||
@@ -1203,12 +1184,8 @@
 			}
 		}
 
-<<<<<<< HEAD
-		void DrawForwBackLinks(StationID sta, StationID stb) {
-=======
 		void DrawForwBackLinks(StationID sta, StationID stb)
 		{
->>>>>>> 5d802b83
 			this->DrawLink(sta, stb, false);
 			this->DrawLink(stb, sta, true);
 			this->DrawContent();
@@ -1217,12 +1194,8 @@
 			this->backward.Clear();
 		}
 
-<<<<<<< HEAD
-		void DrawContent() {
-=======
 		void DrawContent()
 		{
->>>>>>> 5d802b83
 			GfxDrawLine(this->pta.x, this->pta.y, this->ptb.x, this->ptb.y, _colour_gradient[COLOUR_GREY][1]);
 
 			int direction_y = (this->pta.x < this->ptb.x ? 1 : -1);
@@ -1246,12 +1219,8 @@
 
 	static const uint MORE_SPACE_NEEDED = 0x1000;
 
-<<<<<<< HEAD
-	uint DrawLinkDetails(StatVector &details, uint x, uint y, uint right, uint bottom) const {
-=======
 	uint DrawLinkDetails(StatVector &details, uint x, uint y, uint right, uint bottom) const
 	{
->>>>>>> 5d802b83
 		uint x_orig = x;
 		SetDParam(0, 9999);
 		static uint entry_width = LEGEND_BLOB_WIDTH +
@@ -1292,12 +1261,8 @@
 		return y + FONT_HEIGHT_SMALL;
 	}
 
-<<<<<<< HEAD
-	uint DrawLinkDetailCaption(uint x, uint y, uint right, StationID sta, StationID stb) const {
-=======
 	uint DrawLinkDetailCaption(uint x, uint y, uint right, StationID sta, StationID stb) const
 	{
->>>>>>> 5d802b83
 		SetDParam(0, sta);
 		SetDParam(1, stb);
 		static uint height = GetStringBoundingBox(STR_SMALLMAP_LINK_CAPTION).height;
@@ -1306,12 +1271,8 @@
 		return y;
 	}
 
-<<<<<<< HEAD
-	void DrawLinkDetails(uint x, uint y, uint right, uint bottom) const {
-=======
 	void DrawLinkDetails(uint x, uint y, uint right, uint bottom) const
 	{
->>>>>>> 5d802b83
 		y = DrawLinkDetailCaption(x, y, right, this->link_details.sta, this->link_details.stb);
 		if (y + 2 * FONT_HEIGHT_SMALL > bottom) {
 			DrawString(x, right, y, "...", TC_BLACK);
@@ -1336,12 +1297,8 @@
 		}
 	}
 
-<<<<<<< HEAD
-	void DrawSupplyDetails(uint x, uint y_org, uint bottom) const {
-=======
 	void DrawSupplyDetails(uint x, uint y_org, uint bottom) const
 	{
->>>>>>> 5d802b83
 		const Station *st = Station::GetIfValid(this->supply_details);
 		if (st == NULL) return;
 		SetDParam(0, this->supply_details);
@@ -1542,21 +1499,13 @@
 		_cur_dpi = old_dpi;
 	}
 
-<<<<<<< HEAD
-	bool CheckStationSelected(Point *pt) const {
+	bool CheckStationSelected(Point *pt) const
+	{
 		return abs(this->cursor.x - pt->x) < 7 && abs(this->cursor.y - pt->y) < 7;
 	}
 
-	bool CheckLinkSelected(Point *pta, Point *ptb) const {
-=======
-	bool CheckStationSelected(Point *pt) const
-	{
-		return abs(this->cursor.x - pt->x) < 7 && abs(this->cursor.y - pt->y) < 7;
-	}
-
 	bool CheckLinkSelected(Point *pta, Point *ptb) const
 	{
->>>>>>> 5d802b83
 		if (this->cursor.x == -1 && this->cursor.y == -1) return false;
 		if (CheckStationSelected(pta) || CheckStationSelected(ptb)) return false;
 		if (pta->x > ptb->x) Swap(pta, ptb);
@@ -1584,12 +1533,8 @@
 	/**
 	 * recalculate which vehicles are visible and their positions.
 	 */
-<<<<<<< HEAD
-	void RecalcVehiclePositions() {
-=======
 	void RecalcVehiclePositions()
 	{
->>>>>>> 5d802b83
 		this->vehicles_on_map.clear();
 		const Vehicle *v;
 		const NWidgetCore *wi = this->GetWidget<NWidgetCore>(SM_WIDGET_MAP);
@@ -1732,12 +1677,8 @@
 		}
 	}
 
-<<<<<<< HEAD
-	uint GetNumberRowsLegend(uint columns) const {
-=======
 	uint GetNumberRowsLegend(uint columns) const
 	{
->>>>>>> 5d802b83
 		uint number_of_rows = this->min_number_of_fixed_rows;
 		if (this->map_type == SMT_INDUSTRY) {
 			number_of_rows = max(number_of_rows, (_smallmap_industry_count + columns - 1) / columns);
@@ -1747,24 +1688,16 @@
 		return number_of_rows;
 	}
 
-<<<<<<< HEAD
-	uint GetMaxNumberRowsLegend(uint columns) const {
-=======
 	uint GetMaxNumberRowsLegend(uint columns) const
 	{
->>>>>>> 5d802b83
 		uint number_of_rows = this->min_number_of_fixed_rows;
 		number_of_rows = max(number_of_rows, CeilDiv(_smallmap_industry_count, columns));
 		number_of_rows = max(number_of_rows, CeilDiv(_smallmap_cargo_count, (columns - 1)));
 		return number_of_rows;
 	}
 
-<<<<<<< HEAD
-	void DrawLegend(const Rect &r) const {
-=======
 	void DrawLegend(const Rect &r) const
 	{
->>>>>>> 5d802b83
 		uint y_org = r.top + WD_FRAMERECT_TOP;
 		uint x = r.left + WD_FRAMERECT_LEFT;
 		if (this->supply_details != INVALID_STATION) {
@@ -1924,11 +1857,7 @@
 			case SM_WIDGET_CONTOUR:    // Show land contours
 			case SM_WIDGET_VEHICLES:   // Show vehicles
 			case SM_WIDGET_INDUSTRIES: // Show industries
-<<<<<<< HEAD
-			case SM_WIDGET_LINKSTATS:   // Show route map
-=======
 			case SM_WIDGET_LINKSTATS:  // Show route map
->>>>>>> 5d802b83
 			case SM_WIDGET_ROUTES:     // Show transport routes
 			case SM_WIDGET_VEGETATION: // Show vegetation
 			case SM_WIDGET_OWNERS:     // Show land owners
@@ -2013,12 +1942,8 @@
 		}
 	}
 
-<<<<<<< HEAD
-	virtual void OnMouseOver(Point pt, int widget) {
-=======
 	virtual void OnMouseOver(Point pt, int widget)
 	{
->>>>>>> 5d802b83
 		static Point invalid = {-1, -1};
 		if (widget == SM_WIDGET_MAP) {
 			const NWidgetBase *wid = this->GetWidget<NWidgetBase>(SM_WIDGET_MAP);
