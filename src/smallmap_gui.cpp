--- conflicted
+++ resolved
@@ -39,10 +39,7 @@
 	SM_WIDGET_MAP,
 	SM_WIDGET_LEGEND,
 	SM_WIDGET_BUTTONSPANEL,
-<<<<<<< HEAD
 	SM_WIDGET_BLANK,
-=======
->>>>>>> 1ee48e04
 	SM_WIDGET_ZOOM_IN,
 	SM_WIDGET_ZOOM_OUT,
 	SM_WIDGET_CONTOUR,
@@ -66,18 +63,11 @@
 { WWT_STICKYBOX,     RESIZE_LR,  COLOUR_BROWN,   338,   349,     0,    13, 0x0,                      STR_STICKY_BUTTON},                              // SM_WIDGET_STICKYBOX
 {     WWT_PANEL,     RESIZE_RB,  COLOUR_BROWN,     0,   349,    14,   157, 0x0,                      STR_NULL},                                       // SM_WIDGET_MAP_BORDER
 {     WWT_INSET,     RESIZE_RB,  COLOUR_BROWN,     2,   347,    16,   155, 0x0,                      STR_NULL},                                       // SM_WIDGET_MAP
-<<<<<<< HEAD
 {     WWT_PANEL,    RESIZE_RTB,  COLOUR_BROWN,     0,   217,   158,   201, 0x0,                      STR_NULL},                                       // SM_WIDGET_LEGEND
 {     WWT_PANEL,   RESIZE_LRTB,  COLOUR_BROWN,   218,   349,   158,   158, 0x0,                      STR_NULL},                                       // SM_WIDGET_BUTTONSPANEL
 {    WWT_IMGBTN,   RESIZE_LRTB,  COLOUR_BROWN,   262,   283,   158,   179, SPR_DOT_SMALL,            STR_EMPTY},                                      // SM_WIDGET_BLANK
 {    WWT_IMGBTN,   RESIZE_LRTB,  COLOUR_BROWN,   218,   239,   158,   179, SPR_IMG_ZOOMIN,           STR_TOOLBAR_TOOLTIP_ZOOM_THE_VIEW_IN},           // SM_WIDGET_ZOOM_IN
 {    WWT_IMGBTN,   RESIZE_LRTB,  COLOUR_BROWN,   218,   239,   180,   201, SPR_IMG_ZOOMOUT,          STR_TOOLBAR_TOOLTIP_ZOOM_THE_VIEW_OUT},          // SM_WIDGET_ZOOM_OUT
-=======
-{     WWT_PANEL,    RESIZE_RTB,  COLOUR_BROWN,     0,   239,   158,   201, 0x0,                      STR_NULL},                                       // SM_WIDGET_LEGEND
-{     WWT_PANEL,   RESIZE_LRTB,  COLOUR_BROWN,   240,   349,   158,   158, 0x0,                      STR_NULL},                                       // SM_WIDGET_BUTTONSPANEL
-{    WWT_IMGBTN,   RESIZE_LRTB,  COLOUR_BROWN,   240,   261,   158,   179, SPR_IMG_ZOOMIN,           STR_TOOLBAR_TOOLTIP_ZOOM_THE_VIEW_IN},           // SM_WIDGET_ZOOM_IN
-{    WWT_IMGBTN,   RESIZE_LRTB,  COLOUR_BROWN,   240,   261,   180,   201, SPR_IMG_ZOOMOUT,          STR_TOOLBAR_TOOLTIP_ZOOM_THE_VIEW_OUT},          // SM_WIDGET_ZOOM_OUT
->>>>>>> 1ee48e04
 {    WWT_IMGBTN,   RESIZE_LRTB,  COLOUR_BROWN,   284,   305,   158,   179, SPR_IMG_SHOW_COUNTOURS,   STR_SMALLMAP_TOOLTIP_SHOW_LAND_CONTOURS_ON_MAP}, // SM_WIDGET_CONTOUR
 {    WWT_IMGBTN,   RESIZE_LRTB,  COLOUR_BROWN,   306,   327,   158,   179, SPR_IMG_SHOW_VEHICLES,    STR_SMALLMAP_TOOLTIP_SHOW_VEHICLES_ON_MAP},      // SM_WIDGET_VEHICLES
 {    WWT_IMGBTN,   RESIZE_LRTB,  COLOUR_BROWN,   328,   349,   158,   179, SPR_IMG_INDUSTRY,         STR_SMALLMAP_TOOLTIP_SHOW_INDUSTRIES_ON_MAP},    // SM_WIDGET_INDUSTRIES
@@ -110,11 +100,7 @@
 	EndContainer(),
 	/* Panel. */
 	NWidget(NWID_HORIZONTAL),
-<<<<<<< HEAD
 		NWidget(WWT_PANEL, COLOUR_BROWN, SM_WIDGET_LEGEND), SetMinimalSize(218, 44), SetResize(1, 0), EndContainer(),
-=======
-		NWidget(WWT_PANEL, COLOUR_BROWN, SM_WIDGET_LEGEND), SetMinimalSize(240, 44), SetResize(1, 0), EndContainer(),
->>>>>>> 1ee48e04
 		NWidget(NWID_LAYERED),
 			NWidget(NWID_VERTICAL),
 				/* Top button row. */
@@ -149,11 +135,7 @@
 				EndContainer(),
 			EndContainer(),
 			NWidget(NWID_VERTICAL),
-<<<<<<< HEAD
 				NWidget(WWT_PANEL, COLOUR_BROWN, SM_WIDGET_BUTTONSPANEL), SetMinimalSize(132, 1), SetFill(0, 0), EndContainer(),
-=======
-				NWidget(WWT_PANEL, COLOUR_BROWN, SM_WIDGET_BUTTONSPANEL), SetMinimalSize(110, 1), SetFill(0, 0), EndContainer(),
->>>>>>> 1ee48e04
 				NWidget(NWID_SPACER), SetFill(0, 1),
 			EndContainer(),
 		EndContainer(),
