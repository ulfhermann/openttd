--- conflicted
+++ resolved
@@ -68,33 +68,8 @@
 		NWidget(WWT_PANEL, COLOUR_BROWN, SM_WIDGET_LEGEND), SetMinimalSize(240, 44), SetResize(1, 0), EndContainer(),
 		NWidget(NWID_VERTICAL),
 			/* Top button row. */
-<<<<<<< HEAD
-			NWidget(NWID_HORIZONTAL),
-				NWidget(WWT_PUSHIMGBTN, COLOUR_BROWN, SM_WIDGET_ZOOM_IN), SetMinimalSize(22, 22),
-											SetDataTip(SPR_IMG_ZOOMIN, STR_TOOLBAR_TOOLTIP_ZOOM_THE_VIEW_IN),
-				NWidget(WWT_PUSHIMGBTN, COLOUR_BROWN, SM_WIDGET_CENTERMAP), SetMinimalSize(22, 22),
-											SetDataTip(SPR_IMG_SMALLMAP, STR_SMALLMAP_CENTER),
-				NWidget(WWT_IMGBTN, COLOUR_BROWN, SM_WIDGET_CONTOUR), SetMinimalSize(22, 22),
-											SetDataTip(SPR_IMG_SHOW_COUNTOURS, STR_SMALLMAP_TOOLTIP_SHOW_LAND_CONTOURS_ON_MAP),
-				NWidget(WWT_IMGBTN, COLOUR_BROWN, SM_WIDGET_VEHICLES), SetMinimalSize(22, 22),
-											SetDataTip(SPR_IMG_SHOW_VEHICLES, STR_SMALLMAP_TOOLTIP_SHOW_VEHICLES_ON_MAP),
-				NWidget(WWT_IMGBTN, COLOUR_BROWN, SM_WIDGET_INDUSTRIES), SetMinimalSize(22, 22),
-											SetDataTip(SPR_IMG_INDUSTRY, STR_SMALLMAP_TOOLTIP_SHOW_INDUSTRIES_ON_MAP),
-			EndContainer(),
-			/* Bottom button row. */
-			NWidget(NWID_HORIZONTAL),
-				NWidget(WWT_PUSHIMGBTN, COLOUR_BROWN, SM_WIDGET_ZOOM_OUT), SetMinimalSize(22, 22),
-											SetDataTip(SPR_IMG_ZOOMOUT, STR_TOOLBAR_TOOLTIP_ZOOM_THE_VIEW_OUT),
-				NWidget(WWT_IMGBTN, COLOUR_BROWN, SM_WIDGET_TOGGLETOWNNAME), SetMinimalSize(22, 22),
-											SetDataTip(SPR_IMG_TOWN, STR_SMALLMAP_TOOLTIP_TOGGLE_TOWN_NAMES_ON_OFF),
-				NWidget(WWT_IMGBTN, COLOUR_BROWN, SM_WIDGET_ROUTES), SetMinimalSize(22, 22),
-											SetDataTip(SPR_IMG_SHOW_ROUTES, STR_SMALLMAP_TOOLTIP_SHOW_TRANSPORT_ROUTES_ON),
-				NWidget(WWT_IMGBTN, COLOUR_BROWN, SM_WIDGET_VEGETATION), SetMinimalSize(22, 22),
-											SetDataTip(SPR_IMG_PLANTTREES, STR_SMALLMAP_TOOLTIP_SHOW_VEGETATION_ON_MAP),
-				NWidget(WWT_IMGBTN, COLOUR_BROWN, SM_WIDGET_OWNERS), SetMinimalSize(22, 22),
-											SetDataTip(SPR_IMG_COMPANY_GENERAL, STR_SMALLMAP_TOOLTIP_SHOW_LAND_OWNERS_ON_MAP),
-=======
 			NWidget(NWID_HORIZONTAL, NC_EQUALSIZE),
+				NWidget(WWT_PUSHIMGBTN, COLOUR_BROWN, SM_WIDGET_ZOOM_IN), SetDataTip(SPR_IMG_ZOOMIN, STR_TOOLBAR_TOOLTIP_ZOOM_THE_VIEW_IN),
 				NWidget(WWT_PUSHIMGBTN, COLOUR_BROWN, SM_WIDGET_CENTERMAP), SetDataTip(SPR_IMG_SMALLMAP, STR_SMALLMAP_CENTER),
 				NWidget(WWT_IMGBTN, COLOUR_BROWN, SM_WIDGET_CONTOUR), SetDataTip(SPR_IMG_SHOW_COUNTOURS, STR_SMALLMAP_TOOLTIP_SHOW_LAND_CONTOURS_ON_MAP),
 				NWidget(WWT_IMGBTN, COLOUR_BROWN, SM_WIDGET_VEHICLES), SetDataTip(SPR_IMG_SHOW_VEHICLES, STR_SMALLMAP_TOOLTIP_SHOW_VEHICLES_ON_MAP),
@@ -102,11 +77,11 @@
 			EndContainer(),
 			/* Bottom button row. */
 			NWidget(NWID_HORIZONTAL, NC_EQUALSIZE),
+				NWidget(WWT_PUSHIMGBTN, COLOUR_BROWN, SM_WIDGET_ZOOM_OUT), SetDataTip(SPR_IMG_ZOOMOUT, STR_TOOLBAR_TOOLTIP_ZOOM_THE_VIEW_OUT),
 				NWidget(WWT_IMGBTN, COLOUR_BROWN, SM_WIDGET_TOGGLETOWNNAME), SetDataTip(SPR_IMG_TOWN, STR_SMALLMAP_TOOLTIP_TOGGLE_TOWN_NAMES_ON_OFF),
 				NWidget(WWT_IMGBTN, COLOUR_BROWN, SM_WIDGET_ROUTES), SetDataTip(SPR_IMG_SHOW_ROUTES, STR_SMALLMAP_TOOLTIP_SHOW_TRANSPORT_ROUTES_ON),
 				NWidget(WWT_IMGBTN, COLOUR_BROWN, SM_WIDGET_VEGETATION), SetDataTip(SPR_IMG_PLANTTREES, STR_SMALLMAP_TOOLTIP_SHOW_VEGETATION_ON_MAP),
 				NWidget(WWT_IMGBTN, COLOUR_BROWN, SM_WIDGET_OWNERS), SetDataTip(SPR_IMG_COMPANY_GENERAL, STR_SMALLMAP_TOOLTIP_SHOW_LAND_OWNERS_ON_MAP),
->>>>>>> 5afa8f15
 			EndContainer(),
 			NWidget(WWT_PANEL, COLOUR_BROWN, SM_WIDGET_BUTTONSPANEL), SetFill(1, 1), EndContainer(),
 		EndContainer(),
@@ -1121,14 +1096,14 @@
 			} break;
 
 			case SM_WIDGET_ZOOM_OUT: {
-				const NWidgetCore *wi = this->GetWidget<NWidgetCore>(SM_WIDGET_MAP);
+				const NWidgetBase *wi = this->GetWidget<NWidgetBase>(SM_WIDGET_MAP);
 				this->ZoomOut(wi->current_x / 2, wi->current_y / 2);
 				this->HandleButtonClick(SM_WIDGET_ZOOM_OUT);
 				SndPlayFx(SND_15_BEEP);
 			} break;
 
 			case SM_WIDGET_ZOOM_IN: {
-				const NWidgetCore *wi = this->GetWidget<NWidgetCore>(SM_WIDGET_MAP);
+				const NWidgetBase *wi = this->GetWidget<NWidgetBase>(SM_WIDGET_MAP);
 				this->ZoomIn(wi->current_x / 2, wi->current_y / 2);
 				this->HandleButtonClick(SM_WIDGET_ZOOM_IN);
 				SndPlayFx(SND_15_BEEP);
@@ -1219,7 +1194,7 @@
 		int cx = _cursor.pos.x - this->left;
 		int cy = _cursor.pos.y - this->top;
 
-		const NWidgetCore *wi = this->GetWidget<NWidgetCore>(SM_WIDGET_MAP);
+		const NWidgetBase *wi = this->GetWidget<NWidgetBase>(SM_WIDGET_MAP);
 		/* Is cursor over the map ? */
 		if (IsInsideMM(cx, wi->pos_x, wi->pos_x + wi->current_x + 1) &&
 				IsInsideMM(cy, wi->pos_y, wi->pos_y + wi->current_y + 1)) {
@@ -1259,7 +1234,6 @@
 		this->SetDirty();
 	}
 
-<<<<<<< HEAD
 	/**
 	 * Do the actual scrolling, but don't fix the cursor or set the window dirty.
 	 * @param dx x offset to scroll in screen dimension
@@ -1282,46 +1256,6 @@
 		int rem_y = abs(y % 4);
 		if (rem_x != 0) {
 			x += x > 0 ? 4 - rem_x : rem_x - 4;
-=======
-		int x = this->scroll_x;
-		int y = this->scroll_y;
-
-		int sub = this->subscroll + delta.x;
-
-		x -= (sub >> 2) << 4;
-		y += (sub >> 2) << 4;
-		sub &= 3;
-
-		x += (delta.y >> 1) << 4;
-		y += (delta.y >> 1) << 4;
-
-		if (delta.y & 1) {
-			x += TILE_SIZE;
-			sub += 2;
-			if (sub > 3) {
-				sub -= 4;
-				x -= TILE_SIZE;
-				y += TILE_SIZE;
-			}
-		}
-
-		const NWidgetBase *wi = this->GetWidget<NWidgetBase>(SM_WIDGET_MAP);
-		int hx = wi->current_x / 2;
-		int hy = wi->current_y / 2;
-		int hvx = hx * -4 + hy * 8;
-		int hvy = hx *  4 + hy * 8;
-		if (x < -hvx) {
-			x = -hvx;
-			sub = 0;
-		}
-		if (x > (int)MapMaxX() * TILE_SIZE - hvx) {
-			x = MapMaxX() * TILE_SIZE - hvx;
-			sub = 0;
-		}
-		if (y < -hvy) {
-			y = -hvy;
-			sub = 0;
->>>>>>> 5afa8f15
 		}
 		if (rem_y != 0) {
 			y += y > 0 ? 4 - rem_y : rem_y - 4;
@@ -1331,7 +1265,7 @@
 		this->scroll_y += ScaleByZoomLower(y / 4 * TILE_SIZE, this->zoom);
 
 		/* enforce the screen limits */
-		const NWidgetCore *wi = this->GetWidget<NWidgetCore>(SM_WIDGET_MAP);
+		const NWidgetBase *wi = this->GetWidget<NWidgetBase>(SM_WIDGET_MAP);
 		int hx = wi->current_x;
 		int hy = wi->current_y;
 		int hvx = ScaleByZoomLower(hy * 4 - hx * 2, this->zoom);
