/* $Id$ */

/*
 * This file is part of OpenTTD.
 * OpenTTD is free software; you can redistribute it and/or modify it under the terms of the GNU General Public License as published by the Free Software Foundation, version 2.
 * OpenTTD is distributed in the hope that it will be useful, but WITHOUT ANY WARRANTY; without even the implied warranty of MERCHANTABILITY or FITNESS FOR A PARTICULAR PURPOSE.
 * See the GNU General Public License for more details. You should have received a copy of the GNU General Public License along with OpenTTD. If not, see <http://www.gnu.org/licenses/>.
 */

/** @file smallmap_gui.cpp GUI that shows a small map of the world with metadata like owner or height. */

#include "stdafx.h"
#include "clear_map.h"
#include "industry.h"
#include "station_map.h"
#include "landscape.h"
#include "window_gui.h"
#include "tree_map.h"
#include "viewport_func.h"
#include "town.h"
#include "blitter/factory.hpp"
#include "tunnelbridge_map.h"
#include "strings_func.h"
#include "core/endian_func.hpp"
#include "vehicle_base.h"
#include "sound_func.h"
#include "window_func.h"
#include "zoom_func.h"
#include "company_base.h"

#include "table/strings.h"
#include "table/sprites.h"

/** Widget numbers of the small map window. */
enum SmallMapWindowWidgets {
	SM_WIDGET_CAPTION,           ///< Caption widget.
	SM_WIDGET_MAP_BORDER,        ///< Border around the smallmap.
	SM_WIDGET_MAP,               ///< Panel containing the smallmap.
	SM_WIDGET_LEGEND,            ///< Bottom panel to display smallmap legends.
<<<<<<< HEAD
	SM_WIDGET_ZOOM_IN,
	SM_WIDGET_ZOOM_OUT,
=======
	SM_WIDGET_ZOOM_IN,           ///< Button to zoom in one step.
	SM_WIDGET_ZOOM_OUT,          ///< Button to zoom out one step.
>>>>>>> 0eb83e20
	SM_WIDGET_CONTOUR,           ///< Button to select the contour view (height map).
	SM_WIDGET_VEHICLES,          ///< Button to select the vehicles view.
	SM_WIDGET_INDUSTRIES,        ///< Button to select the industries view.
	SM_WIDGET_ROUTES,            ///< Button to select the routes view.
	SM_WIDGET_VEGETATION,        ///< Button to select the vegetation view.
	SM_WIDGET_OWNERS,            ///< Button to select the owners view.
	SM_WIDGET_CENTERMAP,         ///< Button to move smallmap center to main window center.
	SM_WIDGET_TOGGLETOWNNAME,    ///< Toggle button to display town names.
	SM_WIDGET_SELECTINDUSTRIES,  ///< Selection widget for the buttons at the industry mode.
	SM_WIDGET_ENABLEINDUSTRIES,  ///< Button to enable display of all industries.
	SM_WIDGET_DISABLEINDUSTRIES, ///< Button to disable display of all industries.
	SM_WIDGET_SHOW_HEIGHT,       ///< Show heightmap toggle button.
};

static int _smallmap_industry_count; ///< Number of used industries

/** Macro for ordinary entry of LegendAndColour */
#define MK(a, b) {a, b, INVALID_INDUSTRYTYPE, true, false, false}
/** Macro for end of list marker in arrays of LegendAndColour */
#define MKEND() {0, STR_NULL, INVALID_INDUSTRYTYPE, true, true, false}
/** Macro for break marker in arrays of LegendAndColour.
 * It will have valid data, though */
#define MS(a, b) {a, b, INVALID_INDUSTRYTYPE, true, false, true}

/** Structure for holding relevant data for legends in small map */
struct LegendAndColour {
	uint8 colour;      ///< colour of the item on the map
	StringID legend;   ///< string corresponding to the coloured item
	IndustryType type; ///< type of industry
	bool show_on_map;  ///< for filtering industries, if true is shown on map in colour
	bool end;          ///< this is the end of the list
	bool col_break;    ///< perform a break and go one column further
};

/** Legend text giving the colours to look for on the minimap */
static const LegendAndColour _legend_land_contours[] = {
	MK(0x5A, STR_SMALLMAP_LEGENDA_100M),
	MK(0x5C, STR_SMALLMAP_LEGENDA_200M),
	MK(0x5E, STR_SMALLMAP_LEGENDA_300M),
	MK(0x1F, STR_SMALLMAP_LEGENDA_400M),
	MK(0x27, STR_SMALLMAP_LEGENDA_500M),

	MS(0xD7, STR_SMALLMAP_LEGENDA_ROADS),
	MK(0x0A, STR_SMALLMAP_LEGENDA_RAILROADS),
	MK(0x98, STR_SMALLMAP_LEGENDA_STATIONS_AIRPORTS_DOCKS),
	MK(0xB5, STR_SMALLMAP_LEGENDA_BUILDINGS_INDUSTRIES),
	MK(0x0F, STR_SMALLMAP_LEGENDA_VEHICLES),
	MKEND()
};

static const LegendAndColour _legend_vehicles[] = {
	MK(0xB8, STR_SMALLMAP_LEGENDA_TRAINS),
	MK(0xBF, STR_SMALLMAP_LEGENDA_ROAD_VEHICLES),
	MK(0x98, STR_SMALLMAP_LEGENDA_SHIPS),
	MK(0x0F, STR_SMALLMAP_LEGENDA_AIRCRAFT),

	MS(0xD7, STR_SMALLMAP_LEGENDA_TRANSPORT_ROUTES),
	MK(0xB5, STR_SMALLMAP_LEGENDA_BUILDINGS_INDUSTRIES),
	MKEND()
};

static const LegendAndColour _legend_routes[] = {
	MK(0xD7, STR_SMALLMAP_LEGENDA_ROADS),
	MK(0x0A, STR_SMALLMAP_LEGENDA_RAILROADS),
	MK(0xB5, STR_SMALLMAP_LEGENDA_BUILDINGS_INDUSTRIES),

	MS(0x56, STR_SMALLMAP_LEGENDA_RAILROAD_STATION),
	MK(0xC2, STR_SMALLMAP_LEGENDA_TRUCK_LOADING_BAY),
	MK(0xBF, STR_SMALLMAP_LEGENDA_BUS_STATION),
	MK(0xB8, STR_SMALLMAP_LEGENDA_AIRPORT_HELIPORT),
	MK(0x98, STR_SMALLMAP_LEGENDA_DOCK),
	MKEND()
};

static const LegendAndColour _legend_vegetation[] = {
	MK(0x52, STR_SMALLMAP_LEGENDA_ROUGH_LAND),
	MK(0x54, STR_SMALLMAP_LEGENDA_GRASS_LAND),
	MK(0x37, STR_SMALLMAP_LEGENDA_BARE_LAND),
	MK(0x25, STR_SMALLMAP_LEGENDA_FIELDS),
	MK(0x57, STR_SMALLMAP_LEGENDA_TREES),
	MK(0xD0, STR_SMALLMAP_LEGENDA_FOREST),

	MS(0x0A, STR_SMALLMAP_LEGENDA_ROCKS),
	MK(0xC2, STR_SMALLMAP_LEGENDA_DESERT),
	MK(0x98, STR_SMALLMAP_LEGENDA_SNOW),
	MK(0xD7, STR_SMALLMAP_LEGENDA_TRANSPORT_ROUTES),
	MK(0xB5, STR_SMALLMAP_LEGENDA_BUILDINGS_INDUSTRIES),
	MKEND()
};

static const LegendAndColour _legend_land_owners[] = {
	MK(0xCA, STR_SMALLMAP_LEGENDA_WATER),
	MK(0x54, STR_SMALLMAP_LEGENDA_NO_OWNER),
	MK(0xB4, STR_SMALLMAP_LEGENDA_TOWNS),
	MK(0x20, STR_SMALLMAP_LEGENDA_INDUSTRIES),
	MKEND()
};
#undef MK
#undef MS
#undef MKEND

/** Allow room for all industries, plus a terminator entry
 * This is required in order to have the indutry slots all filled up */
static LegendAndColour _legend_from_industries[NUM_INDUSTRYTYPES + 1];
/* For connecting industry type to position in industries list(small map legend) */
static uint _industry_to_list_pos[NUM_INDUSTRYTYPES];
/** Show heightmap in industry mode of smallmap window. */
static bool _smallmap_industry_show_heightmap;

/**
 * Fills an array for the industries legends.
 */
void BuildIndustriesLegend()
{
	uint j = 0;

	/* Add each name */
	for (IndustryType i = 0; i < NUM_INDUSTRYTYPES; i++) {
		const IndustrySpec *indsp = GetIndustrySpec(i);
		if (indsp->enabled) {
			_legend_from_industries[j].legend = indsp->name;
			_legend_from_industries[j].colour = indsp->map_colour;
			_legend_from_industries[j].type = i;
			_legend_from_industries[j].show_on_map = true;
			_legend_from_industries[j].col_break = false;
			_legend_from_industries[j].end = false;

			/* Store widget number for this industry type */
			_industry_to_list_pos[i] = j;
			j++;
		}
	}
	/* Terminate the list */
	_legend_from_industries[j].end = true;

	/* Store number of enabled industries */
	_smallmap_industry_count = j;
}

static const LegendAndColour * const _legend_table[] = {
	_legend_land_contours,
	_legend_vehicles,
	_legend_from_industries,
	_legend_routes,
	_legend_vegetation,
	_legend_land_owners,
};

#define MKCOLOUR(x) TO_LE32X(x)

/**
 * Height encodings; MAX_TILE_HEIGHT + 1 levels, from 0 to MAX_TILE_HEIGHT
 */
static const uint32 _map_height_bits[] = {
	MKCOLOUR(0x5A5A5A5A),
	MKCOLOUR(0x5A5B5A5B),
	MKCOLOUR(0x5B5B5B5B),
	MKCOLOUR(0x5B5C5B5C),
	MKCOLOUR(0x5C5C5C5C),
	MKCOLOUR(0x5C5D5C5D),
	MKCOLOUR(0x5D5D5D5D),
	MKCOLOUR(0x5D5E5D5E),
	MKCOLOUR(0x5E5E5E5E),
	MKCOLOUR(0x5E5F5E5F),
	MKCOLOUR(0x5F5F5F5F),
	MKCOLOUR(0x5F1F5F1F),
	MKCOLOUR(0x1F1F1F1F),
	MKCOLOUR(0x1F271F27),
	MKCOLOUR(0x27272727),
	MKCOLOUR(0x27272727),
};
assert_compile(lengthof(_map_height_bits) == MAX_TILE_HEIGHT + 1);

struct AndOr {
	uint32 mor;
	uint32 mand;
};

static inline uint32 ApplyMask(uint32 colour, const AndOr *mask)
{
	return (colour & mask->mand) | mask->mor;
}


/** Colour masks for "Contour" and "Routes" modes. */
static const AndOr _smallmap_contours_andor[] = {
	{MKCOLOUR(0x00000000), MKCOLOUR(0xFFFFFFFF)}, // MP_CLEAR
	{MKCOLOUR(0x000A0A00), MKCOLOUR(0xFF0000FF)}, // MP_RAILWAY
	{MKCOLOUR(0x00D7D700), MKCOLOUR(0xFF0000FF)}, // MP_ROAD
	{MKCOLOUR(0x00B5B500), MKCOLOUR(0xFF0000FF)}, // MP_HOUSE
	{MKCOLOUR(0x00000000), MKCOLOUR(0xFFFFFFFF)}, // MP_TREES
	{MKCOLOUR(0x98989898), MKCOLOUR(0x00000000)}, // MP_STATION
	{MKCOLOUR(0xCACACACA), MKCOLOUR(0x00000000)}, // MP_WATER
	{MKCOLOUR(0x00000000), MKCOLOUR(0xFFFFFFFF)}, // MP_VOID
	{MKCOLOUR(0xB5B5B5B5), MKCOLOUR(0x00000000)}, // MP_INDUSTRY
	{MKCOLOUR(0x00000000), MKCOLOUR(0xFFFFFFFF)}, // MP_TUNNELBRIDGE
	{MKCOLOUR(0x00B5B500), MKCOLOUR(0xFF0000FF)}, // MP_UNMOVABLE
	{MKCOLOUR(0x000A0A00), MKCOLOUR(0xFF0000FF)},
};

/** Colour masks for "Vehicles", "Industry", and "Vegetation" modes. */
static const AndOr _smallmap_vehicles_andor[] = {
	{MKCOLOUR(0x00000000), MKCOLOUR(0xFFFFFFFF)}, // MP_CLEAR
	{MKCOLOUR(0x00D7D700), MKCOLOUR(0xFF0000FF)}, // MP_RAILWAY
	{MKCOLOUR(0x00D7D700), MKCOLOUR(0xFF0000FF)}, // MP_ROAD
	{MKCOLOUR(0x00B5B500), MKCOLOUR(0xFF0000FF)}, // MP_HOUSE
	{MKCOLOUR(0x00000000), MKCOLOUR(0xFFFFFFFF)}, // MP_TREES
	{MKCOLOUR(0x00D7D700), MKCOLOUR(0xFF0000FF)}, // MP_STATION
	{MKCOLOUR(0xCACACACA), MKCOLOUR(0x00000000)}, // MP_WATER
	{MKCOLOUR(0x00000000), MKCOLOUR(0xFFFFFFFF)}, // MP_VOID
	{MKCOLOUR(0xB5B5B5B5), MKCOLOUR(0x00000000)}, // MP_INDUSTRY
	{MKCOLOUR(0x00000000), MKCOLOUR(0xFFFFFFFF)}, // MP_TUNNELBRIDGE
	{MKCOLOUR(0x00B5B500), MKCOLOUR(0xFF0000FF)}, // MP_UNMOVABLE
	{MKCOLOUR(0x00D7D700), MKCOLOUR(0xFF0000FF)},
};

/** Mapping of tile type to importance of the tile (higher number means more interesting to show). */
static const byte _tiletype_importance[] = {
	2, // MP_CLEAR
	8, // MP_RAILWAY
	7, // MP_ROAD
	5, // MP_HOUSE
	2, // MP_TREES
	9, // MP_STATION
	2, // MP_WATER
	1, // MP_VOID
	6, // MP_INDUSTRY
	8, // MP_TUNNELBRIDGE
	2, // MP_UNMOVABLE
	0,
};


static inline TileType GetEffectiveTileType(TileIndex tile)
{
	TileType t = GetTileType(tile);

	if (t == MP_TUNNELBRIDGE) {
		TransportType tt = GetTunnelBridgeTransportType(tile);

		switch (tt) {
			case TRANSPORT_RAIL: t = MP_RAILWAY; break;
			case TRANSPORT_ROAD: t = MP_ROAD;    break;
			default:             t = MP_WATER;   break;
		}
	}
	return t;
}

/**
 * Return the colour a tile would be displayed with in the small map in mode "Contour".
 * @param tile The tile of which we would like to get the colour.
 * @param t    Effective tile type of the tile (see #GetEffectiveTileType).
 * @return The colour of tile in the small map in mode "Contour"
 */
static inline uint32 GetSmallMapContoursPixels(TileIndex tile, TileType t)
{
	return ApplyMask(_map_height_bits[TileHeight(tile)], &_smallmap_contours_andor[t]);
}

/**
 * Return the colour a tile would be displayed with in the small map in mode "Vehicles".
 *
 * @param tile The tile of which we would like to get the colour.
 * @param t    Effective tile type of the tile (see #GetEffectiveTileType).
 * @return The colour of tile in the small map in mode "Vehicles"
 */
static inline uint32 GetSmallMapVehiclesPixels(TileIndex tile, TileType t)
{
	return ApplyMask(MKCOLOUR(0x54545454), &_smallmap_vehicles_andor[t]);
}

/**
 * Return the colour a tile would be displayed with in the small map in mode "Industries".
 *
 * @param tile The tile of which we would like to get the colour.
 * @param t    Effective tile type of the tile (see #GetEffectiveTileType).
 * @return The colour of tile in the small map in mode "Industries"
 */
static inline uint32 GetSmallMapIndustriesPixels(TileIndex tile, TileType t)
{
	if (t == MP_INDUSTRY) {
		/* If industry is allowed to be seen, use its colour on the map */
		if (_legend_from_industries[_industry_to_list_pos[Industry::GetByTile(tile)->type]].show_on_map) {
			return GetIndustrySpec(Industry::GetByTile(tile)->type)->map_colour * 0x01010101;
		} else {
			/* Otherwise, return the colour of the clear tiles, which will make it disappear */
			t = MP_CLEAR;
		}
	}

	return ApplyMask(_smallmap_industry_show_heightmap ? _map_height_bits[TileHeight(tile)] : MKCOLOUR(0x54545454), &_smallmap_vehicles_andor[t]);
}

/**
 * Return the colour a tile would be displayed with in the small map in mode "Routes".
 *
 * @param tile The tile of which we would like to get the colour.
 * @param t    Effective tile type of the tile (see #GetEffectiveTileType).
 * @return The colour of tile  in the small map in mode "Routes"
 */
static inline uint32 GetSmallMapRoutesPixels(TileIndex tile, TileType t)
{
	if (t == MP_STATION) {
		switch (GetStationType(tile)) {
			case STATION_RAIL:    return MKCOLOUR(0x56565656);
			case STATION_AIRPORT: return MKCOLOUR(0xB8B8B8B8);
			case STATION_TRUCK:   return MKCOLOUR(0xC2C2C2C2);
			case STATION_BUS:     return MKCOLOUR(0xBFBFBFBF);
			case STATION_DOCK:    return MKCOLOUR(0x98989898);
			default:              return MKCOLOUR(0xFFFFFFFF);
		}
	}

	/* Ground colour */
	return ApplyMask(MKCOLOUR(0x54545454), &_smallmap_contours_andor[t]);
}


static const uint32 _vegetation_clear_bits[] = {
	MKCOLOUR(0x54545454), ///< full grass
	MKCOLOUR(0x52525252), ///< rough land
	MKCOLOUR(0x0A0A0A0A), ///< rocks
	MKCOLOUR(0x25252525), ///< fields
	MKCOLOUR(0x98989898), ///< snow
	MKCOLOUR(0xC2C2C2C2), ///< desert
	MKCOLOUR(0x54545454), ///< unused
	MKCOLOUR(0x54545454), ///< unused
};

/**
 * Return the colour a tile would be displayed with in the smallmap in mode "Vegetation".
 *
 * @param tile The tile of which we would like to get the colour.
 * @param t    Effective tile type of the tile (see #GetEffectiveTileType).
 * @return The colour of tile  in the smallmap in mode "Vegetation"
 */
static inline uint32 GetSmallMapVegetationPixels(TileIndex tile, TileType t)
{
	switch (t) {
		case MP_CLEAR:
			return (IsClearGround(tile, CLEAR_GRASS) && GetClearDensity(tile) < 3) ? MKCOLOUR(0x37373737) : _vegetation_clear_bits[GetClearGround(tile)];

		case MP_INDUSTRY:
			return GetIndustrySpec(Industry::GetByTile(tile)->type)->check_proc == CHECK_FOREST ? MKCOLOUR(0xD0D0D0D0) : MKCOLOUR(0xB5B5B5B5);

		case MP_TREES:
			if (GetTreeGround(tile) == TREE_GROUND_SNOW_DESERT || GetTreeGround(tile) == TREE_GROUND_ROUGH_SNOW) {
				return (_settings_game.game_creation.landscape == LT_ARCTIC) ? MKCOLOUR(0x98575798) : MKCOLOUR(0xC25757C2);
			}
			return MKCOLOUR(0x54575754);

		default:
			return ApplyMask(MKCOLOUR(0x54545454), &_smallmap_vehicles_andor[t]);
	}
}


static uint32 _owner_colours[OWNER_END + 1];

/**
 * Return the colour a tile would be displayed with in the small map in mode "Owner".
 *
 * @param tile The tile of which we would like to get the colour.
 * @param t    Effective tile type of the tile (see #GetEffectiveTileType).
 * @return The colour of tile in the small map in mode "Owner"
 */
static inline uint32 GetSmallMapOwnerPixels(TileIndex tile, TileType t)
{
	Owner o;

	switch (t) {
		case MP_INDUSTRY: o = OWNER_END;          break;
		case MP_HOUSE:    o = OWNER_TOWN;         break;
		default:          o = GetTileOwner(tile); break;
		/* FIXME: For MP_ROAD there are multiple owners.
		 * GetTileOwner returns the rail owner (level crossing) resp. the owner of ROADTYPE_ROAD (normal road),
		 * even if there are no ROADTYPE_ROAD bits on the tile.
		 */
	}

	return _owner_colours[o];
}

/** Vehicle colours in #SMT_VEHICLES mode. Indexed by #VehicleTypeByte. */
static const byte _vehicle_type_colours[6] = {
	184, 191, 152, 15, 215, 184
};


/** Class managing the smallmap window. */
class SmallMapWindow : public Window {
	/** Types of legends in the #SM_WIDGET_LEGEND widget. */
	enum SmallMapType {
		SMT_CONTOUR,
		SMT_VEHICLES,
		SMT_INDUSTRY,
		SMT_ROUTES,
		SMT_VEGETATION,
		SMT_OWNER,
	};

<<<<<<< HEAD
	/**
	 * save the Vehicle's old position here, so that we don't get glitches when redrawing
	 */
	struct VehicleAndPosition {
		VehicleAndPosition(const Vehicle *v) : tile(v->tile), vehicle(v->index) {}
		TileIndex tile;
		VehicleID vehicle;
	};

	typedef std::list<VehicleAndPosition> VehicleList;
	VehicleList vehicles_on_map;
	
=======
	/** Available kinds of zoomlevel changes. */
	enum ZoomLevelChange {
		ZLC_INITIALIZE, ///< Initialize zoom level.
		ZLC_ZOOM_OUT,   ///< Zoom out.
		ZLC_ZOOM_IN,    ///< Zoom in.
	};

>>>>>>> 0eb83e20
	static SmallMapType map_type; ///< Currently displayed legends.
	static bool show_towns;       ///< Display town names in the smallmap.

	static const uint LEGEND_BLOB_WIDTH = 8;              ///< Width of the coloured blob in front of a line text in the #SM_WIDGET_LEGEND widget.
	static const uint INDUSTRY_MIN_NUMBER_OF_COLUMNS = 2; ///< Minimal number of columns in the #SM_WIDGET_LEGEND widget for the #SMT_INDUSTRY legend.
	uint min_number_of_columns;    ///< Minimal number of columns in  legends.
	uint min_number_of_fixed_rows; ///< Minimal number of rows in the legends for the fixed layouts only (all except #SMT_INDUSTRY).
	uint column_width;             ///< Width of a column in the #SM_WIDGET_LEGEND widget.

	/**
	 * zoom level of the smallmap.
	 * May be something between ZOOM_LVL_MIN and ZOOM_LVL_MAX.
	 */
	ZoomLevel zoom;

	int32 scroll_x;  ///< Horizontal world coordinate of the base tile left of the top-left corner of the smallmap display.
	int32 scroll_y;  ///< Vertical world coordinate of the base tile left of the top-left corner of the smallmap display.
	int32 subscroll; ///< Number of pixels (0..3) between the right end of the base tile and the pixel at the top-left corner of the smallmap display.
	int zoom;        ///< Zoom level. Bigger number means more zoom-out (further away).

	static const uint8 FORCE_REFRESH_PERIOD = 0x1F; ///< map is redrawn after that many ticks
	static const uint8 REFRESH_NEXT_TICK = 1;
	uint8 refresh; ///< refresh counter, zeroed every FORCE_REFRESH_PERIOD ticks

	/**
	 * remap coordinates on the main map into coordinates on the smallmap
	 * @param pos_x X position on the main map
	 * @param pos_y Y position on the main map
	 * @return Point in the smallmap
	 */
	inline Point RemapPlainCoords(int pos_x, int pos_y) const
	{
		return RemapCoords(
				RemapX(pos_x),
				RemapY(pos_y),
				0
				);
	}

	/**
	 * scale a coordinate from the main map into the smallmap dimension
	 * @param pos coordinate to be scaled
	 * @return scaled coordinate
	 */
	inline int UnScalePlainCoord(int pos) const
	{
		return UnScaleByZoomLower(pos, this->zoom) / TILE_SIZE;
	}

	/**
	 * Remap a map X coordinate to a location on this smallmap.
	 * @param pos_x the tile's X coordinate.
	 * @return the X coordinate to draw on.
	 */
	inline int RemapX(int pos_x) const
	{
		return UnScalePlainCoord(pos_x) - UnScalePlainCoord(this->scroll_x);
	}

	/**
	 * Remap a map Y coordinate to a location on this smallmap.
	 * @param pos_y the tile's Y coordinate.
	 * @return the Y coordinate to draw on.
	 */
	inline int RemapY(int pos_y) const
	{
		return UnScalePlainCoord(pos_y) - UnScalePlainCoord(this->scroll_y);
	}

	/**
	 * Remap tile to location on this smallmap.
	 * @param tile_x X coordinate of the tile.
	 * @param tile_y Y coordinate of the tile.
	 * @return Position to draw on.
	 */
	FORCEINLINE Point RemapTile(int tile_x, int tile_y) const
	{
<<<<<<< HEAD
		return RemapPlainCoords(tile_x * TILE_SIZE, tile_y * TILE_SIZE);
=======
		int x_offset = tile_x - this->scroll_x / TILE_SIZE;
		int y_offset = tile_y - this->scroll_y / TILE_SIZE;

		if (this->zoom == 1) return RemapCoords(x_offset, y_offset, 0);

		/* For negative offsets, round towards -inf. */
		if (x_offset < 0) x_offset -= this->zoom - 1;
		if (y_offset < 0) y_offset -= this->zoom - 1;

		return RemapCoords(x_offset / this->zoom, y_offset / this->zoom, 0);
>>>>>>> 0eb83e20
	}

	/**
	 * Determine the tile relative to the base tile of the smallmap, and the pixel position at
	 * that tile for a point in the smallmap.
	 * @param px Horizontal coordinate of the pixel.
	 * @param py Vertical coordinate of the pixel.
	 * @param sub[out] Pixel position at the tile (0..3).
	 * @return Tile being displayed at the given position relative to #scroll_x and #scroll_y.
	 * @note The #subscroll offset is already accounted for.
	 */
	FORCEINLINE Point PixelToWorld(int dx, int dy, int *sub) const
	{
		dx += this->subscroll;  // Total horizontal offset.

		/* For each two rows down, add a x and a y tile, and
		 * For each four pixels to the right, move a tile to the right. */
		Point pt = {((dy >> 1) - (dx >> 2)) * this->zoom, ((dy >> 1) + (dx >> 2)) * this->zoom};
		dx &= 3;

		if (dy & 1) { // Odd number of rows, handle the 2 pixel shift.
			if (dx < 2) {
				pt.x += this->zoom;
				dx += 2;
			} else {
				pt.y += this->zoom;
				dx -= 2;
			}
		}

		pt.x = ScaleByZoomLower(pt.x * TILE_SIZE, this->zoom);
		pt.y = ScaleByZoomLower(pt.y * TILE_SIZE, this->zoom);

		*sub = dx;
		return pt;
	}

	/** Initialize or change the zoom level.
	 * @param change  Way to change the zoom level.
	 * @param zoom_pt Position to keep fixed while zooming.
	 * @pre \c *zoom_pt should contain a point in the smallmap display when zooming in or out.
	 */
	void SetZoomLevel(ZoomLevelChange change, const Point *zoom_pt)
	{
		static const int zoomlevels[] = {1, 2, 4, 6, 8}; // Available zoom levels. Bigger number means more zoom-out (further away).
		static const int MIN_ZOOM_INDEX = 0;
		static const int MAX_ZOOM_INDEX = lengthof(zoomlevels) - 1;

		int new_index, cur_index, sub;
		Point tile;
		switch (change) {
			case ZLC_INITIALIZE:
				cur_index = - 1; // Definitely different from new_index.
				new_index = MIN_ZOOM_INDEX;
				break;

			case ZLC_ZOOM_IN:
			case ZLC_ZOOM_OUT:
				for (cur_index = MIN_ZOOM_INDEX; cur_index <= MAX_ZOOM_INDEX; cur_index++) {
					if (this->zoom == zoomlevels[cur_index]) break;
				}
				assert(cur_index <= MAX_ZOOM_INDEX);

				tile = this->PixelToTile(zoom_pt->x, zoom_pt->y, &sub);
				new_index = Clamp(cur_index + ((change == ZLC_ZOOM_IN) ? -1 : 1), MIN_ZOOM_INDEX, MAX_ZOOM_INDEX);
				break;

			default: NOT_REACHED();
		}

		if (new_index != cur_index) {
			this->zoom = zoomlevels[new_index];
			if (cur_index >= 0) {
				Point new_tile = this->PixelToTile(zoom_pt->x, zoom_pt->y, &sub);
				this->SetNewScroll(this->scroll_x + (tile.x - new_tile.x) * TILE_SIZE,
						this->scroll_y + (tile.y - new_tile.y) * TILE_SIZE, sub);
			}
			this->SetWidgetDisabledState(SM_WIDGET_ZOOM_IN,  this->zoom == zoomlevels[MIN_ZOOM_INDEX]);
			this->SetWidgetDisabledState(SM_WIDGET_ZOOM_OUT, this->zoom == zoomlevels[MAX_ZOOM_INDEX]);
			this->SetDirty();
		}
	}

	/**
	 * Decide which colours to show to the user for a group of tiles.
	 * @param ta Tile area to investigate.
	 * @return Colours to display.
	 */
	inline uint32 GetTileColours(const TileArea &ta) const
	{
		int importance = 0;
		TileIndex tile = INVALID_TILE; // Position of the most important tile.
		TileType et = MP_VOID;         // Effective tile type at that position.

		TILE_AREA_LOOP(ti, ta) {
			TileType ttype = GetEffectiveTileType(ti);
			if (_tiletype_importance[ttype] > importance) {
				importance = _tiletype_importance[ttype];
				tile = ti;
				et = ttype;
			}
		}

		switch (this->map_type) {
			case SMT_CONTOUR:
				return GetSmallMapContoursPixels(tile, et);

			case SMT_VEHICLES:
				return GetSmallMapVehiclesPixels(tile, et);

			case SMT_INDUSTRY:
				return GetSmallMapIndustriesPixels(tile, et);

			case SMT_ROUTES:
				return GetSmallMapRoutesPixels(tile, et);

			case SMT_VEGETATION:
				return GetSmallMapVegetationPixels(tile, et);

			case SMT_OWNER:
				return GetSmallMapOwnerPixels(tile, et);

			default: NOT_REACHED();
		}
	}

	/**
	 * choose a different tile from the tiles to be drawn in one pixel
	 * each time. This decreases the chance that certain structures
	 * (railway lines, roads) disappear completely when zooming out.
	 * @param x the X coordinate of the upper right corner of the drawn area
	 * @param y the Y coordinate of the upper right corner of the drawn area
	 * @param xc the unscaled X coordinate x was calcluated from
	 * @param yc the unscaled Y coordinate y was calcluated from
	 */
	void AntiAlias(uint &x, uint &y, uint xc, uint yc) const
	{
		int bits_needed = this->zoom - ZOOM_LVL_NORMAL;
		if (bits_needed <= 0) return;
		for(int i = 0; i < bits_needed; ++i) {
			x += ((xc ^ yc) & 0x1) << i;
			yc >>= 1;
			y += ((xc ^ yc) & 0x1) << i;
			xc >>= 1;
		}
		x = min(x, MapMaxX() - 1);
		y = min(y, MapMaxY() - 1);
	}

	/**
	 * Draws one column of tiles of the small map in a certain mode onto the screen buffer, skipping the shifted rows in between.
	 *
	 * @param dst Pointer to a part of the screen buffer to write to.
	 * @param xc The X coordinate of the first tile in the column.
	 * @param yc The Y coordinate of the first tile in the column
	 * @param pitch Number of pixels to advance in the screen buffer each time a pixel is written.
	 * @param reps Number of lines to draw
	 * @param start_pos Position of first pixel to draw.
	 * @param end_pos Position of last pixel to draw (exclusive).
	 * @param blitter current blitter
	 * @note If pixel position is below \c 0, skip drawing.
	 * @see GetSmallMapPixels(TileIndex)
	 */
	void DrawSmallMapColumn(void *dst, uint xc, uint yc, int pitch, int reps, int start_pos, int end_pos, Blitter *blitter) const
	{
		void *dst_ptr_abs_end = blitter->MoveTo(_screen.dst_ptr, 0, _screen.height);
		uint min_xy = _settings_game.construction.freeform_edges ? 1 : 0;

		do {
<<<<<<< HEAD
			/* divide by TILE_SIZE last to avoid loss of information which leads to glitches */
			uint x = ScaleByZoomLower(xc, this->zoom) / TILE_SIZE;
			uint y = ScaleByZoomLower(yc, this->zoom) / TILE_SIZE;

			/* Check if the tile (x,y) is within the map range */
			if (IsInsideMM(x, min_xy, MapMaxX()) && IsInsideMM(y, min_xy, MapMaxY())) {
				/* Check if the dst pointer points to a pixel inside the screen buffer */
				if (dst < _screen.dst_ptr) continue;
				if (dst >= dst_ptr_abs_end) continue;

				AntiAlias(x, y, xc / TILE_SIZE, yc / TILE_SIZE);
				uint32 val = proc(TileXY(x, y));
				uint8 *val8 = (uint8 *)&val;
				int idx = max(0, -start_pos);
				for (int pos = max(0, start_pos); pos < end_pos; pos++) {
					blitter->SetPixel(dst, idx, 0, val8[idx]);
					idx++;
				}
			}
		/* Switch to next tile in the column */
		} while (xc += TILE_SIZE, yc += TILE_SIZE, dst = blitter->MoveTo(dst, pitch, 0), --reps != 0);
=======
			/* Check if the tile (xc,yc) is within the map range */
			if (xc >= MapMaxX() || yc >= MapMaxY()) continue;

			/* Check if the dst pointer points to a pixel inside the screen buffer */
			if (dst < _screen.dst_ptr) continue;
			if (dst >= dst_ptr_abs_end) continue;

			/* Construct tilearea covered by (xc, yc, xc + this->zoom, yc + this->zoom) such that it is within min_xy limits. */
			TileArea ta;
			if (min_xy == 1 && (xc == 0 || yc == 0)) {
				if (this->zoom == 1) continue; // The tile area is empty, don't draw anything.

				ta = TileArea(TileXY(max(min_xy, xc), max(min_xy, yc)), this->zoom - (xc == 0), this->zoom - (yc == 0));
			} else {
				ta = TileArea(TileXY(xc, yc), this->zoom, this->zoom);
			}
			ta.ClampToMap(); // Clamp to map boundaries (may contain MP_VOID tiles!).

			uint32 val = this->GetTileColours(ta);
			uint8 *val8 = (uint8 *)&val;
			int idx = max(0, -start_pos);
			for (int pos = max(0, start_pos); pos < end_pos; pos++) {
				blitter->SetPixel(dst, idx, 0, val8[idx]);
				idx++;
			}
		/* Switch to next tile in the column */
		} while (xc += this->zoom, yc += this->zoom, dst = blitter->MoveTo(dst, pitch, 0), --reps != 0);
>>>>>>> 0eb83e20
	}

	/**
	 * Adds vehicles to the smallmap.
	 * @param dpi the part of the smallmap to be drawn into
	 * @param blitter current blitter
	 */
	void DrawVehicles(const DrawPixelInfo *dpi, Blitter *blitter) const
	{
		for(VehicleList::const_iterator i = this->vehicles_on_map.begin(); i != this->vehicles_on_map.end(); ++i) {
			const Vehicle *v = Vehicle::GetIfValid((*i).vehicle);
			if (v == NULL) continue;

			TileIndex tile = (*i).tile;

			/* Remap into flat coordinates. */
			Point pt = this->RemapTile(TileX(tile), TileY(tile));

			int y = pt.y - dpi->top;
			int x = pt.x - this->subscroll - 3 - dpi->left; // Offset X coordinate.

			int scale = GetVehicleScale();

			/* Calculate pointer to pixel and the colour */
			byte colour = (this->map_type == SMT_VEHICLES) ? _vehicle_type_colours[v->type] : 0xF;

			/* Draw rhombus */
			for (int dy = 0; dy < scale; dy++) {
				for (int dx = 0; dx < scale; dx++) {
					Point pt = RemapCoords(dx, dy, 0);
					if (IsInsideMM(y + pt.y, 0, dpi->height)) {
						if (IsInsideMM(x + pt.x, 0, dpi->width)) {
							blitter->SetPixel(dpi->dst_ptr, x + pt.x, y + pt.y, colour);
						}
						if (IsInsideMM(x + pt.x + 1, 0, dpi->width)) {
							blitter->SetPixel(dpi->dst_ptr, x + pt.x + 1, y + pt.y, colour);
						}
					}
				}
			}
		}
	}


	FORCEINLINE int GetVehicleScale() const
	{
		int scale = 1;
		if (this->zoom < ZOOM_LVL_NORMAL) {
			scale = 1 << (ZOOM_LVL_NORMAL - this->zoom);
		}
		return scale;
	}

	void DrawIndustries(DrawPixelInfo *dpi) const {
		/* Emphasize all industries if current view is zoomed out "Industreis" */
		Blitter *blitter = BlitterFactoryBase::GetCurrentBlitter();
		if ((this->map_type == SMT_INDUSTRY) && (this->zoom > ZOOM_LVL_NORMAL)) {
			const Industry *i;
			FOR_ALL_INDUSTRIES(i) {
				if (_legend_from_industries[_industry_to_list_pos[i->type]].show_on_map) {
					TileIndex tile = i->location.tile;
					Point pt = RemapTile(TileX(tile), TileY(tile));

					int y = pt.y - dpi->top;
					if (!IsInsideMM(y, 0, dpi->height)) continue;

					int x = pt.x - dpi->left - 3; // mysterious -3 inherited from trunk (vehicle drawing)
					byte colour = GetIndustrySpec(i->type)->map_colour;

					for (int offset = 0; offset < 4; ++offset) {
						if (IsInsideMM(x + offset, 0, dpi->width)) {
							blitter->SetPixel(dpi->dst_ptr, x + offset, y, colour);
						}
					}
				}
			}
		}
	}

	/**
	 * Adds town names to the smallmap.
	 * @param dpi the part of the smallmap to be drawn into
	 */
	void DrawTowns(const DrawPixelInfo *dpi) const
	{
		const Town *t;
		FOR_ALL_TOWNS(t) {
			/* Remap the town coordinate */
			Point pt = this->RemapTile(TileX(t->xy), TileY(t->xy));
			int x = pt.x - this->subscroll - (t->sign.width_small >> 1);
			int y = pt.y;

			/* Check if the town sign is within bounds */
			if (x + t->sign.width_small > dpi->left &&
					x < dpi->left + dpi->width &&
					y + FONT_HEIGHT_SMALL > dpi->top &&
					y < dpi->top + dpi->height) {
				/* And draw it. */
				SetDParam(0, t->index);
				DrawString(x, x + t->sign.width_small, y, STR_SMALLMAP_TOWN);
			}
		}
	}

	/**
	 * Draws vertical part of map indicator
	 * @param x X coord of left/right border of main viewport
	 * @param y Y coord of top border of main viewport
	 * @param y2 Y coord of bottom border of main viewport
	 */
	static inline void DrawVertMapIndicator(int x, int y, int y2)
	{
		GfxFillRect(x, y,      x, y + 3, 69);
		GfxFillRect(x, y2 - 3, x, y2,    69);
	}

	/**
	 * Draws horizontal part of map indicator
	 * @param x X coord of left border of main viewport
	 * @param x2 X coord of right border of main viewport
	 * @param y Y coord of top/bottom border of main viewport
	 */
	static inline void DrawHorizMapIndicator(int x, int x2, int y)
	{
		GfxFillRect(x,      y, x + 3, y, 69);
		GfxFillRect(x2 - 3, y, x2,    y, 69);
	}

	/**
	 * Adds map indicators to the smallmap.
	 */
	void DrawMapIndicators() const
	{
		/* Find main viewport. */
		const ViewPort *vp = FindWindowById(WC_MAIN_WINDOW, 0)->viewport;

<<<<<<< HEAD
		/* UnScale everything separately to produce the same rounding errors as when drawing the background */
		Point pt = RemapCoords(UnScalePlainCoord(this->scroll_x), UnScalePlainCoord(this->scroll_y), 0);

		int x = UnScalePlainCoord(vp->virtual_left) - pt.x;
		int y = UnScalePlainCoord(vp->virtual_top) - pt.y;
		int x2 = x + UnScalePlainCoord(vp->virtual_width);
		int y2 = y + UnScalePlainCoord(vp->virtual_height);
=======
		Point tile = InverseRemapCoords(vp->virtual_left, vp->virtual_top);
		Point tl = this->RemapTile(tile.x >> 4, tile.y >> 4);
		tl.x -= this->subscroll;

		tile = InverseRemapCoords(vp->virtual_left + vp->virtual_width, vp->virtual_top + vp->virtual_height);
		Point br = this->RemapTile(tile.x >> 4, tile.y >> 4);
		br.x -= this->subscroll;
>>>>>>> 0eb83e20

		SmallMapWindow::DrawVertMapIndicator(tl.x, tl.y, br.y);
		SmallMapWindow::DrawVertMapIndicator(br.x, tl.y, br.y);

		SmallMapWindow::DrawHorizMapIndicator(tl.x, br.x, tl.y);
		SmallMapWindow::DrawHorizMapIndicator(tl.x, br.x, br.y);
	}

	/**
	 * Draws the small map.
	 *
	 * Basically, the small map is draw column of pixels by column of pixels. The pixels
	 * are drawn directly into the screen buffer. The final map is drawn in multiple passes.
	 * The passes are:
	 * <ol><li>The colours of tiles in the different modes.</li>
	 * <li>Town names (optional)</li></ol>
	 *
	 * @param dpi pointer to pixel to write onto
	 */
	void DrawSmallMap(DrawPixelInfo *dpi) const
	{
		Blitter *blitter = BlitterFactoryBase::GetCurrentBlitter();
		DrawPixelInfo *old_dpi;

		old_dpi = _cur_dpi;
		_cur_dpi = dpi;

		/* Clear it */
		GfxFillRect(dpi->left, dpi->top, dpi->left + dpi->width - 1, dpi->top + dpi->height - 1, 0);

		/* Setup owner table */
		if (this->map_type == SMT_OWNER) {
			const Company *c;

			/* Fill with some special colours */
			_owner_colours[OWNER_TOWN]  = MKCOLOUR(0xB4B4B4B4);
			_owner_colours[OWNER_NONE]  = MKCOLOUR(0x54545454);
			_owner_colours[OWNER_WATER] = MKCOLOUR(0xCACACACA);
			_owner_colours[OWNER_END]   = MKCOLOUR(0x20202020); // Industry

			/* Now fill with the company colours */
			FOR_ALL_COMPANIES(c) {
				_owner_colours[c->index] = _colour_gradient[c->colour][5] * 0x01010101;
			}
		}

		/* Which tile is displayed at (dpi->left, dpi->top)? */
		int dx;
		Point tile = this->PixelToWorld(dpi->left, dpi->top, &dx);
		int tile_x = UnScaleByZoomLower(this->scroll_x + tile.x, this->zoom);
		int tile_y = UnScaleByZoomLower(this->scroll_y + tile.y, this->zoom);

		void *ptr = blitter->MoveTo(dpi->dst_ptr, -dx - 4, 0);
		int x = - dx - 4;
		int y = 0;

		for (;;) {
			/* Distance from left edge */
			if (x >= -3) {
				if (x >= dpi->width) break; // Exit the loop.

				int end_pos = min(dpi->width, x + 4);
				int reps = (dpi->height - y + 1) / 2; // Number of lines.
				if (reps > 0) {
					this->DrawSmallMapColumn(ptr, tile_x, tile_y, dpi->pitch * 2, reps, x, end_pos, blitter);
				}
			}

			if (y == 0) {
<<<<<<< HEAD
				tile_y += TILE_SIZE;
				y++;
				ptr = blitter->MoveTo(ptr, 0, 1);
			} else {
				tile_x -= TILE_SIZE;
=======
				tile_y += this->zoom;
				y++;
				ptr = blitter->MoveTo(ptr, 0, 1);
			} else {
				tile_x -= this->zoom;
>>>>>>> 0eb83e20
				y--;
				ptr = blitter->MoveTo(ptr, 0, -1);
			}
			ptr = blitter->MoveTo(ptr, 2, 0);
			x += 2;
		}

		/* Draw vehicles */
		if (this->map_type == SMT_CONTOUR || this->map_type == SMT_VEHICLES) this->DrawVehicles(dpi, blitter);

		this->DrawIndustries(dpi);

		/* Draw town names */
		if (this->show_towns) this->DrawTowns(dpi);

		/* Draw map indicators */
		this->DrawMapIndicators();

		_cur_dpi = old_dpi;
	}

	/**
	 * Zoom in the map by one level.
	 * @param cx horizontal coordinate of center point, relative to SM_WIDGET_MAP widget
	 * @param cy vertical coordinate of center point, relative to SM_WIDGET_MAP widget
	 */
	void ZoomIn(int cx, int cy)
	{
		if (this->zoom > ZOOM_LVL_MIN) {
			this->zoom--;
			this->DoScroll(cx, cy);
			this->SetWidgetDisabledState(SM_WIDGET_ZOOM_IN, this->zoom == ZOOM_LVL_MIN);
			this->EnableWidget(SM_WIDGET_ZOOM_OUT);
			this->SetDirty();
		}
	}

	/**
	 * Zoom out the map by one level.
	 * @param cx horizontal coordinate of center point, relative to SM_WIDGET_MAP widget
	 * @param cy vertical coordinate of center point, relative to SM_WIDGET_MAP widget
	 */
	void ZoomOut(int cx, int cy)
	{
		if (this->zoom < ZOOM_LVL_MAX) {
			this->zoom++;
			this->DoScroll(cx / -2, cy / -2);
			this->EnableWidget(SM_WIDGET_ZOOM_IN);
			this->SetWidgetDisabledState(SM_WIDGET_ZOOM_OUT, this->zoom == ZOOM_LVL_MAX);
			this->SetDirty();
		}
	}

	void RecalcVehiclePositions() {
		this->vehicles_on_map.clear();
		const Vehicle *v;
		const NWidgetCore *wi = this->GetWidget<NWidgetCore>(SM_WIDGET_MAP);
		int scale = GetVehicleScale();

		FOR_ALL_VEHICLES(v) {
			if (v->type == VEH_EFFECT) continue;
			if (v->vehstatus & (VS_HIDDEN | VS_UNCLICKABLE)) continue;

			/* Remap into flat coordinates. */
			Point pos = RemapTile(TileX(v->tile), TileY(v->tile));

			/* Check if rhombus is inside bounds */
			if (IsInsideMM(pos.x, -2 * scale, wi->current_x + 2 * scale) &&
				IsInsideMM(pos.y, -2 * scale, wi->current_y + 2 * scale)) {

				this->vehicles_on_map.push_back(VehicleAndPosition(v));
			}
		}
	}

public:
	SmallMapWindow(const WindowDesc *desc, int window_number) : Window(), zoom(ZOOM_LVL_NORMAL), refresh(FORCE_REFRESH_PERIOD)
	{
		this->InitNested(desc, window_number);
		this->LowerWidget(this->map_type + SM_WIDGET_CONTOUR);

		_smallmap_industry_show_heightmap = false;
		this->SetWidgetLoweredState(SM_WIDGET_SHOW_HEIGHT, _smallmap_industry_show_heightmap);

		this->SetWidgetLoweredState(SM_WIDGET_TOGGLETOWNNAME, this->show_towns);
		this->GetWidget<NWidgetStacked>(SM_WIDGET_SELECTINDUSTRIES)->SetDisplayedPlane(this->map_type != SMT_INDUSTRY);

		this->SetZoomLevel(ZLC_INITIALIZE, NULL);
		this->SmallMapCenterOnCurrentPos();
	}

	/** Compute maximal required height of the legends.
	 * @return Maximally needed height for displaying the smallmap legends in pixels.
	 */
	inline uint GetMaxLegendHeight() const
	{
		uint num_rows = max(this->min_number_of_fixed_rows, (_smallmap_industry_count + this->min_number_of_columns - 1) / this->min_number_of_columns);
		return WD_FRAMERECT_TOP + WD_FRAMERECT_BOTTOM + num_rows * FONT_HEIGHT_SMALL;
	}

	/** Compute minimal required width of the legends.
	 * @return Minimally needed width for displaying the smallmap legends in pixels.
	 */
	inline uint GetMinLegendWidth() const
	{
		return WD_FRAMERECT_LEFT + this->min_number_of_columns * this->column_width;
	}

	/** Return number of columns that can be displayed in \a width pixels.
	 * @return Number of columns to display.
	 */
	inline uint GetNumberColumnsLegend(uint width) const
	{
		return width / this->column_width;
	}

	/** Compute height given a width.
	 * @return Needed height for displaying the smallmap legends in pixels.
	 */
	uint GetLegendHeight(uint width) const
	{
		uint num_columns = this->GetNumberColumnsLegend(width);
		uint num_rows = max(this->min_number_of_fixed_rows, (_smallmap_industry_count + num_columns - 1) / num_columns);
		return WD_FRAMERECT_TOP + WD_FRAMERECT_BOTTOM + num_rows * FONT_HEIGHT_SMALL;
	}

	virtual void SetStringParameters(int widget) const
	{
		switch (widget) {
			case SM_WIDGET_CAPTION:
				SetDParam(0, STR_SMALLMAP_TYPE_CONTOURS + this->map_type);
				break;
		}
	}

	virtual void OnInit()
	{
		uint min_width = 0;
		this->min_number_of_columns = INDUSTRY_MIN_NUMBER_OF_COLUMNS;
		this->min_number_of_fixed_rows = 0;
		for (uint i = 0; i < lengthof(_legend_table); i++) {
			uint height = 0;
			uint num_columns = 1;
			for (const LegendAndColour *tbl = _legend_table[i]; !tbl->end; ++tbl) {
				StringID str;
				if (i == SMT_INDUSTRY) {
					SetDParam(0, tbl->legend);
					SetDParam(1, IndustryPool::MAX_SIZE);
					str = STR_SMALLMAP_INDUSTRY;
				} else {
					if (tbl->col_break) {
						this->min_number_of_fixed_rows = max(this->min_number_of_fixed_rows, height);
						height = 0;
						num_columns++;
					}
					height++;
					str = tbl->legend;
				}
				min_width = max(GetStringBoundingBox(str).width, min_width);
			}
			this->min_number_of_fixed_rows = max(this->min_number_of_fixed_rows, height);
			this->min_number_of_columns = max(this->min_number_of_columns, num_columns);
		}

		/* The width of a column is the minimum width of all texts + the size of the blob + some spacing */
		this->column_width = min_width + LEGEND_BLOB_WIDTH + WD_FRAMERECT_LEFT + WD_FRAMERECT_RIGHT;
	}

	virtual void DrawWidget(const Rect &r, int widget) const
	{
		switch (widget) {
			case SM_WIDGET_MAP: {
				DrawPixelInfo new_dpi;
				if (!FillDrawPixelInfo(&new_dpi, r.left + 1, r.top + 1, r.right - r.left - 1, r.bottom - r.top - 1)) return;
				this->DrawSmallMap(&new_dpi);
			} break;

			case SM_WIDGET_LEGEND: {
				uint columns = this->GetNumberColumnsLegend(r.right - r.left + 1);
				uint number_of_rows = max(this->map_type == SMT_INDUSTRY ? (_smallmap_industry_count + columns - 1) / columns : 0, this->min_number_of_fixed_rows);
				bool rtl = _dynlang.text_dir == TD_RTL;
				uint y_org = r.top + WD_FRAMERECT_TOP;
				uint x = rtl ? r.right - this->column_width - WD_FRAMERECT_RIGHT : r.left + WD_FRAMERECT_LEFT;
				uint y = y_org;
				uint i = 0; // Row counter for industry legend.
				uint row_height = FONT_HEIGHT_SMALL;

				uint text_left  = rtl ? 0 : LEGEND_BLOB_WIDTH + WD_FRAMERECT_LEFT;
				uint text_right = this->column_width - 1 - (rtl ? LEGEND_BLOB_WIDTH + WD_FRAMERECT_RIGHT : 0);
				uint blob_left  = rtl ? this->column_width - 1 - LEGEND_BLOB_WIDTH : 0;
				uint blob_right = rtl ? this->column_width - 1 : LEGEND_BLOB_WIDTH;

				for (const LegendAndColour *tbl = _legend_table[this->map_type]; !tbl->end; ++tbl) {
					if (tbl->col_break || (this->map_type == SMT_INDUSTRY && i++ >= number_of_rows)) {
						/* Column break needed, continue at top, COLUMN_WIDTH pixels
						 * (one "row") to the right. */
						x += rtl ? -(int)this->column_width : this->column_width;
						y = y_org;
						i = 1;
					}

					if (this->map_type == SMT_INDUSTRY) {
						/* Industry name must be formatted, since it's not in tiny font in the specs.
						 * So, draw with a parameter and use the STR_SMALLMAP_INDUSTRY string, which is tiny font */
						SetDParam(0, tbl->legend);
						assert(tbl->type < NUM_INDUSTRYTYPES);
						SetDParam(1, _industry_counts[tbl->type]);
						if (!tbl->show_on_map) {
							/* Simply draw the string, not the black border of the legend colour.
							 * This will enforce the idea of the disabled item */
							DrawString(x + text_left, x + text_right, y, STR_SMALLMAP_INDUSTRY, TC_GREY);
						} else {
							DrawString(x + text_left, x + text_right, y, STR_SMALLMAP_INDUSTRY, TC_BLACK);
							GfxFillRect(x + blob_left, y + 1, x + blob_right, y + row_height - 1, 0); // Outer border of the legend colour
						}
					} else {
						/* Anything that is not an industry is using normal process */
						GfxFillRect(x + blob_left, y + 1, x + blob_right, y + row_height - 1, 0);
						DrawString(x + text_left, x + text_right, y, tbl->legend);
					}
					GfxFillRect(x + blob_left + 1, y + 2, x + blob_right - 1, y + row_height - 2, tbl->colour); // Legend colour

					y += row_height;
				}
			}
		}
	}

	virtual void OnPaint()
	{
		this->DrawWidgets();
	}

	virtual void OnClick(Point pt, int widget, int click_count)
	{
		switch (widget) {
			case SM_WIDGET_MAP: { // Map window
				/*
				 * XXX: scrolling with the left mouse button is done by subsequently
				 * clicking with the left mouse button; clicking once centers the
				 * large map at the selected point. So by unclicking the left mouse
				 * button here, it gets reclicked during the next inputloop, which
				 * would make it look like the mouse is being dragged, while it is
				 * actually being (virtually) clicked every inputloop.
				 */
				_left_button_clicked = false;

				const NWidgetBase *wid = this->GetWidget<NWidgetBase>(SM_WIDGET_MAP);
				Window *w = FindWindowById(WC_MAIN_WINDOW, 0);
				int sub;
				pt = this->PixelToTile(pt.x - wid->pos_x, pt.y - wid->pos_y, &sub);
				pt = RemapCoords(this->scroll_x + pt.x * TILE_SIZE + this->zoom * (TILE_SIZE - sub * TILE_SIZE / 4),
						this->scroll_y + pt.y * TILE_SIZE + sub * this->zoom * TILE_SIZE / 4, 0);

				w->viewport->follow_vehicle = INVALID_VEHICLE;
<<<<<<< HEAD
				int scaled_x_off = ScaleByZoom((_cursor.pos.x - this->left + wid->pos_x) * TILE_SIZE, this->zoom);
				int scaled_y_off = ScaleByZoom((_cursor.pos.y - this->top - wid->pos_y) * TILE_SIZE, this->zoom);
				w->viewport->dest_scrollpos_x = pt.x + scaled_x_off - (w->viewport->virtual_width >> 1);
				w->viewport->dest_scrollpos_y = pt.y + scaled_y_off - (w->viewport->virtual_height >> 1);
=======
				w->viewport->dest_scrollpos_x = pt.x - (w->viewport->virtual_width  >> 1);
				w->viewport->dest_scrollpos_y = pt.y - (w->viewport->virtual_height >> 1);
>>>>>>> 0eb83e20

				this->SetDirty();
			} break;

<<<<<<< HEAD
			case SM_WIDGET_ZOOM_OUT: {
				const NWidgetBase *wi = this->GetWidget<NWidgetBase>(SM_WIDGET_MAP);
				this->ZoomOut(wi->current_x / 2, wi->current_y / 2);
				this->HandleButtonClick(SM_WIDGET_ZOOM_OUT);
				SndPlayFx(SND_15_BEEP);
			} break;

			case SM_WIDGET_ZOOM_IN: {
				const NWidgetBase *wi = this->GetWidget<NWidgetBase>(SM_WIDGET_MAP);
				this->ZoomIn(wi->current_x / 2, wi->current_y / 2);
				this->HandleButtonClick(SM_WIDGET_ZOOM_IN);
				SndPlayFx(SND_15_BEEP);
			} break;
=======
			case SM_WIDGET_ZOOM_IN:
			case SM_WIDGET_ZOOM_OUT: {
				const NWidgetBase *wid = this->GetWidget<NWidgetBase>(SM_WIDGET_MAP);
				Point pt = {wid->current_x / 2, wid->current_y / 2};
				this->SetZoomLevel((widget == SM_WIDGET_ZOOM_IN) ? ZLC_ZOOM_IN : ZLC_ZOOM_OUT, &pt);
				break;
			}
>>>>>>> 0eb83e20

			case SM_WIDGET_CONTOUR:    // Show land contours
			case SM_WIDGET_VEHICLES:   // Show vehicles
			case SM_WIDGET_INDUSTRIES: // Show industries
			case SM_WIDGET_ROUTES:     // Show transport routes
			case SM_WIDGET_VEGETATION: // Show vegetation
			case SM_WIDGET_OWNERS:     // Show land owners
				this->RaiseWidget(this->map_type + SM_WIDGET_CONTOUR);
				this->map_type = (SmallMapType)(widget - SM_WIDGET_CONTOUR);
				this->LowerWidget(this->map_type + SM_WIDGET_CONTOUR);

				/* Hide Enable all/Disable all buttons if is not industry type small map */
				this->GetWidget<NWidgetStacked>(SM_WIDGET_SELECTINDUSTRIES)->SetDisplayedPlane(this->map_type != SMT_INDUSTRY);

				this->SetDirty();
				SndPlayFx(SND_15_BEEP);
				break;

			case SM_WIDGET_CENTERMAP: // Center the smallmap again
				this->SmallMapCenterOnCurrentPos();
				this->HandleButtonClick(SM_WIDGET_CENTERMAP);
				SndPlayFx(SND_15_BEEP);
				break;

			case SM_WIDGET_TOGGLETOWNNAME: // Toggle town names
				this->show_towns = !this->show_towns;
				this->SetWidgetLoweredState(SM_WIDGET_TOGGLETOWNNAME, this->show_towns);

				this->SetDirty();
				SndPlayFx(SND_15_BEEP);
				break;

			case SM_WIDGET_LEGEND: // Legend
				/* If industry type small map*/
				if (this->map_type == SMT_INDUSTRY) {
					/* If click on industries label, find right industry type and enable/disable it */
					const NWidgetBase *wi = this->GetWidget<NWidgetBase>(SM_WIDGET_LEGEND); // Label panel
					uint line = (pt.y - wi->pos_y - WD_FRAMERECT_TOP) / FONT_HEIGHT_SMALL;
					uint columns = this->GetNumberColumnsLegend(wi->current_x);
					uint number_of_rows = max((_smallmap_industry_count + columns - 1) / columns, this->min_number_of_fixed_rows);
					if (line >= number_of_rows) break;

					bool rtl = _dynlang.text_dir == TD_RTL;
					int x = pt.x - wi->pos_x;
					if (rtl) x = wi->current_x - x;
					uint column = (x - WD_FRAMERECT_LEFT) / this->column_width;

					/* Check if click is on industry label*/
					int industry_pos = (column * number_of_rows) + line;
					if (industry_pos < _smallmap_industry_count) {
						_legend_from_industries[industry_pos].show_on_map = !_legend_from_industries[industry_pos].show_on_map;
					}

					/* Raise the two buttons "all", as we have done a specific choice */
					this->RaiseWidget(SM_WIDGET_ENABLEINDUSTRIES);
					this->RaiseWidget(SM_WIDGET_DISABLEINDUSTRIES);
					this->SetDirty();
				}
				break;

			case SM_WIDGET_ENABLEINDUSTRIES: // Enable all industries
				for (int i = 0; i != _smallmap_industry_count; i++) {
					_legend_from_industries[i].show_on_map = true;
				}
				/* Toggle appeareance indicating the choice */
				this->LowerWidget(SM_WIDGET_ENABLEINDUSTRIES);
				this->RaiseWidget(SM_WIDGET_DISABLEINDUSTRIES);
				this->SetDirty();
				break;

			case SM_WIDGET_DISABLEINDUSTRIES: // Disable all industries
				for (int i = 0; i != _smallmap_industry_count; i++) {
					_legend_from_industries[i].show_on_map = false;
				}
				/* Toggle appeareance indicating the choice */
				this->RaiseWidget(SM_WIDGET_ENABLEINDUSTRIES);
				this->LowerWidget(SM_WIDGET_DISABLEINDUSTRIES);
				this->SetDirty();
				break;

			case SM_WIDGET_SHOW_HEIGHT: // Enable/disable showing of heightmap.
				_smallmap_industry_show_heightmap = !_smallmap_industry_show_heightmap;
				this->SetWidgetLoweredState(SM_WIDGET_SHOW_HEIGHT, _smallmap_industry_show_heightmap);
				this->SetDirty();
				break;
		}
	}

	virtual void OnMouseWheel(int wheel)
	{
		/* Cursor position relative to window */
		int cx = _cursor.pos.x - this->left;
		int cy = _cursor.pos.y - this->top;

		const NWidgetBase *wi = this->GetWidget<NWidgetBase>(SM_WIDGET_MAP);
		/* Is cursor over the map ? */
		if (IsInsideMM(cx, wi->pos_x, wi->pos_x + wi->current_x + 1) &&
				IsInsideMM(cy, wi->pos_y, wi->pos_y + wi->current_y + 1)) {
			/* Cursor position relative to map */
			cx -= wi->pos_x;
			cy -= wi->pos_y;

			if (wheel < 0) {
				this->ZoomIn(cx, cy);
			} else {
				this->ZoomOut(cx, cy);
			}
		}
	}

	virtual void OnRightClick(Point pt, int widget)
	{
		if (widget == SM_WIDGET_MAP) {
			if (_scrolling_viewport) return;
			_scrolling_viewport = true;
		}
	}

	virtual void OnMouseWheel(int wheel)
	{
		const NWidgetBase *wid = this->GetWidget<NWidgetBase>(SM_WIDGET_MAP);
		int cursor_x = _cursor.pos.x - this->left - wid->pos_x;
		int cursor_y = _cursor.pos.y - this->top  - wid->pos_y;
		if (IsInsideMM(cursor_x, 0, wid->current_x) && IsInsideMM(cursor_y, 0, wid->current_y)) {
			Point pt = {cursor_x, cursor_y};
			this->SetZoomLevel((wheel < 0) ? ZLC_ZOOM_IN : ZLC_ZOOM_OUT, &pt);
		}
	}

	virtual void OnTick()
	{
		/* Update the window every now and then */
		if (--this->refresh != 0) return;

		this->RecalcVehiclePositions();

		this->refresh = FORCE_REFRESH_PERIOD;
		this->SetDirty();
	}

	/**
	 * Set new #scroll_x, #scroll_y, and #subscroll values after limiting them such that the center
	 * of the smallmap always contains a part of the map.
	 * @param sx  Proposed new #scroll_x
	 * @param sy  Proposed new #scroll_y
	 * @param sub Proposed new #subscroll
	 */
	void SetNewScroll(int sx, int sy, int sub)
	{
<<<<<<< HEAD
		_cursor.fix_at = true;
		DoScroll(delta.x, delta.y);
		this->SetDirty();
	}


	/**
	 * Do the actual scrolling, but don't fix the cursor or set the window dirty.
	 * @param dx x offset to scroll in screen dimension
	 * @param dy y offset to scroll in screen dimension
	 */
	void DoScroll(int dx, int dy)
	{
		/* While tile is at (dx, dy)? */
		int sub;
		Point pt = this->PixelToWorld(dx, dy, &sub);
		int x = this->scroll_x + pt.x;
		int y = this->scroll_y + pt.y;

		const NWidgetBase *wi = this->GetWidget<NWidgetBase>(SM_WIDGET_MAP);
		int hx = wi->current_x / 2;
		int hy = wi->current_y / 2;
		int hvx = ScaleByZoomLower(hx * -4 + hy * 8, this->zoom);
		int hvy = ScaleByZoomLower(hx *  4 + hy * 8, this->zoom);
		if (x < -hvx) {
			x = -hvx;
=======
		const NWidgetBase *wi = this->GetWidget<NWidgetBase>(SM_WIDGET_MAP);
		Point hv = InverseRemapCoords(wi->current_x * TILE_SIZE / 2, wi->current_y * TILE_SIZE / 2);
		hv.x *= this->zoom;
		hv.y *= this->zoom;

		if (sx < -hv.x) {
			sx = -hv.x;
>>>>>>> 0eb83e20
			sub = 0;
		}
		if (sx > (int)MapMaxX() * TILE_SIZE - hv.x) {
			sx = MapMaxX() * TILE_SIZE - hv.x;
			sub = 0;
		}
		if (sy < -hv.y) {
			sy = -hv.y;
			sub = 0;
		}
		if (sy > (int)MapMaxY() * TILE_SIZE - hv.y) {
			sy = MapMaxY() * TILE_SIZE - hv.y;
			sub = 0;
		}

		this->scroll_x = sx;
		this->scroll_y = sy;
		this->subscroll = sub;
<<<<<<< HEAD
		this->refresh = REFRESH_NEXT_TICK;
=======
	}

	virtual void OnScroll(Point delta)
	{
		_cursor.fix_at = true;

		/* While tile is at (delta.x, delta.y)? */
		int sub;
		Point pt = this->PixelToTile(delta.x, delta.y, &sub);
		this->SetNewScroll(this->scroll_x + pt.x * TILE_SIZE, this->scroll_y + pt.y * TILE_SIZE, sub);

		this->SetDirty();
>>>>>>> 0eb83e20
	}

	void SmallMapCenterOnCurrentPos()
	{
		const ViewPort *vp = FindWindowById(WC_MAIN_WINDOW, 0)->viewport;
		Point pt = InverseRemapCoords(vp->virtual_left + vp->virtual_width  / 2, vp->virtual_top  + vp->virtual_height / 2);

		int sub;
		const NWidgetBase *wid = this->GetWidget<NWidgetBase>(SM_WIDGET_MAP);
		Point tile = this->PixelToTile(wid->current_x / 2, wid->current_y / 2, &sub);

<<<<<<< HEAD
		int zoomed_width = ScaleByZoom(wi->current_x * TILE_SIZE, this->zoom);
		int zoomed_height = ScaleByZoom(wi->current_y * TILE_SIZE, this->zoom);
		int x  = ((vp->virtual_width - zoomed_width) / 2 + vp->virtual_left);
		int y  = ((vp->virtual_height - zoomed_height) / 2 + vp->virtual_top);
		this->scroll_x = (y * 2 - x) / 4;
		this->scroll_y = (x + y * 2) / 4;
=======
		this->SetNewScroll(pt.x - tile.x * TILE_SIZE, pt.y - tile.y * TILE_SIZE, sub);
>>>>>>> 0eb83e20
		this->SetDirty();
	}
};

SmallMapWindow::SmallMapType SmallMapWindow::map_type = SMT_CONTOUR;
bool SmallMapWindow::show_towns = true;

/**
 * Custom container class for displaying smallmap with a vertically resizing legend panel.
 * The legend panel has a smallest height that depends on its width. Standard containers cannot handle this case.
 *
 * @note The container assumes it has two childs, the first is the display, the second is the bar with legends and selection image buttons.
 *       Both childs should be both horizontally and vertically resizable and horizontally fillable.
 *       The bar should have a minimal size with a zero-size legends display. Child padding is not supported.
 */
class NWidgetSmallmapDisplay : public NWidgetContainer {
	const SmallMapWindow *smallmap_window; ///< Window manager instance.
public:
	NWidgetSmallmapDisplay() : NWidgetContainer(NWID_VERTICAL)
	{
		this->smallmap_window = NULL;
	}

	virtual void SetupSmallestSize(Window *w, bool init_array)
	{
		NWidgetBase *display = this->head;
		NWidgetBase *bar = display->next;

		display->SetupSmallestSize(w, init_array);
		bar->SetupSmallestSize(w, init_array);

		this->smallmap_window = dynamic_cast<SmallMapWindow *>(w);
		this->smallest_x = max(display->smallest_x, bar->smallest_x + smallmap_window->GetMinLegendWidth());
		this->smallest_y = display->smallest_y + max(bar->smallest_y, smallmap_window->GetMaxLegendHeight());
		this->fill_x = max(display->fill_x, bar->fill_x);
		this->fill_y = (display->fill_y == 0 && bar->fill_y == 0) ? 0 : min(display->fill_y, bar->fill_y);
		this->resize_x = max(display->resize_x, bar->resize_x);
		this->resize_y = min(display->resize_y, bar->resize_y);
	}

	virtual void AssignSizePosition(SizingType sizing, uint x, uint y, uint given_width, uint given_height, bool rtl)
	{
		this->pos_x = x;
		this->pos_y = y;
		this->current_x = given_width;
		this->current_y = given_height;

		NWidgetBase *display = this->head;
		NWidgetBase *bar = display->next;

		if (sizing == ST_SMALLEST) {
			this->smallest_x = given_width;
			this->smallest_y = given_height;
			/* Make display and bar exactly equal to their minimal size. */
			display->AssignSizePosition(ST_SMALLEST, x, y, display->smallest_x, display->smallest_y, rtl);
			bar->AssignSizePosition(ST_SMALLEST, x, y + display->smallest_y, bar->smallest_x, bar->smallest_y, rtl);
		}

		uint bar_height = max(bar->smallest_y, this->smallmap_window->GetLegendHeight(given_width - bar->smallest_x));
		uint display_height = given_height - bar_height;
		display->AssignSizePosition(ST_RESIZE, x, y, given_width, display_height, rtl);
		bar->AssignSizePosition(ST_RESIZE, x, y + display_height, given_width, bar_height, rtl);
	}

	virtual NWidgetCore *GetWidgetFromPos(int x, int y)
	{
		if (!IsInsideBS(x, this->pos_x, this->current_x) || !IsInsideBS(y, this->pos_y, this->current_y)) return NULL;
		for (NWidgetBase *child_wid = this->head; child_wid != NULL; child_wid = child_wid->next) {
			NWidgetCore *widget = child_wid->GetWidgetFromPos(x, y);
			if (widget != NULL) return widget;
		}
		return NULL;
	}

	virtual void Draw(const Window *w)
	{
		for (NWidgetBase *child_wid = this->head; child_wid != NULL; child_wid = child_wid->next) child_wid->Draw(w);
	}
};

/** Widget parts of the smallmap display. */
static const NWidgetPart _nested_smallmap_display[] = {
	NWidget(WWT_PANEL, COLOUR_BROWN, SM_WIDGET_MAP_BORDER),
		NWidget(WWT_INSET, COLOUR_BROWN, SM_WIDGET_MAP), SetMinimalSize(346, 140), SetResize(1, 1), SetPadding(2, 2, 2, 2), EndContainer(),
	EndContainer(),
};

/** Widget parts of the smallmap legend bar + image buttons. */
static const NWidgetPart _nested_smallmap_bar[] = {
	NWidget(WWT_PANEL, COLOUR_BROWN),
		NWidget(NWID_HORIZONTAL),
			NWidget(WWT_EMPTY, INVALID_COLOUR, SM_WIDGET_LEGEND), SetResize(1, 1),
			NWidget(NWID_VERTICAL),
				/* Top button row. */
				NWidget(NWID_HORIZONTAL, NC_EQUALSIZE),
					NWidget(WWT_PUSHIMGBTN, COLOUR_BROWN, SM_WIDGET_ZOOM_IN), SetDataTip(SPR_IMG_ZOOMIN, STR_TOOLBAR_TOOLTIP_ZOOM_THE_VIEW_IN),
					NWidget(WWT_PUSHIMGBTN, COLOUR_BROWN, SM_WIDGET_CENTERMAP), SetDataTip(SPR_IMG_SMALLMAP, STR_SMALLMAP_CENTER),
					NWidget(WWT_IMGBTN, COLOUR_BROWN, SM_WIDGET_CONTOUR), SetDataTip(SPR_IMG_SHOW_COUNTOURS, STR_SMALLMAP_TOOLTIP_SHOW_LAND_CONTOURS_ON_MAP),
					NWidget(WWT_IMGBTN, COLOUR_BROWN, SM_WIDGET_VEHICLES), SetDataTip(SPR_IMG_SHOW_VEHICLES, STR_SMALLMAP_TOOLTIP_SHOW_VEHICLES_ON_MAP),
					NWidget(WWT_IMGBTN, COLOUR_BROWN, SM_WIDGET_INDUSTRIES), SetDataTip(SPR_IMG_INDUSTRY, STR_SMALLMAP_TOOLTIP_SHOW_INDUSTRIES_ON_MAP),
				EndContainer(),
				/* Bottom button row. */
				NWidget(NWID_HORIZONTAL, NC_EQUALSIZE),
					NWidget(WWT_PUSHIMGBTN, COLOUR_BROWN, SM_WIDGET_ZOOM_OUT), SetDataTip(SPR_IMG_ZOOMOUT, STR_TOOLBAR_TOOLTIP_ZOOM_THE_VIEW_OUT),
					NWidget(WWT_IMGBTN, COLOUR_BROWN, SM_WIDGET_TOGGLETOWNNAME), SetDataTip(SPR_IMG_TOWN, STR_SMALLMAP_TOOLTIP_TOGGLE_TOWN_NAMES_ON_OFF),
					NWidget(WWT_IMGBTN, COLOUR_BROWN, SM_WIDGET_ROUTES), SetDataTip(SPR_IMG_SHOW_ROUTES, STR_SMALLMAP_TOOLTIP_SHOW_TRANSPORT_ROUTES_ON),
					NWidget(WWT_IMGBTN, COLOUR_BROWN, SM_WIDGET_VEGETATION), SetDataTip(SPR_IMG_PLANTTREES, STR_SMALLMAP_TOOLTIP_SHOW_VEGETATION_ON_MAP),
					NWidget(WWT_IMGBTN, COLOUR_BROWN, SM_WIDGET_OWNERS), SetDataTip(SPR_IMG_COMPANY_GENERAL, STR_SMALLMAP_TOOLTIP_SHOW_LAND_OWNERS_ON_MAP),
				EndContainer(),
				NWidget(NWID_SPACER), SetResize(0, 1),
			EndContainer(),
		EndContainer(),
	EndContainer(),
};

static NWidgetBase *SmallMapDisplay(int *biggest_index)
{
	NWidgetContainer *map_display = new NWidgetSmallmapDisplay;

	MakeNWidgets(_nested_smallmap_display, lengthof(_nested_smallmap_display), biggest_index, map_display);
	MakeNWidgets(_nested_smallmap_bar, lengthof(_nested_smallmap_bar), biggest_index, map_display);
	return map_display;
}


static const NWidgetPart _nested_smallmap_widgets[] = {
	NWidget(NWID_HORIZONTAL),
		NWidget(WWT_CLOSEBOX, COLOUR_BROWN),
		NWidget(WWT_CAPTION, COLOUR_BROWN, SM_WIDGET_CAPTION), SetDataTip(STR_SMALLMAP_CAPTION, STR_TOOLTIP_WINDOW_TITLE_DRAG_THIS),
		NWidget(WWT_SHADEBOX, COLOUR_BROWN),
		NWidget(WWT_STICKYBOX, COLOUR_BROWN),
	EndContainer(),
	NWidgetFunction(SmallMapDisplay), // Smallmap display and legend bar + image buttons.
	/* Bottom button row and resize box. */
	NWidget(NWID_HORIZONTAL),
		NWidget(WWT_PANEL, COLOUR_BROWN),
			NWidget(NWID_HORIZONTAL),
				NWidget(NWID_SELECTION, INVALID_COLOUR, SM_WIDGET_SELECTINDUSTRIES),
					NWidget(NWID_HORIZONTAL, NC_EQUALSIZE),
						NWidget(WWT_TEXTBTN, COLOUR_BROWN, SM_WIDGET_ENABLEINDUSTRIES), SetDataTip(STR_SMALLMAP_ENABLE_ALL, STR_SMALLMAP_TOOLTIP_ENABLE_ALL),
						NWidget(WWT_TEXTBTN, COLOUR_BROWN, SM_WIDGET_DISABLEINDUSTRIES), SetDataTip(STR_SMALLMAP_DISABLE_ALL, STR_SMALLMAP_TOOLTIP_DISABLE_ALL),
						NWidget(WWT_TEXTBTN, COLOUR_BROWN, SM_WIDGET_SHOW_HEIGHT), SetDataTip(STR_SMALLMAP_SHOW_HEIGHT, STR_SMALLMAP_TOOLTIP_SHOW_HEIGHT),
					EndContainer(),
					NWidget(NWID_SPACER), SetFill(1, 1),
				EndContainer(),
				NWidget(NWID_SPACER), SetFill(1, 0), SetResize(1, 0),
			EndContainer(),
		EndContainer(),
		NWidget(WWT_RESIZEBOX, COLOUR_BROWN),
	EndContainer(),
};

static const WindowDesc _smallmap_desc(
	WDP_AUTO, 460, 314,
	WC_SMALLMAP, WC_NONE,
	WDF_UNCLICK_BUTTONS,
	_nested_smallmap_widgets, lengthof(_nested_smallmap_widgets)
);

void ShowSmallMap()
{
	AllocateWindowDescFront<SmallMapWindow>(&_smallmap_desc, 0);
}

/**
 * Scrolls the main window to given coordinates.
 * @param x x coordinate
 * @param y y coordinate
 * @param z z coordinate; -1 to scroll to terrain height
 * @param instant scroll instantly (meaningful only when smooth_scrolling is active)
 * @return did the viewport position change?
 */
bool ScrollMainWindowTo(int x, int y, int z, bool instant)
{
	bool res = ScrollWindowTo(x, y, z, FindWindowById(WC_MAIN_WINDOW, 0), instant);

	/* If a user scrolls to a tile (via what way what so ever) and already is on
	 * that tile (e.g.: pressed twice), move the smallmap to that location,
	 * so you directly see where you are on the smallmap. */

	if (res) return res;

	SmallMapWindow *w = dynamic_cast<SmallMapWindow*>(FindWindowById(WC_SMALLMAP, 0));
	if (w != NULL) w->SmallMapCenterOnCurrentPos();

	return res;
}<|MERGE_RESOLUTION|>--- conflicted
+++ resolved
@@ -25,7 +25,6 @@
 #include "vehicle_base.h"
 #include "sound_func.h"
 #include "window_func.h"
-#include "zoom_func.h"
 #include "company_base.h"
 
 #include "table/strings.h"
@@ -37,13 +36,8 @@
 	SM_WIDGET_MAP_BORDER,        ///< Border around the smallmap.
 	SM_WIDGET_MAP,               ///< Panel containing the smallmap.
 	SM_WIDGET_LEGEND,            ///< Bottom panel to display smallmap legends.
-<<<<<<< HEAD
-	SM_WIDGET_ZOOM_IN,
-	SM_WIDGET_ZOOM_OUT,
-=======
 	SM_WIDGET_ZOOM_IN,           ///< Button to zoom in one step.
 	SM_WIDGET_ZOOM_OUT,          ///< Button to zoom out one step.
->>>>>>> 0eb83e20
 	SM_WIDGET_CONTOUR,           ///< Button to select the contour view (height map).
 	SM_WIDGET_VEHICLES,          ///< Button to select the vehicles view.
 	SM_WIDGET_INDUSTRIES,        ///< Button to select the industries view.
@@ -446,7 +440,6 @@
 		SMT_OWNER,
 	};
 
-<<<<<<< HEAD
 	/**
 	 * save the Vehicle's old position here, so that we don't get glitches when redrawing
 	 */
@@ -459,7 +452,6 @@
 	typedef std::list<VehicleAndPosition> VehicleList;
 	VehicleList vehicles_on_map;
 	
-=======
 	/** Available kinds of zoomlevel changes. */
 	enum ZoomLevelChange {
 		ZLC_INITIALIZE, ///< Initialize zoom level.
@@ -467,7 +459,6 @@
 		ZLC_ZOOM_IN,    ///< Zoom in.
 	};
 
->>>>>>> 0eb83e20
 	static SmallMapType map_type; ///< Currently displayed legends.
 	static bool show_towns;       ///< Display town names in the smallmap.
 
@@ -477,12 +468,6 @@
 	uint min_number_of_fixed_rows; ///< Minimal number of rows in the legends for the fixed layouts only (all except #SMT_INDUSTRY).
 	uint column_width;             ///< Width of a column in the #SM_WIDGET_LEGEND widget.
 
-	/**
-	 * zoom level of the smallmap.
-	 * May be something between ZOOM_LVL_MIN and ZOOM_LVL_MAX.
-	 */
-	ZoomLevel zoom;
-
 	int32 scroll_x;  ///< Horizontal world coordinate of the base tile left of the top-left corner of the smallmap display.
 	int32 scroll_y;  ///< Vertical world coordinate of the base tile left of the top-left corner of the smallmap display.
 	int32 subscroll; ///< Number of pixels (0..3) between the right end of the base tile and the pixel at the top-left corner of the smallmap display.
@@ -491,51 +476,6 @@
 	static const uint8 FORCE_REFRESH_PERIOD = 0x1F; ///< map is redrawn after that many ticks
 	static const uint8 REFRESH_NEXT_TICK = 1;
 	uint8 refresh; ///< refresh counter, zeroed every FORCE_REFRESH_PERIOD ticks
-
-	/**
-	 * remap coordinates on the main map into coordinates on the smallmap
-	 * @param pos_x X position on the main map
-	 * @param pos_y Y position on the main map
-	 * @return Point in the smallmap
-	 */
-	inline Point RemapPlainCoords(int pos_x, int pos_y) const
-	{
-		return RemapCoords(
-				RemapX(pos_x),
-				RemapY(pos_y),
-				0
-				);
-	}
-
-	/**
-	 * scale a coordinate from the main map into the smallmap dimension
-	 * @param pos coordinate to be scaled
-	 * @return scaled coordinate
-	 */
-	inline int UnScalePlainCoord(int pos) const
-	{
-		return UnScaleByZoomLower(pos, this->zoom) / TILE_SIZE;
-	}
-
-	/**
-	 * Remap a map X coordinate to a location on this smallmap.
-	 * @param pos_x the tile's X coordinate.
-	 * @return the X coordinate to draw on.
-	 */
-	inline int RemapX(int pos_x) const
-	{
-		return UnScalePlainCoord(pos_x) - UnScalePlainCoord(this->scroll_x);
-	}
-
-	/**
-	 * Remap a map Y coordinate to a location on this smallmap.
-	 * @param pos_y the tile's Y coordinate.
-	 * @return the Y coordinate to draw on.
-	 */
-	inline int RemapY(int pos_y) const
-	{
-		return UnScalePlainCoord(pos_y) - UnScalePlainCoord(this->scroll_y);
-	}
 
 	/**
 	 * Remap tile to location on this smallmap.
@@ -545,9 +485,6 @@
 	 */
 	FORCEINLINE Point RemapTile(int tile_x, int tile_y) const
 	{
-<<<<<<< HEAD
-		return RemapPlainCoords(tile_x * TILE_SIZE, tile_y * TILE_SIZE);
-=======
 		int x_offset = tile_x - this->scroll_x / TILE_SIZE;
 		int y_offset = tile_y - this->scroll_y / TILE_SIZE;
 
@@ -558,7 +495,6 @@
 		if (y_offset < 0) y_offset -= this->zoom - 1;
 
 		return RemapCoords(x_offset / this->zoom, y_offset / this->zoom, 0);
->>>>>>> 0eb83e20
 	}
 
 	/**
@@ -576,21 +512,21 @@
 
 		/* For each two rows down, add a x and a y tile, and
 		 * For each four pixels to the right, move a tile to the right. */
-		Point pt = {((dy >> 1) - (dx >> 2)) * this->zoom, ((dy >> 1) + (dx >> 2)) * this->zoom};
+		Point pt = {
+			((dy >> 1) - (dx >> 2)) * TILE_SIZE * this->zoom, 
+			((dy >> 1) + (dx >> 2)) * TILE_SIZE * this->zoom
+		};
 		dx &= 3;
 
 		if (dy & 1) { // Odd number of rows, handle the 2 pixel shift.
 			if (dx < 2) {
-				pt.x += this->zoom;
+				pt.x += this->zoom * TILE_SIZE;
 				dx += 2;
 			} else {
-				pt.y += this->zoom;
+				pt.y += this->zoom * TILE_SIZE;
 				dx -= 2;
 			}
 		}
-
-		pt.x = ScaleByZoomLower(pt.x * TILE_SIZE, this->zoom);
-		pt.y = ScaleByZoomLower(pt.y * TILE_SIZE, this->zoom);
 
 		*sub = dx;
 		return pt;
@@ -608,7 +544,7 @@
 		static const int MAX_ZOOM_INDEX = lengthof(zoomlevels) - 1;
 
 		int new_index, cur_index, sub;
-		Point tile;
+		Point position;
 		switch (change) {
 			case ZLC_INITIALIZE:
 				cur_index = - 1; // Definitely different from new_index.
@@ -622,7 +558,7 @@
 				}
 				assert(cur_index <= MAX_ZOOM_INDEX);
 
-				tile = this->PixelToTile(zoom_pt->x, zoom_pt->y, &sub);
+				position = this->PixelToWorld(zoom_pt->x, zoom_pt->y, &sub);
 				new_index = Clamp(cur_index + ((change == ZLC_ZOOM_IN) ? -1 : 1), MIN_ZOOM_INDEX, MAX_ZOOM_INDEX);
 				break;
 
@@ -632,9 +568,9 @@
 		if (new_index != cur_index) {
 			this->zoom = zoomlevels[new_index];
 			if (cur_index >= 0) {
-				Point new_tile = this->PixelToTile(zoom_pt->x, zoom_pt->y, &sub);
-				this->SetNewScroll(this->scroll_x + (tile.x - new_tile.x) * TILE_SIZE,
-						this->scroll_y + (tile.y - new_tile.y) * TILE_SIZE, sub);
+				Point new_pos = this->PixelToWorld(zoom_pt->x, zoom_pt->y, &sub);
+				this->SetNewScroll(this->scroll_x + (position.x - new_pos.x),
+						this->scroll_y + (position.y - new_pos.y), sub);
 			}
 			this->SetWidgetDisabledState(SM_WIDGET_ZOOM_IN,  this->zoom == zoomlevels[MIN_ZOOM_INDEX]);
 			this->SetWidgetDisabledState(SM_WIDGET_ZOOM_OUT, this->zoom == zoomlevels[MAX_ZOOM_INDEX]);
@@ -683,29 +619,6 @@
 
 			default: NOT_REACHED();
 		}
-	}
-
-	/**
-	 * choose a different tile from the tiles to be drawn in one pixel
-	 * each time. This decreases the chance that certain structures
-	 * (railway lines, roads) disappear completely when zooming out.
-	 * @param x the X coordinate of the upper right corner of the drawn area
-	 * @param y the Y coordinate of the upper right corner of the drawn area
-	 * @param xc the unscaled X coordinate x was calcluated from
-	 * @param yc the unscaled Y coordinate y was calcluated from
-	 */
-	void AntiAlias(uint &x, uint &y, uint xc, uint yc) const
-	{
-		int bits_needed = this->zoom - ZOOM_LVL_NORMAL;
-		if (bits_needed <= 0) return;
-		for(int i = 0; i < bits_needed; ++i) {
-			x += ((xc ^ yc) & 0x1) << i;
-			yc >>= 1;
-			y += ((xc ^ yc) & 0x1) << i;
-			xc >>= 1;
-		}
-		x = min(x, MapMaxX() - 1);
-		y = min(y, MapMaxY() - 1);
 	}
 
 	/**
@@ -728,29 +641,6 @@
 		uint min_xy = _settings_game.construction.freeform_edges ? 1 : 0;
 
 		do {
-<<<<<<< HEAD
-			/* divide by TILE_SIZE last to avoid loss of information which leads to glitches */
-			uint x = ScaleByZoomLower(xc, this->zoom) / TILE_SIZE;
-			uint y = ScaleByZoomLower(yc, this->zoom) / TILE_SIZE;
-
-			/* Check if the tile (x,y) is within the map range */
-			if (IsInsideMM(x, min_xy, MapMaxX()) && IsInsideMM(y, min_xy, MapMaxY())) {
-				/* Check if the dst pointer points to a pixel inside the screen buffer */
-				if (dst < _screen.dst_ptr) continue;
-				if (dst >= dst_ptr_abs_end) continue;
-
-				AntiAlias(x, y, xc / TILE_SIZE, yc / TILE_SIZE);
-				uint32 val = proc(TileXY(x, y));
-				uint8 *val8 = (uint8 *)&val;
-				int idx = max(0, -start_pos);
-				for (int pos = max(0, start_pos); pos < end_pos; pos++) {
-					blitter->SetPixel(dst, idx, 0, val8[idx]);
-					idx++;
-				}
-			}
-		/* Switch to next tile in the column */
-		} while (xc += TILE_SIZE, yc += TILE_SIZE, dst = blitter->MoveTo(dst, pitch, 0), --reps != 0);
-=======
 			/* Check if the tile (xc,yc) is within the map range */
 			if (xc >= MapMaxX() || yc >= MapMaxY()) continue;
 
@@ -778,7 +668,6 @@
 			}
 		/* Switch to next tile in the column */
 		} while (xc += this->zoom, yc += this->zoom, dst = blitter->MoveTo(dst, pitch, 0), --reps != 0);
->>>>>>> 0eb83e20
 	}
 
 	/**
@@ -800,7 +689,7 @@
 			int y = pt.y - dpi->top;
 			int x = pt.x - this->subscroll - 3 - dpi->left; // Offset X coordinate.
 
-			int scale = GetVehicleScale();
+			int scale = this->zoom < 0 ? -this->zoom : 1;
 
 			/* Calculate pointer to pixel and the colour */
 			byte colour = (this->map_type == SMT_VEHICLES) ? _vehicle_type_colours[v->type] : 0xF;
@@ -822,42 +711,6 @@
 		}
 	}
 
-
-	FORCEINLINE int GetVehicleScale() const
-	{
-		int scale = 1;
-		if (this->zoom < ZOOM_LVL_NORMAL) {
-			scale = 1 << (ZOOM_LVL_NORMAL - this->zoom);
-		}
-		return scale;
-	}
-
-	void DrawIndustries(DrawPixelInfo *dpi) const {
-		/* Emphasize all industries if current view is zoomed out "Industreis" */
-		Blitter *blitter = BlitterFactoryBase::GetCurrentBlitter();
-		if ((this->map_type == SMT_INDUSTRY) && (this->zoom > ZOOM_LVL_NORMAL)) {
-			const Industry *i;
-			FOR_ALL_INDUSTRIES(i) {
-				if (_legend_from_industries[_industry_to_list_pos[i->type]].show_on_map) {
-					TileIndex tile = i->location.tile;
-					Point pt = RemapTile(TileX(tile), TileY(tile));
-
-					int y = pt.y - dpi->top;
-					if (!IsInsideMM(y, 0, dpi->height)) continue;
-
-					int x = pt.x - dpi->left - 3; // mysterious -3 inherited from trunk (vehicle drawing)
-					byte colour = GetIndustrySpec(i->type)->map_colour;
-
-					for (int offset = 0; offset < 4; ++offset) {
-						if (IsInsideMM(x + offset, 0, dpi->width)) {
-							blitter->SetPixel(dpi->dst_ptr, x + offset, y, colour);
-						}
-					}
-				}
-			}
-		}
-	}
-
 	/**
 	 * Adds town names to the smallmap.
 	 * @param dpi the part of the smallmap to be drawn into
@@ -915,15 +768,6 @@
 		/* Find main viewport. */
 		const ViewPort *vp = FindWindowById(WC_MAIN_WINDOW, 0)->viewport;
 
-<<<<<<< HEAD
-		/* UnScale everything separately to produce the same rounding errors as when drawing the background */
-		Point pt = RemapCoords(UnScalePlainCoord(this->scroll_x), UnScalePlainCoord(this->scroll_y), 0);
-
-		int x = UnScalePlainCoord(vp->virtual_left) - pt.x;
-		int y = UnScalePlainCoord(vp->virtual_top) - pt.y;
-		int x2 = x + UnScalePlainCoord(vp->virtual_width);
-		int y2 = y + UnScalePlainCoord(vp->virtual_height);
-=======
 		Point tile = InverseRemapCoords(vp->virtual_left, vp->virtual_top);
 		Point tl = this->RemapTile(tile.x >> 4, tile.y >> 4);
 		tl.x -= this->subscroll;
@@ -931,7 +775,6 @@
 		tile = InverseRemapCoords(vp->virtual_left + vp->virtual_width, vp->virtual_top + vp->virtual_height);
 		Point br = this->RemapTile(tile.x >> 4, tile.y >> 4);
 		br.x -= this->subscroll;
->>>>>>> 0eb83e20
 
 		SmallMapWindow::DrawVertMapIndicator(tl.x, tl.y, br.y);
 		SmallMapWindow::DrawVertMapIndicator(br.x, tl.y, br.y);
@@ -981,8 +824,8 @@
 		/* Which tile is displayed at (dpi->left, dpi->top)? */
 		int dx;
 		Point tile = this->PixelToWorld(dpi->left, dpi->top, &dx);
-		int tile_x = UnScaleByZoomLower(this->scroll_x + tile.x, this->zoom);
-		int tile_y = UnScaleByZoomLower(this->scroll_y + tile.y, this->zoom);
+		int tile_x = this->scroll_x + tile.x;
+		int tile_y = this->scroll_y + tile.y;
 
 		void *ptr = blitter->MoveTo(dpi->dst_ptr, -dx - 4, 0);
 		int x = - dx - 4;
@@ -1001,19 +844,11 @@
 			}
 
 			if (y == 0) {
-<<<<<<< HEAD
-				tile_y += TILE_SIZE;
-				y++;
-				ptr = blitter->MoveTo(ptr, 0, 1);
-			} else {
-				tile_x -= TILE_SIZE;
-=======
 				tile_y += this->zoom;
 				y++;
 				ptr = blitter->MoveTo(ptr, 0, 1);
 			} else {
 				tile_x -= this->zoom;
->>>>>>> 0eb83e20
 				y--;
 				ptr = blitter->MoveTo(ptr, 0, -1);
 			}
@@ -1024,8 +859,6 @@
 		/* Draw vehicles */
 		if (this->map_type == SMT_CONTOUR || this->map_type == SMT_VEHICLES) this->DrawVehicles(dpi, blitter);
 
-		this->DrawIndustries(dpi);
-
 		/* Draw town names */
 		if (this->show_towns) this->DrawTowns(dpi);
 
@@ -1033,45 +866,13 @@
 		this->DrawMapIndicators();
 
 		_cur_dpi = old_dpi;
-	}
-
-	/**
-	 * Zoom in the map by one level.
-	 * @param cx horizontal coordinate of center point, relative to SM_WIDGET_MAP widget
-	 * @param cy vertical coordinate of center point, relative to SM_WIDGET_MAP widget
-	 */
-	void ZoomIn(int cx, int cy)
-	{
-		if (this->zoom > ZOOM_LVL_MIN) {
-			this->zoom--;
-			this->DoScroll(cx, cy);
-			this->SetWidgetDisabledState(SM_WIDGET_ZOOM_IN, this->zoom == ZOOM_LVL_MIN);
-			this->EnableWidget(SM_WIDGET_ZOOM_OUT);
-			this->SetDirty();
-		}
-	}
-
-	/**
-	 * Zoom out the map by one level.
-	 * @param cx horizontal coordinate of center point, relative to SM_WIDGET_MAP widget
-	 * @param cy vertical coordinate of center point, relative to SM_WIDGET_MAP widget
-	 */
-	void ZoomOut(int cx, int cy)
-	{
-		if (this->zoom < ZOOM_LVL_MAX) {
-			this->zoom++;
-			this->DoScroll(cx / -2, cy / -2);
-			this->EnableWidget(SM_WIDGET_ZOOM_IN);
-			this->SetWidgetDisabledState(SM_WIDGET_ZOOM_OUT, this->zoom == ZOOM_LVL_MAX);
-			this->SetDirty();
-		}
 	}
 
 	void RecalcVehiclePositions() {
 		this->vehicles_on_map.clear();
 		const Vehicle *v;
 		const NWidgetCore *wi = this->GetWidget<NWidgetCore>(SM_WIDGET_MAP);
-		int scale = GetVehicleScale();
+		int scale = this->zoom < 0 ? -this->zoom : 1;
 
 		FOR_ALL_VEHICLES(v) {
 			if (v->type == VEH_EFFECT) continue;
@@ -1264,39 +1065,17 @@
 				const NWidgetBase *wid = this->GetWidget<NWidgetBase>(SM_WIDGET_MAP);
 				Window *w = FindWindowById(WC_MAIN_WINDOW, 0);
 				int sub;
-				pt = this->PixelToTile(pt.x - wid->pos_x, pt.y - wid->pos_y, &sub);
-				pt = RemapCoords(this->scroll_x + pt.x * TILE_SIZE + this->zoom * (TILE_SIZE - sub * TILE_SIZE / 4),
-						this->scroll_y + pt.y * TILE_SIZE + sub * this->zoom * TILE_SIZE / 4, 0);
+				pt = this->PixelToWorld(pt.x - wid->pos_x, pt.y - wid->pos_y, &sub);
+				pt = RemapCoords(this->scroll_x + pt.x + this->zoom * (TILE_SIZE - sub * TILE_SIZE / 4),
+						this->scroll_y + pt.y + sub * this->zoom * TILE_SIZE / 4, 0);
 
 				w->viewport->follow_vehicle = INVALID_VEHICLE;
-<<<<<<< HEAD
-				int scaled_x_off = ScaleByZoom((_cursor.pos.x - this->left + wid->pos_x) * TILE_SIZE, this->zoom);
-				int scaled_y_off = ScaleByZoom((_cursor.pos.y - this->top - wid->pos_y) * TILE_SIZE, this->zoom);
-				w->viewport->dest_scrollpos_x = pt.x + scaled_x_off - (w->viewport->virtual_width >> 1);
-				w->viewport->dest_scrollpos_y = pt.y + scaled_y_off - (w->viewport->virtual_height >> 1);
-=======
 				w->viewport->dest_scrollpos_x = pt.x - (w->viewport->virtual_width  >> 1);
 				w->viewport->dest_scrollpos_y = pt.y - (w->viewport->virtual_height >> 1);
->>>>>>> 0eb83e20
 
 				this->SetDirty();
 			} break;
 
-<<<<<<< HEAD
-			case SM_WIDGET_ZOOM_OUT: {
-				const NWidgetBase *wi = this->GetWidget<NWidgetBase>(SM_WIDGET_MAP);
-				this->ZoomOut(wi->current_x / 2, wi->current_y / 2);
-				this->HandleButtonClick(SM_WIDGET_ZOOM_OUT);
-				SndPlayFx(SND_15_BEEP);
-			} break;
-
-			case SM_WIDGET_ZOOM_IN: {
-				const NWidgetBase *wi = this->GetWidget<NWidgetBase>(SM_WIDGET_MAP);
-				this->ZoomIn(wi->current_x / 2, wi->current_y / 2);
-				this->HandleButtonClick(SM_WIDGET_ZOOM_IN);
-				SndPlayFx(SND_15_BEEP);
-			} break;
-=======
 			case SM_WIDGET_ZOOM_IN:
 			case SM_WIDGET_ZOOM_OUT: {
 				const NWidgetBase *wid = this->GetWidget<NWidgetBase>(SM_WIDGET_MAP);
@@ -1304,7 +1083,6 @@
 				this->SetZoomLevel((widget == SM_WIDGET_ZOOM_IN) ? ZLC_ZOOM_IN : ZLC_ZOOM_OUT, &pt);
 				break;
 			}
->>>>>>> 0eb83e20
 
 			case SM_WIDGET_CONTOUR:    // Show land contours
 			case SM_WIDGET_VEHICLES:   // Show vehicles
@@ -1393,28 +1171,6 @@
 		}
 	}
 
-	virtual void OnMouseWheel(int wheel)
-	{
-		/* Cursor position relative to window */
-		int cx = _cursor.pos.x - this->left;
-		int cy = _cursor.pos.y - this->top;
-
-		const NWidgetBase *wi = this->GetWidget<NWidgetBase>(SM_WIDGET_MAP);
-		/* Is cursor over the map ? */
-		if (IsInsideMM(cx, wi->pos_x, wi->pos_x + wi->current_x + 1) &&
-				IsInsideMM(cy, wi->pos_y, wi->pos_y + wi->current_y + 1)) {
-			/* Cursor position relative to map */
-			cx -= wi->pos_x;
-			cy -= wi->pos_y;
-
-			if (wheel < 0) {
-				this->ZoomIn(cx, cy);
-			} else {
-				this->ZoomOut(cx, cy);
-			}
-		}
-	}
-
 	virtual void OnRightClick(Point pt, int widget)
 	{
 		if (widget == SM_WIDGET_MAP) {
@@ -1454,34 +1210,6 @@
 	 */
 	void SetNewScroll(int sx, int sy, int sub)
 	{
-<<<<<<< HEAD
-		_cursor.fix_at = true;
-		DoScroll(delta.x, delta.y);
-		this->SetDirty();
-	}
-
-
-	/**
-	 * Do the actual scrolling, but don't fix the cursor or set the window dirty.
-	 * @param dx x offset to scroll in screen dimension
-	 * @param dy y offset to scroll in screen dimension
-	 */
-	void DoScroll(int dx, int dy)
-	{
-		/* While tile is at (dx, dy)? */
-		int sub;
-		Point pt = this->PixelToWorld(dx, dy, &sub);
-		int x = this->scroll_x + pt.x;
-		int y = this->scroll_y + pt.y;
-
-		const NWidgetBase *wi = this->GetWidget<NWidgetBase>(SM_WIDGET_MAP);
-		int hx = wi->current_x / 2;
-		int hy = wi->current_y / 2;
-		int hvx = ScaleByZoomLower(hx * -4 + hy * 8, this->zoom);
-		int hvy = ScaleByZoomLower(hx *  4 + hy * 8, this->zoom);
-		if (x < -hvx) {
-			x = -hvx;
-=======
 		const NWidgetBase *wi = this->GetWidget<NWidgetBase>(SM_WIDGET_MAP);
 		Point hv = InverseRemapCoords(wi->current_x * TILE_SIZE / 2, wi->current_y * TILE_SIZE / 2);
 		hv.x *= this->zoom;
@@ -1489,7 +1217,6 @@
 
 		if (sx < -hv.x) {
 			sx = -hv.x;
->>>>>>> 0eb83e20
 			sub = 0;
 		}
 		if (sx > (int)MapMaxX() * TILE_SIZE - hv.x) {
@@ -1508,9 +1235,6 @@
 		this->scroll_x = sx;
 		this->scroll_y = sy;
 		this->subscroll = sub;
-<<<<<<< HEAD
-		this->refresh = REFRESH_NEXT_TICK;
-=======
 	}
 
 	virtual void OnScroll(Point delta)
@@ -1519,11 +1243,10 @@
 
 		/* While tile is at (delta.x, delta.y)? */
 		int sub;
-		Point pt = this->PixelToTile(delta.x, delta.y, &sub);
-		this->SetNewScroll(this->scroll_x + pt.x * TILE_SIZE, this->scroll_y + pt.y * TILE_SIZE, sub);
+		Point pt = this->PixelToWorld(delta.x, delta.y, &sub);
+		this->SetNewScroll(this->scroll_x + pt.x, this->scroll_y + pt.y, sub);
 
 		this->SetDirty();
->>>>>>> 0eb83e20
 	}
 
 	void SmallMapCenterOnCurrentPos()
@@ -1533,18 +1256,9 @@
 
 		int sub;
 		const NWidgetBase *wid = this->GetWidget<NWidgetBase>(SM_WIDGET_MAP);
-		Point tile = this->PixelToTile(wid->current_x / 2, wid->current_y / 2, &sub);
-
-<<<<<<< HEAD
-		int zoomed_width = ScaleByZoom(wi->current_x * TILE_SIZE, this->zoom);
-		int zoomed_height = ScaleByZoom(wi->current_y * TILE_SIZE, this->zoom);
-		int x  = ((vp->virtual_width - zoomed_width) / 2 + vp->virtual_left);
-		int y  = ((vp->virtual_height - zoomed_height) / 2 + vp->virtual_top);
-		this->scroll_x = (y * 2 - x) / 4;
-		this->scroll_y = (x + y * 2) / 4;
-=======
-		this->SetNewScroll(pt.x - tile.x * TILE_SIZE, pt.y - tile.y * TILE_SIZE, sub);
->>>>>>> 0eb83e20
+		Point position = this->PixelToWorld(wid->current_x / 2, wid->current_y / 2, &sub);
+
+		this->SetNewScroll(pt.x - position.x, pt.y - position.y, sub);
 		this->SetDirty();
 	}
 };
@@ -1698,7 +1412,7 @@
 };
 
 static const WindowDesc _smallmap_desc(
-	WDP_AUTO, 460, 314,
+	WDP_AUTO, 446, 314,
 	WC_SMALLMAP, WC_NONE,
 	WDF_UNCLICK_BUTTONS,
 	_nested_smallmap_widgets, lengthof(_nested_smallmap_widgets)
