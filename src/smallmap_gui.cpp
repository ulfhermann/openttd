--- conflicted
+++ resolved
@@ -443,13 +443,6 @@
 		SMT_OWNER,
 	};
 
-<<<<<<< HEAD
-	enum SmallmapWindowDistances {
-		SD_MAP_COLUMN_WIDTH = 4,
-		SD_MAP_ROW_OFFSET = 2,
-		SD_MAP_MIN_INDUSTRY_WIDTH = 3,
-	};
-
 	/**
 	 * save the Vehicle's old position here, so that we don't get glitches when redrawing
 	 */
@@ -462,8 +455,6 @@
 	typedef std::list<VehicleAndPosition> VehicleList;
 	VehicleList vehicles_on_map;
 	
-=======
->>>>>>> 35c67fd0
 	static SmallMapType map_type; ///< Currently displayed legends.
 	static bool show_towns;       ///< Display town names in the smallmap.
 
@@ -552,24 +543,27 @@
 	 * @return Tile being displayed at the given position relative to #scroll_x and #scroll_y.
 	 * @note The #subscroll offset is already accounted for.
 	 */
-	FORCEINLINE Point PixelToTile(int dx, int dy, int *sub) const
+	FORCEINLINE Point PixelToWorld(int dx, int dy, int *sub) const
 	{
 		dx += this->subscroll;  // Total horizontal offset.
 
 		/* For each two rows down, add a x and a y tile, and
 		 * For each four pixels to the right, move a tile to the right. */
-		Point pt = {ScaleByZoomLower((dy >> 1) - (dx >> 2), this->zoom), ScaleByZoomLower((dy >> 1) + (dx >> 2), this->zoom)};
+		Point pt = {(dy >> 1) - (dx >> 2), (dy >> 1) + (dx >> 2)};
 		dx &= 3;
 
 		if (dy & 1) { // Odd number of rows, handle the 2 pixel shift.
 			if (dx < 2) {
-				pt.x += ScaleByZoomLower(1, this->zoom);
+				pt.x++;
 				dx += 2;
 			} else {
-				pt.y += ScaleByZoomLower(1, this->zoom);
+				pt.y++;
 				dx -= 2;
 			}
 		}
+
+		pt.x = ScaleByZoomLower(pt.x * TILE_SIZE, this->zoom);
+		pt.y = ScaleByZoomLower(pt.y * TILE_SIZE, this->zoom);
 
 		*sub = dx;
 		return pt;
@@ -653,69 +647,33 @@
 			const Vehicle *v = Vehicle::GetIfValid((*i).vehicle);
 			if (v == NULL) continue;
 
-<<<<<<< HEAD
-			DrawVehicle(dpi, (*i).tile, v, blitter);
-		}
-	}
-
-
-	/**
-	 * draws a vehicle in the smallmap if it's in the selected drawing area.
-	 * @param dpi the part of the smallmap to be drawn into
-	 * @param v the vehicle to be drawn
-	 */
-	void DrawVehicle(const DrawPixelInfo *dpi, TileIndex tile, const Vehicle *v, Blitter *blitter) const
-	{
-		/* Remap into flat coordinates. */
-		Point pt = RemapTileCoords(tile);
-
-		int x = pt.x - dpi->left - 3; // mysterious -3 inherited from trunk
-		int y = pt.y - dpi->top;
-
-		int scale = GetVehicleScale();
-
-		byte colour = (this->map_type == SMT_VEHICLES) ? _vehicle_type_colours[v->type]	: 0xF;
-
-		/* Draw rhombus */
-		for (int dy = 0; dy < scale; dy++) {
-			for (int dx = 0; dx < scale; dx++) {
-				Point pt = RemapCoords(dx, dy, 0);
-				if (IsInsideMM(y + pt.y, 0, dpi->height)) {
-					if (IsInsideMM(x + pt.x, 0, dpi->width)) {
-						blitter->SetPixel(dpi->dst_ptr, x + pt.x, y + pt.y, colour);
-					}
-					if (IsInsideMM(x + pt.x + 1, 0, dpi->width)) {
-						blitter->SetPixel(dpi->dst_ptr, x + pt.x + 1, y + pt.y, colour);
+			TileIndex tile = (*i).tile;
+
+			/* Remap into flat coordinates. */
+			Point pt = this->RemapTile(TileX(tile), TileY(tile));
+
+			int y = pt.y - dpi->top;
+			int x = pt.x - this->subscroll - 3 - dpi->left; // Offset X coordinate.
+
+			int scale = GetVehicleScale();
+
+			/* Calculate pointer to pixel and the colour */
+			byte colour = (this->map_type == SMT_VEHICLES) ? _vehicle_type_colours[v->type] : 0xF;
+
+			/* Draw rhombus */
+			for (int dy = 0; dy < scale; dy++) {
+				for (int dx = 0; dx < scale; dx++) {
+					Point pt = RemapCoords(dx, dy, 0);
+					if (IsInsideMM(y + pt.y, 0, dpi->height)) {
+						if (IsInsideMM(x + pt.x, 0, dpi->width)) {
+							blitter->SetPixel(dpi->dst_ptr, x + pt.x, y + pt.y, colour);
+						}
+						if (IsInsideMM(x + pt.x + 1, 0, dpi->width)) {
+							blitter->SetPixel(dpi->dst_ptr, x + pt.x + 1, y + pt.y, colour);
+						}
 					}
 				}
 			}
-=======
-			/* Remap into flat coordinates. */
-			Point pt = this->RemapTile(v->x_pos / TILE_SIZE, v->y_pos / TILE_SIZE);
-
-			int y = pt.y - dpi->top;
-			if (!IsInsideMM(y, 0, dpi->height)) continue; // y is out of bounds.
-
-			bool skip = false; // Default is to draw both pixels.
-			int x = pt.x - this->subscroll - 3 - dpi->left; // Offset X coordinate.
-			if (x < 0) {
-				/* if x+1 is 0, that means we're on the very left edge,
-				 * and should thus only draw a single pixel */
-				if (++x != 0) continue;
-				skip = true;
-			} else if (x >= dpi->width - 1) {
-				/* Check if we're at the very right edge, and if so draw only a single pixel */
-				if (x != dpi->width - 1) continue;
-				skip = true;
-			}
-
-			/* Calculate pointer to pixel and the colour */
-			byte colour = (this->map_type == SMT_VEHICLES) ? _vehicle_type_colours[v->type] : 0xF;
-
-			/* And draw either one or two pixels depending on clipping */
-			blitter->SetPixel(dpi->dst_ptr, x, y, colour);
-			if (!skip) blitter->SetPixel(dpi->dst_ptr, x + 1, y, colour);
->>>>>>> 35c67fd0
 		}
 	}
 
@@ -870,9 +828,9 @@
 
 		/* Which tile is displayed at (dpi->left, dpi->top)? */
 		int dx;
-		Point tile = this->PixelToTile(dpi->left, dpi->top, &dx);
-		int tile_x = UnScaleByZoomLower(this->scroll_x / TILE_SIZE + tile.x, this->zoom);
-		int tile_y = UnScaleByZoomLower(this->scroll_y / TILE_SIZE + tile.y, this->zoom);
+		Point tile = this->PixelToWorld(dpi->left, dpi->top, &dx);
+		int tile_x = UnScaleByZoomLower(this->scroll_x + tile.x, this->zoom) / TILE_SIZE;
+		int tile_y = UnScaleByZoomLower(this->scroll_y + tile.y, this->zoom) / TILE_SIZE;
 
 		void *ptr = blitter->MoveTo(dpi->dst_ptr, -dx - 4, 0);
 		int x = - dx - 4;
@@ -960,7 +918,7 @@
 			if (v->vehstatus & (VS_HIDDEN | VS_UNCLICKABLE)) continue;
 
 			/* Remap into flat coordinates. */
-			Point pos = RemapTileCoords(v->tile);
+			Point pos = RemapTile(TileX(v->tile), TileY(v->tile));
 
 			/* Check if rhombus is inside bounds */
 			if (IsInsideMM(pos.x, -2 * scale, wi->current_x + 2 * scale) &&
@@ -1313,9 +1271,9 @@
 	{
 		/* While tile is at (dx, dy)? */
 		int sub;
-		Point pt = this->PixelToTile(dx, dy, &sub);
-		int x = this->scroll_x + pt.x * TILE_SIZE;
-		int y = this->scroll_y + pt.y * TILE_SIZE;
+		Point pt = this->PixelToWorld(dx, dy, &sub);
+		int x = this->scroll_x + pt.x;
+		int y = this->scroll_y + pt.y;
 
 		const NWidgetBase *wi = this->GetWidget<NWidgetBase>(SM_WIDGET_MAP);
 		int hx = wi->current_x / 2;
@@ -1339,24 +1297,10 @@
 			sub = 0;
 		}
 
-<<<<<<< HEAD
-		this->scroll_x += ScaleByZoomLower(x / 4 * TILE_SIZE, this->zoom);
-		this->scroll_y += ScaleByZoomLower(y / 4 * TILE_SIZE, this->zoom);
-
-		/* enforce the screen limits */
-		const NWidgetBase *wi = this->GetWidget<NWidgetBase>(SM_WIDGET_MAP);
-		int hx = wi->current_x;
-		int hy = wi->current_y;
-		int hvx = ScaleByZoomLower(hy * 4 - hx * 2, this->zoom);
-		int hvy = ScaleByZoomLower(hx * 2 + hy * 4, this->zoom);
-		this->scroll_x = Clamp(this->scroll_x, -hvx, MapMaxX() * TILE_SIZE);
-		this->scroll_y = Clamp(this->scroll_y, -hvy, MapMaxY() * TILE_SIZE - hvy);
-		this->refresh = REFRESH_NEXT_TICK;
-=======
 		this->scroll_x = x;
 		this->scroll_y = y;
 		this->subscroll = sub;
->>>>>>> 35c67fd0
+		this->refresh = REFRESH_NEXT_TICK;
 	}
 
 	void SmallMapCenterOnCurrentPos()
