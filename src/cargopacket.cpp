/* $Id$ */

/*
 * This file is part of OpenTTD.
 * OpenTTD is free software; you can redistribute it and/or modify it under the terms of the GNU General Public License as published by the Free Software Foundation, version 2.
 * OpenTTD is distributed in the hope that it will be useful, but WITHOUT ANY WARRANTY; without even the implied warranty of MERCHANTABILITY or FITNESS FOR A PARTICULAR PURPOSE.
 * See the GNU General Public License for more details. You should have received a copy of the GNU General Public License along with OpenTTD. If not, see <http://www.gnu.org/licenses/>.
 */

/** @file cargopacket.cpp Implementation of the cargo packets. */

#include "stdafx.h"
#include "station_base.h"
#include "core/pool_func.hpp"
#include "core/random_func.hpp"
#include "economy_base.h"

/* Initialize the cargopacket-pool */
CargoPacketPool _cargopacket_pool("CargoPacket");
INSTANTIATE_POOL_METHODS(CargoPacket)

/**
 * Create a new packet for savegame loading.
 */
CargoPacket::CargoPacket()
{
	this->source_type = ST_INDUSTRY;
	this->source_id   = INVALID_SOURCE;
}

/**
 * Creates a new cargo packet.
 * @param source      Source station of the packet.
 * @param source_xy   Source location of the packet.
 * @param count       Number of cargo entities to put in this packet.
 * @param source_type 'Type' of source the packet comes from (for subsidies).
 * @param source_id   Actual source of the packet (for subsidies).
 * @pre count != 0
 * @note We have to zero memory ourselves here because we are using a 'new'
 * that, in contrary to all other pools, does not memset to 0.
 */
CargoPacket::CargoPacket(StationID source, TileIndex source_xy, uint16 count, SourceType source_type, SourceID source_id) :
	feeder_share(0),
	count(count),
	days_in_transit(0),
	source_id(source_id),
	source(source),
	source_xy(source_xy),
	loaded_at_xy(0)
{
	assert(count != 0);
	this->source_type  = source_type;
}

/**
 * Creates a new cargo packet. Initializes the fields that cannot be changed later.
 * Used when loading or splitting packets.
 * @param count           Number of cargo entities to put in this packet.
 * @param days_in_transit Number of days the cargo has been in transit.
 * @param source          Station the cargo was initially loaded.
 * @param source_xy       Station location the cargo was initially loaded.
 * @param loaded_at_xy    Location the cargo was loaded last.
 * @param feeder_share    Feeder share the packet has already accumulated.
 * @param source_type     'Type' of source the packet comes from (for subsidies).
 * @param source_id       Actual source of the packet (for subsidies).
 * @note We have to zero memory ourselves here because we are using a 'new'
 * that, in contrary to all other pools, does not memset to 0.
 */
CargoPacket::CargoPacket(uint16 count, byte days_in_transit, StationID source, TileIndex source_xy, TileIndex loaded_at_xy, Money feeder_share, SourceType source_type, SourceID source_id) :
		feeder_share(feeder_share),
		count(count),
		days_in_transit(days_in_transit),
		source_id(source_id),
		source(source),
		source_xy(source_xy),
		loaded_at_xy(loaded_at_xy)
{
	assert(count != 0);
	this->source_type = source_type;
}

/**
 * Split this packet in two and return the split off part.
 * @param new_size Size of the remaining part.
 * @return Split off part, or NULL if no packet could be allocated!
 */
FORCEINLINE CargoPacket *CargoPacket::Split(uint new_size)
{
	if (!CargoPacket::CanAllocateItem()) return NULL;

	Money fs = this->feeder_share * new_size / static_cast<uint>(this->count);
	CargoPacket *cp_new = new CargoPacket(new_size, this->days_in_transit, this->source, this->source_xy, this->loaded_at_xy, fs, this->source_type, this->source_id);
	this->feeder_share -= fs;
	this->count -= new_size;
	return cp_new;
}

/**
 * Merge another packet into this one.
 * @param cp Packet to be merged in.
 */
FORCEINLINE void CargoPacket::Merge(CargoPacket *cp)
{
	this->count += cp->count;
	this->feeder_share += cp->feeder_share;
	delete cp;
}

/**
 * Invalidates (sets source_id to INVALID_SOURCE) all cargo packets from given source.
 * @param src_type Type of source.
 * @param src Index of source.
 */
/* static */ void CargoPacket::InvalidateAllFrom(SourceType src_type, SourceID src)
{
	CargoPacket *cp;
	FOR_ALL_CARGOPACKETS(cp) {
		if (cp->source_type == src_type && cp->source_id == src) cp->source_id = INVALID_SOURCE;
	}
}

/**
 * Invalidates (sets source to INVALID_STATION) all cargo packets from given station.
 * @param sid Station that gets removed.
 */
/* static */ void CargoPacket::InvalidateAllFrom(StationID sid)
{
	CargoPacket *cp;
	FOR_ALL_CARGOPACKETS(cp) {
		if (cp->source == sid) cp->source = INVALID_STATION;
	}
}

/*
 *
 * Cargo list implementation
 *
 */

/**
 * Destroy the cargolist ("frees" all cargo packets).
 */
template <class Tinst, class Tcont>
CargoList<Tinst, Tcont>::~CargoList()
{
	for (Iterator it(this->packets.begin()); it != this->packets.end(); ++it) {
		delete *it;
	}
}

/**
 * Empty the cargo list, but don't free the cargo packets;
 * the cargo packets are cleaned by CargoPacket's CleanPool.
 */
template <class Tinst, class Tcont>
void CargoList<Tinst, Tcont>::OnCleanPool()
{
	this->packets.clear();
}

/**
 * Update the cached values to reflect the removal of this packet.
 * Decreases count and days_in_transit.
 * @param cp Packet to be removed from cache.
 */
template <class Tinst, class Tcont>
void CargoList<Tinst, Tcont>::RemoveFromCache(const CargoPacket *cp)
{
	this->count                 -= cp->count;
	this->cargo_days_in_transit -= cp->days_in_transit * cp->count;
}

/**
 * Update the cache to reflect adding of this packet.
 * Increases count and days_in_transit.
 * @param cp New packet to be inserted.
 */
template <class Tinst, class Tcont>
void CargoList<Tinst, Tcont>::AddToCache(const CargoPacket *cp)
{
	this->count                 += cp->count;
	this->cargo_days_in_transit += cp->days_in_transit * cp->count;
}

/**
 * Appends the given cargo packet. Tries to merge it with another one in the
 * packets list. If no fitting packet is found, appends it.
 * @warning After appending this packet may not exist anymore!
 * @note Do not use the cargo packet anymore after it has been appended to this CargoList!
 * @param cp Cargo packet to add.
 * @param update_cache If false, the cache is not updated; used when loading from
 *        the reservation list.
 * @pre cp != NULL
 */
void VehicleCargoList::Append(CargoPacket *cp, bool update_cache)
{
	assert(cp != NULL);
	if (update_cache) this->AddToCache(cp);
	for (CargoPacketList::reverse_iterator it(this->packets.rbegin()); it != this->packets.rend(); it++) {
		CargoPacket *icp = *it;
		if (VehicleCargoList::AreMergable(icp, cp) && icp->count + cp->count <= CargoPacket::MAX_COUNT) {
			icp->Merge(cp);
			return;
		}
	}

	/* The packet could not be merged with another one */
	this->packets.push_back(cp);
}

/**
 * Truncates the cargo in this list to the given amount. It leaves the
 * first count cargo entities and removes the rest.
 * @param max_remaining Maximum amount of entities to be in the list after the command.
 */
template <class Tinst, class Tcont>
void CargoList<Tinst, Tcont>::Truncate(uint max_remaining)
{
	for (Iterator it(packets.begin()); it != packets.end(); /* done during loop*/) {
		CargoPacket *cp = *it;
		if (max_remaining == 0) {
			/* Nothing should remain, just remove the packets. */
			this->packets.erase(it++);
			static_cast<Tinst *>(this)->RemoveFromCache(cp);
			delete cp;
			continue;
		}

		uint local_count = cp->count;
		if (local_count > max_remaining) {
			uint diff = local_count - max_remaining;
			this->count -= diff;
			this->cargo_days_in_transit -= cp->days_in_transit * diff;
			cp->count = max_remaining;
			max_remaining = 0;
		} else {
			max_remaining -= local_count;
		}
		++it;
	}
}

/**
 * Reserves a packet for later loading and adds it to the cache.
 * @param cp Packet to be reserved.
 */
void VehicleCargoList::Reserve(CargoPacket *cp)
{
	assert(cp != NULL);
	this->AddToCache(cp);
	this->reserved_count += cp->count;
	this->reserved.push_back(cp);
}

/**
 * Returns all reserved cargo to the station and removes it from the cache.
 * @param ID of next the station the cargo wants to go next.
 * @param dest Station the cargo is returned to.
 */
void VehicleCargoList::Unreserve(StationID next, StationCargoList *dest)
{
	Iterator it(this->reserved.begin());
	while (it != this->reserved.end()) {
		CargoPacket *cp = *it;
		this->RemoveFromCache(cp);
		this->reserved_count -= cp->count;
		dest->Append(next, cp);
		this->reserved.erase(it++);
	}
}

/**
 * Load packets from the reservation list.
 * @params max_move Number of cargo to load.
 * @return Amount of cargo actually loaded.
 */
uint VehicleCargoList::LoadReserved(uint max_move)
{
	uint orig_max = max_move;
	Iterator it(this->reserved.begin());
	while (it != this->reserved.end() && max_move > 0) {
		CargoPacket *cp = *it;
		if (cp->count <= max_move) {
			/* Can move the complete packet */
			max_move -= cp->count;
			this->reserved.erase(it++);
			this->reserved_count -= cp->count;
			this->Append(cp, false);
		} else if (CargoPacket::CanAllocateItem()) {
			cp->count -= max_move;
			CargoPacket *cp_new = new CargoPacket(max_move, cp->days_in_transit, cp->source, cp->source_xy, cp->loaded_at_xy, 0, cp->source_type, cp->source_id);
			this->Append(cp_new, false);
			this->reserved_count -= max_move;
			max_move = 0;
		}
	}
	return orig_max - max_move;
}

/**
 * Move a single packet or part of it from this list to a vehicle and increment
 * the given iterator.
 * @param dest       Vehicle cargo list to move to.
 * @param it         Iterator pointing to the packet.
 * @param cap        Maximum amount of cargo to be moved.
 * @param load_place New loaded_at for the packet.
 * @param reserve    If the packet should be loaded on or reserved for the vehicle.
 * @return           Actual amount of cargo which has been moved.
 */
template<class Tinst, class Tcont>
uint CargoList<Tinst, Tcont>::MovePacket(VehicleCargoList *dest, Iterator &it, uint cap, TileIndex load_place, bool reserve)
{
	CargoPacket *packet = this->RemovePacket(it, cap, load_place);
	uint ret = packet->count;
	if (reserve) {
		dest->Reserve(packet);
	} else {
		dest->Append(packet);
	}
	return ret;
}

/**
 * Move a single packet or part of it from this list to a station and increment
 * the given iterator.
 * @param dest Station cargo list to move to.
 * @param next Next station the packet will travel to.
 * @param it Iterator pointing to the packet.
 * @param cap Maximum amount of cargo to be moved.
 * @return Actual amount of cargo which has been moved.
 */
template<class Tinst, class Tcont>
uint CargoList<Tinst, Tcont>::MovePacket(StationCargoList *dest, StationID next, Iterator &it, uint cap)
{
	CargoPacket *packet = this->RemovePacket(it, cap);
	uint ret = packet->count;
	dest->Append(next, packet);
	return ret;
}

/**
 * Remove a single packet or part of it from this list and increment the given
 * iterator.
 * @param it Iterator pointing to the packet.
 * @param cap Maximum amount of cargo to be moved.
 * @param load_place New loaded_at for the packet or INVALID_TILE if the current
 *        one shall be kept.
 * @return Removed packet.
 */
template<class Tinst, class Tcont>
CargoPacket *CargoList<Tinst, Tcont>::RemovePacket(Iterator &it, uint cap, TileIndex load_place)
{
	CargoPacket *packet = *it;
	/* load the packet if possible */
	if (packet->count > cap) {
		/* packet needs to be split */
		packet = packet->Split(cap);

		/* We could not allocate a CargoPacket? Is the map that full?
		 * Just remove the whole packet and drop some cargo then.
		 */
		if (packet == NULL) {
			packet = *it;
			uint dropped = packet->count - cap;
			this->count -= dropped;
<<<<<<< HEAD
			this->cargo_days_in_transit -= dropped * packet->days_in_transit; 
=======
			this->cargo_days_in_transit -= dropped * packet->days_in_transit;
>>>>>>> bbff08bd
			packet->count = cap;
			this->packets.erase(it++);
		} else {
			assert(packet->count == cap);
			++it;
		}
	} else {
		this->packets.erase(it++);
	}
	static_cast<Tinst *>(this)->RemoveFromCache(packet);
	if (load_place != INVALID_TILE) {
		packet->loaded_at_xy = load_place;
	}
	return packet;
}

/**
 * Invalidates the cached data and rebuilds it.
 */
template <class Tinst, class Tcont>
void CargoList<Tinst, Tcont>::InvalidateCache()
{
	this->count = 0;
	this->cargo_days_in_transit = 0;

	for (ConstIterator it(this->packets.begin()); it != this->packets.end(); it++) {
		static_cast<Tinst *>(this)->AddToCache(*it);
	}
}

/**
 * Delete a vehicle cargo list and clear its reservation list.
 */
VehicleCargoList::~VehicleCargoList()
{
	for (Iterator it(this->reserved.begin()); it != this->reserved.end(); ++it) {
		delete *it;
	}
}

/**
 * Deliver a specific packet or part of it to a station and handle payment. The
 * given iterator is incremented in the process.
 * @param it      Iterator pointing to the packet to be delivered.
 * @param cap     Maximum amount of cargo to be unloaded.
 * @param payment Payment object to use for payment.
 * @return        Amount of cargo actually unloaded.
 */
uint VehicleCargoList::DeliverPacket(Iterator &it, uint cap, CargoPayment *payment)
{
	CargoPacket *p = *it;
	uint unloaded = 0;
	if (p->count <= cap) {
		payment->PayFinalDelivery(p, p->count);
		this->packets.erase(it++);
		this->RemoveFromCache(p);
		unloaded = p->count;
		delete p;
	} else {
		payment->PayFinalDelivery(p, cap);
		this->count -= cap;
		this->cargo_days_in_transit -= cap * p->days_in_transit;
		this->feeder_share -= p->feeder_share;
		p->feeder_share = 0;
		p->count -= cap;
		unloaded = cap;
		++it;
	}
	return unloaded;
}

/**
 * Keep a packet in the vehicle while unloading by temporarily moving it to the
 * reservation list. The given iterator is incremented in the process.
 * @param it Iterator pointing to the packet.
 * @return Size of the packet.
 */
uint VehicleCargoList::KeepPacket(Iterator &it)
{
	CargoPacket *cp = *it;
	this->reserved.push_back(cp);
	this->reserved_count += cp->count;
	this->packets.erase(it++);
	return cp->count;
}

/**
 * Transfer a packet to a station, but don't deliver it. Increment the given
 * iterator in the process.
 * @param it Iterator pointing to a packet in the list.
 * @param cap Maximum amount of cargo to be transferred.
 * @param dest Cargo list of the station the cargo should be transferred to.
 * @param payment Payment object to be updated with the resulting transfer
 *                credits.
 * @param next ID of the station the cargo wants to go to next.
 * @return Amount of cargo actually moved.
 */
uint VehicleCargoList::TransferPacket(Iterator &it, uint cap, StationCargoList *dest, CargoPayment *payment, StationID next)
{
	CargoPacket *cp = this->RemovePacket(it, cap);
	cp->feeder_share += payment->PayTransfer(cp, cp->count);
	uint ret = cp->count;
	dest->Append(next, cp);
	return ret;
}

/**
 * Determine what a cargo packet arriving at the station this list belongs to
 * will do, using the "old", non-cargodist algorithm.
 * @param flags  Unload flags telling if the cargo is accepted and what order
 *               flags there are.
 * @param source ID of the packets source station.
 * @return       Unload type (deliver, transfer, keep) telling what to do with
 *               the packet.
 */
UnloadType StationCargoList::WillUnloadOld(byte flags, StationID source)
{
	/* try to unload cargo */
	bool move = (flags & (UL_DELIVER | UL_ACCEPTED | UL_TRANSFER)) != 0;
	/* try to deliver cargo if unloading */
	bool deliver = (flags & UL_ACCEPTED) && !(flags & UL_TRANSFER) && (source != this->station->index);
	/* transfer cargo if delivery was unsuccessful */
	bool transfer = (flags & (UL_TRANSFER | UL_DELIVER)) != 0;
	if (move) {
		if(deliver) {
			return UL_DELIVER;
		} else if (transfer) {
			return UL_TRANSFER;
		} else {
			/* this case is for (non-)delivery to the source station without special flags.
			 * like the code in MoveTo did, we keep the packet in this case
			 */
			return UL_KEEP;
		}
	} else {
		return UL_KEEP;
	}
}

/**
 * Determine what a cargo packet arriving at the station this list belongs to
 * will do, using the Cargodist algorithm.
 * @param flags  Unload flags telling if the cargo is accepted and what order
 *               flags there are.
 * @param next   Station the vehicle the cargo is coming from will
 *               visit next (or INVALID_STATION if unknown).
 * @param via    Station the cargo wants to go to next. If that is this
 *               station the cargo wants to be delivered.
 * @param source ID of the packets source station.
 * @return       Unload type (deliver, transfer, keep) telling what to do with
 *               the packet.
 */
UnloadType StationCargoList::WillUnloadCargoDist(byte flags, StationID next, StationID via, StationID source)
{
	if (via == this->station->index) {
		/* this is the final destination, deliver ... */
		if (flags & UL_TRANSFER) {
			/* .. except if explicitly told not to do so ... */
			return UL_TRANSFER;
		} else if (flags & UL_ACCEPTED) {
			return UL_DELIVER;
		} else if (flags & UL_DELIVER) {
			/* .. or if the station suddenly doesn't accept our cargo, but we have an explicit deliver order... */
			return UL_TRANSFER;
		} else {
			/* .. or else if it doesn't accept. */
			return UL_KEEP;
		}
	} else {
		/* packet has to travel on, find out if it can stay on board */
		if (flags & UL_DELIVER) {
			/* order overrides cargodist:
			 * play by the old loading rules here as player is interfering with cargodist
			 * try to deliver, as move has been forced upon us */
			if ((flags & UL_ACCEPTED) && !(flags & UL_TRANSFER) && source != this->station->index) {
				return UL_DELIVER;
			} else {
				/* transfer cargo, as delivering didn't work */
				return UL_TRANSFER;
			}
		} else if (flags & UL_TRANSFER) {
			/* transfer forced */
			return UL_TRANSFER;
		} else if (next == via) {
			/* vehicle goes to the packet's next hop or has nondeterministic order: keep the packet*/
			return UL_KEEP;
		} else {
			/* vehicle goes somewhere else, transfer the packet*/
			return UL_TRANSFER;
		}
	}
}

/**
 * Swap the reserved and packets lists when starting to load cargo. Pull in the
 * "kept" packets which were stored in the reservation list so that we don't
 * have to iterate over them all the time.
 * @pre this->packets.empty()
 */
void VehicleCargoList::SwapReserved()
{
	assert(this->packets.empty());
	this->packets.swap(this->reserved);
	this->reserved_count = 0;
}

/**
 * Moves the given amount of cargo from a vehicle to a station.
 * Depending on the value of flags the side effects of this function differ:
 *  - OUFB_UNLOAD_IF_POSSIBLE and dest->acceptance_pickup & GoodsEntry::ACCEPTANCE:
 *  	packets are accepted here and may be unloaded and/or delivered (=destroyed);
 *  	if not using cargodist: all packets are unloaded and delivered
 *  	if using cargodist: only packets which have this station as final destination are unloaded and delivered.
 *  	if using cargodist: other packets may or may not be unloaded, depending on next_station.
 *  	if GoodsEntry::ACCEPTANCE is not set and using cargodist: packets may still be unloaded, but not delivered.
 *  - OUFB_UNLOAD: unload all packets unconditionally;
 *  	if OUF_UNLOAD_IF_POSSIBLE set and OUFB_TRANSFER not set: also deliver packets (no matter if using cargodist).
 *  - OUFB_TRANSFER: don't deliver any packets;
 *  	overrides delivering aspect of OUFB_UNLOAD_IF_POSSIBLE.
 * @param source       Vehicle cargo list to take the cargo from.
 * @param max_unload   Maximum amount of cargo entities to move.
 * @param flags        How to handle the moving (side effects).
 * @param next         Next unloading station in the vehicle's order list.
 * @param has_stopped  Vehicle has stopped at this station before, so don't update the flow stats for kept cargo.
 * @param payment      Payment object to be updated when delivering/transferring.
 * @return Number of cargo entities actually moved.
 */
uint StationCargoList::TakeFrom(VehicleCargoList *source, uint max_unload, OrderUnloadFlags order_flags, StationID next, bool has_stopped, CargoPayment *payment)
{
	uint remaining_unload = max_unload;
	uint unloaded;
	byte flags = this->GetUnloadFlags(order_flags);
	GoodsEntry *dest = &this->station->goods[this->cargo];
	UnloadType action;

	for (VehicleCargoList::Iterator c = source->packets.begin(); c != source->packets.end() && remaining_unload > 0;) {
		StationID cargo_source = (*c)->source;
		FlowStatSet &flows = dest->flows[cargo_source];
		FlowStatSet::iterator begin = flows.begin();
		StationID via = (begin != flows.end() ? begin->Via() : INVALID_STATION);
		if (via != INVALID_STATION && next != INVALID_STATION) {
			/* use cargodist unloading*/
			action = this->WillUnloadCargoDist(flags, next, via, cargo_source);
		} else {
			/* there is no plan: use normal unloading */
			action = this->WillUnloadOld(flags, cargo_source);
		}

		switch (action) {
			case UL_DELIVER:
				unloaded = source->DeliverPacket(c, remaining_unload, payment);
				if (via != INVALID_STATION) {
					if (via == this->station->index) {
						dest->UpdateFlowStats(flows, begin, unloaded);
					} else {
						dest->UpdateFlowStats(flows, unloaded, this->station->index);
					}
				}
				remaining_unload -= unloaded;
				break;
			case UL_TRANSFER:
				/* TransferPacket may split the packet and return the transferred part */
				if (via == this->station->index) {
					via = (++begin != flows.end()) ? begin->Via() : INVALID_STATION;
				}
				unloaded = source->TransferPacket(c, remaining_unload, this, payment, via);
				if (via != INVALID_STATION) {
					dest->UpdateFlowStats(flows, begin, unloaded);
				}
				remaining_unload -= unloaded;
				break;
			case UL_KEEP:
				unloaded = source->KeepPacket(c);
				if (via != INVALID_STATION && next != INVALID_STATION && !has_stopped) {
					if (via == next) {
						dest->UpdateFlowStats(flows, begin, unloaded);
					} else {
						dest->UpdateFlowStats(flows, unloaded, next);
					}
				}
				break;
			default:
				NOT_REACHED();
		}
	}
	return max_unload - remaining_unload;
}

/**
 * Additionally empty the reservation list for vehicle cargo lists.
 */
void VehicleCargoList::OnCleanPool()
{
	this->reserved.clear();
	this->Parent::OnCleanPool();
}

/**
 * Update the cached values to reflect the removal of this packet.
 * Decreases count, feeder share and days_in_transit.
 * @param cp Packet to be removed from cache.
 */
void VehicleCargoList::RemoveFromCache(const CargoPacket *cp)
{
	this->feeder_share -= cp->feeder_share;
	this->Parent::RemoveFromCache(cp);
}

/**
 * Update the cache to reflect adding of this packet.
 * Increases count, feeder share and days_in_transit.
 * @param cp New packet to be inserted.
 */
void VehicleCargoList::AddToCache(const CargoPacket *cp)
{
	this->feeder_share += cp->feeder_share;
	this->Parent::AddToCache(cp);
}

/**
 * Moves the given amount of cargo to another vehicle (during autoreplace).
 * @param dest         Destination to move the cargo to.
 * @param cap          Maximum amount of cargo entities to move.
 * @return             Amount of cargo actually moved.
 */
uint VehicleCargoList::MoveTo(VehicleCargoList *dest, uint cap)
{
	uint orig_cap = cap;
	Iterator it = packets.begin();
	while (it != packets.end() && cap > 0) {
		cap -= MovePacket(dest, it, cap);
	}
	return orig_cap - cap;
}

/**
 * Ages the all cargo in this list.
 */
void VehicleCargoList::AgeCargo()
{
	for (ConstIterator it(this->packets.begin()); it != this->packets.end(); it++) {
		CargoPacket *cp = *it;
		/* If we're at the maximum, then we can't increase no more. */
		if (cp->days_in_transit == 0xFF) continue;

		cp->days_in_transit++;
		this->cargo_days_in_transit += cp->count;
	}
}

/*
 *
 * Station cargo list implementation
 *
 */

/**
 * build unload flags from order flags and station acceptance.
 * @param order_flags order flags to check for forced transfer/deliver
 * @return some combination of UL_ACCEPTED, UL_DELIVER and UL_TRANSFER
 */
FORCEINLINE byte StationCargoList::GetUnloadFlags(OrderUnloadFlags order_flags)
{
	byte flags = 0;
	if (HasBit(this->station->goods[this->cargo].acceptance_pickup, GoodsEntry::ACCEPTANCE)) {
		flags |= UL_ACCEPTED;
	}
	if (order_flags & OUFB_UNLOAD) {
		flags |= UL_DELIVER;
	}
	if (order_flags & OUFB_TRANSFER) {
		flags |= UL_TRANSFER;
	}
	return flags;
}

/**
 * Appends the given cargo packet to the range of packets with the same next station
 * @warning After appending this packet may not exist anymore!
 * @note Do not use the cargo packet anymore after it has been appended to this CargoList!
 * @param next the next hop
 * @param cp the cargo packet to add
 * @pre cp != NULL
 */
void StationCargoList::Append(StationID next, CargoPacket *cp)
{
	assert(cp != NULL);
	this->AddToCache(cp);

	StationCargoPacketMap::List &list = this->packets[next];
	for (StationCargoPacketMap::List::reverse_iterator it(list.rbegin()); it != list.rend(); it++) {
		CargoPacket *icp = *it;
		if (StationCargoList::AreMergable(icp, cp) && icp->count + cp->count <= CargoPacket::MAX_COUNT) {
			icp->Merge(cp);
			return;
		}
	}

	/* The packet could not be merged with another one */
	list.push_back(cp);
}

/**
 * Move packets from a specific range in this list to a vehicle.
 * @param dest Cargo list the packets will be moved to.
 * @param cap Maximum amount of cargo to move.
 * @param begin Begin of the range to take packets from.
 * @param end End of the range to take packets from.
 * @param reserve If the packets should be loaded on or reserved for the vehicle.
 * @return Amount of cargo that has been moved.
 */
uint StationCargoList::MovePackets(VehicleCargoList *dest, uint cap, Iterator begin, Iterator end, bool reserve)
{
	uint orig_cap = cap;
	while (begin != end && cap > 0) {
		cap -= this->MovePacket(dest, begin, cap, this->station->xy, reserve);
	}
	return orig_cap - cap;
}

/**
 * Move suitable packets from this list to a vehicle.
 * @param dest Vehicle cargo list to move packets to.
 * @param cap Maximum amount of cargo to be moved.
 * @param next Next station the vehicle will stop at.
 * @param reserve If the packets should be loaded on or reserved for the vehicle.
 * @return Amount of cargo that has been moved.
 */
uint StationCargoList::MoveTo(VehicleCargoList *dest, uint cap, StationID next, bool reserve)
{
	uint orig_cap = cap;
	if (next != INVALID_STATION) {
		std::pair<Iterator, Iterator> bounds(this->packets.equal_range(next));
		cap -= this->MovePackets(dest, cap, bounds.first, bounds.second, reserve);
		if (cap > 0) {
			bounds = this->packets.equal_range(INVALID_STATION);
			cap -= this->MovePackets(dest, cap, bounds.first, bounds.second, reserve);
		}
	} else {
		cap -= this->MovePackets(dest, cap, this->packets.begin(), this->packets.end(), reserve);
	}
	return orig_cap - cap;
}

/**
 * Route all packets with station "to" as next hop to a different place.
 * @param to station to exclude from routing.
 */
void StationCargoList::RerouteStalePackets(StationID to)
{
	std::pair<Iterator, Iterator> range(this->packets.equal_range(to));
	for (Iterator it(range.first); it != range.second && it.GetKey() == to;) {
		CargoPacket *packet = *it;
		this->packets.erase(it++);
		StationID next = this->station->goods[this->cargo].UpdateFlowStatsTransfer(packet->source, packet->count, this->station->index);
		assert(next != to);

		/* legal, as insert doesn't invalidate iterators in the MultiMap, however
		 * this might insert the packet between range.first and range.second (which might be end())
		 * This is why we check for GetKey above to avoid infinite loops
		 */
		this->packets.Insert(next, packet);
	}
}

/**
 * Truncate where each destination loses roughly the same percentage of its cargo.
 * This is done by randomizing the selection of packets to be removed.
 * @param max_remaining maximum amount of cargo to keep in the list.
 */
void StationCargoList::RandomTruncate(uint max_remaining)
{
	uint prev_count = this->count;
	while (this->count > max_remaining) {
		for (Iterator it(this->packets.begin()); it != this->packets.end();) {
			if (RandomRange(prev_count) < max_remaining) {
				++it;
				continue;
			}
			CargoPacket *packet = *it;
			uint diff = this->count - max_remaining;
			if (packet->count > diff) {
				packet->count -= diff;
				this->count = max_remaining;
				this->cargo_days_in_transit -= packet->days_in_transit * diff;
				return;
			} else {
				this->packets.erase(it++);
				this->RemoveFromCache(packet);
				delete packet;
			}
		}
	}
}

/**
 * Invalidates the cached data and rebuilds it.
 */
void VehicleCargoList::InvalidateCache()
{
	this->feeder_share = 0;
	this->reserved_count = 0;
	this->Parent::InvalidateCache();
	for (ConstIterator it(this->reserved.begin()); it != this->reserved.end(); it++) {
		this->AddToCache(*it);
		this->reserved_count += (*it)->count;
	}
}

/**
 * Assign the cargo list to a goods entry.
 * @param station the station the cargo list is assigned to
 * @param cargo the cargo the list is assigned to
 */
void StationCargoList::AssignTo(Station *station, CargoID cargo)
{
	assert(this->station == NULL);
	assert(station != NULL && cargo != INVALID_CARGO);
	this->station = station;
	this->cargo = cargo;
}


/*
 * We have to instantiate everything we want to be usable.
 */
template class CargoList<VehicleCargoList, CargoPacketList>;
template class CargoList<StationCargoList, StationCargoPacketMap>;<|MERGE_RESOLUTION|>--- conflicted
+++ resolved
@@ -363,11 +363,7 @@
 			packet = *it;
 			uint dropped = packet->count - cap;
 			this->count -= dropped;
-<<<<<<< HEAD
-			this->cargo_days_in_transit -= dropped * packet->days_in_transit; 
-=======
 			this->cargo_days_in_transit -= dropped * packet->days_in_transit;
->>>>>>> bbff08bd
 			packet->count = cap;
 			this->packets.erase(it++);
 		} else {
