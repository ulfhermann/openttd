--- conflicted
+++ resolved
@@ -711,28 +711,16 @@
 
 /**
  * Truncate where each destination loses roughly the same percentage of its cargo.
-<<<<<<< HEAD
  * This is done by randomizing the selection of packets to be removed. Also count
  * the cargo by origin station.
- * @param max_remaining the amount of cargo to be left in the list
+ * @param max_remaining maximum amount of cargo to keep in the station.
  * @param cargo_per_source container for counting the cargo by origin station
  */
 void StationCargoList::CountAndTruncate(uint max_remaining, StationCargoAmountMap &cargo_per_source) {
-=======
- * This is done by randomizing the selection of packets to be removed.
- * @param max_remaining maximum amount of cargo to keep in the station.
- */
-void StationCargoList::RandomTruncate(uint max_remaining) {
->>>>>>> 43fe13e5
 	uint prev_count = this->count;
 	uint loop = 0;
 	while (this->count > max_remaining) {
-<<<<<<< HEAD
-		for(Iterator it(packets.begin()); it != packets.end();) {
-=======
 		for(Iterator it(this->packets.begin()); it != this->packets.end();) {
-			if (RandomRange(prev_count) < max_remaining) continue;
->>>>>>> 43fe13e5
 			CargoPacket *packet = *it;
 			if (loop == 0) cargo_per_source[packet->source] += packet->count;
 
