--- conflicted
+++ resolved
@@ -17,23 +17,15 @@
 	_cargopacket_pool.CleanPool();
 }
 
-<<<<<<< HEAD
-CargoPacket::CargoPacket(StationID source, StationID next, uint16 count)
+CargoPacket::CargoPacket(StationID source, StationID next, uint16 count, SourceType source_type, SourceID source_id)
 {
 	if (source != INVALID_STATION) assert(count != 0);
 
-	this->source          = source;
-	this->next            = next;
-=======
-CargoPacket::CargoPacket(StationID source, uint16 count, SourceType source_type, SourceID source_id)
-{
-	if (source != INVALID_STATION) assert(count != 0);
-
 //	this->feeder_share    = 0; // no need to zero already zeroed data (by operator new)
->>>>>>> e0614042
 	this->source_xy       = (source != INVALID_STATION) ? Station::Get(source)->xy : 0;
 	this->loaded_at_xy    = this->source_xy;
 	this->source          = source;
+	this->next            = next;
 
 	this->count           = count;
 //	this->days_in_transit = 0;
@@ -131,14 +123,14 @@
 }
 
 CargoPacket * CargoPacket::Split(uint new_size) {
-	CargoPacket *cp_new = new CargoPacket(source, next, new_size);
+	CargoPacket *cp_new = new CargoPacket(this->source, this->next, new_size, this->source_type, this->source_id);
 	Money fs = feeder_share * new_size / static_cast<uint>(count);
 	feeder_share -= fs;
-	cp_new->source_xy       = source_xy;
-	cp_new->loaded_at_xy    = loaded_at_xy;
-	cp_new->days_in_transit = days_in_transit;
+	cp_new->source_xy       = this->source_xy;
+	cp_new->loaded_at_xy    = this->loaded_at_xy;
+	cp_new->days_in_transit = this->days_in_transit;
 	cp_new->feeder_share    = fs;
-	count -= new_size;
+	this->count -= new_size;
 	return cp_new;
 }
 
@@ -182,7 +174,6 @@
 	}
 }
 
-<<<<<<< HEAD
 UnloadType CargoList::WillUnloadOld(const UnloadDescription & ul, const CargoPacket * p) const {
 	/* try to unload cargo */
 	bool move = (ul.flags & (UL_DELIVER | UL_ACCEPTED | UL_TRANSFER)) != 0;
@@ -205,13 +196,6 @@
 		return UL_KEEP;
 	}
 }
-=======
-				cp_new->source_type     = cp->source_type;
-				cp_new->source_id       = cp->source_id;
-
-				cp_new->count = count;
-				dest->packets.push_back(cp_new);
->>>>>>> e0614042
 
 UnloadType CargoList::WillUnloadCargoDist(const UnloadDescription & ul, const CargoPacket * p) const {
 	StationID via = ul.dest->flows[p->source].begin()->via;
