--- conflicted
+++ resolved
@@ -28,11 +28,10 @@
 	_cargopacket_pool.CleanPool();
 }
 
-CargoPacket::CargoPacket(StationID source, StationID next, uint16 count, SourceType source_type, SourceID source_id) :
+CargoPacket::CargoPacket(StationID source, uint16 count, SourceType source_type, SourceID source_id) :
 	count(count),
 	source_id(source_id),
-	source(source),
-	next(next)
+	source(source)
 {
 	this->source_type = source_type;
 
@@ -117,50 +116,8 @@
 	this->cargo_days_in_transit += cp->days_in_transit * cp->count;
 }
 
-<<<<<<< HEAD
-void CargoList::AgeCargo()
-{
-	for (List::const_iterator it = this->packets.begin(); it != this->packets.end(); it++) {
-		/* If we're at the maximum, then we can't increase no more. */
-		if ((*it)->days_in_transit == 0xFF) continue;
-
-		(*it)->days_in_transit++;
-		this->cargo_days_in_transit += (*it)->count;
-	}
-}
-
-void CargoList::Append(CargoPacket *cp)
-{
-	assert(cp != NULL);
-
-	for (List::iterator it = this->packets.begin(); it != this->packets.end(); it++) {
-		CargoPacket *icp = *it;
-		if (icp->SameSource(cp) && icp->count + cp->count <= CargoPacket::MAX_COUNT) {
-			icp->count        += cp->count;
-			icp->feeder_share += cp->feeder_share;
-
-			this->AddToCache(cp);
-			delete cp;
-			return;
-		}
-	}
-
-	/* The packet could not be merged with another one */
-	this->packets.push_back(cp);
-	this->AddToCache(cp);
-}
-
-void CargoList::Import(List & list)
-{
-	packets.splice(packets.end(), list);
-	InvalidateCache();
-}
-
-void CargoList::Truncate(uint max_remaining)
-=======
 template<class Tlist>
 void CargoList<Tlist>::Truncate(uint max_remaining)
->>>>>>> 274ad939
 {
 	for (Iterator it = this->packets.begin(); it != this->packets.end(); /* done during loop */) {
 		CargoPacket *cp = *it;
@@ -186,50 +143,103 @@
 	}
 }
 
-<<<<<<< HEAD
-CargoPacket * CargoPacket::Split(uint new_size) {
-	CargoPacket *cp_new = new CargoPacket(this->source, this->next, new_size, this->source_type, this->source_id);
-	Money fs = feeder_share * new_size / static_cast<uint>(count);
-	feeder_share -= fs;
-	cp_new->source_xy       = this->source_xy;
-	cp_new->loaded_at_xy    = this->loaded_at_xy;
-	cp_new->days_in_transit = this->days_in_transit;
-	cp_new->feeder_share    = fs;
-	this->count -= new_size;
-	return cp_new;
-}
-
-void CargoList::DeliverPacket(List::iterator & c, uint & remaining_unload, CargoPayment *payment) {
+template<class Tlist>
+uint CargoList<Tlist>::MovePacket(VehicleCargoList *dest, Iterator &it, uint cap, TileIndex load_place)
+{
+	CargoPacket *packet = MovePacket(it, cap, load_place);
+	uint ret = packet->count;
+	dest->Append(packet);
+	return ret;
+}
+
+template<class Tlist>
+uint CargoList<Tlist>::MovePacket(StationCargoList *dest, StationID next, Iterator &it, uint cap, TileIndex load_place)
+{
+	CargoPacket *packet = MovePacket(it, cap, load_place);
+	uint ret = packet->count;
+	dest->Append(next, packet);
+	return ret;
+}
+
+template<class Tlist>
+CargoPacket *CargoList<Tlist>::MovePacket(Iterator &it, uint cap, TileIndex load_place)
+{
+	CargoPacket *packet = *it;
+	/* load the packet if possible */
+	if (packet->count > cap) {
+		/* packet needs to be split */
+		packet = packet->Split(cap);
+		assert(packet->count == cap);
+		++it;
+	} else {
+		this->packets.erase(it++);
+	}
+	RemoveFromCache(packet);
+	if (load_place != INVALID_TILE) {
+		packet->loaded_at_xy = load_place;
+	}
+	return packet;
+}
+
+template<class Tlist>
+void CargoList<Tlist>::UpdateFlows(StationID next, GoodsEntry * ge) {
+	for(Iterator i = packets.begin(); i != packets.end(); ++i) {
+		CargoPacket * p = *i;
+		ge->UpdateFlowStats(p->source, p->count, next);
+	}
+}
+
+template<class Tlist>
+void CargoList<Tlist>::InvalidateCache()
+{
+	this->count = 0;
+	this->feeder_share = 0;
+	this->cargo_days_in_transit = 0;
+
+	for (ConstIterator it = this->packets.begin(); it != this->packets.end(); it++) {
+		this->AddToCache(*it);
+	}
+}
+
+/*
+ *
+ * Vehicle cargo list implementation
+ *
+ */
+
+uint VehicleCargoList::DeliverPacket(Iterator &c, uint remaining_unload, GoodsEntry *dest, CargoPayment *payment, StationID curr_station) {
 	CargoPacket * p = *c;
+	uint loaded = 0;
+	StationID source = p->source;
 	if (p->count <= remaining_unload) {
-		remaining_unload -= p->count;
 		payment->PayFinalDelivery(p, p->count);
+		packets.erase(c++);
+		RemoveFromCache(p);
+		loaded = p->count;
 		delete p;
-		packets.erase(c++);
 	} else {
 		payment->PayFinalDelivery(p, remaining_unload);
+		this->count -= remaining_unload;
+		this->cargo_days_in_transit -= remaining_unload * p->days_in_transit;
 		p->count -= remaining_unload;
-		remaining_unload = 0;
+		loaded = remaining_unload;
 		++c;
 	}
-}
-
-CargoPacket * CargoList::TransferPacket(List::iterator & c, uint & remaining_unload, GoodsEntry *dest, CargoPayment *payment) {
-	CargoPacket * p = *c;
-	if (p->count <= remaining_unload) {
-		packets.erase(c++);
-	} else {
-		p = p->Split(remaining_unload);
-		++c;
-	}
-	payment->PayTransfer(p, p->count);
-	dest->cargo.packets.push_back(p);
+	dest->UpdateFlowStats(source, loaded, curr_station);
+	return loaded;
+}
+
+uint VehicleCargoList::TransferPacket(Iterator &c, uint remaining_unload, GoodsEntry *dest, CargoPayment *payment, StationID curr_station) {
+	CargoPacket *p = *c;
+	Money fs = payment->PayTransfer(p, p->count);
+	p->feeder_share += fs;
+	this->feeder_share += fs;
+	StationID next = dest->UpdateFlowStatsTransfer(p->source, p->count, curr_station);
 	SetBit(dest->acceptance_pickup, GoodsEntry::PICKUP);
-	remaining_unload -= p->count;
-	return p;
-}
-
-UnloadType CargoList::WillUnload(const UnloadDescription & ul, const CargoPacket * p) const {
+	return MovePacket(&dest->cargo, next, c, remaining_unload);
+}
+
+UnloadType VehicleCargoList::WillUnload(const UnloadDescription & ul, const CargoPacket * p) const {
 	if (ul.dest->flows[p->source].empty() || ul.next_station == INVALID_STATION) {
 		/* there is no plan: use normal unloading */
 		return WillUnloadOld(ul, p);
@@ -239,7 +249,7 @@
 	}
 }
 
-UnloadType CargoList::WillUnloadOld(const UnloadDescription & ul, const CargoPacket * p) const {
+UnloadType VehicleCargoList::WillUnloadOld(const UnloadDescription & ul, const CargoPacket * p) const {
 	/* try to unload cargo */
 	bool move = (ul.flags & (UL_DELIVER | UL_ACCEPTED | UL_TRANSFER)) != 0;
 	/* try to deliver cargo if unloading */
@@ -262,7 +272,7 @@
 	}
 }
 
-UnloadType CargoList::WillUnloadCargoDist(const UnloadDescription & ul, const CargoPacket * p) const {
+UnloadType VehicleCargoList::WillUnloadCargoDist(const UnloadDescription & ul, const CargoPacket * p) const {
 	StationID via = ul.dest->flows[p->source].begin()->via;
 	if (via == ul.curr_station) {
 		/* this is the final destination, deliver ... */
@@ -304,237 +314,6 @@
 	}
 }
 
-uint CargoList::MoveToStation(GoodsEntry * dest, uint max_unload, OrderUnloadFlags flags, StationID curr_station, StationID next_station, CargoPayment *payment) {
-	uint remaining_unload = max_unload;
-	UnloadDescription ul(dest, curr_station, next_station, flags);
-
-	for(List::iterator c = packets.begin(); c != packets.end() && remaining_unload > 0;) {
-
-		CargoPacket * p = *c;
-		StationID source = p->source;
-		uint last_remaining = remaining_unload;
-		UnloadType unload_flags = WillUnload(ul, p);
-
-		if (unload_flags & UL_DELIVER) {
-			DeliverPacket(c, remaining_unload, payment);
-			dest->UpdateFlowStats(source, last_remaining - remaining_unload, curr_station);
-		} else if (unload_flags & UL_TRANSFER) {
-			/* TransferPacket may split the packet and return the transferred part */
-			p = TransferPacket(c, remaining_unload, dest, payment);
-			p->next = dest->UpdateFlowStatsTransfer(source, last_remaining - remaining_unload, curr_station);
-		} else /* UL_KEEP */ {
-			++c;
-		}
-	}
-
-	dest->cargo.InvalidateCache();
-	InvalidateCache();
-	return max_unload - remaining_unload;
-}
-
-uint CargoList::LoadPackets(List * dest, uint cap, StationID next_station, List * rejected, TileIndex load_place) {
-	while(!packets.empty() && cap > 0) {
-		CargoPacket * p = packets.front();
-		if (rejected == NULL || p->next == next_station || p->next == INVALID_STATION || next_station == INVALID_STATION) {
-			/* load the packet if possible */
-			if (p->count <= cap) {
-				/* load all of the packet */
-				packets.pop_front();
-			} else {
-				/* packet needs to be split */
-				p = p->Split(cap);
-				assert(p->count == cap);
-			}
-			cap -= p->count;
-			dest->push_back(p);
-			if (load_place != INVALID_TILE) {
-				p->loaded_at_xy = load_place;
-			}
-		} else {
-			packets.pop_front();
-			rejected->push_back(p);
-		}
-	}
-	InvalidateCache();
-	return cap;
-}
-
-uint CargoList::MoveToVehicle(CargoList *dest, uint max_load, StationID next_station, List * rejected, TileIndex load_place) {
-	uint space_remaining = LoadPackets(&dest->packets, max_load, next_station, rejected, load_place);
-	dest->InvalidateCache();
-	return max_load - space_remaining;
-=======
-template<class Tlist>
-uint CargoList<Tlist>::MovePacket(VehicleCargoList *dest, Iterator &it, uint cap, TileIndex load_place)
-{
-	CargoPacket *packet = MovePacket(it, cap, load_place);
-	uint ret = packet->count;
-	dest->Append(packet);
-	return ret;
-}
-
-template<class Tlist>
-uint CargoList<Tlist>::MovePacket(StationCargoList *dest, StationID next, Iterator &it, uint cap, TileIndex load_place)
-{
-	CargoPacket *packet = MovePacket(it, cap, load_place);
-	uint ret = packet->count;
-	dest->Append(next, packet);
-	return ret;
-}
-
-template<class Tlist>
-CargoPacket *CargoList<Tlist>::MovePacket(Iterator &it, uint cap, TileIndex load_place)
-{
-	CargoPacket *packet = *it;
-	/* load the packet if possible */
-	if (packet->count > cap) {
-		/* packet needs to be split */
-		packet = packet->Split(cap);
-		assert(packet->count == cap);
-		++it;
-	} else {
-		this->packets.erase(it++);
-	}
-	RemoveFromCache(packet);
-	if (load_place != INVALID_TILE) {
-		packet->loaded_at_xy = load_place;
-	}
-	return packet;
-}
-
-template<class Tlist>
-void CargoList<Tlist>::UpdateFlows(StationID next, GoodsEntry * ge) {
-	for(Iterator i = packets.begin(); i != packets.end(); ++i) {
-		CargoPacket * p = *i;
-		ge->UpdateFlowStats(p->source, p->count, next);
-	}
-}
-
-template<class Tlist>
-void CargoList<Tlist>::InvalidateCache()
-{
-	this->count = 0;
-	this->feeder_share = 0;
-	this->cargo_days_in_transit = 0;
-
-	for (ConstIterator it = this->packets.begin(); it != this->packets.end(); it++) {
-		this->AddToCache(*it);
-	}
-}
-
-/*
- *
- * Vehicle cargo list implementation
- *
- */
-
-uint VehicleCargoList::DeliverPacket(Iterator &c, uint remaining_unload, GoodsEntry *dest, CargoPayment *payment, StationID curr_station) {
-	CargoPacket * p = *c;
-	uint loaded = 0;
-	StationID source = p->source;
-	if (p->count <= remaining_unload) {
-		payment->PayFinalDelivery(p, p->count);
-		packets.erase(c++);
-		RemoveFromCache(p);
-		loaded = p->count;
-		delete p;
-	} else {
-		payment->PayFinalDelivery(p, remaining_unload);
-		this->count -= remaining_unload;
-		this->cargo_days_in_transit -= remaining_unload * p->days_in_transit;
-		p->count -= remaining_unload;
-		loaded = remaining_unload;
-		++c;
-	}
-	dest->UpdateFlowStats(source, loaded, curr_station);
-	return loaded;
-}
-
-uint VehicleCargoList::TransferPacket(Iterator &c, uint remaining_unload, GoodsEntry *dest, CargoPayment *payment, StationID curr_station) {
-	CargoPacket *p = *c;
-	Money fs = payment->PayTransfer(p, p->count);
-	p->feeder_share += fs;
-	this->feeder_share += fs;
-	StationID next = dest->UpdateFlowStatsTransfer(p->source, p->count, curr_station);
-	SetBit(dest->acceptance_pickup, GoodsEntry::PICKUP);
-	return MovePacket(&dest->cargo, next, c, remaining_unload);
-}
-
-UnloadType VehicleCargoList::WillUnload(const UnloadDescription & ul, const CargoPacket * p) const {
-	if (ul.dest->flows[p->source].empty() || ul.next_station == INVALID_STATION) {
-		/* there is no plan: use normal unloading */
-		return WillUnloadOld(ul, p);
-	} else {
-		/* use cargodist unloading*/
-		return WillUnloadCargoDist(ul, p);
-	}
-}
-
-UnloadType VehicleCargoList::WillUnloadOld(const UnloadDescription & ul, const CargoPacket * p) const {
-	/* try to unload cargo */
-	bool move = (ul.flags & (UL_DELIVER | UL_ACCEPTED | UL_TRANSFER)) != 0;
-	/* try to deliver cargo if unloading */
-	bool deliver = (ul.flags & UL_ACCEPTED) && !(ul.flags & UL_TRANSFER) && (p->source != ul.curr_station);
-	/* transfer cargo if delivery was unsuccessful */
-	bool transfer = (ul.flags & (UL_TRANSFER | UL_DELIVER)) != 0;
-	if (move) {
-		if(deliver) {
-			return UL_DELIVER;
-		} else if (transfer) {
-			return UL_TRANSFER;
-		} else {
-			/* this case is for (non-)delivery to the source station without special flags.
-			 * like the code in MoveTo did, we keep the packet in this case
-			 */
-			return UL_KEEP;
-		}
-	} else {
-		return UL_KEEP;
-	}
-}
-
-UnloadType VehicleCargoList::WillUnloadCargoDist(const UnloadDescription & ul, const CargoPacket * p) const {
-	StationID via = ul.dest->flows[p->source].begin()->via;
-	if (via == ul.curr_station) {
-		/* this is the final destination, deliver ... */
-		if (ul.flags & UL_TRANSFER) {
-			/* .. except if explicitly told not to do so ... */
-			return UL_TRANSFER;
-		} else if (ul.flags & UL_ACCEPTED) {
-			return UL_DELIVER;
-		} else if (ul.flags & UL_DELIVER) {
-			/* .. or if the station suddenly doesn't accept our cargo, but we have an explicit deliver order... */
-			return UL_TRANSFER;
-		} else {
-			/* .. or else if it doesn't accept. */
-			return UL_KEEP;
-		}
-	} else {
-		/* packet has to travel on, find out if it can stay on board */
-		if (ul.flags & UL_DELIVER) {
-			/* order overrides cargodist:
-			 * play by the old loading rules here as player is interfering with cargodist
-			 * try to deliver, as move has been forced upon us */
-			if ((ul.flags & UL_ACCEPTED) && !(ul.flags & UL_TRANSFER) && p->source != ul.curr_station) {
-				return UL_DELIVER;
-			} else {
-				/* transfer cargo, as delivering didn't work */
-				/* plan might still be fulfilled as the packet can be picked up by another vehicle travelling to "via" */
-				return UL_TRANSFER;
-			}
-		} else if (ul.flags & UL_TRANSFER) {
-			/* transfer forced, plan still fulfilled as above */
-			return UL_TRANSFER;
-		} else if (ul.next_station == via) {
-			/* vehicle goes to the packet's next hop or has nondeterministic order: keep the packet*/
-			return UL_KEEP;
-		} else {
-			/* vehicle goes somewhere else, transfer the packet*/
-			return UL_TRANSFER;
-		}
-	}
-}
-
 uint VehicleCargoList::MoveToStation(GoodsEntry * dest, uint max_unload, OrderUnloadFlags flags, StationID curr_station, StationID next_station, CargoPayment *payment) {
 	uint remaining_unload = max_unload;
 	UnloadDescription ul(dest, curr_station, next_station, flags);
@@ -751,7 +530,6 @@
 		cap -= MovePackets(dest, cap, packets.begin(), packets.end(), load_place);
 	}
 	return orig_cap - cap;
->>>>>>> 274ad939
 }
 
 void StationCargoList::RerouteStalePackets(StationID curr, StationID to, GoodsEntry * ge) {
@@ -790,42 +568,8 @@
 	}
 }
 
-<<<<<<< HEAD
-UnloadDescription::UnloadDescription(GoodsEntry * d, StationID curr, StationID next, OrderUnloadFlags order_flags) :
-	dest(d), curr_station(curr), next_station(next), flags(UL_KEEP)
-{
-	if (HasBit(dest->acceptance_pickup, GoodsEntry::ACCEPTANCE)) {
-		flags |= UL_ACCEPTED;
-	}
-	if (order_flags & OUFB_UNLOAD) {
-		flags |= UL_DELIVER;
-	}
-	if (order_flags & OUFB_TRANSFER) {
-		flags |= UL_TRANSFER;
-	}
-}
-
-void CargoList::RerouteStalePackets(StationID curr, StationID to, GoodsEntry * ge) {
-	for(List::iterator it = packets.begin(); it != packets.end(); ++it) {
-		CargoPacket * packet = *it;
-		if (packet->next == to) {
-			packet->next = ge->UpdateFlowStatsTransfer(packet->source, packet->count, curr);
-		}
-	}
-	InvalidateCache();
-}
-
-void CargoList::UpdateFlows(StationID next, GoodsEntry * ge) {
-	for(List::iterator i = packets.begin(); i != packets.end(); ++i) {
-		CargoPacket * p = *i;
-		ge->UpdateFlowStats(p->source, p->count, next);
-		p->next = next;
-	}
-}
-=======
 /*
  * stupid workaround to make the compiler recognize the template instances
  */
 template class CargoList<CargoPacketSet>;
-template class CargoList<StationCargoPacketMap>;
->>>>>>> 274ad939
+template class CargoList<StationCargoPacketMap>;