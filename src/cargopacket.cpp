/* $Id$ */

/** @file cargopacket.cpp Implementation of the cargo packets */

#include "stdafx.h"
#include "station_base.h"
#include "core/bitmath_func.hpp"
#include "order_type.h"
#include "core/pool_func.hpp"
#include "economy_base.h"

/* Initialize the cargopacket-pool */
CargoPacketPool _cargopacket_pool("CargoPacket");
INSTANTIATE_POOL_METHODS(CargoPacket)

void InitializeCargoPackets()
{
	_cargopacket_pool.CleanPool();
}

CargoPacket::CargoPacket(StationID source, StationID next, uint16 count)
{
	if (source != INVALID_STATION) assert(count != 0);

	this->source          = source;
	this->next            = next;
	this->source_xy       = (source != INVALID_STATION) ? Station::Get(source)->xy : 0;
	this->loaded_at_xy    = this->source_xy;

	this->count           = count;
	this->days_in_transit = 0;
	this->feeder_share    = 0;
	this->paid_for        = false;
}

/*
 *
 * Cargo list implementation
 *
 */

CargoList::~CargoList()
{
	while (!packets.empty()) {
		delete packets.front();
		packets.pop_front();
	}
}

void CargoList::AgeCargo()
{
	if (empty) return;

	uint dit = 0;
	for (List::const_iterator it = packets.begin(); it != packets.end(); it++) {
		if ((*it)->days_in_transit != 0xFF) (*it)->days_in_transit++;
		dit += (*it)->days_in_transit * (*it)->count;
	}
	days_in_transit = dit / count;
}

void CargoList::Append(CargoPacket *cp)
{
	assert(cp != NULL);

	for (List::iterator it = packets.begin(); it != packets.end(); it++) {
		if ((*it)->SameSource(cp) && (*it)->count + cp->count <= 65535) {
			(*it)->count        += cp->count;
			(*it)->feeder_share += cp->feeder_share;
			delete cp;

			InvalidateCache();
			return;
		}
	}

	/* The packet could not be merged with another one */
	packets.push_back(cp);
	InvalidateCache();
}

void CargoList::Import(List & list)
{
	packets.splice(packets.end(), list);
	InvalidateCache();
}

void CargoList::Truncate(uint count)
{
	for (List::iterator it = packets.begin(); it != packets.end(); it++) {
		uint local_count = (*it)->count;
		if (local_count <= count) {
			count -= local_count;
			continue;
		}

		(*it)->count = count;
		count = 0;
	}

	while (!packets.empty()) {
		CargoPacket *cp = packets.back();
		if (cp->count != 0) break;
		delete cp;
		packets.pop_back();
	}

	InvalidateCache();
}

CargoPacket * CargoPacket::Split(uint new_size) {
	CargoPacket *cp_new = new CargoPacket(source, next, new_size);
	Money fs = feeder_share * new_size / static_cast<uint>(count);
	feeder_share -= fs;
	cp_new->source_xy       = source_xy;
	cp_new->loaded_at_xy    = loaded_at_xy;
	cp_new->days_in_transit = days_in_transit;
	cp_new->paid_for        = paid_for;
	cp_new->feeder_share    = fs;
	count -= new_size;
	return cp_new;
}

<<<<<<< HEAD
void CargoList::DeliverPacket(List::iterator & c, uint & remaining_unload) {
	CargoPacket * p = *c;
	if (p->count <= remaining_unload) {
		remaining_unload -= p->count;
		delete p;
		packets.erase(c++);
	} else {
=======
void CargoList::DeliverPacket(List::iterator & c, uint & remaining_unload, Payment *payment) {
	CargoPacket * p = *c;
	if (p->count <= remaining_unload) {
		remaining_unload -= p->count;
		payment->PayFinal(p, p->count);
		delete p;
		packets.erase(c++);
	} else {
		payment->PayFinal(p, remaining_unload);
>>>>>>> e89456d2
		p->count -= remaining_unload;
		remaining_unload = 0;
		++c;
	}
}

<<<<<<< HEAD
CargoPacket * CargoList::TransferPacket(List::iterator & c, uint & remaining_unload, GoodsEntry * dest) {
=======
CargoPacket * CargoList::TransferPacket(List::iterator & c, uint & remaining_unload, GoodsEntry * dest, Payment *payment) {
>>>>>>> e89456d2
	CargoPacket * p = *c;
	if (p->count <= remaining_unload) {
		packets.erase(c++);
	} else {
		p = p->Split(remaining_unload);
		++c;
	}
<<<<<<< HEAD
=======
	payment->PayTransfer(p, p->count);
>>>>>>> e89456d2
	dest->cargo.packets.push_back(p);
	SetBit(dest->acceptance_pickup, GoodsEntry::PICKUP);
	remaining_unload -= p->count;
	return p;
}

UnloadType CargoList::WillUnload(const UnloadDescription & ul, const CargoPacket * p) const {
	if (ul.dest->flows[p->source].empty()) {
		/* there is no plan: use normal unloading */
		return WillUnloadOld(ul, p);
	} else {
		/* use cargodist unloading*/
		return WillUnloadCargoDist(ul, p);
	}
}

UnloadType CargoList::WillUnloadOld(const UnloadDescription & ul, const CargoPacket * p) const {
	/* try to unload cargo */
	bool move = (ul.flags & (UL_DELIVER | UL_ACCEPTED | UL_TRANSFER)) != 0;
	/* try to deliver cargo if unloading */
	bool deliver = (ul.flags & UL_ACCEPTED) && !(ul.flags & UL_TRANSFER) && (p->source != ul.curr_station);
	/* transfer cargo if delivery was unsuccessful */
	bool transfer = (ul.flags & (UL_TRANSFER | UL_DELIVER)) != 0;
	if (move) {
		if(deliver) {
			return UL_DELIVER;
		} else if (transfer) {
			return UL_TRANSFER;
		} else {
			/* this case is for (non-)delivery to the source station without special flags.
			 * like the code in MoveTo did, we keep the packet in this case
			 */
			return UL_KEEP;
		}
	} else {
		return UL_KEEP;
	}
}

UnloadType CargoList::WillUnloadCargoDist(const UnloadDescription & ul, const CargoPacket * p) const {
	StationID via = ul.dest->flows[p->source].begin()->via;
	if (via == ul.curr_station) {
		/* this is the final destination, deliver ... */
		if (ul.flags & UL_TRANSFER) {
			/* .. except if explicitly told not to do so ... */
			return UL_TRANSFER;
		} else if (ul.flags & UL_ACCEPTED) {
			return UL_DELIVER;
		} else if (ul.flags & UL_DELIVER) {
			/* .. or if the station suddenly doesn't accept our cargo, but we have an explicit deliver order... */
			return UL_TRANSFER;
		} else {
			/* .. or else if it doesn't accept. */
			return UL_KEEP;
		}
	} else {
		/* packet has to travel on, find out if it can stay on board */
		if (ul.flags & UL_DELIVER) {
			/* order overrides cargodist:
			 * play by the old loading rules here as player is interfering with cargodist
			 * try to deliver, as move has been forced upon us */
			if ((ul.flags & UL_ACCEPTED) && !(ul.flags & UL_TRANSFER) && p->source != ul.curr_station) {
				return UL_DELIVER;
			} else {
				/* transfer cargo, as delivering didn't work */
				/* plan might still be fulfilled as the packet can be picked up by another vehicle travelling to "via" */
				return UL_TRANSFER;
			}
		} else if (ul.flags & UL_TRANSFER) {
			/* transfer forced, plan still fulfilled as above */
			return UL_TRANSFER;
		} else if (ul.next_station == via || ul.next_station == INVALID_STATION) {
			/* vehicle goes to the packet's next hop or has nondeterministic order: keep the packet*/
			return UL_KEEP;
		} else {
			/* vehicle goes somewhere else, transfer the packet*/
			return UL_TRANSFER;
		}
	}
}

<<<<<<< HEAD
uint CargoList::MoveToStation(GoodsEntry * dest, uint max_unload, OrderUnloadFlags flags, StationID curr_station, StationID next_station) {
=======
uint CargoList::MoveToStation(GoodsEntry * dest, uint max_unload, OrderUnloadFlags flags, StationID curr_station, StationID next_station, Payment *payment) {
>>>>>>> e89456d2
	uint remaining_unload = max_unload;
	UnloadDescription ul(dest, curr_station, next_station, flags);

	for(List::iterator c = packets.begin(); c != packets.end() && remaining_unload > 0;) {

		CargoPacket * p = *c;
		StationID source = p->source;
		uint last_remaining = remaining_unload;
		UnloadType unload_flags = WillUnload(ul, p);

		if (unload_flags & UL_DELIVER) {
<<<<<<< HEAD
			DeliverPacket(c, remaining_unload);
			dest->UpdateFlowStats(source, last_remaining - remaining_unload, curr_station);
		} else if (unload_flags & UL_TRANSFER) {
			/* TransferPacket may split the packet and return the transferred part */
			p = TransferPacket(c, remaining_unload, dest);
=======
			DeliverPacket(c, remaining_unload, payment);
			dest->UpdateFlowStats(source, last_remaining - remaining_unload, curr_station);
		} else if (unload_flags & UL_TRANSFER) {
			/* TransferPacket may split the packet and return the transferred part */
			p = TransferPacket(c, remaining_unload, dest, payment);
>>>>>>> e89456d2
			p->next = dest->UpdateFlowStatsTransfer(source, last_remaining - remaining_unload, curr_station);
		} else /* UL_KEEP */ {
			++c;
		}
	}

	dest->cargo.InvalidateCache();
	InvalidateCache();
	return max_unload - remaining_unload;
}

uint CargoList::LoadPackets(List * dest, uint cap, StationID next_station, List * rejected, TileIndex load_place) {
	while(!packets.empty() && cap > 0) {
		CargoPacket * p = packets.front();
		if (rejected == NULL || p->next == next_station || p->next == INVALID_STATION || next_station == INVALID_STATION) {
			/* load the packet if possible */
			if (p->count <= cap) {
				/* load all of the packet */
				packets.pop_front();
			} else {
				/* packet needs to be split */
				p = p->Split(cap);
				assert(p->count == cap);
			}
			cap -= p->count;
			dest->push_back(p);
			if (load_place != INVALID_TILE) {
				p->loaded_at_xy = load_place;
				p->paid_for = false;
			}
		} else {
			packets.pop_front();
			rejected->push_back(p);
		}
	}
	InvalidateCache();
	return cap;
}

uint CargoList::MoveToVehicle(CargoList *dest, uint max_load, StationID next_station, List * rejected, TileIndex load_place) {
	uint space_remaining = LoadPackets(&dest->packets, max_load, next_station, rejected, load_place);
	dest->InvalidateCache();
	return max_load - space_remaining;
}

void CargoList::InvalidateCache()
{
	empty = packets.empty();
	count = 0;
	unpaid_cargo = false;
	feeder_share = 0;
	source = INVALID_STATION;
	days_in_transit = 0;

	if (empty) return;

	uint dit = 0;
	for (List::const_iterator it = packets.begin(); it != packets.end(); it++) {
		count        += (*it)->count;
		unpaid_cargo |= !(*it)->paid_for;
		dit          += (*it)->days_in_transit * (*it)->count;
		feeder_share += (*it)->feeder_share;
	}
	days_in_transit = dit / count;
	source = (*packets.begin())->source;
}

UnloadDescription::UnloadDescription(GoodsEntry * d, StationID curr, StationID next, OrderUnloadFlags order_flags) :
	dest(d), curr_station(curr), next_station(next), flags(UL_KEEP)
{
	if (HasBit(dest->acceptance_pickup, GoodsEntry::ACCEPTANCE)) {
		flags |= UL_ACCEPTED;
	}
	if (order_flags & OUFB_UNLOAD) {
		flags |= UL_DELIVER;
	}
	if (order_flags & OUFB_TRANSFER) {
		flags |= UL_TRANSFER;
	}
}

void CargoList::RerouteStalePackets(StationID curr, StationID to, GoodsEntry * ge) {
	for(List::iterator it = packets.begin(); it != packets.end(); ++it) {
		CargoPacket * packet = *it;
		if (packet->next == to) {
			packet->next = ge->UpdateFlowStatsTransfer(packet->source, packet->count, curr);
		}
	}
	InvalidateCache();
}

void CargoList::UpdateFlows(StationID next, GoodsEntry * ge) {
	for(List::iterator i = packets.begin(); i != packets.end(); ++i) {
		CargoPacket * p = *i;
		ge->UpdateFlowStats(p->source, p->count, next);
		p->next = next;
	}
}<|MERGE_RESOLUTION|>--- conflicted
+++ resolved
@@ -121,15 +121,6 @@
 	return cp_new;
 }
 
-<<<<<<< HEAD
-void CargoList::DeliverPacket(List::iterator & c, uint & remaining_unload) {
-	CargoPacket * p = *c;
-	if (p->count <= remaining_unload) {
-		remaining_unload -= p->count;
-		delete p;
-		packets.erase(c++);
-	} else {
-=======
 void CargoList::DeliverPacket(List::iterator & c, uint & remaining_unload, Payment *payment) {
 	CargoPacket * p = *c;
 	if (p->count <= remaining_unload) {
@@ -139,18 +130,13 @@
 		packets.erase(c++);
 	} else {
 		payment->PayFinal(p, remaining_unload);
->>>>>>> e89456d2
 		p->count -= remaining_unload;
 		remaining_unload = 0;
 		++c;
 	}
 }
 
-<<<<<<< HEAD
-CargoPacket * CargoList::TransferPacket(List::iterator & c, uint & remaining_unload, GoodsEntry * dest) {
-=======
 CargoPacket * CargoList::TransferPacket(List::iterator & c, uint & remaining_unload, GoodsEntry * dest, Payment *payment) {
->>>>>>> e89456d2
 	CargoPacket * p = *c;
 	if (p->count <= remaining_unload) {
 		packets.erase(c++);
@@ -158,10 +144,7 @@
 		p = p->Split(remaining_unload);
 		++c;
 	}
-<<<<<<< HEAD
-=======
 	payment->PayTransfer(p, p->count);
->>>>>>> e89456d2
 	dest->cargo.packets.push_back(p);
 	SetBit(dest->acceptance_pickup, GoodsEntry::PICKUP);
 	remaining_unload -= p->count;
@@ -243,11 +226,7 @@
 	}
 }
 
-<<<<<<< HEAD
-uint CargoList::MoveToStation(GoodsEntry * dest, uint max_unload, OrderUnloadFlags flags, StationID curr_station, StationID next_station) {
-=======
 uint CargoList::MoveToStation(GoodsEntry * dest, uint max_unload, OrderUnloadFlags flags, StationID curr_station, StationID next_station, Payment *payment) {
->>>>>>> e89456d2
 	uint remaining_unload = max_unload;
 	UnloadDescription ul(dest, curr_station, next_station, flags);
 
@@ -259,19 +238,11 @@
 		UnloadType unload_flags = WillUnload(ul, p);
 
 		if (unload_flags & UL_DELIVER) {
-<<<<<<< HEAD
-			DeliverPacket(c, remaining_unload);
-			dest->UpdateFlowStats(source, last_remaining - remaining_unload, curr_station);
-		} else if (unload_flags & UL_TRANSFER) {
-			/* TransferPacket may split the packet and return the transferred part */
-			p = TransferPacket(c, remaining_unload, dest);
-=======
 			DeliverPacket(c, remaining_unload, payment);
 			dest->UpdateFlowStats(source, last_remaining - remaining_unload, curr_station);
 		} else if (unload_flags & UL_TRANSFER) {
 			/* TransferPacket may split the packet and return the transferred part */
 			p = TransferPacket(c, remaining_unload, dest, payment);
->>>>>>> e89456d2
 			p->next = dest->UpdateFlowStatsTransfer(source, last_remaining - remaining_unload, curr_station);
 		} else /* UL_KEEP */ {
 			++c;
