--- conflicted
+++ resolved
@@ -353,8 +353,21 @@
 	if (packet->count > cap) {
 		/* packet needs to be split */
 		packet = packet->Split(cap);
-		assert(packet->count == cap);
-		++it;
+
+		/* We could not allocate a CargoPacket? Is the map that full?
+		 * Just remove the whole packet and drop some cargo then.
+		 */
+		if (packet == NULL) {
+			packet = *it;
+			uint dropped = packet->count - cap;
+			this->count -= dropped;
+			this->cargo_days_in_transit -= dropped * packet->days_in_transit; 
+			packet->count = cap;
+			this->packets.erase(it++);
+		} else {
+			assert(packet->count == cap);
+			++it;
+		}
 	} else {
 		this->packets.erase(it++);
 	}
@@ -420,7 +433,6 @@
 	return unloaded;
 }
 
-<<<<<<< HEAD
 /**
  * Keep a packet in the vehicle while unloading by temporarily moving it to the
  * reservation list. The given iterator is incremented in the process.
@@ -435,12 +447,6 @@
 	this->packets.erase(it++);
 	return cp->count;
 }
-=======
-			/* We could not allocate a CargoPacket? Is the map that full? */
-			if (cp_new == NULL) return false;
-
-			static_cast<Tinst *>(this)->RemoveFromCache(cp_new); // this reflects the changes in cp.
->>>>>>> 35b8d4e5
 
 /**
  * Transfer a packet to a station, but don't deliver it. Increment the given
