/* $Id$ */

/*
 * This file is part of OpenTTD.
 * OpenTTD is free software; you can redistribute it and/or modify it under the terms of the GNU General Public License as published by the Free Software Foundation, version 2.
 * OpenTTD is distributed in the hope that it will be useful, but WITHOUT ANY WARRANTY; without even the implied warranty of MERCHANTABILITY or FITNESS FOR A PARTICULAR PURPOSE.
 * See the GNU General Public License for more details. You should have received a copy of the GNU General Public License along with OpenTTD. If not, see <http://www.gnu.org/licenses/>.
 */

/** @file cargopacket.cpp Implementation of the cargo packets */

#include "stdafx.h"
#include "station_base.h"
#include "core/pool_func.hpp"
#include "economy_base.h"
#include "station_base.h"

/* Initialize the cargopacket-pool */
CargoPacketPool _cargopacket_pool("CargoPacket");
INSTANTIATE_POOL_METHODS(CargoPacket)

/**
 * Initialize, i.e. clean, the pool with cargo packets.
 */
void InitializeCargoPackets()
{
	_cargopacket_pool.CleanPool();
}

CargoPacket::CargoPacket()
{
	this->source_type = ST_INDUSTRY;
	this->source_id   = INVALID_SOURCE;
}

/* NOTE: We have to zero memory ourselves here because we are using a 'new'
 * that, in contrary to all other pools, does not memset to 0. */
CargoPacket::CargoPacket(StationID source, TileIndex source_xy, uint16 count, SourceType source_type, SourceID source_id) :
	feeder_share(0),
	count(count),
	days_in_transit(0),
	source_id(source_id),
	source(source),
	source_xy(source_xy),
	loaded_at_xy(0)
{
	assert(count != 0);
	this->source_type  = source_type;
}

CargoPacket::CargoPacket(uint16 count, byte days_in_transit, StationID source, TileIndex source_xy, TileIndex loaded_at_xy, Money feeder_share, SourceType source_type, SourceID source_id) :
		feeder_share(feeder_share),
		count(count),
		days_in_transit(days_in_transit),
		source_id(source_id),
		source(source),
		source_xy(source_xy),
		loaded_at_xy(loaded_at_xy)
{
	assert(count != 0);
	this->source_type = source_type;
}

/**
 * Invalidates (sets source_id to INVALID_SOURCE) all cargo packets from given source
 * @param src_type type of source
 * @param src index of source
 */
/* static */ void CargoPacket::InvalidateAllFrom(SourceType src_type, SourceID src)
{
	CargoPacket *cp;
	FOR_ALL_CARGOPACKETS(cp) {
		if (cp->source_type == src_type && cp->source_id == src) cp->source_id = INVALID_SOURCE;
	}
}

CargoPacket * CargoPacket::Split(uint new_size)
{
	Money fs = this->feeder_share * new_size / static_cast<uint>(this->count);
	CargoPacket *cp_new = new CargoPacket(new_size, this->days_in_transit, this->source, this->source_xy, this->loaded_at_xy, fs, this->source_type, this->source_id);
	this->feeder_share -= fs;
	this->count -= new_size;
	return cp_new;
}

void CargoPacket::Merge(CargoPacket *cp)
{
	this->count += cp->count;
	this->feeder_share += cp->feeder_share;
	delete cp;
}

/**
 * Invalidates (sets source to INVALID_STATION) all cargo packets from given station
 * @param sid the station that gets removed
 */
/* static */ void CargoPacket::InvalidateAllFrom(StationID sid)
{
	CargoPacket *cp;
	FOR_ALL_CARGOPACKETS(cp) {
		if (cp->source == sid) cp->source = INVALID_STATION;
	}
}

/*
 *
 * Cargo list implementation
 *
 */

template <class Tinst, class Tcont>
CargoList<Tinst, Tcont>::~CargoList()
{
	for (Iterator it(this->packets.begin()); it != this->packets.end(); ++it) {
		delete *it;
	}
}

template <class Tinst, class Tcont>
void CargoList<Tinst, Tcont>::RemoveFromCache(const CargoPacket *cp)
{
	this->count                 -= cp->count;
	this->cargo_days_in_transit -= cp->days_in_transit * cp->count;
}

template <class Tinst, class Tcont>
void CargoList<Tinst, Tcont>::AddToCache(const CargoPacket *cp)
{
	this->count                 += cp->count;
	this->cargo_days_in_transit += cp->days_in_transit * cp->count;
}

<<<<<<< HEAD
void VehicleCargoList::Append(CargoPacket *cp)
=======
template <class Tinst>
void CargoList<Tinst>::Append(CargoPacket *cp, bool check_merge)
>>>>>>> 01518547
{
	assert(cp != NULL);
	this->AddToCache(cp);

<<<<<<< HEAD
	for (ReverseIterator it(this->packets.rbegin()); it != this->packets.rend(); it++) {
		CargoPacket *icp = *it;
		if (VehicleCargoList::AreMergable(icp, cp) && icp->count + cp->count <= CargoPacket::MAX_COUNT) {
			icp->Merge(cp);
			return;
=======
	if (check_merge) {
		for (List::reverse_iterator it(this->packets.rbegin()); it != this->packets.rend(); it++) {
			CargoPacket *icp = *it;
			if (Tinst::AreMergable(icp, cp) && icp->count + cp->count <= CargoPacket::MAX_COUNT) {
				icp->count        += cp->count;
				icp->feeder_share += cp->feeder_share;

				delete cp;
				return;
			}
>>>>>>> 01518547
		}
	}

	/* The packet could not be merged with another one */
	this->packets.push_back(cp);
}


template <class Tinst, class Tcont>
void CargoList<Tinst, Tcont>::Truncate(uint max_remaining)
{
	for (Iterator it(packets.begin()); it != packets.end(); /* done during loop*/) {
		CargoPacket *cp = *it;
		if (max_remaining == 0) {
			/* Nothing should remain, just remove the packets. */
			this->packets.erase(it++);
			static_cast<Tinst *>(this)->RemoveFromCache(cp);
			delete cp;
			continue;
		}

		uint local_count = cp->count;
		if (local_count > max_remaining) {
			uint diff = local_count - max_remaining;
			this->count -= diff;
			this->cargo_days_in_transit -= cp->days_in_transit * diff;
			cp->count = max_remaining;
			max_remaining = 0;
		} else {
			max_remaining -= local_count;
		}
		++it;
	}
}

template<class Tinst, class Tcont>
uint CargoList<Tinst, Tcont>::MovePacket(VehicleCargoList *dest, Iterator &it, uint cap, TileIndex load_place)
{
<<<<<<< HEAD
	CargoPacket *packet = MovePacket(it, cap, load_place);
	uint ret = packet->count;
	dest->Append(packet);
	return ret;
}
=======
	assert(mta == MTA_FINAL_DELIVERY || dest != NULL);
	assert(mta == MTA_UNLOAD || mta == MTA_CARGO_LOAD || mta == MTA_RESERVE || payment != NULL);
>>>>>>> 01518547

template<class Tinst, class Tcont>
uint CargoList<Tinst, Tcont>::MovePacket(StationCargoList *dest, StationID next, Iterator &it, uint cap, TileIndex load_place)
{
	CargoPacket *packet = MovePacket(it, cap, load_place);
	uint ret = packet->count;
	dest->Append(next, packet);
	return ret;
}

<<<<<<< HEAD
template<class Tinst, class Tcont>
CargoPacket *CargoList<Tinst, Tcont>::MovePacket(Iterator &it, uint cap, TileIndex load_place)
{
	CargoPacket *packet = *it;
	/* load the packet if possible */
	if (packet->count > cap) {
		/* packet needs to be split */
		packet = packet->Split(cap);
		assert(packet->count == cap);
		++it;
	} else {
		this->packets.erase(it++);
	}
	static_cast<Tinst *>(this)->RemoveFromCache(packet);
	if (load_place != INVALID_TILE) {
		packet->loaded_at_xy = load_place;
	}
	return packet;
}
=======
		if (cp->count <= max_move) {
			/* Can move the complete packet */
			max_move -= cp->count;
			this->packets.erase(it++);
			static_cast<Tinst *>(this)->RemoveFromCache(cp);
			switch(mta) {
				case MTA_FINAL_DELIVERY:
					payment->PayFinalDelivery(cp, cp->count);
					delete cp;
					continue; // of the loop

				case MTA_RESERVE:
				case MTA_CARGO_LOAD:
					cp->loaded_at_xy = data;
					break;

				case MTA_TRANSFER:
					cp->feeder_share += payment->PayTransfer(cp, cp->count);
					break;

				case MTA_UNLOAD:
					break;
			}
			dest->Append(cp, mta != MTA_RESERVE);
			continue;
		}
>>>>>>> 01518547

template<class Tinst, class Tcont>
void CargoList<Tinst, Tcont>::UpdateFlows(StationID next, GoodsEntry * ge) {
	for(Iterator i = packets.begin(); i != packets.end(); ++i) {
		CargoPacket * p = *i;
		ge->UpdateFlowStats(p->source, p->count, next);
	}
}

template <class Tinst, class Tcont>
void CargoList<Tinst, Tcont>::InvalidateCache()
{
	this->count = 0;
	this->cargo_days_in_transit = 0;

	for (ConstIterator it(this->packets.begin()); it != this->packets.end(); it++) {
		static_cast<Tinst *>(this)->AddToCache(*it);
	}
}


uint VehicleCargoList::DeliverPacket(Iterator &c, uint remaining_unload, GoodsEntry *dest, CargoPayment *payment, StationID curr_station) {
	CargoPacket * p = *c;
	uint loaded = 0;
	StationID source = p->source;
	if (p->count <= remaining_unload) {
		payment->PayFinalDelivery(p, p->count);
		packets.erase(c++);
		this->RemoveFromCache(p);
		loaded = p->count;
		delete p;
	} else {
		payment->PayFinalDelivery(p, remaining_unload);
		this->count -= remaining_unload;
		this->cargo_days_in_transit -= remaining_unload * p->days_in_transit;
		this->feeder_share -= p->feeder_share;
		p->feeder_share = 0;
		p->count -= remaining_unload;
		loaded = remaining_unload;
		++c;
	}
	dest->UpdateFlowStats(source, loaded, curr_station);
	return loaded;
}

<<<<<<< HEAD
uint VehicleCargoList::TransferPacket(Iterator &c, uint remaining_unload, GoodsEntry *dest, CargoPayment *payment, StationID curr_station) {
	CargoPacket *p = *c;
	Money fs = payment->PayTransfer(p, p->count);
	p->feeder_share += fs;
	this->feeder_share += fs;
	StationID next = dest->UpdateFlowStatsTransfer(p->source, p->count, curr_station);
	SetBit(dest->acceptance_pickup, GoodsEntry::PICKUP);
	return MovePacket(&dest->cargo, next, c, remaining_unload);
}
=======
			dest->Append(cp_new, mta != MTA_RESERVE);
		}
>>>>>>> 01518547

UnloadType VehicleCargoList::WillUnload(const UnloadDescription & ul, const CargoPacket * p) const {
	if (ul.dest->flows[p->source].empty() || ul.next_station == INVALID_STATION) {
		/* there is no plan: use normal unloading */
		return WillUnloadOld(ul, p);
	} else {
		/* use cargodist unloading*/
		return WillUnloadCargoDist(ul, p);
	}
}

UnloadType VehicleCargoList::WillUnloadOld(const UnloadDescription & ul, const CargoPacket * p) const {
	/* try to unload cargo */
	bool move = (ul.flags & (UL_DELIVER | UL_ACCEPTED | UL_TRANSFER)) != 0;
	/* try to deliver cargo if unloading */
	bool deliver = (ul.flags & UL_ACCEPTED) && !(ul.flags & UL_TRANSFER) && (p->source != ul.curr_station);
	/* transfer cargo if delivery was unsuccessful */
	bool transfer = (ul.flags & (UL_TRANSFER | UL_DELIVER)) != 0;
	if (move) {
		if(deliver) {
			return UL_DELIVER;
		} else if (transfer) {
			return UL_TRANSFER;
		} else {
			/* this case is for (non-)delivery to the source station without special flags.
			 * like the code in MoveTo did, we keep the packet in this case
			 */
			return UL_KEEP;
		}
	} else {
		return UL_KEEP;
	}
}

UnloadType VehicleCargoList::WillUnloadCargoDist(const UnloadDescription & ul, const CargoPacket * p) const {
	StationID via = ul.dest->flows[p->source].begin()->via;
	if (via == ul.curr_station) {
		/* this is the final destination, deliver ... */
		if (ul.flags & UL_TRANSFER) {
			/* .. except if explicitly told not to do so ... */
			return UL_TRANSFER;
		} else if (ul.flags & UL_ACCEPTED) {
			return UL_DELIVER;
		} else if (ul.flags & UL_DELIVER) {
			/* .. or if the station suddenly doesn't accept our cargo, but we have an explicit deliver order... */
			return UL_TRANSFER;
		} else {
			/* .. or else if it doesn't accept. */
			return UL_KEEP;
		}
	} else {
		/* packet has to travel on, find out if it can stay on board */
		if (ul.flags & UL_DELIVER) {
			/* order overrides cargodist:
			 * play by the old loading rules here as player is interfering with cargodist
			 * try to deliver, as move has been forced upon us */
			if ((ul.flags & UL_ACCEPTED) && !(ul.flags & UL_TRANSFER) && p->source != ul.curr_station) {
				return UL_DELIVER;
			} else {
				/* transfer cargo, as delivering didn't work */
				/* plan might still be fulfilled as the packet can be picked up by another vehicle travelling to "via" */
				return UL_TRANSFER;
			}
		} else if (ul.flags & UL_TRANSFER) {
			/* transfer forced, plan still fulfilled as above */
			return UL_TRANSFER;
		} else if (ul.next_station == via) {
			/* vehicle goes to the packet's next hop or has nondeterministic order: keep the packet*/
			return UL_KEEP;
		} else {
			/* vehicle goes somewhere else, transfer the packet*/
			return UL_TRANSFER;
		}
	}
}

uint VehicleCargoList::MoveToStation(GoodsEntry * dest, uint max_unload, OrderUnloadFlags flags, StationID curr_station, StationID next_station, CargoPayment *payment) {
	uint remaining_unload = max_unload;
	UnloadDescription ul(dest, curr_station, next_station, flags);

	for(Iterator c = packets.begin(); c != packets.end() && remaining_unload > 0;) {
		UnloadType action = this->WillUnload(ul, *c);

		switch(action) {
			case UL_DELIVER:
				remaining_unload -= this->DeliverPacket(c, remaining_unload, dest, payment, curr_station);
				break;
			case UL_TRANSFER:
				/* TransferPacket may split the packet and return the transferred part */
				remaining_unload -= this->TransferPacket(c, remaining_unload, dest, payment, curr_station);
				break;
			case UL_KEEP:
				/* don't update the flow stats here as those packets can be kept multiple times
				 * the flow stats are updated from LoadUnloadVehicle when all loading is done
				 */
				++c;
				break;
			default:
				NOT_REACHED();
		}
	}
	return max_unload - remaining_unload;
}

void VehicleCargoList::RemoveFromCache(const CargoPacket *cp)
{
	this->feeder_share -= cp->feeder_share;
	this->Parent::RemoveFromCache(cp);
}

void VehicleCargoList::AddToCache(const CargoPacket *cp)
{
	this->feeder_share += cp->feeder_share;
	this->Parent::AddToCache(cp);
}

uint VehicleCargoList::MoveToVehicle(VehicleCargoList *dest, uint cap, TileIndex load_place)
{
	uint orig_cap = cap;
	Iterator it = packets.begin();
	while(it != packets.end() && cap > 0) {
		cap -= MovePacket(dest, it, cap, load_place);
	}
	return orig_cap - cap;
}


void VehicleCargoList::AgeCargo()
{
	for (ConstIterator it(this->packets.begin()); it != this->packets.end(); it++) {
		CargoPacket *cp = *it;
		/* If we're at the maximum, then we can't increase no more. */
		if (cp->days_in_transit == 0xFF) continue;

		cp->days_in_transit++;
		this->cargo_days_in_transit += cp->count;
	}
}

UnloadDescription::UnloadDescription(GoodsEntry * d, StationID curr, StationID next, OrderUnloadFlags order_flags) :
	dest(d), curr_station(curr), next_station(next), flags(UL_KEEP)
{
	if (HasBit(dest->acceptance_pickup, GoodsEntry::ACCEPTANCE)) {
		flags |= UL_ACCEPTED;
	}
	if (order_flags & OUFB_UNLOAD) {
		flags |= UL_DELIVER;
	}
	if (order_flags & OUFB_TRANSFER) {
		flags |= UL_TRANSFER;
	}
}

/*
 *
 * Station cargo list implementation
 *
 */

void StationCargoList::Append(StationID next, CargoPacket *cp)
{
	assert(cp != NULL);
	this->AddToCache(cp);
	StationCargoPacketMap::List &list = this->packets[next];

	for (StationCargoPacketMap::List::reverse_iterator it(list.rbegin()); it != list.rend(); it++) {
		CargoPacket *icp = *it;
		if (StationCargoList::AreMergable(icp, cp) && icp->count + cp->count <= CargoPacket::MAX_COUNT) {
			icp->Merge(cp);
			return;
		}
	}

	/* The packet could not be merged with another one */
	list.push_back(cp);
}

uint StationCargoList::MovePackets(VehicleCargoList *dest, uint cap, Iterator begin, Iterator end, TileIndex load_place) {
	uint orig_cap = cap;
	while(begin != end && cap > 0) {
		cap -= this->MovePacket(dest, begin, cap, load_place);
	}
	return orig_cap - cap;
}

uint StationCargoList::MoveToVehicle(VehicleCargoList *dest, uint cap, StationID selected_station, TileIndex load_place) {
	uint orig_cap = cap;
	if (selected_station != INVALID_STATION) {
		std::pair<Iterator, Iterator> bounds(packets.equal_range(selected_station));
		cap -= MovePackets(dest, cap, bounds.first, bounds.second, load_place);
		if (cap > 0) {
			bounds = packets.equal_range(INVALID_STATION);
			cap -= MovePackets(dest, cap, bounds.first, bounds.second, load_place);
		}
	} else {
		cap -= MovePackets(dest, cap, packets.begin(), packets.end(), load_place);
	}
	return orig_cap - cap;
}

void StationCargoList::RerouteStalePackets(StationID curr, StationID to, GoodsEntry * ge) {
	std::pair<Iterator, Iterator> range(packets.equal_range(to));
	for(Iterator it(range.first); it != range.second && it.GetKey() == to;) {
		CargoPacket * packet = *it;
		packets.erase(it++);
		StationID next = ge->UpdateFlowStatsTransfer(packet->source, packet->count, curr);
		assert(next != to);

		/* legal, as insert doesn't invalidate iterators in the MultiMap, however
		 * this might insert the packet between range.first and range.second (which might be end())
		 * This is why we check for GetKey above to avoid infinite loops
		 */
		packets.Insert(next, packet);
	}
}

void VehicleCargoList::InvalidateCache()
{
	this->feeder_share = 0;
	this->Parent::InvalidateCache();
}

/*
 * We have to instantiate everything we want to be usable.
 */
template class CargoList<VehicleCargoList, CargoPacketList>;
template class CargoList<StationCargoList, StationCargoPacketMap>;<|MERGE_RESOLUTION|>--- conflicted
+++ resolved
@@ -130,34 +130,23 @@
 	this->cargo_days_in_transit += cp->days_in_transit * cp->count;
 }
 
-<<<<<<< HEAD
-void VehicleCargoList::Append(CargoPacket *cp)
-=======
-template <class Tinst>
-void CargoList<Tinst>::Append(CargoPacket *cp, bool check_merge)
->>>>>>> 01518547
+void ReservationList::Append(CargoPacket *cp)
 {
 	assert(cp != NULL);
 	this->AddToCache(cp);
-
-<<<<<<< HEAD
+	this->packets.push_back(cp);
+}
+
+void VehicleCargoList::Append(CargoPacket *cp)
+{
+	assert(cp != NULL);
+	this->AddToCache(cp);
+
 	for (ReverseIterator it(this->packets.rbegin()); it != this->packets.rend(); it++) {
 		CargoPacket *icp = *it;
 		if (VehicleCargoList::AreMergable(icp, cp) && icp->count + cp->count <= CargoPacket::MAX_COUNT) {
 			icp->Merge(cp);
 			return;
-=======
-	if (check_merge) {
-		for (List::reverse_iterator it(this->packets.rbegin()); it != this->packets.rend(); it++) {
-			CargoPacket *icp = *it;
-			if (Tinst::AreMergable(icp, cp) && icp->count + cp->count <= CargoPacket::MAX_COUNT) {
-				icp->count        += cp->count;
-				icp->feeder_share += cp->feeder_share;
-
-				delete cp;
-				return;
-			}
->>>>>>> 01518547
 		}
 	}
 
@@ -194,18 +183,14 @@
 }
 
 template<class Tinst, class Tcont>
-uint CargoList<Tinst, Tcont>::MovePacket(VehicleCargoList *dest, Iterator &it, uint cap, TileIndex load_place)
-{
-<<<<<<< HEAD
+template<class Tother_inst>
+uint CargoList<Tinst, Tcont>::MovePacket(Tother_inst *dest, Iterator &it, uint cap, TileIndex load_place)
+{
 	CargoPacket *packet = MovePacket(it, cap, load_place);
 	uint ret = packet->count;
 	dest->Append(packet);
 	return ret;
 }
-=======
-	assert(mta == MTA_FINAL_DELIVERY || dest != NULL);
-	assert(mta == MTA_UNLOAD || mta == MTA_CARGO_LOAD || mta == MTA_RESERVE || payment != NULL);
->>>>>>> 01518547
 
 template<class Tinst, class Tcont>
 uint CargoList<Tinst, Tcont>::MovePacket(StationCargoList *dest, StationID next, Iterator &it, uint cap, TileIndex load_place)
@@ -216,7 +201,6 @@
 	return ret;
 }
 
-<<<<<<< HEAD
 template<class Tinst, class Tcont>
 CargoPacket *CargoList<Tinst, Tcont>::MovePacket(Iterator &it, uint cap, TileIndex load_place)
 {
@@ -236,34 +220,6 @@
 	}
 	return packet;
 }
-=======
-		if (cp->count <= max_move) {
-			/* Can move the complete packet */
-			max_move -= cp->count;
-			this->packets.erase(it++);
-			static_cast<Tinst *>(this)->RemoveFromCache(cp);
-			switch(mta) {
-				case MTA_FINAL_DELIVERY:
-					payment->PayFinalDelivery(cp, cp->count);
-					delete cp;
-					continue; // of the loop
-
-				case MTA_RESERVE:
-				case MTA_CARGO_LOAD:
-					cp->loaded_at_xy = data;
-					break;
-
-				case MTA_TRANSFER:
-					cp->feeder_share += payment->PayTransfer(cp, cp->count);
-					break;
-
-				case MTA_UNLOAD:
-					break;
-			}
-			dest->Append(cp, mta != MTA_RESERVE);
-			continue;
-		}
->>>>>>> 01518547
 
 template<class Tinst, class Tcont>
 void CargoList<Tinst, Tcont>::UpdateFlows(StationID next, GoodsEntry * ge) {
@@ -309,7 +265,6 @@
 	return loaded;
 }
 
-<<<<<<< HEAD
 uint VehicleCargoList::TransferPacket(Iterator &c, uint remaining_unload, GoodsEntry *dest, CargoPayment *payment, StationID curr_station) {
 	CargoPacket *p = *c;
 	Money fs = payment->PayTransfer(p, p->count);
@@ -319,10 +274,6 @@
 	SetBit(dest->acceptance_pickup, GoodsEntry::PICKUP);
 	return MovePacket(&dest->cargo, next, c, remaining_unload);
 }
-=======
-			dest->Append(cp_new, mta != MTA_RESERVE);
-		}
->>>>>>> 01518547
 
 UnloadType VehicleCargoList::WillUnload(const UnloadDescription & ul, const CargoPacket * p) const {
 	if (ul.dest->flows[p->source].empty() || ul.next_station == INVALID_STATION) {
@@ -399,6 +350,13 @@
 	}
 }
 
+void ReservationList::Revert(GoodsEntry *ge) {
+	for(Iterator c = packets.begin(); c != packets.end();) {
+		SetBit(ge->acceptance_pickup, GoodsEntry::PICKUP);
+		MovePacket(&ge->cargo, INVALID_STATION, c, (*c)->count);
+	}
+}
+
 uint VehicleCargoList::MoveToStation(GoodsEntry * dest, uint max_unload, OrderUnloadFlags flags, StationID curr_station, StationID next_station, CargoPayment *payment) {
 	uint remaining_unload = max_unload;
 	UnloadDescription ul(dest, curr_station, next_station, flags);
@@ -439,7 +397,9 @@
 	this->Parent::AddToCache(cp);
 }
 
-uint VehicleCargoList::MoveToVehicle(VehicleCargoList *dest, uint cap, TileIndex load_place)
+template <class Tinst, class Tcont>
+template <class Tother_inst>
+uint CargoList<Tinst, Tcont>::MoveTo(Tother_inst *dest, uint cap, TileIndex load_place)
 {
 	uint orig_cap = cap;
 	Iterator it = packets.begin();
@@ -500,7 +460,8 @@
 	list.push_back(cp);
 }
 
-uint StationCargoList::MovePackets(VehicleCargoList *dest, uint cap, Iterator begin, Iterator end, TileIndex load_place) {
+template <class Tother_inst>
+uint StationCargoList::MovePackets(Tother_inst *dest, uint cap, Iterator begin, Iterator end, TileIndex load_place) {
 	uint orig_cap = cap;
 	while(begin != end && cap > 0) {
 		cap -= this->MovePacket(dest, begin, cap, load_place);
@@ -508,7 +469,8 @@
 	return orig_cap - cap;
 }
 
-uint StationCargoList::MoveToVehicle(VehicleCargoList *dest, uint cap, StationID selected_station, TileIndex load_place) {
+template <class Tother_inst>
+uint StationCargoList::MoveTo(Tother_inst *dest, uint cap, StationID selected_station, TileIndex load_place) {
 	uint orig_cap = cap;
 	if (selected_station != INVALID_STATION) {
 		std::pair<Iterator, Iterator> bounds(packets.equal_range(selected_station));
@@ -548,5 +510,19 @@
 /*
  * We have to instantiate everything we want to be usable.
  */
+/** Autoreplace Vehicle -> Vehicle 'transfer' */
+template uint CargoList<VehicleCargoList, CargoPacketList>::MoveTo(VehicleCargoList *dest, uint cap, TileIndex load_place);
+template uint CargoList<VehicleCargoList, CargoPacketList>::MovePacket(VehicleCargoList *dest, Iterator &it, uint cap, TileIndex load_place);
+/** Transfer reservation */
+template uint CargoList<ReservationList, CargoPacketList>::MoveTo(VehicleCargoList *dest, uint cap, TileIndex load_place);
+template uint CargoList<ReservationList, CargoPacketList>::MovePacket(VehicleCargoList *dest, Iterator &it, uint cap, TileIndex load_place);
+/** Cargo loading at a station */
+template uint StationCargoList::MoveTo(VehicleCargoList *dest, uint cap, StationID selected_station, TileIndex load_place);
+template uint StationCargoList::MovePackets(VehicleCargoList *dest, uint cap, Iterator begin, Iterator end, TileIndex load_place);
+/** Reserve cargo */
+template uint StationCargoList::MoveTo(ReservationList *dest, uint cap, StationID selected_station, TileIndex load_place);
+template uint StationCargoList::MovePackets(ReservationList *dest, uint cap, Iterator begin, Iterator end, TileIndex load_place);
+
 template class CargoList<VehicleCargoList, CargoPacketList>;
-template class CargoList<StationCargoList, StationCargoPacketMap>;+template class CargoList<StationCargoList, StationCargoPacketMap>;
+template class CargoList<ReservationList, CargoPacketList>;