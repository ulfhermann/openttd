/* $Id$ */

/*
 * This file is part of OpenTTD.
 * OpenTTD is free software; you can redistribute it and/or modify it under the terms of the GNU General Public License as published by the Free Software Foundation, version 2.
 * OpenTTD is distributed in the hope that it will be useful, but WITHOUT ANY WARRANTY; without even the implied warranty of MERCHANTABILITY or FITNESS FOR A PARTICULAR PURPOSE.
 * See the GNU General Public License for more details. You should have received a copy of the GNU General Public License along with OpenTTD. If not, see <http://www.gnu.org/licenses/>.
 */

/** @file cargopacket.cpp Implementation of the cargo packets. */

#include "stdafx.h"
#include "station_base.h"
#include "core/pool_func.hpp"
#include "core/random_func.hpp"
#include "economy_base.h"

/* Initialize the cargopacket-pool */
CargoPacketPool _cargopacket_pool("CargoPacket");
INSTANTIATE_POOL_METHODS(CargoPacket)

/**
 * Initialize, i.e. clean, the pool with cargo packets.
 */
void InitializeCargoPackets()
{
	_cargopacket_pool.CleanPool();
}

/**
 * Create a new packet for savegame loading.
 */
CargoPacket::CargoPacket()
{
	this->source_type = ST_INDUSTRY;
	this->source_id   = INVALID_SOURCE;
}

/**
 * Creates a new cargo packet.
 * @param source      Source station of the packet.
 * @param source_xy   Source location of the packet.
 * @param count       Number of cargo entities to put in this packet.
 * @param source_type 'Type' of source the packet comes from (for subsidies).
 * @param source_id   Actual source of the packet (for subsidies).
 * @pre count != 0
 * @note We have to zero memory ourselves here because we are using a 'new'
 * that, in contrary to all other pools, does not memset to 0.
 */
CargoPacket::CargoPacket(StationID source, TileIndex source_xy, uint16 count, SourceType source_type, SourceID source_id) :
	feeder_share(0),
	count(count),
	days_in_transit(0),
	source_id(source_id),
	source(source),
	source_xy(source_xy),
	loaded_at_xy(0)
{
	assert(count != 0);
	this->source_type  = source_type;
}

/**
 * Creates a new cargo packet. Initializes the fields that cannot be changed later.
 * Used when loading or splitting packets.
 * @param count           Number of cargo entities to put in this packet.
 * @param days_in_transit Number of days the cargo has been in transit.
 * @param source          Station the cargo was initially loaded.
 * @param source_xy       Station location the cargo was initially loaded.
 * @param loaded_at_xy    Location the cargo was loaded last.
 * @param feeder_share    Feeder share the packet has already accumulated.
 * @param source_type     'Type' of source the packet comes from (for subsidies).
 * @param source_id       Actual source of the packet (for subsidies).
 * @note We have to zero memory ourselves here because we are using a 'new'
 * that, in contrary to all other pools, does not memset to 0.
 */
CargoPacket::CargoPacket(uint16 count, byte days_in_transit, StationID source, TileIndex source_xy, TileIndex loaded_at_xy, Money feeder_share, SourceType source_type, SourceID source_id) :
		feeder_share(feeder_share),
		count(count),
		days_in_transit(days_in_transit),
		source_id(source_id),
		source(source),
		source_xy(source_xy),
		loaded_at_xy(loaded_at_xy)
{
	assert(count != 0);
	this->source_type = source_type;
}

/**
 * Split this packet in two and return the split off part.
 * @param new_size Size of the remaining part.
 * @return Split off part.
 */
FORCEINLINE CargoPacket *CargoPacket::Split(uint new_size)
{
	Money fs = this->feeder_share * new_size / static_cast<uint>(this->count);
	CargoPacket *cp_new = new CargoPacket(new_size, this->days_in_transit, this->source, this->source_xy, this->loaded_at_xy, fs, this->source_type, this->source_id);
	this->feeder_share -= fs;
	this->count -= new_size;
	return cp_new;
}

/**
 * Merge another packet into this one.
 * @param cp Packet to be merged in.
 */
FORCEINLINE void CargoPacket::Merge(CargoPacket *cp)
{
	this->count += cp->count;
	this->feeder_share += cp->feeder_share;
	delete cp;
}

/**
 * Invalidates (sets source_id to INVALID_SOURCE) all cargo packets from given source.
 * @param src_type Type of source.
 * @param src Index of source.
 */
/* static */ void CargoPacket::InvalidateAllFrom(SourceType src_type, SourceID src)
{
	CargoPacket *cp;
	FOR_ALL_CARGOPACKETS(cp) {
		if (cp->source_type == src_type && cp->source_id == src) cp->source_id = INVALID_SOURCE;
	}
}

/**
 * Invalidates (sets source to INVALID_STATION) all cargo packets from given station.
 * @param sid Station that gets removed.
 */
/* static */ void CargoPacket::InvalidateAllFrom(StationID sid)
{
	CargoPacket *cp;
	FOR_ALL_CARGOPACKETS(cp) {
		if (cp->source == sid) cp->source = INVALID_STATION;
	}
}

/*
 *
 * Cargo list implementation
 *
 */

/**
 * Destroy the cargolist ("frees" all cargo packets).
 */
template <class Tinst, class Tcont>
CargoList<Tinst, Tcont>::~CargoList()
{
	for (Iterator it(this->packets.begin()); it != this->packets.end(); ++it) {
		delete *it;
	}
}

/**
 * Update the cached values to reflect the removal of this packet.
 * Decreases count and days_in_transit.
 * @param cp Packet to be removed from cache.
 */
template <class Tinst, class Tcont>
void CargoList<Tinst, Tcont>::RemoveFromCache(const CargoPacket *cp)
{
	this->count                 -= cp->count;
	this->cargo_days_in_transit -= cp->days_in_transit * cp->count;
}

/**
 * Update the cache to reflect adding of this packet.
 * Increases count and days_in_transit.
 * @param cp New packet to be inserted.
 */
template <class Tinst, class Tcont>
void CargoList<Tinst, Tcont>::AddToCache(const CargoPacket *cp)
{
	this->count                 += cp->count;
	this->cargo_days_in_transit += cp->days_in_transit * cp->count;
}

/**
 * Appends the given cargo packet. Tries to merge it with another one in the
 * packets list. If no fitting packet is found, appends it.
 * @warning After appending this packet may not exist anymore!
 * @note Do not use the cargo packet anymore after it has been appended to this CargoList!
 * @param cp Cargo packet to add.
 * @param update_cache If false, the cache is not updated; used when loading from
 *        the reservation list.
 * @pre cp != NULL
 */
void VehicleCargoList::Append(CargoPacket *cp, bool update_cache)
{
	assert(cp != NULL);
	if (update_cache) this->AddToCache(cp);
	for (CargoPacketList::reverse_iterator it(this->packets.rbegin()); it != this->packets.rend(); it++) {
		CargoPacket *icp = *it;
		if (VehicleCargoList::AreMergable(icp, cp) && icp->count + cp->count <= CargoPacket::MAX_COUNT) {
			icp->Merge(cp);
			return;
		}
	}

	/* The packet could not be merged with another one */
	this->packets.push_back(cp);
}

/**
 * Truncates the cargo in this list to the given amount. It leaves the
 * first count cargo entities and removes the rest.
 * @param max_remaining Maximum amount of entities to be in the list after the command.
 */
template <class Tinst, class Tcont>
void CargoList<Tinst, Tcont>::Truncate(uint max_remaining)
{
	for (Iterator it(packets.begin()); it != packets.end(); /* done during loop*/) {
		CargoPacket *cp = *it;
		if (max_remaining == 0) {
			/* Nothing should remain, just remove the packets. */
			this->packets.erase(it++);
			static_cast<Tinst *>(this)->RemoveFromCache(cp);
			delete cp;
			continue;
		}

		uint local_count = cp->count;
		if (local_count > max_remaining) {
			uint diff = local_count - max_remaining;
			this->count -= diff;
			this->cargo_days_in_transit -= cp->days_in_transit * diff;
			cp->count = max_remaining;
			max_remaining = 0;
		} else {
			max_remaining -= local_count;
		}
		++it;
	}
}

/**
 * Reserves a packet for later loading and adds it to the cache.
 * @param cp Packet to be reserved.
 */
void VehicleCargoList::Reserve(CargoPacket *cp)
{
	assert(cp != NULL);
	this->AddToCache(cp);
	this->reserved_count += cp->count;
	this->reserved.push_back(cp);
}

/**
 * Returns all reserved cargo to the station and removes it from the cache.
 * @param ID of next the station the cargo wants to go next.
 * @param dest Station the cargo is returned to.
 */
void VehicleCargoList::Unreserve(StationID next, StationCargoList *dest)
{
	Iterator it(this->reserved.begin());
	while (it != this->reserved.end()) {
		CargoPacket *cp = *it;
		this->RemoveFromCache(cp);
		this->reserved_count -= cp->count;
		dest->Append(next, cp);
		this->reserved.erase(it++);
	}
}

/**
 * Load packets from the reservation list.
 * @params max_move Number of cargo to load.
 * @return Amount of cargo actually loaded.
 */
uint VehicleCargoList::LoadReserved(uint max_move)
{
	uint orig_max = max_move;
	Iterator it(this->reserved.begin());
	while (it != this->reserved.end() && max_move > 0) {
		CargoPacket *cp = *it;
		if (cp->count <= max_move) {
			/* Can move the complete packet */
			max_move -= cp->count;
			this->reserved.erase(it++);
			this->reserved_count -= cp->count;
			this->Append(cp, false);
		} else {
			cp->count -= max_move;
			CargoPacket *cp_new = new CargoPacket(max_move, cp->days_in_transit, cp->source, cp->source_xy, cp->loaded_at_xy, 0, cp->source_type, cp->source_id);
			this->Append(cp_new, false);
			this->reserved_count -= max_move;
			max_move = 0;
		}
	}
	return orig_max - max_move;
}

/**
 * Move a single packet or part of it from this list to a vehicle and increment
 * the given iterator.
 * @param dest       Vehicle cargo list to move to.
 * @param it         Iterator pointing to the packet.
 * @param cap        Maximum amount of cargo to be moved.
 * @param load_place New loaded_at for the packet.
 * @param reserve    If the packet should be loaded on or reserved for the vehicle.
 * @return           Actual amount of cargo which has been moved.
 */
template<class Tinst, class Tcont>
uint CargoList<Tinst, Tcont>::MovePacket(VehicleCargoList *dest, Iterator &it, uint cap, TileIndex load_place, bool reserve)
{
	CargoPacket *packet = this->RemovePacket(it, cap, load_place);
	uint ret = packet->count;
	if (reserve) {
		dest->Reserve(packet);
	} else {
		dest->Append(packet);
	}
	return ret;
}

/**
 * Move a single packet or part of it from this list to a station and increment
 * the given iterator.
 * @param dest Station cargo list to move to.
 * @param next Next station the packet will travel to.
 * @param it Iterator pointing to the packet.
 * @param cap Maximum amount of cargo to be moved.
 * @return Actual amount of cargo which has been moved.
 */
template<class Tinst, class Tcont>
uint CargoList<Tinst, Tcont>::MovePacket(StationCargoList *dest, StationID next, Iterator &it, uint cap)
{
	CargoPacket *packet = this->RemovePacket(it, cap);
	uint ret = packet->count;
	dest->Append(next, packet);
	return ret;
}

/**
 * Remove a single packet or part of it from this list and increment the given
 * iterator.
 * @param it Iterator pointing to the packet.
 * @param cap Maximum amount of cargo to be moved.
 * @param load_place New loaded_at for the packet or INVALID_TILE if the current
 *        one shall be kept.
 * @return Removed packet.
 */
template<class Tinst, class Tcont>
CargoPacket *CargoList<Tinst, Tcont>::RemovePacket(Iterator &it, uint cap, TileIndex load_place)
{
	CargoPacket *packet = *it;
	/* load the packet if possible */
	if (packet->count > cap) {
		/* packet needs to be split */
		packet = packet->Split(cap);
		assert(packet->count == cap);
		++it;
	} else {
		this->packets.erase(it++);
	}
	static_cast<Tinst *>(this)->RemoveFromCache(packet);
	if (load_place != INVALID_TILE) {
		packet->loaded_at_xy = load_place;
	}
	return packet;
}

/**
 * Invalidates the cached data and rebuilds it.
 */
template <class Tinst, class Tcont>
void CargoList<Tinst, Tcont>::InvalidateCache()
{
	this->count = 0;
	this->cargo_days_in_transit = 0;

	for (ConstIterator it(this->packets.begin()); it != this->packets.end(); it++) {
		static_cast<Tinst *>(this)->AddToCache(*it);
	}
}

/**
 * Delete a vehicle cargo list and clear its reservation list.
 */
VehicleCargoList::~VehicleCargoList()
{
	for (Iterator it(this->reserved.begin()); it != this->reserved.end(); ++it) {
		delete *it;
	}
}

/**
 * Deliver a specific packet or part of it to a station and handle payment. The
 * given iterator is incremented in the process.
 * @param it      Iterator pointing to the packet to be delivered.
 * @param cap     Maximum amount of cargo to be unloaded.
 * @param payment Payment object to use for payment.
 * @return        Amount of cargo actually unloaded.
 */
uint VehicleCargoList::DeliverPacket(Iterator &it, uint cap, CargoPayment *payment)
{
	CargoPacket *p = *it;
	uint unloaded = 0;
	if (p->count <= cap) {
		payment->PayFinalDelivery(p, p->count);
		this->packets.erase(it++);
		this->RemoveFromCache(p);
		unloaded = p->count;
		delete p;
	} else {
		payment->PayFinalDelivery(p, cap);
		this->count -= cap;
		this->cargo_days_in_transit -= cap * p->days_in_transit;
		this->feeder_share -= p->feeder_share;
		p->feeder_share = 0;
		p->count -= cap;
		unloaded = cap;
		++it;
	}
	return unloaded;
}

/**
 * Keep a packet in the vehicle while unloading by temporarily moving it to the
 * reservation list. The given iterator is incremented in the process.
 * @param it Iterator pointing to the packet.
 * @return Size of the packet.
 */
uint VehicleCargoList::KeepPacket(Iterator &it)
{
	CargoPacket *cp = *it;
	this->reserved.push_back(cp);
	this->reserved_count += cp->count;
	this->packets.erase(it++);
	return cp->count;
}

/**
 * Transfer a packet to a station, but don't deliver it. Increment the given
 * iterator in the process.
 * @param it Iterator pointing to a packet in the list.
 * @param cap Maximum amount of cargo to be transferred.
 * @param dest Cargo list of the station the cargo should be transferred to.
 * @param payment Payment object to be updated with the resulting transfer
 *                credits.
 * @param next ID of the station the cargo wants to go to next.
 * @return Amount of cargo actually moved.
 */
uint VehicleCargoList::TransferPacket(Iterator &it, uint cap, StationCargoList *dest, CargoPayment *payment, StationID next)
{
	CargoPacket *cp = this->RemovePacket(it, cap);
	cp->feeder_share += payment->PayTransfer(cp, cp->count);
	uint ret = cp->count;
	dest->Append(next, cp);
	return ret;
}

/**
 * Determine what a cargo packet arriving at the station this list belongs to
 * will do, using the "old", non-cargodist algorithm.
 * @param flags  Unload flags telling if the cargo is accepted and what order
 *               flags there are.
 * @param source ID of the packets source station.
 * @return       Unload type (deliver, transfer, keep) telling what to do with
 *               the packet.
 */
UnloadType StationCargoList::WillUnloadOld(byte flags, StationID source)
{
	/* try to unload cargo */
	bool move = (flags & (UL_DELIVER | UL_ACCEPTED | UL_TRANSFER)) != 0;
	/* try to deliver cargo if unloading */
	bool deliver = (flags & UL_ACCEPTED) && !(flags & UL_TRANSFER) && (source != this->station->index);
	/* transfer cargo if delivery was unsuccessful */
	bool transfer = (flags & (UL_TRANSFER | UL_DELIVER)) != 0;
	if (move) {
		if(deliver) {
			return UL_DELIVER;
		} else if (transfer) {
			return UL_TRANSFER;
		} else {
			/* this case is for (non-)delivery to the source station without special flags.
			 * like the code in MoveTo did, we keep the packet in this case
			 */
			return UL_KEEP;
		}
	} else {
		return UL_KEEP;
	}
}

/**
 * Determine what a cargo packet arriving at the station this list belongs to
 * will do, using the Cargodist algorithm.
 * @param flags  Unload flags telling if the cargo is accepted and what order
 *               flags there are.
 * @param next   Station the vehicle the cargo is coming from will
 *               visit next (or INVALID_STATION if unknown).
 * @param via    Station the cargo wants to go to next. If that is this
 *               station the cargo wants to be delivered.
 * @param source ID of the packets source station.
 * @return       Unload type (deliver, transfer, keep) telling what to do with
 *               the packet.
 */
UnloadType StationCargoList::WillUnloadCargoDist(byte flags, StationID next, StationID via, StationID source)
{
	if (via == this->station->index) {
		/* this is the final destination, deliver ... */
		if (flags & UL_TRANSFER) {
			/* .. except if explicitly told not to do so ... */
			return UL_TRANSFER;
		} else if (flags & UL_ACCEPTED) {
			return UL_DELIVER;
		} else if (flags & UL_DELIVER) {
			/* .. or if the station suddenly doesn't accept our cargo, but we have an explicit deliver order... */
			return UL_TRANSFER;
		} else {
			/* .. or else if it doesn't accept. */
			return UL_KEEP;
		}
	} else {
		/* packet has to travel on, find out if it can stay on board */
		if (flags & UL_DELIVER) {
			/* order overrides cargodist:
			 * play by the old loading rules here as player is interfering with cargodist
			 * try to deliver, as move has been forced upon us */
			if ((flags & UL_ACCEPTED) && !(flags & UL_TRANSFER) && source != this->station->index) {
				return UL_DELIVER;
			} else {
				/* transfer cargo, as delivering didn't work */
				return UL_TRANSFER;
			}
		} else if (flags & UL_TRANSFER) {
			/* transfer forced */
			return UL_TRANSFER;
		} else if (next == via) {
			/* vehicle goes to the packet's next hop or has nondeterministic order: keep the packet*/
			return UL_KEEP;
		} else {
			/* vehicle goes somewhere else, transfer the packet*/
			return UL_TRANSFER;
		}
	}
}

/**
 * Swap the reserved and packets lists when starting to load cargo. Pull in the
 * "kept" packets which were stored in the reservation list so that we don't
 * have to iterate over them all the time.
 * @pre this->packets.empty()
 */
void VehicleCargoList::SwapReserved()
{
	assert(this->packets.empty());
	this->packets.swap(this->reserved);
	this->reserved_count = 0;
}

/**
 * Moves the given amount of cargo from a vehicle to a station.
 * Depending on the value of flags the side effects of this function differ:
 *  - OUFB_UNLOAD_IF_POSSIBLE and dest->acceptance_pickup & GoodsEntry::ACCEPTANCE:
 *  	packets are accepted here and may be unloaded and/or delivered (=destroyed);
 *  	if not using cargodist: all packets are unloaded and delivered
 *  	if using cargodist: only packets which have this station as final destination are unloaded and delivered.
 *  	if using cargodist: other packets may or may not be unloaded, depending on next_station.
 *  	if GoodsEntry::ACCEPTANCE is not set and using cargodist: packets may still be unloaded, but not delivered.
 *  - OUFB_UNLOAD: unload all packets unconditionally;
 *  	if OUF_UNLOAD_IF_POSSIBLE set and OUFB_TRANSFER not set: also deliver packets (no matter if using cargodist).
 *  - OUFB_TRANSFER: don't deliver any packets;
 *  	overrides delivering aspect of OUFB_UNLOAD_IF_POSSIBLE.
 * @param source       Vehicle cargo list to take the cargo from.
 * @param max_unload   Maximum amount of cargo entities to move.
 * @param flags        How to handle the moving (side effects).
 * @param next         Next unloading station in the vehicle's order list.
 * @param has_stopped  Vehicle has stopped at this station before, so don't update the flow stats for kept cargo.
 * @param payment      Payment object to be updated when delivering/transferring.
 * @return Number of cargo entities actually moved.
 */
uint StationCargoList::TakeFrom(VehicleCargoList *source, uint max_unload, OrderUnloadFlags order_flags, StationID next, bool has_stopped, CargoPayment *payment)
{
	uint remaining_unload = max_unload;
	uint unloaded;
	byte flags = this->GetUnloadFlags(order_flags);
	GoodsEntry *dest = &this->station->goods[this->cargo];
	UnloadType action;

	for (VehicleCargoList::Iterator c = source->packets.begin(); c != source->packets.end() && remaining_unload > 0;) {
		StationID cargo_source = (*c)->source;
		FlowStatSet &flows = dest->flows[cargo_source];
		FlowStatSet::iterator begin = flows.begin();
		StationID via = (begin != flows.end() ? begin->Via() : INVALID_STATION);
		if (via != INVALID_STATION && next != INVALID_STATION) {
			/* use cargodist unloading*/
			action = this->WillUnloadCargoDist(flags, next, via, cargo_source);
		} else {
			/* there is no plan: use normal unloading */
			action = this->WillUnloadOld(flags, cargo_source);
		}

		switch(action) {
			case UL_DELIVER:
				unloaded = source->DeliverPacket(c, remaining_unload, payment);
				if (via != INVALID_STATION) {
					if (via == this->station->index) {
						dest->UpdateFlowStats(flows, begin, unloaded);
					} else {
						dest->UpdateFlowStats(flows, unloaded, this->station->index);
					}
				}
				remaining_unload -= unloaded;
				break;
			case UL_TRANSFER:
				/* TransferPacket may split the packet and return the transferred part */
				if (via == this->station->index) {
					via = (++begin != flows.end()) ? begin->Via() : INVALID_STATION;
				}
				unloaded = source->TransferPacket(c, remaining_unload, this, payment, via);
				if (via != INVALID_STATION) {
					dest->UpdateFlowStats(flows, begin, unloaded);
				}
				remaining_unload -= unloaded;
				break;
			case UL_KEEP:
				unloaded = source->KeepPacket(c);
				if (via != INVALID_STATION && next != INVALID_STATION && !has_stopped) {
					if (via == next) {
						dest->UpdateFlowStats(flows, begin, unloaded);
					} else {
						dest->UpdateFlowStats(flows, unloaded, next);
					}
				}
				break;
			default:
				NOT_REACHED();
		}
	}
	return max_unload - remaining_unload;
}

/**
 * Update the cached values to reflect the removal of this packet.
 * Decreases count, feeder share and days_in_transit.
 * @param cp Packet to be removed from cache.
 */
void VehicleCargoList::RemoveFromCache(const CargoPacket *cp)
{
	this->feeder_share -= cp->feeder_share;
	this->Parent::RemoveFromCache(cp);
}

/**
 * Update the cache to reflect adding of this packet.
 * Increases count, feeder share and days_in_transit.
 * @param cp New packet to be inserted.
 */
void VehicleCargoList::AddToCache(const CargoPacket *cp)
{
	this->feeder_share += cp->feeder_share;
	this->Parent::AddToCache(cp);
}

/**
 * Moves the given amount of cargo to another vehicle (during autoreplace).
 * @param dest         Destination to move the cargo to.
 * @param cap          Maximum amount of cargo entities to move.
 * @return             Amount of cargo actually moved.
 */
uint VehicleCargoList::MoveTo(VehicleCargoList *dest, uint cap)
{
	uint orig_cap = cap;
	Iterator it = packets.begin();
	while (it != packets.end() && cap > 0) {
		cap -= MovePacket(dest, it, cap);
	}
	return orig_cap - cap;
}

/**
 * Ages the all cargo in this list.
 */
void VehicleCargoList::AgeCargo()
{
	for (ConstIterator it(this->packets.begin()); it != this->packets.end(); it++) {
		CargoPacket *cp = *it;
		/* If we're at the maximum, then we can't increase no more. */
		if (cp->days_in_transit == 0xFF) continue;

		cp->days_in_transit++;
		this->cargo_days_in_transit += cp->count;
	}
}

/*
 *
 * Station cargo list implementation
 *
 */

/**
 * build unload flags from order flags and station acceptance.
 * @param order_flags order flags to check for forced transfer/deliver
 * @return some combination of UL_ACCEPTED, UL_DELIVER and UL_TRANSFER
 */
FORCEINLINE byte StationCargoList::GetUnloadFlags(OrderUnloadFlags order_flags)
{
	byte flags = 0;
	if (HasBit(this->station->goods[this->cargo].acceptance_pickup, GoodsEntry::ACCEPTANCE)) {
		flags |= UL_ACCEPTED;
	}
	if (order_flags & OUFB_UNLOAD) {
		flags |= UL_DELIVER;
	}
	if (order_flags & OUFB_TRANSFER) {
		flags |= UL_TRANSFER;
	}
	return flags;
}

/**
 * Appends the given cargo packet to the range of packets with the same next station
 * @warning After appending this packet may not exist anymore!
 * @note Do not use the cargo packet anymore after it has been appended to this CargoList!
 * @param next the next hop
 * @param cp the cargo packet to add
 * @pre cp != NULL
 */
void StationCargoList::Append(StationID next, CargoPacket *cp)
{
	assert(cp != NULL);
	this->AddToCache(cp);

	StationCargoPacketMap::List &list = this->packets[next];
	for (StationCargoPacketMap::List::reverse_iterator it(list.rbegin()); it != list.rend(); it++) {
		CargoPacket *icp = *it;
		if (StationCargoList::AreMergable(icp, cp) && icp->count + cp->count <= CargoPacket::MAX_COUNT) {
			icp->Merge(cp);
			return;
		}
	}

	/* The packet could not be merged with another one */
	list.push_back(cp);
}

/**
 * Move packets from a specific range in this list to a vehicle.
 * @param dest Cargo list the packets will be moved to.
 * @param cap Maximum amount of cargo to move.
 * @param begin Begin of the range to take packets from.
 * @param end End of the range to take packets from.
 * @param reserve If the packets should be loaded on or reserved for the vehicle.
 * @return Amount of cargo that has been moved.
 */
uint StationCargoList::MovePackets(VehicleCargoList *dest, uint cap, Iterator begin, Iterator end, bool reserve)
{
	uint orig_cap = cap;
	while (begin != end && cap > 0) {
		cap -= this->MovePacket(dest, begin, cap, this->station->xy, reserve);
	}
	return orig_cap - cap;
}

/**
 * Move suitable packets from this list to a vehicle.
 * @param dest Vehicle cargo list to move packets to.
 * @param cap Maximum amount of cargo to be moved.
 * @param next Next station the vehicle will stop at.
 * @param reserve If the packets should be loaded on or reserved for the vehicle.
 * @return Amount of cargo that has been moved.
 */
uint StationCargoList::MoveTo(VehicleCargoList *dest, uint cap, StationID next, bool reserve)
{
	uint orig_cap = cap;
	if (next != INVALID_STATION) {
		std::pair<Iterator, Iterator> bounds(this->packets.equal_range(next));
		cap -= this->MovePackets(dest, cap, bounds.first, bounds.second, reserve);
		if (cap > 0) {
			bounds = this->packets.equal_range(INVALID_STATION);
			cap -= this->MovePackets(dest, cap, bounds.first, bounds.second, reserve);
		}
	} else {
		cap -= this->MovePackets(dest, cap, this->packets.begin(), this->packets.end(), reserve);
	}
	return orig_cap - cap;
}

/**
 * Route all packets with station "to" as next hop to a different place.
 * @param to station to exclude from routing.
 */
void StationCargoList::RerouteStalePackets(StationID to)
{
	std::pair<Iterator, Iterator> range(this->packets.equal_range(to));
	for (Iterator it(range.first); it != range.second && it.GetKey() == to;) {
		CargoPacket *packet = *it;
		this->packets.erase(it++);
		StationID next = this->station->goods[this->cargo].UpdateFlowStatsTransfer(packet->source, packet->count, this->station->index);
		assert(next != to);

		/* legal, as insert doesn't invalidate iterators in the MultiMap, however
		 * this might insert the packet between range.first and range.second (which might be end())
		 * This is why we check for GetKey above to avoid infinite loops
		 */
		this->packets.Insert(next, packet);
	}
}

/**
 * Truncate where each destination loses roughly the same percentage of its cargo.
 * This is done by randomizing the selection of packets to be removed. Also count
 * the cargo by origin station.
 * @param max_remaining Maximum amount of cargo to keep in the station.
 * @param cargo_per_source Container for counting the cargo by origin list.
 */
void StationCargoList::CountAndTruncate(uint max_remaining, StationCargoAmountMap &cargo_per_source)
{
	uint prev_count = this->count;
	uint loop = 0;
	while (this->count > max_remaining) {
<<<<<<< HEAD
		for(Iterator it(this->packets.begin()); it != this->packets.end();) {
			CargoPacket *packet = *it;
			if (loop == 0) cargo_per_source[packet->source] += packet->count;

=======
		for (Iterator it(this->packets.begin()); it != this->packets.end();) {
>>>>>>> 9c52168e
			if (RandomRange(prev_count) < max_remaining) {
				++it;
				continue;
			}

			uint diff = this->count - max_remaining;
			if (packet->count > diff) {
				packet->count -= diff;
				this->count = max_remaining;
				this->cargo_days_in_transit -= packet->days_in_transit * diff;
				if (loop > 0) {
					return;
				} else {
					++it;
				}
			} else {
				this->packets.erase(it++);
				this->RemoveFromCache(packet);
				delete packet;
			}
		}
		loop++;
	}
}

/**
 * Invalidates the cached data and rebuilds it.
 */
void VehicleCargoList::InvalidateCache()
{
	this->feeder_share = 0;
	this->reserved_count = 0;
	this->Parent::InvalidateCache();
	for (ConstIterator it(this->reserved.begin()); it != this->reserved.end(); it++) {
		this->AddToCache(*it);
		this->reserved_count += (*it)->count;
	}
}

/**
 * Assign the cargo list to a goods entry.
 * @param station the station the cargo list is assigned to
 * @param cargo the cargo the list is assigned to
 */
void StationCargoList::AssignTo(Station *station, CargoID cargo)
{
	assert(this->station == NULL);
	assert(station != NULL && cargo != INVALID_CARGO);
	this->station = station;
	this->cargo = cargo;
}


/*
 * We have to instantiate everything we want to be usable.
 */
template class CargoList<VehicleCargoList, CargoPacketList>;
template class CargoList<StationCargoList, StationCargoPacketMap>;<|MERGE_RESOLUTION|>--- conflicted
+++ resolved
@@ -815,14 +815,10 @@
 	uint prev_count = this->count;
 	uint loop = 0;
 	while (this->count > max_remaining) {
-<<<<<<< HEAD
-		for(Iterator it(this->packets.begin()); it != this->packets.end();) {
+		for (Iterator it(this->packets.begin()); it != this->packets.end();) {
 			CargoPacket *packet = *it;
 			if (loop == 0) cargo_per_source[packet->source] += packet->count;
 
-=======
-		for (Iterator it(this->packets.begin()); it != this->packets.end();) {
->>>>>>> 9c52168e
 			if (RandomRange(prev_count) < max_remaining) {
 				++it;
 				continue;
