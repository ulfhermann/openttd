--- conflicted
+++ resolved
@@ -188,20 +188,11 @@
  *        the reservation list
  * @pre cp != NULL
  */
-<<<<<<< HEAD
 void VehicleCargoList::Append(CargoPacket *cp, bool update_cache)
 {
 	assert(cp != NULL);
 	if (update_cache) this->AddToCache(cp);
 	for (CargoPacketList::reverse_iterator it(this->packets.rbegin()); it != this->packets.rend(); it++) {
-=======
-template <class Tinst>
-void CargoList<Tinst>::Append(CargoPacket *cp, bool update_cache)
-{
-	assert(cp != NULL);
-	if (update_cache) static_cast<Tinst *>(this)->AddToCache(cp);
-	for (List::reverse_iterator it(this->packets.rbegin()); it != this->packets.rend(); it++) {
->>>>>>> 0657240b
 		CargoPacket *icp = *it;
 		if (VehicleCargoList::AreMergable(icp, cp) && icp->count + cp->count <= CargoPacket::MAX_COUNT) {
 			icp->count        += cp->count;
@@ -279,7 +270,7 @@
 
 /**
  * Load packets from the reservation list.
- * @params count the number of cargo to load
+ * @params max_move the number of cargo to load
  * @return the amount of cargo actually loaded
  */
 uint VehicleCargoList::LoadReserved(uint max_move)
@@ -306,7 +297,8 @@
 }
 
 /**
- * Move a single packet or part of it from this list to a vehicle.
+ * Move a single packet or part of it from this list to a vehicle and increment
+ * the given iterator.
  * @param dest the vehicle cargo list to move to
  * @param it an iterator pointing to the packet
  * @param cap maximum amount of cargo to be moved
@@ -328,7 +320,8 @@
 }
 
 /**
- * Move a single packet or part of it from this list to a station.
+ * Move a single packet or part of it from this list to a station and increment
+ * the given iterator.
  * @param dest the station cargo list to move to
  * @param next the next station the packet will travel to
  * @param it iterator pointing to the packet
@@ -345,7 +338,8 @@
 }
 
 /**
- * remove a single packet or part of it from this list.
+ * Remove a single packet or part of it from this list and increment the given
+ * iterator.
  * @param it iterator pointing to the packet
  * @param cap maximum amount of cargo to be moved
  * @param load_place new loaded_at for the packet or INVALID_TILE if the current
@@ -397,9 +391,12 @@
 }
 
 /**
- * Deliver a specific packet or part of it to a station and handle payment.
+ * Deliver a specific packet or part of it to a station and handle payment. The
+ * given iterator is incremented in the process.
  * @param it iterator pointing to the packet to be delivered
- * @param remaining_unload max
+ * @param cap maximum amount of cargo to be unloaded
+ * @param payment the payment object to use for payment
+ * @return the amount of cargo actually unloaded
  */
 uint VehicleCargoList::DeliverPacket(Iterator &it, uint cap, CargoPayment *payment) {
 	CargoPacket *p = *it;
@@ -423,25 +420,50 @@
 	return unloaded;
 }
 
-uint VehicleCargoList::KeepPacket(Iterator &c)
-{
-	CargoPacket *cp = *c;
+/**
+ * Keep a packet in the vehicle while unloading by temporarily moving it to the
+ * reservation list. The given iterator is incremented in the process.
+ * @param it iterator pointing to the packet
+ * @return size of the packet
+ */
+uint VehicleCargoList::KeepPacket(Iterator &it)
+{
+	CargoPacket *cp = *it;
 	this->reserved.push_back(cp);
 	this->reserved_count += cp->count;
-	this->packets.erase(c++);
+	this->packets.erase(it++);
 	return cp->count;
 }
 
-
-uint VehicleCargoList::TransferPacket(Iterator &c, uint remaining_unload, StationCargoList *dest, CargoPayment *payment, StationID next)
-{
-	CargoPacket *p = this->RemovePacket(c, remaining_unload);
-	p->feeder_share += payment->PayTransfer(p, p->count);
-	uint ret = p->count;
-	dest->Append(next, p);
+/**
+ * Transfer a packet to a station, but don't deliver it. Increment the given
+ * iterator in the process.
+ * @param it iterator pointing to a packet in the list
+ * @param cap maximum amount of cargo to be transferred
+ * @param dest cargo list of the station the cargo should be transferred to
+ * @param payment payment object to be updated with the resulting transfer
+ *                credits
+ * @param next ID of the station the cargo wants to go to next
+ * @return the amount of cargo actually moved
+ */
+uint VehicleCargoList::TransferPacket(Iterator &it, uint cap, StationCargoList *dest, CargoPayment *payment, StationID next)
+{
+	CargoPacket *cp = this->RemovePacket(it, cap);
+	cp->feeder_share += payment->PayTransfer(cp, cp->count);
+	uint ret = cp->count;
+	dest->Append(next, cp);
 	return ret;
 }
 
+/**
+ * Determine what a cargo packet arriving at the station this list belongs to
+ * will do, using the "old", non-cargodist algorithm.
+ * @param flags unload flags telling if the cargo is accepted and what order
+ *        flags there are
+ * @param source ID of the packets source station
+ * @return an unload type (deliver, transfer, keep) telling what to do with the
+ *         packet
+ */
 UnloadType StationCargoList::WillUnloadOld(byte flags, StationID source)
 {
 	/* try to unload cargo */
@@ -466,7 +488,20 @@
 	}
 }
 
-UnloadType StationCargoList::WillUnloadCargoDist(byte flags, StationID next_station, StationID via, StationID source)
+/**
+ * Determine what a cargo packet arriving at the station this list belongs to
+ * will do, using the Cargodist algorithm.
+ * @param flags  unload flags telling if the cargo is accepted and what order
+ *               flags there are
+ * @param next   The station the vehicle the cargo is coming from will
+ *               visit next (or INVALID_STATION if unknown)
+ * @param via    The station the cargo wants to go to next. If that is this
+ *               station the cargo wants to be delivered.
+ * @param source ID of the packets source station
+ * @return an unload type (deliver, transfer, keep) telling what to do with the
+ *         packet
+ */
+UnloadType StationCargoList::WillUnloadCargoDist(byte flags, StationID next, StationID via, StationID source)
 {
 	if (via == this->station->index) {
 		/* this is the final destination, deliver ... */
@@ -492,13 +527,12 @@
 				return UL_DELIVER;
 			} else {
 				/* transfer cargo, as delivering didn't work */
-				/* plan might still be fulfilled as the packet can be picked up by another vehicle travelling to "via" */
 				return UL_TRANSFER;
 			}
 		} else if (flags & UL_TRANSFER) {
-			/* transfer forced, plan still fulfilled as above */
+			/* transfer forced */
 			return UL_TRANSFER;
-		} else if (next_station == via) {
+		} else if (next == via) {
 			/* vehicle goes to the packet's next hop or has nondeterministic order: keep the packet*/
 			return UL_KEEP;
 		} else {
@@ -509,7 +543,9 @@
 }
 
 /**
- * swap the reserved and packets lists when starting to load cargo.
+ * Swap the reserved and packets lists when starting to load cargo. Pull in the
+ * "kept" packets which were stored in the reservation list so that we don't
+ * have to iterate over them all the time.
  * @pre this->packets.empty()
  */
 void VehicleCargoList::SwapReserved()
@@ -535,10 +571,11 @@
  * @param source       the vehicle cargo list to take the cargo from
  * @param max_unload   the maximum amount of cargo entities to move
  * @param flags        how to handle the moving (side effects)
- * @param next_station the next unloading station in the vehicle's order list
+ * @param next         the next unloading station in the vehicle's order list
+ * @param payment      the payment object to be updated when delivering/transferring
  * @return the number of cargo entities actually moved
  */
-uint StationCargoList::TakeFrom(VehicleCargoList *source, uint max_unload, OrderUnloadFlags order_flags, StationID next_station, CargoPayment *payment)
+uint StationCargoList::TakeFrom(VehicleCargoList *source, uint max_unload, OrderUnloadFlags order_flags, StationID next, CargoPayment *payment)
 {
 	uint remaining_unload = max_unload;
 	uint unloaded;
@@ -551,9 +588,9 @@
 		FlowStatSet &flows = dest->flows[cargo_source];
 		FlowStatSet::iterator begin = flows.begin();
 		StationID via = (begin != flows.end() ? begin->Via() : INVALID_STATION);
-		if (via != INVALID_STATION && next_station != INVALID_STATION) {
+		if (via != INVALID_STATION && next != INVALID_STATION) {
 			/* use cargodist unloading*/
-			action = this->WillUnloadCargoDist(flags, next_station, via, cargo_source);
+			action = this->WillUnloadCargoDist(flags, next, via, cargo_source);
 		} else {
 			/* there is no plan: use normal unloading */
 			action = this->WillUnloadOld(flags, cargo_source);
@@ -584,11 +621,11 @@
 				break;
 			case UL_KEEP:
 				unloaded = source->KeepPacket(c);
-				if (via != INVALID_STATION && next_station != INVALID_STATION) {
-					if (via == next_station) {
+				if (via != INVALID_STATION && next != INVALID_STATION) {
+					if (via == next) {
 						dest->UpdateFlowStats(flows, begin, unloaded);
 					} else {
-						dest->UpdateFlowStats(flows, unloaded, next_station);
+						dest->UpdateFlowStats(flows, unloaded, next);
 					}
 				}
 				break;
@@ -624,7 +661,8 @@
 /**
  * Moves the given amount of cargo to another vehicle (during autoreplace).
  * @param dest         the destination to move the cargo to
- * @param max_load     the maximum amount of cargo entities to move
+ * @param cap          the maximum amount of cargo entities to move
+ * @return             the amount of cargo actually moved
  */
 uint VehicleCargoList::MoveTo(VehicleCargoList *dest, uint cap)
 {
@@ -657,7 +695,12 @@
  *
  */
 
-byte StationCargoList::GetUnloadFlags(OrderUnloadFlags order_flags)
+/**
+ * build unload flags from order flags and station acceptance.
+ * @param order_flags order flags to check for forced transfer/deliver
+ * @return some combination of UL_ACCEPTED, UL_DELIVER and UL_TRANSFER
+ */
+FORCEINLINE byte StationCargoList::GetUnloadFlags(OrderUnloadFlags order_flags)
 {
 	byte flags = 0;
 	if (HasBit(this->station->goods[this->cargo].acceptance_pickup, GoodsEntry::ACCEPTANCE)) {
@@ -720,14 +763,14 @@
  * Move suitable packets from this list to a vehicle.
  * @param dest the vehicle cargo list to move packets to
  * @param cap the maximum amount of cargo to be moved
- * @param selected_station the next station the vehicle will stop at
+ * @param next the next station the vehicle will stop at
  * @param reserve if the packets should be loaded on or reserved for the vehicle
  * @return the amount of cargo that has been moved
  */
-uint StationCargoList::MoveTo(VehicleCargoList *dest, uint cap, StationID selected_station, bool reserve) {
+uint StationCargoList::MoveTo(VehicleCargoList *dest, uint cap, StationID next, bool reserve) {
 	uint orig_cap = cap;
-	if (selected_station != INVALID_STATION) {
-		std::pair<Iterator, Iterator> bounds(this->packets.equal_range(selected_station));
+	if (next != INVALID_STATION) {
+		std::pair<Iterator, Iterator> bounds(this->packets.equal_range(next));
 		cap -= this->MovePackets(dest, cap, bounds.first, bounds.second, reserve);
 		if (cap > 0) {
 			bounds = this->packets.equal_range(INVALID_STATION);
@@ -762,7 +805,7 @@
 /**
  * Truncate where each destination loses roughly the same percentage of its cargo.
  * This is done by randomizing the selection of packets to be removed.
- * @param max_remaining maximum amount of cargo to keep in the station.
+ * @param max_remaining maximum amount of cargo to keep in the list.
  */
 void StationCargoList::RandomTruncate(uint max_remaining) {
 	uint prev_count = this->count;
