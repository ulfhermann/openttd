--- conflicted
+++ resolved
@@ -33,14 +33,8 @@
 	uint demand;
 };
 
-<<<<<<< HEAD
-
-
-
 void SpawnComponentThread(void * handlers);
 
-=======
->>>>>>> 7db640cb
 typedef ushort colour;
 
 class Component {
@@ -95,7 +89,6 @@
 	HandlerList handlers;
 };
 
-
 class LinkGraph {
 public:
 	LinkGraph();
@@ -120,8 +113,4 @@
 
 extern LinkGraph _link_graphs[NUM_CARGO];
 
-<<<<<<< HEAD
-
-=======
->>>>>>> 7db640cb
 #endif /* LINKGRAPH_H_ */