--- conflicted
+++ resolved
@@ -20,15 +20,9 @@
 class Node {
 public:
 	Node() : supply(0), demand(false), station(INVALID_STATION) {}
-<<<<<<< HEAD
-	Node(StationID st, uint sup, bool d) : supply(sup), demand(d), station(st) {}
-	uint supply;
-	bool demand;
-=======
 	Node(StationID st, uint sup, uint dem) : supply(sup), demand(dem), station(st) {}
 	uint supply;
 	uint demand;
->>>>>>> 341fc00b
 	StationID station;
 };
 
