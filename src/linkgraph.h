/*
 * linkgraph.h
 *
 *  Created on: 28.02.2009
 *      Author: alve
 */

#ifndef LINKGRAPH_H_
#define LINKGRAPH_H_

#include "stdafx.h"
#include "station_base.h"
#include "cargo_type.h"
#include "thread.h"
#include <list>
#include <vector>
#include <set>
#include <limits>

struct SaveLoad;

typedef uint NodeID;

class Path;

typedef std::set<Path *> PathSet;

class Node {
public:
	Node() : supply(0), demand(0), station(INVALID_STATION) {}
	Node(StationID st, uint sup, uint dem) : supply(sup), undelivered_supply(sup), demand(dem), station(st) {}
	uint supply;
	uint undelivered_supply;
	uint demand;
	StationID station;
	PathSet paths;
};

class Edge {
public:
	Edge() : distance(0), capacity(0), demand(0) {}
	uint distance;
	uint capacity;
	uint demand;
};

<<<<<<< HEAD
typedef std::list<Edge *> EdgeList;



void SpawnComponentThread(void * handlers);

=======
>>>>>>> 3c653eee
typedef ushort colour;

class Component {
	typedef std::vector<Node> NodeVector;

	typedef std::vector<std::vector<Edge> > EdgeMatrix;

public:
	Component(uint size, colour c);
	Component(colour c = USHRT_MAX);
	Edge & GetEdge(NodeID from, NodeID to) {return edges[from][to];}
	Node & GetNode(NodeID num) {return nodes[num];}
	uint GetSize() const {return num_nodes;}
	void SetSize(uint size);
	uint AddNode(StationID st, uint supply, uint demand);
	void AddEdge(NodeID from, NodeID to, uint capacity);
	void CalculateDistances();
	colour GetColour() const {return component_colour;}
private:
	friend const SaveLoad * GetLinkGraphDesc(uint);
	uint num_nodes;
	colour component_colour;
	NodeVector nodes;
	EdgeMatrix edges;

};

class ComponentHandler {
public:
	virtual void Run(Component * component) = 0;
	virtual ~ComponentHandler() {}
};

class LinkGraphJob {
	typedef std::list<ComponentHandler *> HandlerList;
public:
	LinkGraphJob(Component * c);
	LinkGraphJob(Component * c, uint join);
	void AddHandler(ComponentHandler * handler) {handlers.push_back(handler);}
	void Run();
	void SpawnThread(CargoID cargo);
	uint GetJoinTime() const {return join_time;}
	void Join() {if (thread != NULL) thread->Join();}
	Component * GetComponent() {return component;}
	~LinkGraphJob();
private:
	ThreadObject * thread;
	uint join_time;
	Component * component;
	HandlerList handlers;
};

typedef std::list<LinkGraphJob> JobList;

class LinkGraph {
public:
	LinkGraph();
	colour GetColour(StationID station) const {return station_colours[station];}
	CargoID GetCargo() const {return cargo;}
	bool NextComponent();
	void InitColours();
	bool Join();
	uint GetNumJobs() const {return jobs.size();}
	JobList & GetJobs() {return jobs;}
	void AddComponent(Component * component, uint join);
	const static uint COMPONENTS_TICK = 21;
private:
	friend const SaveLoad * GetLinkGraphDesc(uint);
	void StartJob(Component * component);
	colour current_colour;
	StationID current_station;
	CargoID cargo;
	colour station_colours[Station_POOL_MAX_BLOCKS];
	JobList jobs;
};

class Path {
public:
	Path(NodeID n, bool source = false);
	NodeID GetNode() const {return node;}
	Path * GetParent() {return parent;}
	float GetCapacity() const {return capacity;}
	void Fork(Path * base, float cap, float dist);
	void AddFlow(float f, Component * graph);
	float GetFlow() {return flow;}
	uint GetNumChildren() {return num_children;}
	void UnFork();
protected:
	float distance;
	float capacity;
	float flow;
	NodeID node;
	uint num_children;
	Path * parent;
};

extern LinkGraph _link_graphs[NUM_CARGO];

#endif /* LINKGRAPH_H_ */<|MERGE_RESOLUTION|>--- conflicted
+++ resolved
@@ -44,15 +44,6 @@
 	uint demand;
 };
 
-<<<<<<< HEAD
-typedef std::list<Edge *> EdgeList;
-
-
-
-void SpawnComponentThread(void * handlers);
-
-=======
->>>>>>> 3c653eee
 typedef ushort colour;
 
 class Component {
