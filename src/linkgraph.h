/*
 * linkgraph.h
 *
 *  Created on: 28.02.2009
 *      Author: alve
 */

#ifndef LINKGRAPH_H_
#define LINKGRAPH_H_

#include "stdafx.h"
#include "station_base.h"
#include "cargo_type.h"
#include "thread.h"
#include "settings_type.h"
#include <list>
#include <vector>
#include <set>

struct SaveLoad;
class Path;

typedef uint NodeID;
typedef std::set<Path *> PathSet;
typedef std::map<StationID, int> FlowViaMap;
typedef std::map<StationID, FlowViaMap> FlowMap;

class Node {
public:
	static const NodeID INVALID = UINT_MAX;
	Node() : supply(0), demand(0), station(INVALID_STATION) {}
	~Node();
	Node(StationID st, uint sup, uint dem) : supply(sup), undelivered_supply(sup), demand(dem), station(st) {}
<<<<<<< HEAD
	void ExportFlows(FlowStatMap & station_flows, CargoID cargo);
=======
	~Node();
>>>>>>> 7e79f0cb
	uint supply;
	uint undelivered_supply;
	uint demand;
	StationID station;
	PathSet paths;
	FlowMap flows;
private:
	void ExportNewFlows(FlowMap::iterator & source_flows_it, FlowStatSet & via_set, CargoID cargo);
};

class Edge {
public:
	Edge() : distance(0), capacity(0), demand(0), unsatisfied_demand(0), flow(0), next_edge(Node::INVALID) {}
	uint distance;
	uint capacity;
	uint demand;
	uint unsatisfied_demand;
	uint flow;
	NodeID next_edge;
};

typedef uint16 colour;

class LinkGraphComponent {
	typedef std::vector<Node> NodeVector;
	typedef std::vector<std::vector<Edge> > EdgeMatrix;

public:
	LinkGraphComponent(CargoID cargo, colour c = 0);
	Edge & GetEdge(NodeID from, NodeID to) {return edges[from][to];}
	Node & GetNode(NodeID num) {return nodes[num];}
	uint GetSize() const {return num_nodes;}
	void SetSize(uint size);
	NodeID AddNode(StationID st, uint supply, uint demand);
	void AddEdge(NodeID from, NodeID to, uint capacity);
	void CalculateDistances();
	colour GetColour() const {return component_colour;}
	CargoID GetCargo() const {return cargo;}
	const LinkGraphSettings & GetSettings() const {return settings;}
	NodeID GetFirstEdge(NodeID from) {return edges[from][from].next_edge;}
private:
	friend const SaveLoad * GetLinkGraphComponentDesc();
	LinkGraphSettings settings;
	CargoID cargo;
	uint num_nodes;
	colour component_colour;
	NodeVector nodes;
	EdgeMatrix edges;
};

class ComponentHandler {
public:
	virtual void Run(LinkGraphComponent * component) = 0;
	virtual ~ComponentHandler() {}
};

class LinkGraphJob {
	typedef std::list<ComponentHandler *> HandlerList;
public:
	LinkGraphJob(LinkGraphComponent * c);
	LinkGraphJob(LinkGraphComponent * c, Date join);

	void AddHandler(ComponentHandler * handler) {handlers.push_back(handler);}
	void Run();
	void SpawnThread(CargoID cargo);
	void Join() {if (thread != NULL) thread->Join();}
	Date GetJoinDate() {return join_date;}
	LinkGraphComponent * GetComponent() {return component;}
	~LinkGraphJob();
private:
	/**
	 * there cannot be two identical LinkGraphJobs,
	 */
	LinkGraphJob(const LinkGraphJob & other) {NOT_REACHED();}
	ThreadObject * thread;
	Date join_date;
	LinkGraphComponent * component;
	HandlerList handlers;
};

typedef std::list<LinkGraphJob *> JobList;

class LinkGraph {
public:
	LinkGraph();
	void Clear();
	colour GetColour(StationID station) const {return station_colours[station];}
	CargoID GetCargo() const {return cargo;}
	void NextComponent();
	void InitColours();

	void Join();
	uint GetNumJobs() const {return jobs.size();}
	JobList & GetJobs() {return jobs;}
	void AddComponent(LinkGraphComponent * component, uint join);

	const static uint COMPONENTS_JOIN_TICK  = 21;
	const static uint COMPONENTS_SPAWN_TICK = 58;

private:
	friend const SaveLoad * GetLinkGraphDesc(uint);
	colour current_colour;
	StationID current_station;
	CargoID cargo;
	colour station_colours[Station_POOL_MAX_BLOCKS];
	JobList jobs;
};

class Path {
public:
	Path(NodeID n, bool source = false);
	NodeID GetNode() const {return node;}
	NodeID GetOrigin() const {return parent == NULL ? node : parent->GetOrigin();}
	Path * GetParent() {return parent;}
	uint GetCapacity() const {return capacity;}
	void Fork(Path * base, uint cap, uint dist);
	uint AddFlow(uint f, LinkGraphComponent * graph);
	uint GetFlow() {return flow;}
	uint GetNumChildren() {return num_children;}
	void UnFork();
protected:
	uint distance;
	uint capacity;
	uint flow;
	NodeID node;
	uint num_children;
	Path * parent;
};

extern LinkGraph _link_graphs[NUM_CARGO];

#endif /* LINKGRAPH_H_ */<|MERGE_RESOLUTION|>--- conflicted
+++ resolved
@@ -29,13 +29,9 @@
 public:
 	static const NodeID INVALID = UINT_MAX;
 	Node() : supply(0), demand(0), station(INVALID_STATION) {}
+	Node(StationID st, uint sup, uint dem) : supply(sup), undelivered_supply(sup), demand(dem), station(st) {}
 	~Node();
-	Node(StationID st, uint sup, uint dem) : supply(sup), undelivered_supply(sup), demand(dem), station(st) {}
-<<<<<<< HEAD
 	void ExportFlows(FlowStatMap & station_flows, CargoID cargo);
-=======
-	~Node();
->>>>>>> 7e79f0cb
 	uint supply;
 	uint undelivered_supply;
 	uint demand;
