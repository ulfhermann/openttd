--- conflicted
+++ resolved
@@ -45,13 +45,9 @@
 	uint demand;
 };
 
-<<<<<<< HEAD
-class Component {
-=======
 typedef uint16 colour;
 
 class LinkGraphComponent {
->>>>>>> 86758477
 	typedef std::vector<Node> NodeVector;
 	typedef std::vector<std::vector<Edge> > EdgeMatrix;
 
@@ -87,14 +83,9 @@
 class LinkGraphJob {
 	typedef std::list<ComponentHandler *> HandlerList;
 public:
-<<<<<<< HEAD
 	class Exception {};
-	LinkGraphJob(Component * c);
-	LinkGraphJob(Component * c, Date join);
-=======
 	LinkGraphJob(LinkGraphComponent * c);
 	LinkGraphJob(LinkGraphComponent * c, Date join);
->>>>>>> 86758477
 
 	void AddHandler(ComponentHandler * handler) {handlers.push_back(handler);}
 	void Run();
@@ -149,7 +140,7 @@
 	Path * GetParent() {return parent;}
 	Number GetCapacity() const {return capacity;}
 	void Fork(Path * base, Number cap, Number dist);
-	void AddFlow(Number f, Component * graph);
+	void AddFlow(Number f, LinkGraphComponent * graph);
 	Number GetFlow() {return flow;}
 	uint GetNumChildren() {return num_children;}
 	void UnFork();
