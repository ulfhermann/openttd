--- conflicted
+++ resolved
@@ -1516,11 +1516,7 @@
 	const SettingDesc *sd;
 	for (sd = _company_settings; sd->save.cmd != SL_END; sd++) {
 		void *var = GetVariableAddress(&c->settings, &sd->save);
-<<<<<<< HEAD
-		Write_ValidateSetting(var, sd, (unsigned long)sd->desc.def);
-=======
 		Write_ValidateSetting(var, sd, (size_t)sd->desc.def);
->>>>>>> 9b047695
 	}
 }
 
