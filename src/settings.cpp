/* $Id$ */

/** @file settings.cpp
 * All actions handling saving and loading of the settings/configuration goes on in this file.
 * The file consists of three parts:
 * <ol>
 * <li>Parsing the configuration file (openttd.cfg). This is achieved with the ini_ functions which
 *     handle various types, such as normal 'key = value' pairs, lists and value combinations of
 *     lists, strings, integers, 'bit'-masks and element selections.
 * <li>Handle reading and writing to the setting-structures from inside the game either from
 *     the console for example or through the gui with CMD_ functions.
 * <li>Handle saving/loading of the PATS chunk inside the savegame.
 * </ol>
 * @see SettingDesc
 * @see SaveLoad
 */

#include "stdafx.h"
#include "openttd.h"
#include "currency.h"
#include "screenshot.h"
#include "variables.h"
#include "network/network.h"
#include "network/network_func.h"
#include "settings_internal.h"
#include "command_func.h"
#include "console_func.h"
#include "npf.h"
#include "yapf/yapf.h"
#include "genworld.h"
#include "train.h"
#include "news_func.h"
#include "window_func.h"
#include "strings_func.h"
#include "vehicle_func.h"
#include "sound_func.h"
#include "company_func.h"
#include "rev.h"
#ifdef WITH_FREETYPE
#include "fontcache.h"
#endif
#include "textbuf_gui.h"
#include "rail_gui.h"
#include "elrail_func.h"
#include "gui.h"
#include "town.h"
#include "video/video_driver.hpp"
#include "sound/sound_driver.hpp"
#include "music/music_driver.hpp"
#include "blitter/factory.hpp"
#include "gfxinit.h"
#include "gamelog.h"
#include "station_func.h"
#include "settings_func.h"
#include "ini_type.h"
#include "ai/ai.hpp"
#include "ai/ai_config.hpp"
#include "newgrf.h"
#include "engine_base.h"

#include "void_map.h"
#include "station_base.h"

#include "table/strings.h"
#include "table/settings.h"

ClientSettings _settings_client;
GameSettings _settings_game;
GameSettings _settings_newgame;

typedef const char *SettingListCallbackProc(const IniItem *item, uint index);
typedef void SettingDescProc(IniFile *ini, const SettingDesc *desc, const char *grpname, void *object);
typedef void SettingDescProcList(IniFile *ini, const char *grpname, char **list, uint len, SettingListCallbackProc proc);

static bool IsSignedVarMemType(VarType vt);

/**
 * Groups in openttd.cfg that are actually lists.
 */
static const char *_list_group_names[] = {
	"bans",
	"newgrf",
	"servers",
	NULL
};

/** Find the index value of a ONEofMANY type in a string seperated by |
 * @param many full domain of values the ONEofMANY setting can have
 * @param one the current value of the setting for which a value needs found
 * @param onelen force calculation of the *one parameter
 * @return the integer index of the full-list, or -1 if not found */
static int lookup_oneofmany(const char *many, const char *one, size_t onelen = 0)
{
	const char *s;
	int idx;

	if (onelen == 0) onelen = strlen(one);

	/* check if it's an integer */
	if (*one >= '0' && *one <= '9')
		return strtoul(one, NULL, 0);

	idx = 0;
	for (;;) {
		/* find end of item */
		s = many;
		while (*s != '|' && *s != 0) s++;
		if ((size_t)(s - many) == onelen && !memcmp(one, many, onelen)) return idx;
		if (*s == 0) return -1;
		many = s + 1;
		idx++;
	}
}

/** Find the set-integer value MANYofMANY type in a string
 * @param many full domain of values the MANYofMANY setting can have
 * @param str the current string value of the setting, each individual
 * of seperated by a whitespace,tab or | character
 * @return the 'fully' set integer, or -1 if a set is not found */
static uint32 lookup_manyofmany(const char *many, const char *str)
{
	const char *s;
	int r;
	uint32 res = 0;

	for (;;) {
		/* skip "whitespace" */
		while (*str == ' ' || *str == '\t' || *str == '|') str++;
		if (*str == 0) break;

		s = str;
		while (*s != 0 && *s != ' ' && *s != '\t' && *s != '|') s++;

		r = lookup_oneofmany(many, str, s - str);
		if (r == -1) return (uint32)-1;

		SetBit(res, r); // value found, set it
		if (*s == 0) break;
		str = s + 1;
	}
	return res;
}

/** Parse an integerlist string and set each found value
 * @param p the string to be parsed. Each element in the list is seperated by a
 * comma or a space character
 * @param items pointer to the integerlist-array that will be filled with values
 * @param maxitems the maximum number of elements the integerlist-array has
 * @return returns the number of items found, or -1 on an error */
static int parse_intlist(const char *p, int *items, int maxitems)
{
	int n = 0, v;
	char *end;

	for (;;) {
		v = strtol(p, &end, 0);
		if (p == end || n == maxitems) return -1;
		p = end;
		items[n++] = v;
		if (*p == '\0') break;
		if (*p != ',' && *p != ' ') return -1;
		p++;
	}

	return n;
}

/** Load parsed string-values into an integer-array (intlist)
 * @param str the string that contains the values (and will be parsed)
 * @param array pointer to the integer-arrays that will be filled
 * @param nelems the number of elements the array holds. Maximum is 64 elements
 * @param type the type of elements the array holds (eg INT8, UINT16, etc.)
 * @return return true on success and false on error */
static bool load_intlist(const char *str, void *array, int nelems, VarType type)
{
	int items[64];
	int i, nitems;

	if (str == NULL) {
		memset(items, 0, sizeof(items));
		nitems = nelems;
	} else {
		nitems = parse_intlist(str, items, lengthof(items));
		if (nitems != nelems) return false;
	}

	switch (type) {
	case SLE_VAR_BL:
	case SLE_VAR_I8:
	case SLE_VAR_U8:
		for (i = 0; i != nitems; i++) ((byte*)array)[i] = items[i];
		break;
	case SLE_VAR_I16:
	case SLE_VAR_U16:
		for (i = 0; i != nitems; i++) ((uint16*)array)[i] = items[i];
		break;
	case SLE_VAR_I32:
	case SLE_VAR_U32:
		for (i = 0; i != nitems; i++) ((uint32*)array)[i] = items[i];
		break;
	default: NOT_REACHED();
	}

	return true;
}

/** Convert an integer-array (intlist) to a string representation. Each value
 * is seperated by a comma or a space character
 * @param buf output buffer where the string-representation will be stored
 * @param last last item to write to in the output buffer
 * @param array pointer to the integer-arrays that is read from
 * @param nelems the number of elements the array holds.
 * @param type the type of elements the array holds (eg INT8, UINT16, etc.) */
static void make_intlist(char *buf, const char *last, const void *array, int nelems, VarType type)
{
	int i, v = 0;
	const byte *p = (const byte*)array;

	for (i = 0; i != nelems; i++) {
		switch (type) {
		case SLE_VAR_BL:
		case SLE_VAR_I8:  v = *(int8*)p;   p += 1; break;
		case SLE_VAR_U8:  v = *(byte*)p;   p += 1; break;
		case SLE_VAR_I16: v = *(int16*)p;  p += 2; break;
		case SLE_VAR_U16: v = *(uint16*)p; p += 2; break;
		case SLE_VAR_I32: v = *(int32*)p;  p += 4; break;
		case SLE_VAR_U32: v = *(uint32*)p; p += 4; break;
		default: NOT_REACHED();
		}
		buf += seprintf(buf, last, (i == 0) ? "%d" : ",%d", v);
	}
}

/** Convert a ONEofMANY structure to a string representation.
 * @param buf output buffer where the string-representation will be stored
 * @param last last item to write to in the output buffer
 * @param many the full-domain string of possible values
 * @param id the value of the variable and whose string-representation must be found */
static void make_oneofmany(char *buf, const char *last, const char *many, int id)
{
	int orig_id = id;

	/* Look for the id'th element */
	while (--id >= 0) {
		for (; *many != '|'; many++) {
			if (*many == '\0') { // not found
				seprintf(buf, last, "%d", orig_id);
				return;
			}
		}
		many++; // pass the |-character
	}

	/* copy string until next item (|) or the end of the list if this is the last one */
	while (*many != '\0' && *many != '|' && buf < last) *buf++ = *many++;
	*buf = '\0';
}

/** Convert a MANYofMANY structure to a string representation.
 * @param buf output buffer where the string-representation will be stored
 * @param last last item to write to in the output buffer
 * @param many the full-domain string of possible values
 * @param x the value of the variable and whose string-representation must
 *        be found in the bitmasked many string */
static void make_manyofmany(char *buf, const char *last, const char *many, uint32 x)
{
	const char *start;
	int i = 0;
	bool init = true;

	for (; x != 0; x >>= 1, i++) {
		start = many;
		while (*many != 0 && *many != '|') many++; // advance to the next element

		if (HasBit(x, 0)) { // item found, copy it
			if (!init) buf += seprintf(buf, last, "|");
			init = false;
			if (start == many) {
				buf += seprintf(buf, last, "%d", i);
			} else {
				memcpy(buf, start, many - start);
				buf += many - start;
			}
		}

		if (*many == '|') many++;
	}

	*buf = '\0';
}

/** Convert a string representation (external) of a setting to the internal rep.
 * @param desc SettingDesc struct that holds all information about the variable
 * @param str input string that will be parsed based on the type of desc
 * @return return the parsed value of the setting */
static const void *string_to_val(const SettingDescBase *desc, const char *str)
{
	switch (desc->cmd) {
	case SDT_NUMX: {
		char *end;
		unsigned long val = strtoul(str, &end, 0);
		if (*end != '\0') ShowInfoF("ini: trailing characters at end of setting '%s'", desc->name);
		return (void*)val;
	}
	case SDT_ONEOFMANY: {
		long r = lookup_oneofmany(desc->many, str);
		/* if the first attempt of conversion from string to the appropriate value fails,
		 * look if we have defined a converter from old value to new value. */
		if (r == -1 && desc->proc_cnvt != NULL) r = desc->proc_cnvt(str);
		if (r != -1) return (void*)r; // and here goes converted value
		ShowInfoF("ini: invalid value '%s' for '%s'", str, desc->name); // sorry, we failed
		return 0;
	}
	case SDT_MANYOFMANY: {
		unsigned long r = lookup_manyofmany(desc->many, str);
		if (r != (unsigned long)-1) return (void*)r;
		ShowInfoF("ini: invalid value '%s' for '%s'", str, desc->name);
		return 0;
	}
	case SDT_BOOLX:
		if (strcmp(str, "true")  == 0 || strcmp(str, "on")  == 0 || strcmp(str, "1") == 0)
			return (void*)true;
		if (strcmp(str, "false") == 0 || strcmp(str, "off") == 0 || strcmp(str, "0") == 0)
			return (void*)false;
		ShowInfoF("ini: invalid setting value '%s' for '%s'", str, desc->name);
		break;

	case SDT_STRING:
	case SDT_INTLIST: return str;
	default: break;
	}

	return NULL;
}

/** Set the value of a setting and if needed clamp the value to
 * the preset minimum and maximum.
 * @param ptr the variable itself
 * @param sd pointer to the 'information'-database of the variable
 * @param val signed long version of the new value
 * @pre SettingDesc is of type SDT_BOOLX, SDT_NUMX,
 * SDT_ONEOFMANY or SDT_MANYOFMANY. Other types are not supported as of now */
static void Write_ValidateSetting(void *ptr, const SettingDesc *sd, int32 val)
{
	const SettingDescBase *sdb = &sd->desc;

	if (sdb->cmd != SDT_BOOLX &&
			sdb->cmd != SDT_NUMX &&
			sdb->cmd != SDT_ONEOFMANY &&
			sdb->cmd != SDT_MANYOFMANY) {
		return;
	}

	/* We cannot know the maximum value of a bitset variable, so just have faith */
	if (sdb->cmd != SDT_MANYOFMANY) {
		/* We need to take special care of the uint32 type as we receive from the function
		 * a signed integer. While here also bail out on 64-bit settings as those are not
		 * supported. Unsigned 8 and 16-bit variables are safe since they fit into a signed
		 * 32-bit variable
		 * TODO: Support 64-bit settings/variables */
		switch (GetVarMemType(sd->save.conv)) {
			case SLE_VAR_NULL: return;
			case SLE_VAR_BL:
			case SLE_VAR_I8:
			case SLE_VAR_U8:
			case SLE_VAR_I16:
			case SLE_VAR_U16:
			case SLE_VAR_I32: {
				/* Override the minimum value. No value below sdb->min, except special value 0 */
				if (!(sdb->flags & SGF_0ISDISABLED) || val != 0) val = Clamp(val, sdb->min, sdb->max);
			} break;
			case SLE_VAR_U32: {
				/* Override the minimum value. No value below sdb->min, except special value 0 */
				uint min = ((sdb->flags & SGF_0ISDISABLED) && (uint)val <= (uint)sdb->min) ? 0 : sdb->min;
				WriteValue(ptr, SLE_VAR_U32, (int64)ClampU(val, min, sdb->max));
				return;
			}
			case SLE_VAR_I64:
			case SLE_VAR_U64:
			default: NOT_REACHED(); break;
		}
	}

	WriteValue(ptr, sd->save.conv, (int64)val);
}

/** Load values from a group of an IniFile structure into the internal representation
 * @param ini pointer to IniFile structure that holds administrative information
 * @param sd pointer to SettingDesc structure whose internally pointed variables will
 *        be given values
 * @param grpname the group of the IniFile to search in for the new values
 * @param object pointer to the object been loaded */
static void ini_load_settings(IniFile *ini, const SettingDesc *sd, const char *grpname, void *object)
{
	IniGroup *group;
	IniGroup *group_def = ini->GetGroup(grpname);
	IniItem *item;
	const void *p;
	void *ptr;
	const char *s;

	for (; sd->save.cmd != SL_END; sd++) {
		const SettingDescBase *sdb = &sd->desc;
		const SaveLoad        *sld = &sd->save;

		if (!SlIsObjectCurrentlyValid(sld->version_from, sld->version_to)) continue;

		/* For settings.xx.yy load the settings from [xx] yy = ? */
		s = strchr(sdb->name, '.');
		if (s != NULL) {
			group = ini->GetGroup(sdb->name, s - sdb->name);
			s++;
		} else {
			s = sdb->name;
			group = group_def;
		}

		item = group->GetItem(s, false);
		if (item == NULL && group != group_def) {
			/* For settings.xx.yy load the settings from [settingss] yy = ? in case the previous
			 * did not exist (e.g. loading old config files with a [settings] section */
			item = group_def->GetItem(s, false);
		}
		if (item == NULL) {
			/* For settings.xx.zz.yy load the settings from [zz] yy = ? in case the previous
			 * did not exist (e.g. loading old config files with a [yapf] section */
			const char *sc = strchr(s, '.');
			if (sc != NULL) item = ini->GetGroup(s, sc - s)->GetItem(sc + 1, false);
		}

		p = (item == NULL) ? sdb->def : string_to_val(sdb, item->value);
		ptr = GetVariableAddress(object, sld);

		switch (sdb->cmd) {
		case SDT_BOOLX: // All four are various types of (integer) numbers
		case SDT_NUMX:
		case SDT_ONEOFMANY:
		case SDT_MANYOFMANY:
			Write_ValidateSetting(ptr, sd, (unsigned long)p); break;

		case SDT_STRING:
			switch (GetVarMemType(sld->conv)) {
				case SLE_VAR_STRB:
				case SLE_VAR_STRBQ:
					if (p != NULL) ttd_strlcpy((char*)ptr, (const char*)p, sld->length);
					break;
				case SLE_VAR_STR:
				case SLE_VAR_STRQ:
					if (p != NULL) {
						free(*(char**)ptr);
						*(char**)ptr = strdup((const char*)p);
					}
					break;
				case SLE_VAR_CHAR: *(char*)ptr = *(char*)p; break;
				default: NOT_REACHED(); break;
			}
			break;

		case SDT_INTLIST: {
			if (!load_intlist((const char*)p, ptr, sld->length, GetVarMemType(sld->conv))) {
				ShowInfoF("ini: error in array '%s'", sdb->name);
			} else if (sd->desc.proc_cnvt != NULL) {
				sd->desc.proc_cnvt((const char*)p);
			}
			break;
		}
		default: NOT_REACHED(); break;
		}
	}
}

/** Save the values of settings to the inifile.
 * @param ini pointer to IniFile structure
 * @param sd read-only SettingDesc structure which contains the unmodified,
 *        loaded values of the configuration file and various information about it
 * @param grpname holds the name of the group (eg. [network]) where these will be saved
 * @param object pointer to the object been saved
 * The function works as follows: for each item in the SettingDesc structure we
 * have a look if the value has changed since we started the game (the original
 * values are reloaded when saving). If settings indeed have changed, we get
 * these and save them.
 */
static void ini_save_settings(IniFile *ini, const SettingDesc *sd, const char *grpname, void *object)
{
	IniGroup *group_def = NULL, *group;
	IniItem *item;
	char buf[512];
	const char *s;
	void *ptr;

	for (; sd->save.cmd != SL_END; sd++) {
		const SettingDescBase *sdb = &sd->desc;
		const SaveLoad        *sld = &sd->save;

		/* If the setting is not saved to the configuration
		 * file, just continue with the next setting */
		if (!SlIsObjectCurrentlyValid(sld->version_from, sld->version_to)) continue;
		if (sld->conv & SLF_CONFIG_NO) continue;

		/* XXX - wtf is this?? (group override?) */
		s = strchr(sdb->name, '.');
		if (s != NULL) {
			group = ini->GetGroup(sdb->name, s - sdb->name);
			s++;
		} else {
			if (group_def == NULL) group_def = ini->GetGroup(grpname);
			s = sdb->name;
			group = group_def;
		}

		item = group->GetItem(s, true);
		ptr = GetVariableAddress(object, sld);

		if (item->value != NULL) {
			/* check if the value is the same as the old value */
			const void *p = string_to_val(sdb, item->value);

			/* The main type of a variable/setting is in bytes 8-15
			 * The subtype (what kind of numbers do we have there) is in 0-7 */
			switch (sdb->cmd) {
			case SDT_BOOLX:
			case SDT_NUMX:
			case SDT_ONEOFMANY:
			case SDT_MANYOFMANY:
				switch (GetVarMemType(sld->conv)) {
				case SLE_VAR_BL:
					if (*(bool*)ptr == (p != NULL)) continue;
					break;
				case SLE_VAR_I8:
				case SLE_VAR_U8:
					if (*(byte*)ptr == (byte)(unsigned long)p) continue;
					break;
				case SLE_VAR_I16:
				case SLE_VAR_U16:
					if (*(uint16*)ptr == (uint16)(unsigned long)p) continue;
					break;
				case SLE_VAR_I32:
				case SLE_VAR_U32:
					if (*(uint32*)ptr == (uint32)(unsigned long)p) continue;
					break;
				default: NOT_REACHED();
				}
				break;
			default: break; // Assume the other types are always changed
			}
		}

		/* Value has changed, get the new value and put it into a buffer */
		switch (sdb->cmd) {
		case SDT_BOOLX:
		case SDT_NUMX:
		case SDT_ONEOFMANY:
		case SDT_MANYOFMANY: {
			uint32 i = (uint32)ReadValue(ptr, sld->conv);

			switch (sdb->cmd) {
			case SDT_BOOLX:      strcpy(buf, (i != 0) ? "true" : "false"); break;
			case SDT_NUMX:       seprintf(buf, lastof(buf), IsSignedVarMemType(sld->conv) ? "%d" : "%u", i); break;
			case SDT_ONEOFMANY:  make_oneofmany(buf, lastof(buf), sdb->many, i); break;
			case SDT_MANYOFMANY: make_manyofmany(buf, lastof(buf), sdb->many, i); break;
			default: NOT_REACHED();
			}
		} break;

		case SDT_STRING:
			switch (GetVarMemType(sld->conv)) {
			case SLE_VAR_STRB: strcpy(buf, (char*)ptr); break;
			case SLE_VAR_STRBQ:seprintf(buf, lastof(buf), "\"%s\"", (char*)ptr); break;
			case SLE_VAR_STR:  strcpy(buf, *(char**)ptr); break;
			case SLE_VAR_STRQ:
				if (*(char**)ptr == NULL) {
					buf[0] = '\0';
				} else {
					seprintf(buf, lastof(buf), "\"%s\"", *(char**)ptr);
				}
				break;
			case SLE_VAR_CHAR: buf[0] = *(char*)ptr; buf[1] = '\0'; break;
			default: NOT_REACHED();
			}
			break;

		case SDT_INTLIST:
			make_intlist(buf, lastof(buf), ptr, sld->length, GetVarMemType(sld->conv));
			break;
		default: NOT_REACHED();
		}

		/* The value is different, that means we have to write it to the ini */
		free(item->value);
		item->value = strdup(buf);
	}
}

/** Loads all items from a 'grpname' section into a list
 * The list parameter can be a NULL pointer, in this case nothing will be
 * saved and a callback function should be defined that will take over the
 * list-handling and store the data itself somewhere.
 * @param ini IniFile handle to the ini file with the source data
 * @param grpname character string identifying the section-header of the ini
 * file that will be parsed
 * @param list pointer to an string(pointer) array that will store the parsed
 * entries of the given section
 * @param len the maximum number of items available for the above list
 * @param proc callback function that can override how the values are stored
 * inside the list */
static void ini_load_setting_list(IniFile *ini, const char *grpname, char **list, uint len, SettingListCallbackProc proc)
{
	IniGroup *group = ini->GetGroup(grpname);
	IniItem *item;
	const char *entry;
	uint i, j;

	if (group == NULL) return;

	for (i = j = 0, item = group->item; item != NULL; item = item->next) {
		entry = (proc != NULL) ? proc(item, i++) : item->name;

		if (entry == NULL || list == NULL) continue;

		if (j == len) break;
		list[j++] = strdup(entry);
	}
}

/** Saves all items from a list into the 'grpname' section
 * The list parameter can be a NULL pointer, in this case a callback function
 * should be defined that will provide the source data to be saved.
 * @param ini IniFile handle to the ini file where the destination data is saved
 * @param grpname character string identifying the section-header of the ini file
 * @param list pointer to an string(pointer) array that will be used as the
 *             source to be saved into the relevant ini section
 * @param len the maximum number of items available for the above list
 * @param proc callback function that can will provide the source data if defined */
static void ini_save_setting_list(IniFile *ini, const char *grpname, char **list, uint len, SettingListCallbackProc proc)
{
	IniGroup *group = ini->GetGroup(grpname);
	const char *entry;
	uint i;

	if (proc == NULL && list == NULL) return;
	if (group == NULL) return;
	group->Clear();

	for (i = 0; i != len; i++) {
		entry = (proc != NULL) ? proc(NULL, i) : list[i];

		if (entry == NULL || *entry == '\0') continue;

		group->GetItem(entry, true)->SetValue("");
	}
}

/* Begin - Callback Functions for the various settings
 * virtual PositionMainToolbar function, calls the right one.*/
static bool v_PositionMainToolbar(int32 p1)
{
	if (_game_mode != GM_MENU) PositionMainToolbar(NULL);
	return true;
}

static bool PopulationInLabelActive(int32 p1)
{
	Town *t;
	FOR_ALL_TOWNS(t) UpdateTownVirtCoord(t);

	return true;
}

static bool RedrawScreen(int32 p1)
{
	MarkWholeScreenDirty();
	return true;
}

static bool InvalidateDetailsWindow(int32 p1)
{
	InvalidateWindowClasses(WC_VEHICLE_DETAILS);
	return true;
}

static bool InvalidateStationBuildWindow(int32 p1)
{
	InvalidateWindow(WC_BUILD_STATION, 0);
	return true;
}

static bool InvalidateBuildIndustryWindow(int32 p1)
{
	InvalidateWindowData(WC_BUILD_INDUSTRY, 0);
	return true;
}

static bool CloseSignalGUI(int32 p1)
{
	if (p1 == 0) {
		DeleteWindowByClass(WC_BUILD_SIGNAL);
	}
	return true;
}

static bool InvalidateTownViewWindow(int32 p1)
{
	InvalidateWindowClassesData(WC_TOWN_VIEW, p1);
	return true;
}

static bool DeleteSelectStationWindow(int32 p1)
{
	DeleteWindowById(WC_SELECT_STATION, 0);
	return true;
}

static bool UpdateConsists(int32 p1)
{
	Vehicle *v;
	FOR_ALL_VEHICLES(v) {
		/* Update the consist of all trains so the maximum speed is set correctly. */
		if (v->type == VEH_TRAIN && (IsFrontEngine(v) || IsFreeWagon(v))) TrainConsistChanged(v, true);
	}
	return true;
}

/* Check service intervals of vehicles, p1 is value of % or day based servicing */
static bool CheckInterval(int32 p1)
{
	VehicleSettings *ptc = (_game_mode == GM_MENU) ? &_settings_newgame.vehicle : &_settings_game.vehicle;

	if (p1) {
		ptc->servint_trains   = 50;
		ptc->servint_roadveh  = 50;
		ptc->servint_aircraft = 50;
		ptc->servint_ships    = 50;
	} else {
		ptc->servint_trains   = 150;
		ptc->servint_roadveh  = 150;
		ptc->servint_aircraft = 360;
		ptc->servint_ships    = 100;
	}

	InvalidateDetailsWindow(0);

	return true;
}

static bool EngineRenewUpdate(int32 p1)
{
	DoCommandP(0, 0, _settings_client.gui.autorenew, CMD_SET_AUTOREPLACE);
	return true;
}

static bool EngineRenewMonthsUpdate(int32 p1)
{
	DoCommandP(0, 1, _settings_client.gui.autorenew_months, CMD_SET_AUTOREPLACE);
	return true;
}

static bool EngineRenewMoneyUpdate(int32 p1)
{
	DoCommandP(0, 2, _settings_client.gui.autorenew_money, CMD_SET_AUTOREPLACE);
	return true;
}

static bool TrainAccelerationModelChanged(int32 p1)
{
	Vehicle *v;

	FOR_ALL_VEHICLES(v) {
		if (v->type == VEH_TRAIN && IsFrontEngine(v)) UpdateTrainAcceleration(v);
	}

	return true;
}

static bool DragSignalsDensityChanged(int32)
{
	SetWindowDirty(FindWindowById(WC_BUILD_SIGNAL, 0));

	return true;
}

/*
 * A: competitors
 * B: competitor start time. Deprecated since savegame version 110.
 * C: town count (3 = high, 0 = very low)
 * D: industry count (4 = high, 0 = none)
 * E: inital loan (in GBP)
 * F: interest rate
 * G: running costs (0 = low, 2 = high)
 * H: construction speed of competitors (0 = very slow, 4 = very fast)
 * I: competitor intelligence. Deprecated since savegame version 110.
 * J: breakdowns (0 = off, 2 = normal)
 * K: subsidy multiplier (0 = 1.5, 3 = 4.0)
 * L: construction cost (0-2)
 * M: terrain type (0 = very flat, 3 = mountainous)
 * N: amount of water (0 = very low, 3 = high)
 * O: economy (0 = steady, 1 = fluctuating)
 * P: Train reversing (0 = end of line + stations, 1 = end of line)
 * Q: disasters
 * R: area restructuring (0 = permissive, 2 = hostile)
 * S: the difficulty level
 */
static const DifficultySettings _default_game_diff[3] = { /*
	 A, C, D,      E, F, G, H, J, K, L, M, N, O, P, Q, R, S*/
	{2, 2, 4, 300000, 2, 0, 2, 1, 2, 0, 1, 0, 0, 0, 0, 0, 0}, ///< easy
	{4, 2, 3, 150000, 3, 1, 3, 2, 1, 1, 2, 1, 1, 1, 1, 1, 1}, ///< medium
	{7, 3, 3, 100000, 4, 1, 3, 2, 0, 2, 3, 2, 1, 1, 1, 2, 2}, ///< hard
};

void SetDifficultyLevel(int mode, DifficultySettings *gm_opt)
{
	assert(mode <= 3);

	if (mode != 3) {
		*gm_opt = _default_game_diff[mode];
	} else {
		gm_opt->diff_level = 3;
	}
}

/**
 * Checks the difficulty levels read from the configuration and
 * forces them to be correct when invalid.
 */
void CheckDifficultyLevels()
{
	if (_settings_newgame.difficulty.diff_level != 3) {
		SetDifficultyLevel(_settings_newgame.difficulty.diff_level, &_settings_newgame.difficulty);
	}
}

static bool DifficultyReset(int32 level)
{
	SetDifficultyLevel(level, (_game_mode == GM_MENU) ? &_settings_newgame.difficulty : &_settings_game.difficulty);
	return true;
}

static bool DifficultyChange(int32)
{
	if (_game_mode == GM_MENU) {
		if (_settings_newgame.difficulty.diff_level != 3) {
			ShowErrorMessage(INVALID_STRING_ID, STR_DIFFICULTY_TO_CUSTOM, 0, 0);
			_settings_newgame.difficulty.diff_level = 3;
		}
	} else {
		_settings_game.difficulty.diff_level = 3;
	}

	/* If we are a network-client, update the difficult setting (if it is open).
	 * Use this instead of just dirtying the window because we need to load in
	 * the new difficulty settings */
	if (_networking && FindWindowById(WC_GAME_OPTIONS, 0) != NULL) {
		ShowGameDifficulty();
	}

	return true;
}

static bool DifficultyNoiseChange(int32 i)
{
	if (_game_mode == GM_NORMAL) {
		UpdateAirportsNoise();
		if (_settings_game.economy.station_noise_level) {
			InvalidateWindowClassesData(WC_TOWN_VIEW, 0);
		}
	}

	return DifficultyChange(i);
}

/**
 * Check whether the road side may be changed.
 * @param p1 unused
 * @return true if the road side may be changed.
 */
static bool CheckRoadSide(int p1)
{
	extern bool RoadVehiclesAreBuilt();
	return _game_mode == GM_MENU || !RoadVehiclesAreBuilt();
}

/** Conversion callback for _gameopt_settings_game.landscape
 * It converts (or try) between old values and the new ones,
 * without losing initial setting of the user
 * @param value that was read from config file
 * @return the "hopefully" converted value
 */
static int32 ConvertLandscape(const char *value)
{
	/* try with the old values */
	return lookup_oneofmany("normal|hilly|desert|candy", value);
}

/**
 * Check for decent values been supplied by the user for the noise tolerance setting.
 * The primary idea is to avoid division by zero in game mode.
 * The secondary idea is to make it so the values will be somewhat sane and that towns will
 * not be overcrowed with airports.  It would be easy to abuse such a feature
 * So basically, 200, 400, 800 are the lowest allowed values */
static int32 CheckNoiseToleranceLevel(const char *value)
{
	GameSettings *s = (_game_mode == GM_MENU) ? &_settings_newgame : &_settings_game;
	for (uint16 i = 0; i < lengthof(s->economy.town_noise_population); i++) {
		s->economy.town_noise_population[i] = max(uint16(200 * (i + 1)), s->economy.town_noise_population[i]);
	}
	return 0;
}

static bool CheckFreeformEdges(int32 p1)
{
	if (_game_mode == GM_MENU) return true;
	if (p1 != 0) {
		Vehicle *v;
		FOR_ALL_VEHICLES(v) {
			if (v->type == VEH_SHIP && (TileX(v->tile) == 0 || TileY(v->tile) == 0)) {
				ShowErrorMessage(INVALID_STRING_ID, STR_CONFIG_SETTING_EDGES_NOT_EMPTY, 0, 0);
				return false;
			}
		}
		Station *st;
		FOR_ALL_STATIONS(st) {
			if (TileX(st->xy) == 0 || TileY(st->xy) == 0) {
				ShowErrorMessage(INVALID_STRING_ID, STR_CONFIG_SETTING_EDGES_NOT_EMPTY, 0, 0);
				return false;
			}
		}
		for (uint i = 0; i < MapSizeX(); i++) MakeVoid(TileXY(i, 0));
		for (uint i = 0; i < MapSizeY(); i++) MakeVoid(TileXY(0, i));
	} else {
		for (uint i = 0; i < MapMaxX(); i++) {
			if (TileHeight(TileXY(i, 1)) != 0) {
				ShowErrorMessage(INVALID_STRING_ID, STR_CONFIG_SETTING_EDGES_NOT_WATER, 0, 0);
				return false;
			}
		}
		for (uint i = 1; i < MapMaxX(); i++) {
			if (!IsTileType(TileXY(i, MapMaxY() - 1), MP_WATER) || TileHeight(TileXY(1, MapMaxY())) != 0) {
				ShowErrorMessage(INVALID_STRING_ID, STR_CONFIG_SETTING_EDGES_NOT_WATER, 0, 0);
				return false;
			}
		}
		for (uint i = 0; i < MapMaxY(); i++) {
			if (TileHeight(TileXY(1, i)) != 0) {
				ShowErrorMessage(INVALID_STRING_ID, STR_CONFIG_SETTING_EDGES_NOT_WATER, 0, 0);
				return false;
			}
		}
		for (uint i = 1; i < MapMaxY(); i++) {
			if (!IsTileType(TileXY(MapMaxX() - 1, i), MP_WATER) || TileHeight(TileXY(MapMaxX(), i)) != 0) {
				ShowErrorMessage(INVALID_STRING_ID, STR_CONFIG_SETTING_EDGES_NOT_WATER, 0, 0);
				return false;
			}
		}
		/* Make tiles at the border water again. */
		for (uint i = 0; i < MapMaxX(); i++) {
			SetTileHeight(TileXY(i, 0), 0);
			SetTileType(TileXY(i, 0), MP_WATER);
		}
		for (uint i = 0; i < MapMaxY(); i++) {
			SetTileHeight(TileXY(0, i), 0);
			SetTileType(TileXY(0, i), MP_WATER);
		}
	}
	MarkWholeScreenDirty();
	return true;
}

/**
 * Changing the setting "allow multiple NewGRF sets" is not allowed
 * if there are vehicles.
 */
static bool ChangeDynamicEngines(int32 p1)
{
	if (_game_mode == GM_MENU) return true;

	const Vehicle *v;
	FOR_ALL_VEHICLES(v) {
		if (IsCompanyBuildableVehicleType(v)) {
			ShowErrorMessage(INVALID_STRING_ID, STR_CONFIG_SETTING_DYNAMIC_ENGINES_EXISTING_VEHICLES, 0, 0);
			return false;
		}
	}

	/* Reset the engines, they will get new EngineIDs */
	_engine_mngr.ResetToDefaultMapping();
	ReloadNewGRFData();

	return true;
}

#ifdef ENABLE_NETWORK

static bool UpdateClientName(int32 p1)
{
	NetworkUpdateClientName();
	return true;
}

static bool UpdateServerPassword(int32 p1)
{
	if (strcmp(_settings_client.network.server_password, "*") == 0) {
		_settings_client.network.server_password[0] = '\0';
	}

	return true;
}

static bool UpdateRconPassword(int32 p1)
{
	if (strcmp(_settings_client.network.rcon_password, "*") == 0) {
		_settings_client.network.rcon_password[0] = '\0';
	}

	return true;
}

static bool UpdateClientConfigValues(int32 p1)
{
	if (_network_server) NetworkServerSendConfigUpdate();

	return true;
}

#endif /* ENABLE_NETWORK */


/* End - Callback Functions */

<<<<<<< HEAD
static const SettingDesc _music_settings[] = {
	 SDT_VAR(MusicFileSettings, playlist,   SLE_UINT8, S, 0,   0, 0,   5, 1,  STR_NULL, NULL),
	 SDT_VAR(MusicFileSettings, music_vol,  SLE_UINT8, S, 0, 127, 0, 127, 1,  STR_NULL, NULL),
	 SDT_VAR(MusicFileSettings, effect_vol, SLE_UINT8, S, 0, 127, 0, 127, 1,  STR_NULL, NULL),
	SDT_LIST(MusicFileSettings, custom_1,   SLE_UINT8, S, 0, NULL,            STR_NULL, NULL),
	SDT_LIST(MusicFileSettings, custom_2,   SLE_UINT8, S, 0, NULL,            STR_NULL, NULL),
	SDT_BOOL(MusicFileSettings, playing,               S, 0, true,            STR_NULL, NULL),
	SDT_BOOL(MusicFileSettings, shuffle,               S, 0, false,           STR_NULL, NULL),
	 SDT_END()
};

/* win32_v.cpp only settings */
#if defined(WIN32) && !defined(DEDICATED)
extern bool _force_full_redraw, _window_maximize;
extern uint _display_hz, _fullscreen_bpp;

static const SettingDescGlobVarList _win32_settings[] = {
	 SDTG_VAR("display_hz",     SLE_UINT, S, 0, _display_hz,       0, 0, 120, 0, STR_NULL, NULL),
	SDTG_BOOL("force_full_redraw",        S, 0, _force_full_redraw,false,        STR_NULL, NULL),
	 SDTG_VAR("fullscreen_bpp", SLE_UINT, S, 0, _fullscreen_bpp,   8, 8,  32, 0, STR_NULL, NULL),
	SDTG_BOOL("window_maximize",          S, 0, _window_maximize,  false,        STR_NULL, NULL),
	 SDTG_END()
};
#endif /* WIN32 */

static const SettingDescGlobVarList _misc_settings[] = {
	SDTG_MMANY("display_opt",     SLE_UINT8, S, 0, _display_opt,       (1 << DO_SHOW_TOWN_NAMES | 1 << DO_SHOW_STATION_NAMES | 1 << DO_SHOW_SIGNS | 1 << DO_FULL_ANIMATION | 1 << DO_FULL_DETAIL | 1 << DO_WAYPOINTS), "SHOW_TOWN_NAMES|SHOW_STATION_NAMES|SHOW_SIGNS|FULL_ANIMATION||FULL_DETAIL|WAYPOINTS", STR_NULL, NULL),
	 SDTG_BOOL("news_ticker_sound",          S, 0, _news_ticker_sound,     true,    STR_NULL, NULL),
	 SDTG_BOOL("fullscreen",                 S, 0, _fullscreen,           false,    STR_NULL, NULL),
	  SDTG_STR("graphicsset",      SLE_STRQ, S, 0, _ini_graphics_set,      NULL,    STR_NULL, NULL),
	  SDTG_STR("videodriver",      SLE_STRQ, S, 0, _ini_videodriver,       NULL,    STR_NULL, NULL),
	  SDTG_STR("musicdriver",      SLE_STRQ, S, 0, _ini_musicdriver,       NULL,    STR_NULL, NULL),
	  SDTG_STR("sounddriver",      SLE_STRQ, S, 0, _ini_sounddriver,       NULL,    STR_NULL, NULL),
	  SDTG_STR("blitter",          SLE_STRQ, S, 0, _ini_blitter,           NULL,    STR_NULL, NULL),
	  SDTG_STR("language",         SLE_STRB, S, 0, _dynlang.curr_file,     NULL,    STR_NULL, NULL),
	SDTG_CONDLIST("resolution",  SLE_INT, 2, S, 0, _cur_resolution,   "640,480",    STR_NULL, NULL, 0, SL_MAX_VERSION), // workaround for implicit lengthof() in SDTG_LIST
	  SDTG_STR("screenshot_format",SLE_STRB, S, 0, _screenshot_format_name,NULL,    STR_NULL, NULL),
	  SDTG_STR("savegame_format",  SLE_STRB, S, 0, _savegame_format,       NULL,    STR_NULL, NULL),
	 SDTG_BOOL("rightclick_emulate",         S, 0, _rightclick_emulate,   false,    STR_NULL, NULL),
#ifdef WITH_FREETYPE
	  SDTG_STR("small_font",       SLE_STRB, S, 0, _freetype.small_font,   NULL,    STR_NULL, NULL),
	  SDTG_STR("medium_font",      SLE_STRB, S, 0, _freetype.medium_font,  NULL,    STR_NULL, NULL),
	  SDTG_STR("large_font",       SLE_STRB, S, 0, _freetype.large_font,   NULL,    STR_NULL, NULL),
	  SDTG_VAR("small_size",       SLE_UINT, S, 0, _freetype.small_size,   6, 0, 72, 0, STR_NULL, NULL),
	  SDTG_VAR("medium_size",      SLE_UINT, S, 0, _freetype.medium_size, 10, 0, 72, 0, STR_NULL, NULL),
	  SDTG_VAR("large_size",       SLE_UINT, S, 0, _freetype.large_size,  16, 0, 72, 0, STR_NULL, NULL),
	 SDTG_BOOL("small_aa",                   S, 0, _freetype.small_aa,    false,    STR_NULL, NULL),
	 SDTG_BOOL("medium_aa",                  S, 0, _freetype.medium_aa,   false,    STR_NULL, NULL),
	 SDTG_BOOL("large_aa",                   S, 0, _freetype.large_aa,    false,    STR_NULL, NULL),
#endif
	  SDTG_VAR("sprite_cache_size",SLE_UINT, S, 0, _sprite_cache_size,     4, 1, 64, 0, STR_NULL, NULL),
	  SDTG_VAR("player_face",    SLE_UINT32, S, 0, _company_manager_face,0,0,0xFFFFFFFF,0, STR_NULL, NULL),
	  SDTG_VAR("transparency_options", SLE_UINT, S, 0, _transparency_opt,  0,0,0x1FF,0, STR_NULL, NULL),
	  SDTG_VAR("transparency_locks", SLE_UINT, S, 0, _transparency_lock,   0,0,0x1FF,0, STR_NULL, NULL),
	  SDTG_VAR("invisibility_options", SLE_UINT, S, 0, _invisibility_opt,  0,0, 0xFF,0, STR_NULL, NULL),
	  SDTG_STR("keyboard",         SLE_STRB, S, 0, _keyboard_opt[0],       NULL,    STR_NULL, NULL),
	  SDTG_STR("keyboard_caps",    SLE_STRB, S, 0, _keyboard_opt[1],       NULL,    STR_NULL, NULL),
	  SDTG_END()
};

static const uint GAME_DIFFICULTY_NUM = 18;
uint16 _old_diff_custom[GAME_DIFFICULTY_NUM];

static const SettingDesc _gameopt_settings[] = {
	/* In version 4 a new difficulty setting has been added to the difficulty settings,
	 * town attitude towards demolishing. Needs special handling because some dimwit thought
	 * it funny to have the GameDifficulty struct be an array while it is a struct of
	 * same-sized members
	 * XXX - To save file-space and since values are never bigger than about 10? only
	 * save the first 16 bits in the savegame. Question is why the values are still int32
	 * and why not byte for example?
	 * 'SLE_FILE_I16 | SLE_VAR_U16' in "diff_custom" is needed to get around SlArray() hack
	 * for savegames version 0 - though it is an array, it has to go through the byteswap process */
	 SDTG_GENERAL("diff_custom", SDT_INTLIST, SL_ARR, SLE_FILE_I16 | SLE_VAR_U16,    C, 0, _old_diff_custom, 17, 0, 0, 0, 0, NULL, STR_NULL, NULL, 0,  3),
	 SDTG_GENERAL("diff_custom", SDT_INTLIST, SL_ARR, SLE_UINT16,                    C, 0, _old_diff_custom, 18, 0, 0, 0, 0, NULL, STR_NULL, NULL, 4, SL_MAX_VERSION),

	      SDT_VAR(GameSettings, difficulty.diff_level,    SLE_UINT8,                     0, 0, 0, 0,  3, 0, STR_NULL, NULL),
	    SDT_OMANY(GameSettings, locale.currency,          SLE_UINT8,                     N, 0, 0, CUSTOM_CURRENCY_ID, "GBP|USD|EUR|YEN|ATS|BEF|CHF|CZK|DEM|DKK|ESP|FIM|FRF|GRD|HUF|ISK|ITL|NLG|NOK|PLN|ROL|RUR|SIT|SEK|YTL|SKK|BRL|EEK|custom", STR_NULL, NULL, NULL),
	    SDT_OMANY(GameSettings, locale.units,             SLE_UINT8,                     N, 0, 1, 2, "imperial|metric|si", STR_NULL, NULL, NULL),
	/* There are only 21 predefined town_name values (0-20), but you can have more with newgrf action F so allow these bigger values (21-255). Invalid values will fallback to english on use and (undefined string) in GUI. */
	    SDT_OMANY(GameSettings, game_creation.town_name,  SLE_UINT8,                     0, 0, 0, 255, "english|french|german|american|latin|silly|swedish|dutch|finnish|polish|slovakish|norwegian|hungarian|austrian|romanian|czech|swiss|danish|turkish|italian|catalan", STR_NULL, NULL, NULL),
	    SDT_OMANY(GameSettings, game_creation.landscape,  SLE_UINT8,                     0, 0, 0, 3, "temperate|arctic|tropic|toyland", STR_NULL, NULL, ConvertLandscape),
	      SDT_VAR(GameSettings, game_creation.snow_line,  SLE_UINT8,                     0, 0, 7 * TILE_HEIGHT, 2 * TILE_HEIGHT, 13 * TILE_HEIGHT, 0, STR_NULL, NULL),
	 SDT_CONDNULL(                                                1,  0, 22),
 SDTC_CONDOMANY(              gui.autosave,             SLE_UINT8, 23, SL_MAX_VERSION, S, 0, 1, 4, "off|monthly|quarterly|half year|yearly", STR_NULL, NULL),
	    SDT_OMANY(GameSettings, vehicle.road_side,        SLE_UINT8,                     0, 0, 1, 1, "left|right", STR_NULL, NULL, NULL),
	    SDT_END()
};

/* Some settings do not need to be synchronised when playing in multiplayer.
 * These include for example the GUI settings and will not be saved with the
 * savegame.
 * It is also a bit tricky since you would think that service_interval
 * for example doesn't need to be synched. Every client assigns the
 * service_interval value to the v->service_interval, meaning that every client
 * assigns his value. If the setting was company-based, that would mean that
 * vehicles could decide on different moments that they are heading back to a
 * service depot, causing desyncs on a massive scale. */
const SettingDesc _settings[] = {
	/***************************************************************************/
	/* Saved settings variables. */
	/* Do not ADD or REMOVE something in this "difficulty.XXX" table or before it. It breaks savegame compatability. */
	 SDT_CONDVAR(GameSettings, difficulty.max_no_competitors,        SLE_UINT8, 97, SL_MAX_VERSION, 0, 0,     2,0,MAX_COMPANIES-1,1,STR_NULL,                                  DifficultyChange),
	SDT_CONDNULL(                                                            1, 97, 109),
	 SDT_CONDVAR(GameSettings, difficulty.number_towns,              SLE_UINT8, 97, SL_MAX_VERSION, 0,NG,     2,     0,      4,  1, STR_NUM_VERY_LOW,                          DifficultyChange),
	 SDT_CONDVAR(GameSettings, difficulty.number_industries,         SLE_UINT8, 97, SL_MAX_VERSION, 0,NG,     4,     0,      4,  1, STR_NONE,                                  DifficultyChange),
	 SDT_CONDVAR(GameSettings, difficulty.max_loan,                 SLE_UINT32, 97, SL_MAX_VERSION, 0,NG|CR,300000,100000,500000,50000,STR_NULL,                               DifficultyChange),
	 SDT_CONDVAR(GameSettings, difficulty.initial_interest,          SLE_UINT8, 97, SL_MAX_VERSION, 0,NG,     2,     2,      4,  1, STR_NULL,                                  DifficultyChange),
	 SDT_CONDVAR(GameSettings, difficulty.vehicle_costs,             SLE_UINT8, 97, SL_MAX_VERSION, 0, 0,     0,     0,      2,  1, STR_6820_LOW,                              DifficultyChange),
	 SDT_CONDVAR(GameSettings, difficulty.competitor_speed,          SLE_UINT8, 97, SL_MAX_VERSION, 0, 0,     2,     0,      4,  1, STR_681B_VERY_SLOW,                        DifficultyChange),
	SDT_CONDNULL(                                                            1, 97, 109),
	 SDT_CONDVAR(GameSettings, difficulty.vehicle_breakdowns,        SLE_UINT8, 97, SL_MAX_VERSION, 0, 0,     1,     0,      2,  1, STR_6823_NONE,                             DifficultyChange),
	 SDT_CONDVAR(GameSettings, difficulty.subsidy_multiplier,        SLE_UINT8, 97, SL_MAX_VERSION, 0, 0,     2,     0,      3,  1, STR_6826_X1_5,                             DifficultyChange),
	 SDT_CONDVAR(GameSettings, difficulty.construction_cost,         SLE_UINT8, 97, SL_MAX_VERSION, 0,NG,     0,     0,      2,  1, STR_6820_LOW,                              DifficultyChange),
	 SDT_CONDVAR(GameSettings, difficulty.terrain_type,              SLE_UINT8, 97, SL_MAX_VERSION, 0,NG,     1,     0,      3,  1, STR_682A_VERY_FLAT,                        DifficultyChange),
	 SDT_CONDVAR(GameSettings, difficulty.quantity_sea_lakes,        SLE_UINT8, 97, SL_MAX_VERSION, 0,NG,     0,     0,      3,  1, STR_VERY_LOW,                              DifficultyChange),
	 SDT_CONDVAR(GameSettings, difficulty.economy,                   SLE_UINT8, 97, SL_MAX_VERSION, 0, 0,     0,     0,      1,  1, STR_682E_STEADY,                           DifficultyChange),
	 SDT_CONDVAR(GameSettings, difficulty.line_reverse_mode,         SLE_UINT8, 97, SL_MAX_VERSION, 0, 0,     0,     0,      1,  1, STR_6834_AT_END_OF_LINE_AND_AT_STATIONS,   DifficultyChange),
	 SDT_CONDVAR(GameSettings, difficulty.disasters,                 SLE_UINT8, 97, SL_MAX_VERSION, 0, 0,     0,     0,      1,  1, STR_6836_OFF,                              DifficultyChange),
	 SDT_CONDVAR(GameSettings, difficulty.town_council_tolerance,    SLE_UINT8, 97, SL_MAX_VERSION, 0, 0,     0,     0,      2,  1, STR_PERMISSIVE,                            DifficultyNoiseChange),
	 SDT_CONDVAR(GameSettings, difficulty.diff_level,                SLE_UINT8, 97, SL_MAX_VERSION, 0,NG,     0,     0,      3,  0, STR_NULL,                                  DifficultyReset),

	/* There are only 21 predefined town_name values (0-20), but you can have more with newgrf action F so allow these bigger values (21-255). Invalid values will fallback to english on use and (undefined string) in GUI. */
 SDT_CONDOMANY(GameSettings, game_creation.town_name,              SLE_UINT8, 97, SL_MAX_VERSION, 0,NN, 0, 255, "english|french|german|american|latin|silly|swedish|dutch|finnish|polish|slovakish|norwegian|hungarian|austrian|romanian|czech|swiss|danish|turkish|italian|catalan", STR_NULL, NULL, NULL),
 SDT_CONDOMANY(GameSettings, game_creation.landscape,              SLE_UINT8, 97, SL_MAX_VERSION, 0,NN, 0,   3, "temperate|arctic|tropic|toyland", STR_NULL, NULL, ConvertLandscape),
	 SDT_CONDVAR(GameSettings, game_creation.snow_line,              SLE_UINT8, 97, SL_MAX_VERSION, 0,NN, 7 * TILE_HEIGHT, 2 * TILE_HEIGHT, 13 * TILE_HEIGHT, 0, STR_NULL, NULL),
 SDT_CONDOMANY(GameSettings, vehicle.road_side,                    SLE_UINT8, 97, SL_MAX_VERSION, 0,NN, 1,   1, "left|right", STR_NULL, CheckRoadSide, NULL),

	    SDT_BOOL(GameSettings, construction.build_on_slopes,                                        0,NN,  true,                    STR_CONFIG_SETTING_BUILDONSLOPES,          NULL),
	SDT_CONDBOOL(GameSettings, construction.autoslope,                          75, SL_MAX_VERSION, 0, 0,  true,                    STR_CONFIG_SETTING_AUTOSLOPE,              NULL),
	    SDT_BOOL(GameSettings, construction.extra_dynamite,                                         0, 0, false,                    STR_CONFIG_SETTING_EXTRADYNAMITE,          NULL),
	    SDT_BOOL(GameSettings, construction.longbridges,                                            0,NN,  true,                    STR_CONFIG_SETTING_LONGBRIDGES,            NULL),
	    SDT_BOOL(GameSettings, construction.signal_side,                                            N,NN,  true,                    STR_CONFIG_SETTING_SIGNALSIDE,             RedrawScreen),
	    SDT_BOOL(GameSettings, station.always_small_airport,                                        0,NN, false,                    STR_CONFIG_SETTING_SMALL_AIRPORTS,         NULL),
	 SDT_CONDVAR(GameSettings, economy.town_layout,                  SLE_UINT8, 59, SL_MAX_VERSION, 0,MS,TL_ORIGINAL,TL_BEGIN,NUM_TLS-1,1, STR_CONFIG_SETTING_TOWN_LAYOUT,     NULL),
	SDT_CONDBOOL(GameSettings, economy.allow_town_roads,                       113, SL_MAX_VERSION, 0, 0,  true,                    STR_CONFIG_SETTING_ALLOW_TOWN_ROADS,       NULL),

	     SDT_VAR(GameSettings, vehicle.train_acceleration_model,     SLE_UINT8,                     0,MS,     0,     0,       1, 1, STR_CONFIG_SETTING_TRAIN_ACCELERATION_MODEL, TrainAccelerationModelChanged),
	    SDT_BOOL(GameSettings, pf.forbid_90_deg,                                                    0, 0, false,                    STR_CONFIG_SETTING_FORBID_90_DEG,          NULL),
	    SDT_BOOL(GameSettings, vehicle.mammoth_trains,                                              0,NN,  true,                    STR_CONFIG_SETTING_MAMMOTHTRAINS,          NULL),
	    SDT_BOOL(GameSettings, order.gotodepot,                                                     0, 0,  true,                    STR_CONFIG_SETTING_GOTODEPOT,              NULL),
	    SDT_BOOL(GameSettings, pf.roadveh_queue,                                                    0, 0,  true,                    STR_CONFIG_SETTING_ROADVEH_QUEUE,          NULL),

	SDT_CONDBOOL(GameSettings, pf.new_pathfinding_all,                           0,             86, 0, 0, false,                    STR_NULL,                                  NULL),
	SDT_CONDBOOL(GameSettings, pf.yapf.ship_use_yapf,                           28,             86, 0, 0, false,                    STR_NULL,                                  NULL),
	SDT_CONDBOOL(GameSettings, pf.yapf.road_use_yapf,                           28,             86, 0, 0,  true,                    STR_NULL,                                  NULL),
	SDT_CONDBOOL(GameSettings, pf.yapf.rail_use_yapf,                           28,             86, 0, 0,  true,                    STR_NULL,                                  NULL),

	 SDT_CONDVAR(GameSettings, pf.pathfinder_for_trains,             SLE_UINT8, 87, SL_MAX_VERSION, 0, MS,    2,     0,       2, 1, STR_CONFIG_SETTING_PATHFINDER_FOR_TRAINS,  NULL),
	 SDT_CONDVAR(GameSettings, pf.pathfinder_for_roadvehs,           SLE_UINT8, 87, SL_MAX_VERSION, 0, MS,    2,     0,       2, 1, STR_CONFIG_SETTING_PATHFINDER_FOR_ROADVEH, NULL),
	 SDT_CONDVAR(GameSettings, pf.pathfinder_for_ships,              SLE_UINT8, 87, SL_MAX_VERSION, 0, MS,    0,     0,       2, 1, STR_CONFIG_SETTING_PATHFINDER_FOR_SHIPS,   NULL),

	    SDT_BOOL(GameSettings, vehicle.never_expire_vehicles,                                       0,NN, false,                    STR_CONFIG_SETTING_NEVER_EXPIRE_VEHICLES,  NULL),
	     SDT_VAR(GameSettings, vehicle.max_trains,                  SLE_UINT16,                     0, 0,   500,     0,    5000, 0, STR_CONFIG_SETTING_MAX_TRAINS,             RedrawScreen),
	     SDT_VAR(GameSettings, vehicle.max_roadveh,                 SLE_UINT16,                     0, 0,   500,     0,    5000, 0, STR_CONFIG_SETTING_MAX_ROADVEH,            RedrawScreen),
	     SDT_VAR(GameSettings, vehicle.max_aircraft,                SLE_UINT16,                     0, 0,   200,     0,    5000, 0, STR_CONFIG_SETTING_MAX_AIRCRAFT,           RedrawScreen),
	     SDT_VAR(GameSettings, vehicle.max_ships,                   SLE_UINT16,                     0, 0,   300,     0,    5000, 0, STR_CONFIG_SETTING_MAX_SHIPS,              RedrawScreen),
	    SDT_BOOL(GameSettings, vehicle.servint_ispercent,                                           0,NN, false,                    STR_CONFIG_SETTING_SERVINT_ISPERCENT,      CheckInterval),
	     SDT_VAR(GameSettings, vehicle.servint_trains,              SLE_UINT16,                     0,D0,   150,     5,     800, 0, STR_CONFIG_SETTING_SERVINT_TRAINS,         InvalidateDetailsWindow),
	     SDT_VAR(GameSettings, vehicle.servint_roadveh,             SLE_UINT16,                     0,D0,   150,     5,     800, 0, STR_CONFIG_SETTING_SERVINT_ROADVEH,        InvalidateDetailsWindow),
	     SDT_VAR(GameSettings, vehicle.servint_ships,               SLE_UINT16,                     0,D0,   360,     5,     800, 0, STR_CONFIG_SETTING_SERVINT_SHIPS,          InvalidateDetailsWindow),
	     SDT_VAR(GameSettings, vehicle.servint_aircraft,            SLE_UINT16,                     0,D0,   100,     5,     800, 0, STR_CONFIG_SETTING_SERVINT_AIRCRAFT,       InvalidateDetailsWindow),
	    SDT_BOOL(GameSettings, order.no_servicing_if_no_breakdowns,                                 0, 0, false,                    STR_CONFIG_SETTING_NOSERVICE,              NULL),
	    SDT_BOOL(GameSettings, vehicle.wagon_speed_limits,                                          0,NN,  true,                    STR_CONFIG_SETTING_WAGONSPEEDLIMITS,       UpdateConsists),
	SDT_CONDBOOL(GameSettings, vehicle.disable_elrails,                         38, SL_MAX_VERSION, 0,NN, false,                    STR_CONFIG_SETTING_DISABLE_ELRAILS,        SettingsDisableElrail),
	 SDT_CONDVAR(GameSettings, vehicle.freight_trains,               SLE_UINT8, 39, SL_MAX_VERSION, 0,NN,     1,     1,     255, 1, STR_CONFIG_SETTING_FREIGHT_TRAINS,         NULL),
	SDT_CONDBOOL(GameSettings, order.timetabling,                               67, SL_MAX_VERSION, 0, 0,  true,                    STR_CONFIG_SETTING_TIMETABLE_ALLOW,        NULL),
	 SDT_CONDVAR(GameSettings, vehicle.plane_speed,                  SLE_UINT8, 90, SL_MAX_VERSION, 0, 0,     4,     1,       4, 0, STR_CONFIG_SETTING_PLANE_SPEED,            NULL),
	SDT_CONDBOOL(GameSettings, vehicle.dynamic_engines,                         95, SL_MAX_VERSION, 0,NN, false,                    STR_CONFIG_SETTING_DYNAMIC_ENGINES,        ChangeDynamicEngines),

	    SDT_BOOL(GameSettings, station.join_stations,                                               0, 0,  true,                    STR_CONFIG_SETTING_JOINSTATIONS,           NULL),
	SDTC_CONDBOOL(             gui.sg_full_load_any,                            22,             92, 0, 0,  true,                    STR_NULL,                                  NULL),
	    SDT_BOOL(GameSettings, order.improved_load,                                                 0,NN,  true,                    STR_CONFIG_SETTING_IMPROVEDLOAD,           NULL),
	    SDT_BOOL(GameSettings, order.selectgoods,                                                   0, 0,  true,                    STR_CONFIG_SETTING_SELECTGOODS,            NULL),
	SDTC_CONDBOOL(             gui.sg_new_nonstop,                              22,             92, 0, 0, false,                    STR_NULL,                                  NULL),
	    SDT_BOOL(GameSettings, station.nonuniform_stations,                                         0,NN,  true,                    STR_CONFIG_SETTING_NONUNIFORM_STATIONS,    NULL),
	     SDT_VAR(GameSettings, station.station_spread,               SLE_UINT8,                     0, 0,    12,     4,      64, 0, STR_CONFIG_SETTING_STATION_SPREAD,         InvalidateStationBuildWindow),
	    SDT_BOOL(GameSettings, order.serviceathelipad,                                              0, 0,  true,                    STR_CONFIG_SETTING_SERVICEATHELIPAD,       NULL),
	    SDT_BOOL(GameSettings, station.modified_catchment,                                          0, 0,  true,                    STR_CONFIG_SETTING_CATCHMENT,              NULL),
	SDT_CONDBOOL(GameSettings, order.gradual_loading,                           40, SL_MAX_VERSION, 0, 0,  true,                    STR_CONFIG_SETTING_GRADUAL_LOADING,        NULL),
	SDT_CONDBOOL(GameSettings, construction.road_stop_on_town_road,             47, SL_MAX_VERSION, 0, 0,  true,                    STR_CONFIG_SETTING_STOP_ON_TOWN_ROAD,      NULL),
	SDT_CONDBOOL(GameSettings, construction.road_stop_on_competitor_road,      114, SL_MAX_VERSION, 0, 0,  true,                    STR_CONFIG_SETTING_STOP_ON_COMPETITOR_ROAD,NULL),
	SDT_CONDBOOL(GameSettings, station.adjacent_stations,                       62, SL_MAX_VERSION, 0, 0,  true,                    STR_CONFIG_SETTING_ADJACENT_STATIONS,      NULL),
	SDT_CONDBOOL(GameSettings, economy.station_noise_level,                     96, SL_MAX_VERSION, 0, 0, false,                    STR_CONFIG_SETTING_NOISE_LEVEL,            InvalidateTownViewWindow),
	SDT_CONDBOOL(GameSettings, station.distant_join_stations,                  106, SL_MAX_VERSION, 0, 0,  true,                    STR_CONFIG_SETTING_DISTANT_JOIN_STATIONS,  DeleteSelectStationWindow),

	    SDT_BOOL(GameSettings, economy.inflation,                                                   0, 0,  true,                    STR_CONFIG_SETTING_INFLATION,              NULL),
	     SDT_VAR(GameSettings, construction.raw_industry_construction, SLE_UINT8,                   0,MS,     0,     0,       2, 0, STR_CONFIG_SETTING_RAW_INDUSTRY_CONSTRUCTION_METHOD, InvalidateBuildIndustryWindow),
	    SDT_BOOL(GameSettings, economy.multiple_industry_per_town,                                  0, 0, false,                    STR_CONFIG_SETTING_MULTIPINDTOWN,          NULL),
	    SDT_BOOL(GameSettings, economy.same_industry_close,                                         0, 0, false,                    STR_CONFIG_SETTING_SAMEINDCLOSE,           NULL),
	    SDT_BOOL(GameSettings, economy.bribe,                                                       0, 0,  true,                    STR_CONFIG_SETTING_BRIBE,                  NULL),
	SDT_CONDBOOL(GameSettings, economy.exclusive_rights,                        79, SL_MAX_VERSION, 0, 0,  true,                    STR_CONFIG_SETTING_ALLOW_EXCLUSIVE,        NULL),
	SDT_CONDBOOL(GameSettings, economy.give_money,                              79, SL_MAX_VERSION, 0, 0,  true,                    STR_CONFIG_SETTING_ALLOW_GIVE_MONEY,       NULL),
	     SDT_VAR(GameSettings, game_creation.snow_line_height,       SLE_UINT8,                     0, 0,     7,     2,      13, 0, STR_CONFIG_SETTING_SNOWLINE_HEIGHT,        NULL),
	    SDTC_VAR(              gui.coloured_news_year,               SLE_INT32,                     0,NC,  2000,MIN_YEAR,MAX_YEAR,1,STR_CONFIG_SETTING_COLOURED_NEWS_YEAR,     NULL),
	     SDT_VAR(GameSettings, game_creation.starting_year,          SLE_INT32,                     0,NC,  1950,MIN_YEAR,MAX_YEAR,1,STR_CONFIG_SETTING_STARTING_YEAR,          NULL),
	SDT_CONDNULL(                                                            4,  0, 104),
	    SDT_BOOL(GameSettings, economy.smooth_economy,                                              0, 0,  true,                    STR_CONFIG_SETTING_SMOOTH_ECONOMY,         NULL),
	    SDT_BOOL(GameSettings, economy.allow_shares,                                                0, 0, false,                    STR_CONFIG_SETTING_ALLOW_SHARES,           NULL),
	 SDT_CONDVAR(GameSettings, economy.town_growth_rate,             SLE_UINT8, 54, SL_MAX_VERSION, 0, MS,    2,     0,       4, 0, STR_CONFIG_SETTING_TOWN_GROWTH,            NULL),
	 SDT_CONDVAR(GameSettings, economy.larger_towns,                 SLE_UINT8, 54, SL_MAX_VERSION, 0, D0,    4,     0,     255, 1, STR_CONFIG_SETTING_LARGER_TOWNS,           NULL),
	 SDT_CONDVAR(GameSettings, economy.initial_city_size,            SLE_UINT8, 56, SL_MAX_VERSION, 0, 0,     2,     1,      10, 1, STR_CONFIG_SETTING_CITY_SIZE_MULTIPLIER,   NULL),
	SDT_CONDBOOL(GameSettings, economy.mod_road_rebuild,                        77, SL_MAX_VERSION, 0, 0, false,                    STR_CONFIG_SETTING_MODIFIED_ROAD_REBUILD,  NULL),

	SDT_CONDNULL(1, 0, 106), // previously ai-new setting.
	    SDT_BOOL(GameSettings, ai.ai_in_multiplayer,                                                0, 0, true,                     STR_CONFIG_SETTING_AI_IN_MULTIPLAYER,      NULL),
	    SDT_BOOL(GameSettings, ai.ai_disable_veh_train,                                             0, 0, false,                    STR_CONFIG_SETTING_AI_BUILDS_TRAINS,       NULL),
	    SDT_BOOL(GameSettings, ai.ai_disable_veh_roadveh,                                           0, 0, false,                    STR_CONFIG_SETTING_AI_BUILDS_ROADVEH,      NULL),
	    SDT_BOOL(GameSettings, ai.ai_disable_veh_aircraft,                                          0, 0, false,                    STR_CONFIG_SETTING_AI_BUILDS_AIRCRAFT,     NULL),
	    SDT_BOOL(GameSettings, ai.ai_disable_veh_ship,                                              0, 0, false,                    STR_CONFIG_SETTING_AI_BUILDS_SHIPS,        NULL),
	 SDT_CONDVAR(GameSettings, ai.ai_max_opcode_till_suspend,       SLE_UINT32,107, SL_MAX_VERSION, 0, NG, 10000, 5000,250000,2500, STR_CONFIG_SETTING_AI_MAX_OPCODES,         NULL),

	     SDT_VAR(GameSettings, vehicle.extend_vehicle_life,          SLE_UINT8,                     0, 0,     0,     0,     100, 0, STR_NULL,                                  NULL),
	     SDT_VAR(GameSettings, economy.dist_local_authority,         SLE_UINT8,                     0, 0,    20,     5,      60, 0, STR_NULL,                                  NULL),
	     SDT_VAR(GameSettings, pf.wait_oneway_signal,                SLE_UINT8,                     0, 0,    15,     2,     255, 0, STR_NULL,                                  NULL),
	     SDT_VAR(GameSettings, pf.wait_twoway_signal,                SLE_UINT8,                     0, 0,    41,     2,     255, 0, STR_NULL,                                  NULL),
	SDT_CONDLISTO(GameSettings, economy.town_noise_population, 3,   SLE_UINT16, 96, SL_MAX_VERSION, 0,D0, "800,2000,4000",          STR_NULL,                                  NULL, CheckNoiseToleranceLevel),
	SDT_CONDVAR(GameSettings, economy.moving_average_unit,          SLE_UINT16, CAPACITIES_SV, SL_MAX_VERSION, 0, 0, 4, 1, 4096, 1,	STR_CONFIG_SETTING_AVERAGE_UNIT,           NULL),
	SDT_CONDVAR(GameSettings, economy.moving_average_length,        SLE_UINT16, CAPACITIES_SV, SL_MAX_VERSION, 0, 0, 256, 1, 4096, 64, STR_CONFIG_SETTING_AVERAGE_LENGTH,      NULL),

	 SDT_CONDVAR(GameSettings, pf.wait_for_pbs_path,                 SLE_UINT8,100, SL_MAX_VERSION, 0, 0,    30,     2,     255, 0, STR_NULL,                                  NULL),
	SDT_CONDBOOL(GameSettings, pf.reserve_paths,                               100, SL_MAX_VERSION, 0, 0, false,                    STR_NULL,                                  NULL),
	 SDT_CONDVAR(GameSettings, pf.path_backoff_interval,             SLE_UINT8,100, SL_MAX_VERSION, 0, 0,    20,     1,     255, 0, STR_NULL,                                  NULL),

	     SDT_VAR(GameSettings, pf.opf.pf_maxlength,                          SLE_UINT16,                     0, 0,  4096,                    64,   65535, 0, STR_NULL,         NULL),
	     SDT_VAR(GameSettings, pf.opf.pf_maxdepth,                            SLE_UINT8,                     0, 0,    48,                     4,     255, 0, STR_NULL,         NULL),

	     SDT_VAR(GameSettings, pf.npf.npf_max_search_nodes,                    SLE_UINT,                     0, 0, 10000,                   500,  100000, 0, STR_NULL,         NULL),
	     SDT_VAR(GameSettings, pf.npf.npf_rail_firstred_penalty,               SLE_UINT,                     0, 0, ( 10 * NPF_TILE_LENGTH),   0,  100000, 0, STR_NULL,         NULL),
	     SDT_VAR(GameSettings, pf.npf.npf_rail_firstred_exit_penalty,          SLE_UINT,                     0, 0, (100 * NPF_TILE_LENGTH),   0,  100000, 0, STR_NULL,         NULL),
	     SDT_VAR(GameSettings, pf.npf.npf_rail_lastred_penalty,                SLE_UINT,                     0, 0, ( 10 * NPF_TILE_LENGTH),   0,  100000, 0, STR_NULL,         NULL),
	     SDT_VAR(GameSettings, pf.npf.npf_rail_station_penalty,                SLE_UINT,                     0, 0, (  1 * NPF_TILE_LENGTH),   0,  100000, 0, STR_NULL,         NULL),
	     SDT_VAR(GameSettings, pf.npf.npf_rail_slope_penalty,                  SLE_UINT,                     0, 0, (  1 * NPF_TILE_LENGTH),   0,  100000, 0, STR_NULL,         NULL),
	     SDT_VAR(GameSettings, pf.npf.npf_rail_curve_penalty,                  SLE_UINT,                     0, 0, 1,                         0,  100000, 0, STR_NULL,         NULL),
	     SDT_VAR(GameSettings, pf.npf.npf_rail_depot_reverse_penalty,          SLE_UINT,                     0, 0, ( 50 * NPF_TILE_LENGTH),   0,  100000, 0, STR_NULL,         NULL),
	 SDT_CONDVAR(GameSettings, pf.npf.npf_rail_pbs_cross_penalty,              SLE_UINT,100, SL_MAX_VERSION, 0, 0, (  3 * NPF_TILE_LENGTH),   0,  100000, 0, STR_NULL,         NULL),
	 SDT_CONDVAR(GameSettings, pf.npf.npf_rail_pbs_signal_back_penalty,        SLE_UINT,100, SL_MAX_VERSION, 0, 0, ( 15 * NPF_TILE_LENGTH),   0,  100000, 0, STR_NULL,         NULL),
	     SDT_VAR(GameSettings, pf.npf.npf_buoy_penalty,                        SLE_UINT,                     0, 0, (  2 * NPF_TILE_LENGTH),   0,  100000, 0, STR_NULL,         NULL),
	     SDT_VAR(GameSettings, pf.npf.npf_water_curve_penalty,                 SLE_UINT,                     0, 0, (NPF_TILE_LENGTH / 4),     0,  100000, 0, STR_NULL,         NULL),
	     SDT_VAR(GameSettings, pf.npf.npf_road_curve_penalty,                  SLE_UINT,                     0, 0, 1,                         0,  100000, 0, STR_NULL,         NULL),
	     SDT_VAR(GameSettings, pf.npf.npf_crossing_penalty,                    SLE_UINT,                     0, 0, (  3 * NPF_TILE_LENGTH),   0,  100000, 0, STR_NULL,         NULL),
	 SDT_CONDVAR(GameSettings, pf.npf.npf_road_drive_through_penalty,          SLE_UINT, 47, SL_MAX_VERSION, 0, 0, (  8 * NPF_TILE_LENGTH),   0,  100000, 0, STR_NULL,         NULL),


	SDT_CONDBOOL(GameSettings, pf.yapf.disable_node_optimization,                        28, SL_MAX_VERSION, 0, 0, false,                                    STR_NULL,         NULL),
	 SDT_CONDVAR(GameSettings, pf.yapf.max_search_nodes,                       SLE_UINT, 28, SL_MAX_VERSION, 0, 0, 10000,                   500, 1000000, 0, STR_NULL,         NULL),
	SDT_CONDBOOL(GameSettings, pf.yapf.rail_firstred_twoway_eol,                         28, SL_MAX_VERSION, 0, 0,  true,                                    STR_NULL,         NULL),
	 SDT_CONDVAR(GameSettings, pf.yapf.rail_firstred_penalty,                  SLE_UINT, 28, SL_MAX_VERSION, 0, 0,    10 * YAPF_TILE_LENGTH,  0, 1000000, 0, STR_NULL,         NULL),
	 SDT_CONDVAR(GameSettings, pf.yapf.rail_firstred_exit_penalty,             SLE_UINT, 28, SL_MAX_VERSION, 0, 0,   100 * YAPF_TILE_LENGTH,  0, 1000000, 0, STR_NULL,         NULL),
	 SDT_CONDVAR(GameSettings, pf.yapf.rail_lastred_penalty,                   SLE_UINT, 28, SL_MAX_VERSION, 0, 0,    10 * YAPF_TILE_LENGTH,  0, 1000000, 0, STR_NULL,         NULL),
	 SDT_CONDVAR(GameSettings, pf.yapf.rail_lastred_exit_penalty,              SLE_UINT, 28, SL_MAX_VERSION, 0, 0,   100 * YAPF_TILE_LENGTH,  0, 1000000, 0, STR_NULL,         NULL),
	 SDT_CONDVAR(GameSettings, pf.yapf.rail_station_penalty,                   SLE_UINT, 28, SL_MAX_VERSION, 0, 0,    10 * YAPF_TILE_LENGTH,  0, 1000000, 0, STR_NULL,         NULL),
	 SDT_CONDVAR(GameSettings, pf.yapf.rail_slope_penalty,                     SLE_UINT, 28, SL_MAX_VERSION, 0, 0,     2 * YAPF_TILE_LENGTH,  0, 1000000, 0, STR_NULL,         NULL),
	 SDT_CONDVAR(GameSettings, pf.yapf.rail_curve45_penalty,                   SLE_UINT, 28, SL_MAX_VERSION, 0, 0,     3 * YAPF_TILE_LENGTH,  0, 1000000, 0, STR_NULL,         NULL),
	 SDT_CONDVAR(GameSettings, pf.yapf.rail_curve90_penalty,                   SLE_UINT, 28, SL_MAX_VERSION, 0, 0,     6 * YAPF_TILE_LENGTH,  0, 1000000, 0, STR_NULL,         NULL),
	 SDT_CONDVAR(GameSettings, pf.yapf.rail_depot_reverse_penalty,             SLE_UINT, 28, SL_MAX_VERSION, 0, 0,    50 * YAPF_TILE_LENGTH,  0, 1000000, 0, STR_NULL,         NULL),
	 SDT_CONDVAR(GameSettings, pf.yapf.rail_crossing_penalty,                  SLE_UINT, 28, SL_MAX_VERSION, 0, 0,     3 * YAPF_TILE_LENGTH,  0, 1000000, 0, STR_NULL,         NULL),
	 SDT_CONDVAR(GameSettings, pf.yapf.rail_look_ahead_max_signals,            SLE_UINT, 28, SL_MAX_VERSION, 0, 0,    10,                     1,     100, 0, STR_NULL,         NULL),
	 SDT_CONDVAR(GameSettings, pf.yapf.rail_look_ahead_signal_p0,               SLE_INT, 28, SL_MAX_VERSION, 0, 0,   500,              -1000000, 1000000, 0, STR_NULL,         NULL),
	 SDT_CONDVAR(GameSettings, pf.yapf.rail_look_ahead_signal_p1,               SLE_INT, 28, SL_MAX_VERSION, 0, 0,  -100,              -1000000, 1000000, 0, STR_NULL,         NULL),
	 SDT_CONDVAR(GameSettings, pf.yapf.rail_look_ahead_signal_p2,               SLE_INT, 28, SL_MAX_VERSION, 0, 0,     5,              -1000000, 1000000, 0, STR_NULL,         NULL),
	 SDT_CONDVAR(GameSettings, pf.yapf.rail_pbs_cross_penalty,                 SLE_UINT,100, SL_MAX_VERSION, 0, 0,     3 * YAPF_TILE_LENGTH,  0, 1000000, 0, STR_NULL,         NULL),
	 SDT_CONDVAR(GameSettings, pf.yapf.rail_pbs_station_penalty,               SLE_UINT,100, SL_MAX_VERSION, 0, 0,     8 * YAPF_TILE_LENGTH,  0, 1000000, 0, STR_NULL,         NULL),
	 SDT_CONDVAR(GameSettings, pf.yapf.rail_pbs_signal_back_penalty,           SLE_UINT,100, SL_MAX_VERSION, 0, 0,    15 * YAPF_TILE_LENGTH,  0, 1000000, 0, STR_NULL,         NULL),
	 SDT_CONDVAR(GameSettings, pf.yapf.rail_doubleslip_penalty,                SLE_UINT,100, SL_MAX_VERSION, 0, 0,     1 * YAPF_TILE_LENGTH,  0, 1000000, 0, STR_NULL,         NULL),
	 SDT_CONDVAR(GameSettings, pf.yapf.rail_longer_platform_penalty,           SLE_UINT, 33, SL_MAX_VERSION, 0, 0,     8 * YAPF_TILE_LENGTH,  0,   20000, 0, STR_NULL,         NULL),
	 SDT_CONDVAR(GameSettings, pf.yapf.rail_longer_platform_per_tile_penalty,  SLE_UINT, 33, SL_MAX_VERSION, 0, 0,     0 * YAPF_TILE_LENGTH,  0,   20000, 0, STR_NULL,         NULL),
	 SDT_CONDVAR(GameSettings, pf.yapf.rail_shorter_platform_penalty,          SLE_UINT, 33, SL_MAX_VERSION, 0, 0,    40 * YAPF_TILE_LENGTH,  0,   20000, 0, STR_NULL,         NULL),
	 SDT_CONDVAR(GameSettings, pf.yapf.rail_shorter_platform_per_tile_penalty, SLE_UINT, 33, SL_MAX_VERSION, 0, 0,     0 * YAPF_TILE_LENGTH,  0,   20000, 0, STR_NULL,         NULL),
	 SDT_CONDVAR(GameSettings, pf.yapf.road_slope_penalty,                     SLE_UINT, 33, SL_MAX_VERSION, 0, 0,     2 * YAPF_TILE_LENGTH,  0, 1000000, 0, STR_NULL,         NULL),
	 SDT_CONDVAR(GameSettings, pf.yapf.road_curve_penalty,                     SLE_UINT, 33, SL_MAX_VERSION, 0, 0,     1 * YAPF_TILE_LENGTH,  0, 1000000, 0, STR_NULL,         NULL),
	 SDT_CONDVAR(GameSettings, pf.yapf.road_crossing_penalty,                  SLE_UINT, 33, SL_MAX_VERSION, 0, 0,     3 * YAPF_TILE_LENGTH,  0, 1000000, 0, STR_NULL,         NULL),
	 SDT_CONDVAR(GameSettings, pf.yapf.road_stop_penalty,                      SLE_UINT, 47, SL_MAX_VERSION, 0, 0,     8 * YAPF_TILE_LENGTH,  0, 1000000, 0, STR_NULL,         NULL),

	 SDT_CONDVAR(GameSettings, game_creation.land_generator,                  SLE_UINT8, 30, SL_MAX_VERSION, 0,MS,     1,                     0,       1, 0, STR_CONFIG_SETTING_LAND_GENERATOR,        NULL),
	 SDT_CONDVAR(GameSettings, game_creation.oil_refinery_limit,              SLE_UINT8, 30, SL_MAX_VERSION, 0, 0,    32,                    12,      48, 0, STR_CONFIG_SETTING_OIL_REF_EDGE_DISTANCE, NULL),
	 SDT_CONDVAR(GameSettings, game_creation.tgen_smoothness,                 SLE_UINT8, 30, SL_MAX_VERSION, 0,MS,     1,                     0,       3, 0, STR_CONFIG_SETTING_ROUGHNESS_OF_TERRAIN,  NULL),
	 SDT_CONDVAR(GameSettings, game_creation.generation_seed,                SLE_UINT32, 30, SL_MAX_VERSION, 0, 0,      GENERATE_NEW_SEED, 0, UINT32_MAX, 0, STR_NULL,                                 NULL),
	 SDT_CONDVAR(GameSettings, game_creation.tree_placer,                     SLE_UINT8, 30, SL_MAX_VERSION, 0,MS,     2,                     0,       2, 0, STR_CONFIG_SETTING_TREE_PLACER,           NULL),
	     SDT_VAR(GameSettings, game_creation.heightmap_rotation,              SLE_UINT8,                     S,MS,     0,                     0,       1, 0, STR_CONFIG_SETTING_HEIGHTMAP_ROTATION,    NULL),
	     SDT_VAR(GameSettings, game_creation.se_flat_world_height,            SLE_UINT8,                     S, 0,     1,                     0,      15, 0, STR_CONFIG_SETTING_SE_FLAT_WORLD_HEIGHT,  NULL),

	     SDT_VAR(GameSettings, game_creation.map_x,                           SLE_UINT8,                     S, 0,     8,                     6,      11, 0, STR_CONFIG_SETTING_MAP_X,                 NULL),
	     SDT_VAR(GameSettings, game_creation.map_y,                           SLE_UINT8,                     S, 0,     8,                     6,      11, 0, STR_CONFIG_SETTING_MAP_Y,                 NULL),
	SDT_CONDBOOL(GameSettings, construction.freeform_edges,                             111, SL_MAX_VERSION, 0, 0,  true,                                    STR_CONFIG_SETTING_ENABLE_FREEFORM_EDGES, CheckFreeformEdges),
	 SDT_CONDVAR(GameSettings, game_creation.water_borders,                   SLE_UINT8,111, SL_MAX_VERSION, 0, 0,    15,                     0,      16, 0, STR_NULL,                                 NULL),
	 SDT_CONDVAR(GameSettings, game_creation.custom_town_number,             SLE_UINT16,115, SL_MAX_VERSION, 0, 0,     1,                     1,    5000, 0, STR_NULL,                                 NULL),

 SDT_CONDOMANY(GameSettings, locale.currency,                               SLE_UINT8, 97, SL_MAX_VERSION, N, 0, 0, CUSTOM_CURRENCY_ID, "GBP|USD|EUR|YEN|ATS|BEF|CHF|CZK|DEM|DKK|ESP|FIM|FRF|GRD|HUF|ISK|ITL|NLG|NOK|PLN|ROL|RUR|SIT|SEK|YTL|SKK|BRR|custom", STR_NULL, NULL, NULL),
 SDT_CONDOMANY(GameSettings, locale.units,                                  SLE_UINT8, 97, SL_MAX_VERSION, N, 0, 1, 2, "imperial|metric|si", STR_NULL, NULL, NULL),

	/***************************************************************************/
	/* Unsaved setting variables. */
	SDTC_OMANY(gui.autosave,                  SLE_UINT8, S,  0, 1, 4, "off|monthly|quarterly|half year|yearly", STR_NULL,                     NULL),
	SDTC_OMANY(gui.date_format_in_default_names,SLE_UINT8,S,MS, 0, 2, "long|short|iso",       STR_CONFIG_SETTING_DATE_FORMAT_IN_SAVE_NAMES,   NULL),
	 SDTC_BOOL(gui.vehicle_speed,                        S,  0,  true,                        STR_CONFIG_SETTING_VEHICLESPEED,                NULL),
	 SDTC_BOOL(gui.status_long_date,                     S,  0,  true,                        STR_CONFIG_SETTING_LONGDATE,                    NULL),
	 SDTC_BOOL(gui.show_finances,                        S,  0,  true,                        STR_CONFIG_SETTING_SHOWFINANCES,                NULL),
	 SDTC_BOOL(gui.autoscroll,                           S,  0, false,                        STR_CONFIG_SETTING_AUTOSCROLL,                  NULL),
	 SDTC_BOOL(gui.reverse_scroll,                       S,  0, false,                        STR_CONFIG_SETTING_REVERSE_SCROLLING,           NULL),
	 SDTC_BOOL(gui.smooth_scroll,                        S,  0, false,                        STR_CONFIG_SETTING_SMOOTH_SCROLLING,            NULL),
	 SDTC_BOOL(gui.left_mouse_btn_scrolling,             S,  0, false,                        STR_CONFIG_SETTING_LEFT_MOUSE_BTN_SCROLLING,    NULL),
	 SDTC_BOOL(gui.measure_tooltip,                      S,  0,  true,                        STR_CONFIG_SETTING_MEASURE_TOOLTIP,             NULL),
	  SDTC_VAR(gui.errmsg_duration,           SLE_UINT8, S,  0,     5,        0,       20, 0, STR_CONFIG_SETTING_ERRMSG_DURATION,             NULL),
	  SDTC_VAR(gui.toolbar_pos,               SLE_UINT8, S, MS,     0,        0,        2, 0, STR_CONFIG_SETTING_TOOLBAR_POS,                 v_PositionMainToolbar),
	  SDTC_VAR(gui.window_snap_radius,        SLE_UINT8, S, D0,    10,        1,       32, 0, STR_CONFIG_SETTING_SNAP_RADIUS,                 NULL),
	  SDTC_VAR(gui.window_soft_limit,         SLE_UINT8, S, D0,    20,        5,      255, 1, STR_CONFIG_SETTING_SOFT_LIMIT,                  NULL),
	 SDTC_BOOL(gui.population_in_label,                  S,  0,  true,                        STR_CONFIG_SETTING_POPULATION_IN_LABEL,         PopulationInLabelActive),
	 SDTC_BOOL(gui.link_terraform_toolbar,               S,  0, false,                        STR_CONFIG_SETTING_LINK_TERRAFORM_TOOLBAR,      NULL),
	  SDTC_VAR(gui.liveries,                  SLE_UINT8, S, MS,     2,        0,        2, 0, STR_CONFIG_SETTING_LIVERIES,                    RedrawScreen),
	 SDTC_BOOL(gui.prefer_teamchat,                      S,  0, false,                        STR_CONFIG_SETTING_PREFER_TEAMCHAT,             NULL),
	  SDTC_VAR(gui.scrollwheel_scrolling,     SLE_UINT8, S, MS,     0,        0,        2, 0, STR_CONFIG_SETTING_SCROLLWHEEL_SCROLLING,       NULL),
	  SDTC_VAR(gui.scrollwheel_multiplier,    SLE_UINT8, S,  0,     5,        1,       15, 1, STR_CONFIG_SETTING_SCROLLWHEEL_MULTIPLIER,      NULL),
	 SDTC_BOOL(gui.pause_on_newgame,                     S,  0, false,                        STR_CONFIG_SETTING_PAUSE_ON_NEW_GAME,           NULL),
	  SDTC_VAR(gui.advanced_vehicle_list,     SLE_UINT8, S, MS,     1,        0,        2, 0, STR_CONFIG_SETTING_ADVANCED_VEHICLE_LISTS,      NULL),
	 SDTC_BOOL(gui.timetable_in_ticks,                   S,  0, false,                        STR_CONFIG_SETTING_TIMETABLE_IN_TICKS,          NULL),
	 SDTC_BOOL(gui.quick_goto,                           S,  0, false,                        STR_CONFIG_SETTING_QUICKGOTO,                   NULL),
	  SDTC_VAR(gui.loading_indicators,        SLE_UINT8, S, MS,     1,        0,        2, 0, STR_CONFIG_SETTING_LOADING_INDICATORS,          RedrawScreen),
	  SDTC_VAR(gui.default_rail_type,         SLE_UINT8, S, MS,     4,        0,        6, 0, STR_CONFIG_SETTING_DEFAULT_RAIL_TYPE,           NULL),
	 SDTC_BOOL(gui.enable_signal_gui,                    S,  0,  true,                        STR_CONFIG_SETTING_ENABLE_SIGNAL_GUI,           CloseSignalGUI),
	  SDTC_VAR(gui.drag_signals_density,      SLE_UINT8, S,  0,     4,        1,       20, 0, STR_CONFIG_SETTING_DRAG_SIGNALS_DENSITY,        DragSignalsDensityChanged),
	  SDTC_VAR(gui.semaphore_build_before,    SLE_INT32, S, NC,  1975, MIN_YEAR, MAX_YEAR, 1, STR_CONFIG_SETTING_SEMAPHORE_BUILD_BEFORE_DATE, ResetSignalVariant),
	 SDTC_BOOL(gui.vehicle_income_warn,                  S,  0,  true,                        STR_CONFIG_SETTING_WARN_INCOME_LESS,            NULL),
	  SDTC_VAR(gui.order_review_system,       SLE_UINT8, S, MS,     2,        0,        2, 0, STR_CONFIG_SETTING_ORDER_REVIEW,                NULL),
	 SDTC_BOOL(gui.lost_train_warn,                      S,  0,  true,                        STR_CONFIG_SETTING_WARN_LOST_TRAIN,             NULL),
	 SDTC_BOOL(gui.autorenew,                            S,  0, false,                        STR_CONFIG_SETTING_AUTORENEW_VEHICLE,           EngineRenewUpdate),
	  SDTC_VAR(gui.autorenew_months,          SLE_INT16, S,  0,     6,      -12,       12, 0, STR_CONFIG_SETTING_AUTORENEW_MONTHS,            EngineRenewMonthsUpdate),
	  SDTC_VAR(gui.autorenew_money,            SLE_UINT, S, CR,100000,        0,  2000000, 0, STR_CONFIG_SETTING_AUTORENEW_MONEY,             EngineRenewMoneyUpdate),
	 SDTC_BOOL(gui.always_build_infrastructure,          S,  0, false,                        STR_CONFIG_SETTING_ALWAYS_BUILD_INFRASTRUCTURE, RedrawScreen),
	 SDTC_BOOL(gui.new_nonstop,                          S,  0, false,                        STR_CONFIG_SETTING_NONSTOP_BY_DEFAULT,          NULL),
	 SDTC_BOOL(gui.keep_all_autosave,                    S,  0, false,                        STR_NULL,                                       NULL),
	 SDTC_BOOL(gui.autosave_on_exit,                     S,  0, false,                        STR_NULL,                                       NULL),
	  SDTC_VAR(gui.max_num_autosaves,         SLE_UINT8, S,  0,    16,        0,      255, 0, STR_NULL,                                       NULL),
	 SDTC_BOOL(gui.bridge_pillars,                       S,  0,  true,                        STR_NULL,                                       NULL),
	 SDTC_BOOL(gui.auto_euro,                            S,  0,  true,                        STR_NULL,                                       NULL),
	  SDTC_VAR(gui.news_message_timeout,      SLE_UINT8, S,  0,     2,        1,      255, 0, STR_NULL,                                       NULL),
	 SDTC_BOOL(gui.show_track_reservation,               S,  0, false,                        STR_CONFIG_SETTING_SHOW_TRACK_RESERVATION,      RedrawScreen),
	  SDTC_VAR(gui.default_signal_type,       SLE_UINT8, S, MS,     0,        0,        2, 1, STR_CONFIG_SETTING_DEFAULT_SIGNAL_TYPE,         NULL),
	  SDTC_VAR(gui.cycle_signal_types,        SLE_UINT8, S, MS,     2,        0,        2, 1, STR_CONFIG_SETTING_CYCLE_SIGNAL_TYPES,          NULL),
	  SDTC_VAR(gui.station_numtracks,         SLE_UINT8, S,  0,     1,        1,        7, 0, STR_NULL,                                       NULL),
	  SDTC_VAR(gui.station_platlength,        SLE_UINT8, S,  0,     5,        1,        7, 0, STR_NULL,                                       NULL),
	 SDTC_BOOL(gui.station_dragdrop,                     S,  0,  true,                        STR_NULL,                                       NULL),
	 SDTC_BOOL(gui.station_show_coverage,                S,  0, false,                        STR_NULL,                                       NULL),
	 SDTC_BOOL(gui.persistent_buildingtools,             S,  0, false,                        STR_CONFIG_SETTING_PERSISTENT_BUILDINGTOOLS,    NULL),
	 SDTC_BOOL(gui.expenses_layout,                      S,  0, false,                        STR_CONFIG_SETTING_EXPENSES_LAYOUT,             RedrawScreen),

	  SDTC_VAR(gui.console_backlog_timeout,  SLE_UINT16, S,  0,   100,       10,    65500, 0, STR_NULL,                                       NULL),
	  SDTC_VAR(gui.console_backlog_length,   SLE_UINT16, S,  0,   100,       10,    65500, 0, STR_NULL,                                       NULL),
#ifdef ENABLE_NETWORK
	  SDTC_VAR(gui.network_chat_box_width,   SLE_UINT16, S,  0,   700,      200,    65535, 0, STR_NULL,                                       NULL),
	  SDTC_VAR(gui.network_chat_box_height,   SLE_UINT8, S,  0,    25,        5,      255, 0, STR_NULL,                                       NULL),

	  SDTC_VAR(network.sync_freq,            SLE_UINT16,C|S,NO,   100,        0,      100, 0, STR_NULL,                                       NULL),
	  SDTC_VAR(network.frame_freq,            SLE_UINT8,C|S,NO,     0,        0,      100, 0, STR_NULL,                                       NULL),
	  SDTC_VAR(network.max_join_time,        SLE_UINT16, S, NO,   500,        0,    32000, 0, STR_NULL,                                       NULL),
	 SDTC_BOOL(network.pause_on_join,                    S, NO,  true,                        STR_NULL,                                       NULL),
	  SDTC_STR(network.server_bind_ip,         SLE_STRB, S, NO, "0.0.0.0",                    STR_NULL,                                       NULL),
	  SDTC_VAR(network.server_port,          SLE_UINT16, S, NO,NETWORK_DEFAULT_PORT,0,65535,0,STR_NULL,                                       NULL),
	 SDTC_BOOL(network.server_advertise,                 S, NO, false,                        STR_NULL,                                       NULL),
	  SDTC_VAR(network.lan_internet,          SLE_UINT8, S, NO,     0,        0,        1, 0, STR_NULL,                                       NULL),
	  SDTC_STR(network.client_name,            SLE_STRB, S,  0,  NULL,                        STR_NULL,                                       UpdateClientName),
	  SDTC_STR(network.server_password,        SLE_STRB, S, NO,  NULL,                        STR_NULL,                                       UpdateServerPassword),
	  SDTC_STR(network.rcon_password,          SLE_STRB, S, NO,  NULL,                        STR_NULL,                                       UpdateRconPassword),
	  SDTC_STR(network.default_company_pass,   SLE_STRB, S,  0,  NULL,                        STR_NULL,                                       NULL),
	  SDTC_STR(network.server_name,            SLE_STRB, S, NO,  NULL,                        STR_NULL,                                       NULL),
	  SDTC_STR(network.connect_to_ip,          SLE_STRB, S,  0,  NULL,                        STR_NULL,                                       NULL),
	  SDTC_STR(network.network_id,             SLE_STRB, S, NO,  NULL,                        STR_NULL,                                       NULL),
	 SDTC_BOOL(network.autoclean_companies,              S, NO, false,                        STR_NULL,                                       NULL),
	  SDTC_VAR(network.autoclean_unprotected, SLE_UINT8, S,D0|NO,  12,     0,         240, 0, STR_NULL,                                       NULL),
	  SDTC_VAR(network.autoclean_protected,   SLE_UINT8, S,D0|NO,  36,     0,         240, 0, STR_NULL,                                       NULL),
	  SDTC_VAR(network.max_companies,         SLE_UINT8, S, NO,     8,     1,MAX_COMPANIES,0, STR_NULL,                                       UpdateClientConfigValues),
	  SDTC_VAR(network.max_clients,           SLE_UINT8, S, NO,    16,     2, MAX_CLIENTS, 0, STR_NULL,                                       NULL),
	  SDTC_VAR(network.max_spectators,        SLE_UINT8, S, NO,     8,     0, MAX_CLIENTS, 0, STR_NULL,                                       UpdateClientConfigValues),
	  SDTC_VAR(network.restart_game_year,     SLE_INT32, S,D0|NO|NC,0, MIN_YEAR, MAX_YEAR, 1, STR_NULL,                                       NULL),
	  SDTC_VAR(network.min_active_clients,    SLE_UINT8, S, NO,     0,     0, MAX_CLIENTS, 0, STR_NULL,                                       NULL),
	SDTC_OMANY(network.server_lang,           SLE_UINT8, S, NO,     0,    35, "ANY|ENGLISH|GERMAN|FRENCH|BRAZILIAN|BULGARIAN|CHINESE|CZECH|DANISH|DUTCH|ESPERANTO|FINNISH|HUNGARIAN|ICELANDIC|ITALIAN|JAPANESE|KOREAN|LITHUANIAN|NORWEGIAN|POLISH|PORTUGUESE|ROMANIAN|RUSSIAN|SLOVAK|SLOVENIAN|SPANISH|SWEDISH|TURKISH|UKRAINIAN|AFRIKAANS|CROATIAN|CATALAN|ESTONIAN|GALICIAN|GREEK|LATVIAN", STR_NULL, NULL),
	 SDTC_BOOL(network.reload_cfg,                       S, NO, false,                        STR_NULL,                                       NULL),
	  SDTC_STR(network.last_host,              SLE_STRB, S,  0, "0.0.0.0",                    STR_NULL,                                       NULL),
	  SDTC_VAR(network.last_port,            SLE_UINT16, S,  0,     0,     0,  UINT16_MAX, 0, STR_NULL,                                       NULL),
#endif /* ENABLE_NETWORK */

	/*
	 * Since the network code (CmdChangeSetting and friends) use the index in this array to decide
	 * which setting the server is talking about all conditional compilation of this array must be at the
	 * end. This isn't really the best solution, the settings the server can tell the client about should
	 * either use a seperate array or some other form of identifier.
	 */

#ifdef __APPLE__
	/* We might need to emulate a right mouse button on mac */
	 SDTC_VAR(gui.right_mouse_btn_emulation, SLE_UINT8, S, MS, 0, 0, 2, 0, STR_CONFIG_SETTING_RIGHT_MOUSE_BTN_EMU, NULL),
#endif

	SDT_END()
};

static const SettingDesc _currency_settings[] = {
	SDT_VAR(CurrencySpec, rate,    SLE_UINT16, S, 0, 1,      0, UINT16_MAX, 0, STR_NULL, NULL),
	SDT_CHR(CurrencySpec, separator,           S, 0, ".",                      STR_NULL, NULL),
	SDT_VAR(CurrencySpec, to_euro,  SLE_INT32, S, 0, 0, MIN_YEAR, MAX_YEAR, 0, STR_NULL, NULL),
	SDT_STR(CurrencySpec, prefix,   SLE_STRBQ, S, 0, NULL,                     STR_NULL, NULL),
	SDT_STR(CurrencySpec, suffix,   SLE_STRBQ, S, 0, " credits",               STR_NULL, NULL),
	SDT_END()
};

/* Undefine for the shortcut macros above */
#undef S
#undef C
#undef N

#undef D0
#undef NC
#undef MS
#undef NO
#undef CR

=======
>>>>>>> 9757beb8
/**
 * Prepare for reading and old diff_custom by zero-ing the memory.
 */
static void PrepareOldDiffCustom()
{
	memset(_old_diff_custom, 0, sizeof(_old_diff_custom));
}

/**
 * Reading of the old diff_custom array and transforming it to the new format.
 * @param savegame is it read from the config or savegame. In the latter case
 *                 we are sure there is an array; in the former case we have
 *                 to check that.
 */
static void HandleOldDiffCustom(bool savegame)
{
	uint options_to_load = GAME_DIFFICULTY_NUM - ((savegame && CheckSavegameVersion(4)) ? 1 : 0);

	if (!savegame) {
		/* If we did read to old_diff_custom, then at least one value must be non 0. */
		bool old_diff_custom_used = false;
		for (uint i = 0; i < options_to_load && !old_diff_custom_used; i++) {
			old_diff_custom_used = (_old_diff_custom[i] != 0);
		}

		if (!old_diff_custom_used) return;
	}

	for (uint i = 0; i < options_to_load; i++) {
		const SettingDesc *sd = &_settings[i];
		/* Skip deprecated options */
		if (!SlIsObjectCurrentlyValid(sd->save.version_from, sd->save.version_to)) continue;
		void *var = GetVariableAddress(savegame ? &_settings_game : &_settings_newgame, &sd->save);
		Write_ValidateSetting(var, sd, (int32)((i == 4 ? 1000 : 1) * _old_diff_custom[i]));
	}
}

/** tries to convert newly introduced news settings based on old ones
 * @param name pointer to the string defining name of the old news config
 * @param value pointer to the string defining value of the old news config
 * @returns true if conversion could have been made */
bool ConvertOldNewsSetting(const char *name, const char *value)
{
	if (strcasecmp(name, "openclose") == 0) {
		/* openclose has been split in "open" and "close".
		 * So the job is now to decrypt the value of the old news config
		 * and give it to the two newly introduced ones*/

		NewsDisplay display = ND_OFF; // default
		if (strcasecmp(value, "full") == 0) {
			display = ND_FULL;
		} else if (strcasecmp(value, "summarized") == 0) {
			display = ND_SUMMARY;
		}
		/* tranfert of values */
		_news_type_data[NT_INDUSTRY_OPEN].display = display;
		_news_type_data[NT_INDUSTRY_CLOSE].display = display;
		return true;
	}
	return false;
}

static void NewsDisplayLoadConfig(IniFile *ini, const char *grpname)
{
	IniGroup *group = ini->GetGroup(grpname);
	IniItem *item;

	/* If no group exists, return */
	if (group == NULL) return;

	for (item = group->item; item != NULL; item = item->next) {
		int news_item = -1;
		for (int i = 0; i < NT_END; i++) {
			if (strcasecmp(item->name, _news_type_data[i].name) == 0) {
				news_item = i;
				break;
			}
		}

		/* the config been read is not within current aceptable config */
		if (news_item == -1) {
			/* if the conversion function cannot process it, advice by a debug warning*/
			if (!ConvertOldNewsSetting(item->name, item->value)) {
				DEBUG(misc, 0, "Invalid display option: %s", item->name);
			}
			/* in all cases, there is nothing left to do */
			continue;
		}

		if (strcasecmp(item->value, "full") == 0) {
			_news_type_data[news_item].display = ND_FULL;
		} else if (strcasecmp(item->value, "off") == 0) {
			_news_type_data[news_item].display = ND_OFF;
		} else if (strcasecmp(item->value, "summarized") == 0) {
			_news_type_data[news_item].display = ND_SUMMARY;
		} else {
			DEBUG(misc, 0, "Invalid display value: %s", item->value);
			continue;
		}
	}
}

static void AILoadConfig(IniFile *ini, const char *grpname)
{
	IniGroup *group = ini->GetGroup(grpname);
	IniItem *item;

	/* Clean any configured AI */
	for (CompanyID c = COMPANY_FIRST; c < MAX_COMPANIES; c++) {
		AIConfig::GetConfig(c, true)->ChangeAI(NULL);
	}

	/* If no group exists, return */
	if (group == NULL) return;

	CompanyID c = COMPANY_FIRST;
	for (item = group->item; c < MAX_COMPANIES && item != NULL; c++, item = item->next) {
		AIConfig *config = AIConfig::GetConfig(c, true);

		config->ChangeAI(item->name);
		if (!config->HasAI()) {
			if (strcmp(item->name, "none") != 0) {
				DEBUG(ai, 0, "The AI by the name '%s' was no longer found, and removed from the list.", item->name);
				continue;
			}
		}
		config->StringToSettings(item->value);
	}
}

/* Load a GRF configuration from the given group name */
static GRFConfig *GRFLoadConfig(IniFile *ini, const char *grpname, bool is_static)
{
	IniGroup *group = ini->GetGroup(grpname);
	IniItem *item;
	GRFConfig *first = NULL;
	GRFConfig **curr = &first;

	if (group == NULL) return NULL;

	for (item = group->item; item != NULL; item = item->next) {
		GRFConfig *c = CallocT<GRFConfig>(1);
		c->filename = strdup(item->name);

		/* Parse parameters */
		if (!StrEmpty(item->value)) {
			c->num_params = parse_intlist(item->value, (int*)c->param, lengthof(c->param));
			if (c->num_params == (byte)-1) {
				ShowInfoF("ini: error in array '%s'", item->name);
				c->num_params = 0;
			}
		}

		/* Check if item is valid */
		if (!FillGRFDetails(c, is_static)) {
			const char *msg;

			if (c->status == GCS_NOT_FOUND) {
				msg = "not found";
			} else if (HasBit(c->flags, GCF_UNSAFE)) {
				msg = "unsafe for static use";
			} else if (HasBit(c->flags, GCF_SYSTEM)) {
				msg = "system NewGRF";
			} else {
				msg = "unknown";
			}

			ShowInfoF("ini: ignoring invalid NewGRF '%s': %s", item->name, msg);
			ClearGRFConfig(&c);
			continue;
		}

		/* Mark file as static to avoid saving in savegame. */
		if (is_static) SetBit(c->flags, GCF_STATIC);

		/* Add item to list */
		*curr = c;
		curr = &c->next;
	}

	return first;
}

static void NewsDisplaySaveConfig(IniFile *ini, const char *grpname)
{
	IniGroup *group = ini->GetGroup(grpname);

	for (int i = 0; i < NT_END; i++) {
		const char *value;
		int v = _news_type_data[i].display;

		value = (v == ND_OFF ? "off" : (v == ND_SUMMARY ? "summarized" : "full"));

		group->GetItem(_news_type_data[i].name, true)->SetValue(value);
	}
}

static void AISaveConfig(IniFile *ini, const char *grpname)
{
	IniGroup *group = ini->GetGroup(grpname);

	if (group == NULL) return;
	group->Clear();

	for (CompanyID c = COMPANY_FIRST; c < MAX_COMPANIES; c++) {
		AIConfig *config = AIConfig::GetConfig(c, true);
		const char *name;
		char value[1024];
		config->SettingsToString(value, lengthof(value));

		if (config->HasAI()) {
			name = config->GetName();
		} else {
			name = "none";
		}

		IniItem *item = new IniItem(group, name, strlen(name));
		item->SetValue(value);
	}
}

/**
 * Save the version of OpenTTD to the ini file.
 * @param ini the ini to write to
 */
static void SaveVersionInConfig(IniFile *ini)
{
	IniGroup *group = ini->GetGroup("version");

	char version[9];
	snprintf(version, lengthof(version), "%08X", _openttd_newgrf_version);

	const char *versions[][2] = {
		{ "version_string", _openttd_revision },
		{ "version_number", version }
	};

	for (uint i = 0; i < lengthof(versions); i++) {
		group->GetItem(versions[i][0], true)->SetValue(versions[i][1]);
	}
}

/* Save a GRF configuration to the given group name */
static void GRFSaveConfig(IniFile *ini, const char *grpname, const GRFConfig *list)
{
	ini->RemoveGroup(grpname);
	IniGroup *group = ini->GetGroup(grpname);
	const GRFConfig *c;

	for (c = list; c != NULL; c = c->next) {
		char params[512];
		GRFBuildParamList(params, c, lastof(params));

		group->GetItem(c->filename, true)->SetValue(params);
	}
}

/* Common handler for saving/loading variables to the configuration file */
static void HandleSettingDescs(IniFile *ini, SettingDescProc *proc, SettingDescProcList *proc_list)
{
	proc(ini, (const SettingDesc*)_misc_settings,    "misc",  NULL);
	proc(ini, (const SettingDesc*)_music_settings,   "music", &msf);
#if defined(WIN32) && !defined(DEDICATED)
	proc(ini, (const SettingDesc*)_win32_settings,   "win32", NULL);
#endif /* WIN32 */

	proc(ini, _settings,         "patches",  &_settings_newgame);
	proc(ini, _currency_settings,"currency", &_custom_currency);

#ifdef ENABLE_NETWORK
	proc_list(ini, "servers", _network_host_list, lengthof(_network_host_list), NULL);
	proc_list(ini, "bans",    _network_ban_list,  lengthof(_network_ban_list), NULL);
#endif /* ENABLE_NETWORK */
}

static IniFile *IniLoadConfig()
{
	IniFile *ini = new IniFile(_list_group_names);
	ini->LoadFromDisk(_config_file);
	return ini;
}

/** Load the values from the configuration files */
void LoadFromConfig()
{
	IniFile *ini = IniLoadConfig();
	ResetCurrencies(false); // Initialize the array of curencies, without preserving the custom one

	HandleSettingDescs(ini, ini_load_settings, ini_load_setting_list);
	_grfconfig_newgame = GRFLoadConfig(ini, "newgrf", false);
	_grfconfig_static  = GRFLoadConfig(ini, "newgrf-static", true);
	NewsDisplayLoadConfig(ini, "news_display");
	AILoadConfig(ini, "ai_players");

	PrepareOldDiffCustom();
	ini_load_settings(ini, _gameopt_settings, "gameopt",  &_settings_newgame);
	HandleOldDiffCustom(false);

	CheckDifficultyLevels();
	delete ini;
}

/** Save the values to the configuration file */
void SaveToConfig()
{
	IniFile *ini = IniLoadConfig();

	/* Remove some obsolete groups. These have all been loaded into other groups. */
	ini->RemoveGroup("patches");
	ini->RemoveGroup("yapf");
	ini->RemoveGroup("gameopt");

	HandleSettingDescs(ini, ini_save_settings, ini_save_setting_list);
	GRFSaveConfig(ini, "newgrf", _grfconfig_newgame);
	GRFSaveConfig(ini, "newgrf-static", _grfconfig_static);
	NewsDisplaySaveConfig(ini, "news_display");
	AISaveConfig(ini, "ai_players");
	SaveVersionInConfig(ini);
	ini->SaveToDisk(_config_file);
	delete ini;
}

void GetGRFPresetList(GRFPresetList *list)
{
	list->Clear();

	IniFile *ini = IniLoadConfig();
	IniGroup *group;
	for (group = ini->group; group != NULL; group = group->next) {
		if (strncmp(group->name, "preset-", 7) == 0) {
			*list->Append() = strdup(group->name + 7);
		}
	}

	delete ini;
}

GRFConfig *LoadGRFPresetFromConfig(const char *config_name)
{
	char *section = (char*)alloca(strlen(config_name) + 8);
	sprintf(section, "preset-%s", config_name);

	IniFile *ini = IniLoadConfig();
	GRFConfig *config = GRFLoadConfig(ini, section, false);
	delete ini;

	return config;
}

void SaveGRFPresetToConfig(const char *config_name, GRFConfig *config)
{
	char *section = (char*)alloca(strlen(config_name) + 8);
	sprintf(section, "preset-%s", config_name);

	IniFile *ini = IniLoadConfig();
	GRFSaveConfig(ini, section, config);
	ini->SaveToDisk(_config_file);
	delete ini;
}

void DeleteGRFPresetFromConfig(const char *config_name)
{
	char *section = (char*)alloca(strlen(config_name) + 8);
	sprintf(section, "preset-%s", config_name);

	IniFile *ini = IniLoadConfig();
	ini->RemoveGroup(section);
	ini->SaveToDisk(_config_file);
	delete ini;
}

static const SettingDesc *GetSettingDescription(uint index)
{
	if (index >= lengthof(_settings)) return NULL;
	return &_settings[index];
}

/** Network-safe changing of settings (server-only).
 * @param tile unused
 * @param flags operation to perform
 * @param p1 the index of the setting in the SettingDesc array which identifies it
 * @param p2 the new value for the setting
 * The new value is properly clamped to its minimum/maximum when setting
 * @see _settings
 */
CommandCost CmdChangeSetting(TileIndex tile, DoCommandFlag flags, uint32 p1, uint32 p2, const char *text)
{
	const SettingDesc *sd = GetSettingDescription(p1);

	if (sd == NULL) return CMD_ERROR;
	if (!SlIsObjectCurrentlyValid(sd->save.version_from, sd->save.version_to)) return CMD_ERROR;

	if ((sd->desc.flags & SGF_NETWORK_ONLY) && !_networking && _game_mode != GM_MENU) return CMD_ERROR;
	if ((sd->desc.flags & SGF_NO_NETWORK) && _networking) return CMD_ERROR;
	if ((sd->desc.flags & SGF_NEWGAME_ONLY) && _game_mode != GM_MENU) return CMD_ERROR;

	if (flags & DC_EXEC) {
		GameSettings *s = (_game_mode == GM_MENU) ? &_settings_newgame : &_settings_game;
		void *var = GetVariableAddress(s, &sd->save);

		int32 oldval = (int32)ReadValue(var, sd->save.conv);
		int32 newval = (int32)p2;

		Write_ValidateSetting(var, sd, newval);
		newval = (int32)ReadValue(var, sd->save.conv);

		if (oldval == newval) return CommandCost();

		if (sd->desc.proc != NULL && !sd->desc.proc(newval)) {
			WriteValue(var, sd->save.conv, (int64)oldval);
			return CommandCost();
		}

		if (sd->desc.flags & SGF_NO_NETWORK) {
			GamelogStartAction(GLAT_SETTING);
			GamelogSetting(sd->desc.name, oldval, newval);
			GamelogStopAction();
		}

		InvalidateWindow(WC_GAME_OPTIONS, 0);
	}

	return CommandCost();
}

/** Top function to save the new value of an element of the Settings struct
 * @param index offset in the SettingDesc array of the Settings struct which
 * identifies the setting member we want to change
 * @param object pointer to a valid settings struct that has its settings change.
 * This only affects setting-members that are not needed to be the same on all
 * clients in a network game.
 * @param value new value of the setting */
bool SetSettingValue(uint index, int32 value)
{
	const SettingDesc *sd = &_settings[index];
	/* If an item is company-based, we do not send it over the network
	 * (if any) to change. Also *hack*hack* we update the _newgame version
	 * of settings because changing a company-based setting in a game also
	 * changes its defaults. At least that is the convention we have chosen */
	if (sd->save.conv & SLF_NETWORK_NO) {
		void *var = GetVariableAddress((_game_mode == GM_MENU) ? &_settings_newgame : &_settings_game, &sd->save);
		Write_ValidateSetting(var, sd, value);

		if (_game_mode != GM_MENU) {
			void *var2 = GetVariableAddress(&_settings_newgame, &sd->save);
			Write_ValidateSetting(var2, sd, value);
		}
		if (sd->desc.proc != NULL) sd->desc.proc((int32)ReadValue(var, sd->save.conv));
		InvalidateWindow(WC_GAME_OPTIONS, 0);
		return true;
	}

	/* send non-company-based settings over the network */
	if (!_networking || (_networking && _network_server)) {
		return DoCommandP(0, index, value, CMD_CHANGE_SETTING);
	}
	return false;
}

/**
 * Set a setting value with a string.
 * @param index the settings index.
 * @param value the value to write
 * @note CANNOT BE SAVED IN THE SAVEGAME.
 */
bool SetSettingValue(uint index, const char *value)
{
	const SettingDesc *sd = &_settings[index];
	assert(sd->save.conv & SLF_NETWORK_NO);

	char *var = (char*)GetVariableAddress(NULL, &sd->save);
	ttd_strlcpy(var, value, sd->save.length);
	if (sd->desc.proc != NULL) sd->desc.proc(0);

	return true;
}

/**
 * Given a name of setting, return a setting description of it.
 * @param name  Name of the setting to return a setting description of
 * @param i     Pointer to an integer that will contain the index of the setting after the call, if it is successful.
 * @return Pointer to the setting description of setting \a name if it can be found,
 *         \c NULL indicates failure to obtain the description
 */
const SettingDesc *GetSettingFromName(const char *name, uint *i)
{
	const SettingDesc *sd;

	/* First check all full names */
	for (*i = 0, sd = _settings; sd->save.cmd != SL_END; sd++, (*i)++) {
		if (!SlIsObjectCurrentlyValid(sd->save.version_from, sd->save.version_to)) continue;
		if (strcmp(sd->desc.name, name) == 0) return sd;
	}

	/* Then check the shortcut variant of the name. */
	for (*i = 0, sd = _settings; sd->save.cmd != SL_END; sd++, (*i)++) {
		if (!SlIsObjectCurrentlyValid(sd->save.version_from, sd->save.version_to)) continue;
		const char *short_name = strchr(sd->desc.name, '.');
		if (short_name != NULL) {
			short_name++;
			if (strcmp(short_name, name) == 0) return sd;
		}
	}

	return NULL;
}

/* Those 2 functions need to be here, else we have to make some stuff non-static
 * and besides, it is also better to keep stuff like this at the same place */
void IConsoleSetSetting(const char *name, const char *value)
{
	uint index;
	const SettingDesc *sd = GetSettingFromName(name, &index);

	if (sd == NULL) {
		IConsolePrintF(CC_WARNING, "'%s' is an unknown setting.", name);
		return;
	}

	bool success;
	if (sd->desc.cmd == SDT_STRING) {
		success = SetSettingValue(index, value);
	} else {
		uint32 val;
		extern bool GetArgumentInteger(uint32 *value, const char *arg);
		success = GetArgumentInteger(&val, value);
		if (success) success = SetSettingValue(index, val);
	}

	if (!success) {
		if (_network_server) {
			IConsoleError("This command/variable is not available during network games.");
		} else {
			IConsoleError("This command/variable is only available to a network server.");
		}
	}
}

void IConsoleSetSetting(const char *name, int value)
{
	uint index;
	const SettingDesc *sd = GetSettingFromName(name, &index);
	assert(sd != NULL);
	SetSettingValue(index, value);
}

/**
 * Output value of a specific setting to the console
 * @param name  Name of the setting to output its value
 */
void IConsoleGetSetting(const char *name)
{
	char value[20];
	uint index;
	const SettingDesc *sd = GetSettingFromName(name, &index);
	const void *ptr;

	if (sd == NULL) {
		IConsolePrintF(CC_WARNING, "'%s' is an unknown setting.", name);
		return;
	}

	ptr = GetVariableAddress((_game_mode == GM_MENU) ? &_settings_newgame : &_settings_game, &sd->save);

	if (sd->desc.cmd == SDT_STRING) {
		IConsolePrintF(CC_WARNING, "Current value for '%s' is: '%s'", name, (const char *)ptr);
	} else {
		if (sd->desc.cmd == SDT_BOOLX) {
			snprintf(value, sizeof(value), (*(bool*)ptr == 1) ? "on" : "off");
		} else {
			snprintf(value, sizeof(value), "%d", (int32)ReadValue(ptr, sd->save.conv));
		}

		IConsolePrintF(CC_WARNING, "Current value for '%s' is: '%s' (min: %s%d, max: %d)",
			name, value, (sd->desc.flags & SGF_0ISDISABLED) ? "(0) " : "", sd->desc.min, sd->desc.max);
	}
}

/**
 * List all settings and their value to the console
 *
 * @param prefilter  If not \c NULL, only list settings with names that begin with \a prefilter prefix
 */
void IConsoleListSettings(const char *prefilter)
{
	IConsolePrintF(CC_WARNING, "All settings with their current value:");

	for (const SettingDesc *sd = _settings; sd->save.cmd != SL_END; sd++) {
		if (!SlIsObjectCurrentlyValid(sd->save.version_from, sd->save.version_to)) continue;
		if (prefilter != NULL) {
			if (strncmp(sd->desc.name, prefilter, min(strlen(sd->desc.name), strlen(prefilter))) != 0) continue;
		}
		char value[80];
		const void *ptr = GetVariableAddress((_game_mode == GM_MENU) ? &_settings_newgame : &_settings_game, &sd->save);

		if (sd->desc.cmd == SDT_BOOLX) {
			snprintf(value, lengthof(value), (*(bool*)ptr == 1) ? "on" : "off");
		} else if (sd->desc.cmd == SDT_STRING) {
			snprintf(value, sizeof(value), "%s", (const char *)ptr);
		} else {
			snprintf(value, lengthof(value), "%d", (uint32)ReadValue(ptr, sd->save.conv));
		}
		IConsolePrintF(CC_DEFAULT, "%s = %s", sd->desc.name, value);
	}

	IConsolePrintF(CC_WARNING, "Use 'setting' command to change a value");
}

/** Save and load handler for settings
 * @param osd SettingDesc struct containing all information
 * @param object can be either NULL in which case we load global variables or
 * a pointer to a struct which is getting saved */
static void LoadSettings(const SettingDesc *osd, void *object)
{
	for (; osd->save.cmd != SL_END; osd++) {
		const SaveLoad *sld = &osd->save;
		void *ptr = GetVariableAddress(object, sld);

		if (!SlObjectMember(ptr, sld)) continue;
	}
}

/** Loadhandler for a list of global variables
 * @param sdg pointer for the global variable list SettingDescGlobVarList
 * @note this is actually a stub for LoadSettings with the
 * object pointer set to NULL */
static inline void LoadSettingsGlobList(const SettingDescGlobVarList *sdg)
{
	LoadSettings((const SettingDesc*)sdg, NULL);
}

/** Save and load handler for settings
 * @param sd SettingDesc struct containing all information
 * @param object can be either NULL in which case we load global variables or
 * a pointer to a struct which is getting saved */
static void SaveSettings(const SettingDesc *sd, void *object)
{
	/* We need to write the CH_RIFF header, but unfortunately can't call
	 * SlCalcLength() because we have a different format. So do this manually */
	const SettingDesc *i;
	size_t length = 0;
	for (i = sd; i->save.cmd != SL_END; i++) {
		const void *ptr = GetVariableAddress(object, &i->save);
		length += SlCalcObjMemberLength(ptr, &i->save);
	}
	SlSetLength(length);

	for (i = sd; i->save.cmd != SL_END; i++) {
		void *ptr = GetVariableAddress(object, &i->save);
		SlObjectMember(ptr, &i->save);
	}
}

/** Savehandler for a list of global variables
 * @note this is actually a stub for SaveSettings with the
 * object pointer set to NULL */
static inline void SaveSettingsGlobList(const SettingDescGlobVarList *sdg)
{
	SaveSettings((const SettingDesc*)sdg, NULL);
}

static void Load_OPTS()
{
	/* Copy over default setting since some might not get loaded in
	 * a networking environment. This ensures for example that the local
	 * autosave-frequency stays when joining a network-server */
	PrepareOldDiffCustom();
	LoadSettings(_gameopt_settings, &_settings_game);
	HandleOldDiffCustom(true);
}

static void Load_PATS()
{
	/* Copy over default setting since some might not get loaded in
	 * a networking environment. This ensures for example that the local
	 * signal_side stays when joining a network-server */
	LoadSettings(_settings, &_settings_game);
}

static void Save_PATS()
{
	SaveSettings(_settings, &_settings_game);
}

void CheckConfig()
{
	/*
	 * Increase old default values for pf_maxdepth and pf_maxlength
	 * to support big networks.
	 */
	if (_settings_newgame.pf.opf.pf_maxdepth == 16 && _settings_newgame.pf.opf.pf_maxlength == 512) {
		_settings_newgame.pf.opf.pf_maxdepth = 48;
		_settings_newgame.pf.opf.pf_maxlength = 4096;
	}
}

extern const ChunkHandler _setting_chunk_handlers[] = {
	{ 'OPTS', NULL,      Load_OPTS, CH_RIFF},
	{ 'PATS', Save_PATS, Load_PATS, CH_RIFF | CH_LAST},
};

static bool IsSignedVarMemType(VarType vt)
{
	switch (GetVarMemType(vt)) {
		case SLE_VAR_I8:
		case SLE_VAR_I16:
		case SLE_VAR_I32:
		case SLE_VAR_I64:
			return true;
	}
	return false;
}<|MERGE_RESOLUTION|>--- conflicted
+++ resolved
@@ -1025,425 +1025,6 @@
 
 /* End - Callback Functions */
 
-<<<<<<< HEAD
-static const SettingDesc _music_settings[] = {
-	 SDT_VAR(MusicFileSettings, playlist,   SLE_UINT8, S, 0,   0, 0,   5, 1,  STR_NULL, NULL),
-	 SDT_VAR(MusicFileSettings, music_vol,  SLE_UINT8, S, 0, 127, 0, 127, 1,  STR_NULL, NULL),
-	 SDT_VAR(MusicFileSettings, effect_vol, SLE_UINT8, S, 0, 127, 0, 127, 1,  STR_NULL, NULL),
-	SDT_LIST(MusicFileSettings, custom_1,   SLE_UINT8, S, 0, NULL,            STR_NULL, NULL),
-	SDT_LIST(MusicFileSettings, custom_2,   SLE_UINT8, S, 0, NULL,            STR_NULL, NULL),
-	SDT_BOOL(MusicFileSettings, playing,               S, 0, true,            STR_NULL, NULL),
-	SDT_BOOL(MusicFileSettings, shuffle,               S, 0, false,           STR_NULL, NULL),
-	 SDT_END()
-};
-
-/* win32_v.cpp only settings */
-#if defined(WIN32) && !defined(DEDICATED)
-extern bool _force_full_redraw, _window_maximize;
-extern uint _display_hz, _fullscreen_bpp;
-
-static const SettingDescGlobVarList _win32_settings[] = {
-	 SDTG_VAR("display_hz",     SLE_UINT, S, 0, _display_hz,       0, 0, 120, 0, STR_NULL, NULL),
-	SDTG_BOOL("force_full_redraw",        S, 0, _force_full_redraw,false,        STR_NULL, NULL),
-	 SDTG_VAR("fullscreen_bpp", SLE_UINT, S, 0, _fullscreen_bpp,   8, 8,  32, 0, STR_NULL, NULL),
-	SDTG_BOOL("window_maximize",          S, 0, _window_maximize,  false,        STR_NULL, NULL),
-	 SDTG_END()
-};
-#endif /* WIN32 */
-
-static const SettingDescGlobVarList _misc_settings[] = {
-	SDTG_MMANY("display_opt",     SLE_UINT8, S, 0, _display_opt,       (1 << DO_SHOW_TOWN_NAMES | 1 << DO_SHOW_STATION_NAMES | 1 << DO_SHOW_SIGNS | 1 << DO_FULL_ANIMATION | 1 << DO_FULL_DETAIL | 1 << DO_WAYPOINTS), "SHOW_TOWN_NAMES|SHOW_STATION_NAMES|SHOW_SIGNS|FULL_ANIMATION||FULL_DETAIL|WAYPOINTS", STR_NULL, NULL),
-	 SDTG_BOOL("news_ticker_sound",          S, 0, _news_ticker_sound,     true,    STR_NULL, NULL),
-	 SDTG_BOOL("fullscreen",                 S, 0, _fullscreen,           false,    STR_NULL, NULL),
-	  SDTG_STR("graphicsset",      SLE_STRQ, S, 0, _ini_graphics_set,      NULL,    STR_NULL, NULL),
-	  SDTG_STR("videodriver",      SLE_STRQ, S, 0, _ini_videodriver,       NULL,    STR_NULL, NULL),
-	  SDTG_STR("musicdriver",      SLE_STRQ, S, 0, _ini_musicdriver,       NULL,    STR_NULL, NULL),
-	  SDTG_STR("sounddriver",      SLE_STRQ, S, 0, _ini_sounddriver,       NULL,    STR_NULL, NULL),
-	  SDTG_STR("blitter",          SLE_STRQ, S, 0, _ini_blitter,           NULL,    STR_NULL, NULL),
-	  SDTG_STR("language",         SLE_STRB, S, 0, _dynlang.curr_file,     NULL,    STR_NULL, NULL),
-	SDTG_CONDLIST("resolution",  SLE_INT, 2, S, 0, _cur_resolution,   "640,480",    STR_NULL, NULL, 0, SL_MAX_VERSION), // workaround for implicit lengthof() in SDTG_LIST
-	  SDTG_STR("screenshot_format",SLE_STRB, S, 0, _screenshot_format_name,NULL,    STR_NULL, NULL),
-	  SDTG_STR("savegame_format",  SLE_STRB, S, 0, _savegame_format,       NULL,    STR_NULL, NULL),
-	 SDTG_BOOL("rightclick_emulate",         S, 0, _rightclick_emulate,   false,    STR_NULL, NULL),
-#ifdef WITH_FREETYPE
-	  SDTG_STR("small_font",       SLE_STRB, S, 0, _freetype.small_font,   NULL,    STR_NULL, NULL),
-	  SDTG_STR("medium_font",      SLE_STRB, S, 0, _freetype.medium_font,  NULL,    STR_NULL, NULL),
-	  SDTG_STR("large_font",       SLE_STRB, S, 0, _freetype.large_font,   NULL,    STR_NULL, NULL),
-	  SDTG_VAR("small_size",       SLE_UINT, S, 0, _freetype.small_size,   6, 0, 72, 0, STR_NULL, NULL),
-	  SDTG_VAR("medium_size",      SLE_UINT, S, 0, _freetype.medium_size, 10, 0, 72, 0, STR_NULL, NULL),
-	  SDTG_VAR("large_size",       SLE_UINT, S, 0, _freetype.large_size,  16, 0, 72, 0, STR_NULL, NULL),
-	 SDTG_BOOL("small_aa",                   S, 0, _freetype.small_aa,    false,    STR_NULL, NULL),
-	 SDTG_BOOL("medium_aa",                  S, 0, _freetype.medium_aa,   false,    STR_NULL, NULL),
-	 SDTG_BOOL("large_aa",                   S, 0, _freetype.large_aa,    false,    STR_NULL, NULL),
-#endif
-	  SDTG_VAR("sprite_cache_size",SLE_UINT, S, 0, _sprite_cache_size,     4, 1, 64, 0, STR_NULL, NULL),
-	  SDTG_VAR("player_face",    SLE_UINT32, S, 0, _company_manager_face,0,0,0xFFFFFFFF,0, STR_NULL, NULL),
-	  SDTG_VAR("transparency_options", SLE_UINT, S, 0, _transparency_opt,  0,0,0x1FF,0, STR_NULL, NULL),
-	  SDTG_VAR("transparency_locks", SLE_UINT, S, 0, _transparency_lock,   0,0,0x1FF,0, STR_NULL, NULL),
-	  SDTG_VAR("invisibility_options", SLE_UINT, S, 0, _invisibility_opt,  0,0, 0xFF,0, STR_NULL, NULL),
-	  SDTG_STR("keyboard",         SLE_STRB, S, 0, _keyboard_opt[0],       NULL,    STR_NULL, NULL),
-	  SDTG_STR("keyboard_caps",    SLE_STRB, S, 0, _keyboard_opt[1],       NULL,    STR_NULL, NULL),
-	  SDTG_END()
-};
-
-static const uint GAME_DIFFICULTY_NUM = 18;
-uint16 _old_diff_custom[GAME_DIFFICULTY_NUM];
-
-static const SettingDesc _gameopt_settings[] = {
-	/* In version 4 a new difficulty setting has been added to the difficulty settings,
-	 * town attitude towards demolishing. Needs special handling because some dimwit thought
-	 * it funny to have the GameDifficulty struct be an array while it is a struct of
-	 * same-sized members
-	 * XXX - To save file-space and since values are never bigger than about 10? only
-	 * save the first 16 bits in the savegame. Question is why the values are still int32
-	 * and why not byte for example?
-	 * 'SLE_FILE_I16 | SLE_VAR_U16' in "diff_custom" is needed to get around SlArray() hack
-	 * for savegames version 0 - though it is an array, it has to go through the byteswap process */
-	 SDTG_GENERAL("diff_custom", SDT_INTLIST, SL_ARR, SLE_FILE_I16 | SLE_VAR_U16,    C, 0, _old_diff_custom, 17, 0, 0, 0, 0, NULL, STR_NULL, NULL, 0,  3),
-	 SDTG_GENERAL("diff_custom", SDT_INTLIST, SL_ARR, SLE_UINT16,                    C, 0, _old_diff_custom, 18, 0, 0, 0, 0, NULL, STR_NULL, NULL, 4, SL_MAX_VERSION),
-
-	      SDT_VAR(GameSettings, difficulty.diff_level,    SLE_UINT8,                     0, 0, 0, 0,  3, 0, STR_NULL, NULL),
-	    SDT_OMANY(GameSettings, locale.currency,          SLE_UINT8,                     N, 0, 0, CUSTOM_CURRENCY_ID, "GBP|USD|EUR|YEN|ATS|BEF|CHF|CZK|DEM|DKK|ESP|FIM|FRF|GRD|HUF|ISK|ITL|NLG|NOK|PLN|ROL|RUR|SIT|SEK|YTL|SKK|BRL|EEK|custom", STR_NULL, NULL, NULL),
-	    SDT_OMANY(GameSettings, locale.units,             SLE_UINT8,                     N, 0, 1, 2, "imperial|metric|si", STR_NULL, NULL, NULL),
-	/* There are only 21 predefined town_name values (0-20), but you can have more with newgrf action F so allow these bigger values (21-255). Invalid values will fallback to english on use and (undefined string) in GUI. */
-	    SDT_OMANY(GameSettings, game_creation.town_name,  SLE_UINT8,                     0, 0, 0, 255, "english|french|german|american|latin|silly|swedish|dutch|finnish|polish|slovakish|norwegian|hungarian|austrian|romanian|czech|swiss|danish|turkish|italian|catalan", STR_NULL, NULL, NULL),
-	    SDT_OMANY(GameSettings, game_creation.landscape,  SLE_UINT8,                     0, 0, 0, 3, "temperate|arctic|tropic|toyland", STR_NULL, NULL, ConvertLandscape),
-	      SDT_VAR(GameSettings, game_creation.snow_line,  SLE_UINT8,                     0, 0, 7 * TILE_HEIGHT, 2 * TILE_HEIGHT, 13 * TILE_HEIGHT, 0, STR_NULL, NULL),
-	 SDT_CONDNULL(                                                1,  0, 22),
- SDTC_CONDOMANY(              gui.autosave,             SLE_UINT8, 23, SL_MAX_VERSION, S, 0, 1, 4, "off|monthly|quarterly|half year|yearly", STR_NULL, NULL),
-	    SDT_OMANY(GameSettings, vehicle.road_side,        SLE_UINT8,                     0, 0, 1, 1, "left|right", STR_NULL, NULL, NULL),
-	    SDT_END()
-};
-
-/* Some settings do not need to be synchronised when playing in multiplayer.
- * These include for example the GUI settings and will not be saved with the
- * savegame.
- * It is also a bit tricky since you would think that service_interval
- * for example doesn't need to be synched. Every client assigns the
- * service_interval value to the v->service_interval, meaning that every client
- * assigns his value. If the setting was company-based, that would mean that
- * vehicles could decide on different moments that they are heading back to a
- * service depot, causing desyncs on a massive scale. */
-const SettingDesc _settings[] = {
-	/***************************************************************************/
-	/* Saved settings variables. */
-	/* Do not ADD or REMOVE something in this "difficulty.XXX" table or before it. It breaks savegame compatability. */
-	 SDT_CONDVAR(GameSettings, difficulty.max_no_competitors,        SLE_UINT8, 97, SL_MAX_VERSION, 0, 0,     2,0,MAX_COMPANIES-1,1,STR_NULL,                                  DifficultyChange),
-	SDT_CONDNULL(                                                            1, 97, 109),
-	 SDT_CONDVAR(GameSettings, difficulty.number_towns,              SLE_UINT8, 97, SL_MAX_VERSION, 0,NG,     2,     0,      4,  1, STR_NUM_VERY_LOW,                          DifficultyChange),
-	 SDT_CONDVAR(GameSettings, difficulty.number_industries,         SLE_UINT8, 97, SL_MAX_VERSION, 0,NG,     4,     0,      4,  1, STR_NONE,                                  DifficultyChange),
-	 SDT_CONDVAR(GameSettings, difficulty.max_loan,                 SLE_UINT32, 97, SL_MAX_VERSION, 0,NG|CR,300000,100000,500000,50000,STR_NULL,                               DifficultyChange),
-	 SDT_CONDVAR(GameSettings, difficulty.initial_interest,          SLE_UINT8, 97, SL_MAX_VERSION, 0,NG,     2,     2,      4,  1, STR_NULL,                                  DifficultyChange),
-	 SDT_CONDVAR(GameSettings, difficulty.vehicle_costs,             SLE_UINT8, 97, SL_MAX_VERSION, 0, 0,     0,     0,      2,  1, STR_6820_LOW,                              DifficultyChange),
-	 SDT_CONDVAR(GameSettings, difficulty.competitor_speed,          SLE_UINT8, 97, SL_MAX_VERSION, 0, 0,     2,     0,      4,  1, STR_681B_VERY_SLOW,                        DifficultyChange),
-	SDT_CONDNULL(                                                            1, 97, 109),
-	 SDT_CONDVAR(GameSettings, difficulty.vehicle_breakdowns,        SLE_UINT8, 97, SL_MAX_VERSION, 0, 0,     1,     0,      2,  1, STR_6823_NONE,                             DifficultyChange),
-	 SDT_CONDVAR(GameSettings, difficulty.subsidy_multiplier,        SLE_UINT8, 97, SL_MAX_VERSION, 0, 0,     2,     0,      3,  1, STR_6826_X1_5,                             DifficultyChange),
-	 SDT_CONDVAR(GameSettings, difficulty.construction_cost,         SLE_UINT8, 97, SL_MAX_VERSION, 0,NG,     0,     0,      2,  1, STR_6820_LOW,                              DifficultyChange),
-	 SDT_CONDVAR(GameSettings, difficulty.terrain_type,              SLE_UINT8, 97, SL_MAX_VERSION, 0,NG,     1,     0,      3,  1, STR_682A_VERY_FLAT,                        DifficultyChange),
-	 SDT_CONDVAR(GameSettings, difficulty.quantity_sea_lakes,        SLE_UINT8, 97, SL_MAX_VERSION, 0,NG,     0,     0,      3,  1, STR_VERY_LOW,                              DifficultyChange),
-	 SDT_CONDVAR(GameSettings, difficulty.economy,                   SLE_UINT8, 97, SL_MAX_VERSION, 0, 0,     0,     0,      1,  1, STR_682E_STEADY,                           DifficultyChange),
-	 SDT_CONDVAR(GameSettings, difficulty.line_reverse_mode,         SLE_UINT8, 97, SL_MAX_VERSION, 0, 0,     0,     0,      1,  1, STR_6834_AT_END_OF_LINE_AND_AT_STATIONS,   DifficultyChange),
-	 SDT_CONDVAR(GameSettings, difficulty.disasters,                 SLE_UINT8, 97, SL_MAX_VERSION, 0, 0,     0,     0,      1,  1, STR_6836_OFF,                              DifficultyChange),
-	 SDT_CONDVAR(GameSettings, difficulty.town_council_tolerance,    SLE_UINT8, 97, SL_MAX_VERSION, 0, 0,     0,     0,      2,  1, STR_PERMISSIVE,                            DifficultyNoiseChange),
-	 SDT_CONDVAR(GameSettings, difficulty.diff_level,                SLE_UINT8, 97, SL_MAX_VERSION, 0,NG,     0,     0,      3,  0, STR_NULL,                                  DifficultyReset),
-
-	/* There are only 21 predefined town_name values (0-20), but you can have more with newgrf action F so allow these bigger values (21-255). Invalid values will fallback to english on use and (undefined string) in GUI. */
- SDT_CONDOMANY(GameSettings, game_creation.town_name,              SLE_UINT8, 97, SL_MAX_VERSION, 0,NN, 0, 255, "english|french|german|american|latin|silly|swedish|dutch|finnish|polish|slovakish|norwegian|hungarian|austrian|romanian|czech|swiss|danish|turkish|italian|catalan", STR_NULL, NULL, NULL),
- SDT_CONDOMANY(GameSettings, game_creation.landscape,              SLE_UINT8, 97, SL_MAX_VERSION, 0,NN, 0,   3, "temperate|arctic|tropic|toyland", STR_NULL, NULL, ConvertLandscape),
-	 SDT_CONDVAR(GameSettings, game_creation.snow_line,              SLE_UINT8, 97, SL_MAX_VERSION, 0,NN, 7 * TILE_HEIGHT, 2 * TILE_HEIGHT, 13 * TILE_HEIGHT, 0, STR_NULL, NULL),
- SDT_CONDOMANY(GameSettings, vehicle.road_side,                    SLE_UINT8, 97, SL_MAX_VERSION, 0,NN, 1,   1, "left|right", STR_NULL, CheckRoadSide, NULL),
-
-	    SDT_BOOL(GameSettings, construction.build_on_slopes,                                        0,NN,  true,                    STR_CONFIG_SETTING_BUILDONSLOPES,          NULL),
-	SDT_CONDBOOL(GameSettings, construction.autoslope,                          75, SL_MAX_VERSION, 0, 0,  true,                    STR_CONFIG_SETTING_AUTOSLOPE,              NULL),
-	    SDT_BOOL(GameSettings, construction.extra_dynamite,                                         0, 0, false,                    STR_CONFIG_SETTING_EXTRADYNAMITE,          NULL),
-	    SDT_BOOL(GameSettings, construction.longbridges,                                            0,NN,  true,                    STR_CONFIG_SETTING_LONGBRIDGES,            NULL),
-	    SDT_BOOL(GameSettings, construction.signal_side,                                            N,NN,  true,                    STR_CONFIG_SETTING_SIGNALSIDE,             RedrawScreen),
-	    SDT_BOOL(GameSettings, station.always_small_airport,                                        0,NN, false,                    STR_CONFIG_SETTING_SMALL_AIRPORTS,         NULL),
-	 SDT_CONDVAR(GameSettings, economy.town_layout,                  SLE_UINT8, 59, SL_MAX_VERSION, 0,MS,TL_ORIGINAL,TL_BEGIN,NUM_TLS-1,1, STR_CONFIG_SETTING_TOWN_LAYOUT,     NULL),
-	SDT_CONDBOOL(GameSettings, economy.allow_town_roads,                       113, SL_MAX_VERSION, 0, 0,  true,                    STR_CONFIG_SETTING_ALLOW_TOWN_ROADS,       NULL),
-
-	     SDT_VAR(GameSettings, vehicle.train_acceleration_model,     SLE_UINT8,                     0,MS,     0,     0,       1, 1, STR_CONFIG_SETTING_TRAIN_ACCELERATION_MODEL, TrainAccelerationModelChanged),
-	    SDT_BOOL(GameSettings, pf.forbid_90_deg,                                                    0, 0, false,                    STR_CONFIG_SETTING_FORBID_90_DEG,          NULL),
-	    SDT_BOOL(GameSettings, vehicle.mammoth_trains,                                              0,NN,  true,                    STR_CONFIG_SETTING_MAMMOTHTRAINS,          NULL),
-	    SDT_BOOL(GameSettings, order.gotodepot,                                                     0, 0,  true,                    STR_CONFIG_SETTING_GOTODEPOT,              NULL),
-	    SDT_BOOL(GameSettings, pf.roadveh_queue,                                                    0, 0,  true,                    STR_CONFIG_SETTING_ROADVEH_QUEUE,          NULL),
-
-	SDT_CONDBOOL(GameSettings, pf.new_pathfinding_all,                           0,             86, 0, 0, false,                    STR_NULL,                                  NULL),
-	SDT_CONDBOOL(GameSettings, pf.yapf.ship_use_yapf,                           28,             86, 0, 0, false,                    STR_NULL,                                  NULL),
-	SDT_CONDBOOL(GameSettings, pf.yapf.road_use_yapf,                           28,             86, 0, 0,  true,                    STR_NULL,                                  NULL),
-	SDT_CONDBOOL(GameSettings, pf.yapf.rail_use_yapf,                           28,             86, 0, 0,  true,                    STR_NULL,                                  NULL),
-
-	 SDT_CONDVAR(GameSettings, pf.pathfinder_for_trains,             SLE_UINT8, 87, SL_MAX_VERSION, 0, MS,    2,     0,       2, 1, STR_CONFIG_SETTING_PATHFINDER_FOR_TRAINS,  NULL),
-	 SDT_CONDVAR(GameSettings, pf.pathfinder_for_roadvehs,           SLE_UINT8, 87, SL_MAX_VERSION, 0, MS,    2,     0,       2, 1, STR_CONFIG_SETTING_PATHFINDER_FOR_ROADVEH, NULL),
-	 SDT_CONDVAR(GameSettings, pf.pathfinder_for_ships,              SLE_UINT8, 87, SL_MAX_VERSION, 0, MS,    0,     0,       2, 1, STR_CONFIG_SETTING_PATHFINDER_FOR_SHIPS,   NULL),
-
-	    SDT_BOOL(GameSettings, vehicle.never_expire_vehicles,                                       0,NN, false,                    STR_CONFIG_SETTING_NEVER_EXPIRE_VEHICLES,  NULL),
-	     SDT_VAR(GameSettings, vehicle.max_trains,                  SLE_UINT16,                     0, 0,   500,     0,    5000, 0, STR_CONFIG_SETTING_MAX_TRAINS,             RedrawScreen),
-	     SDT_VAR(GameSettings, vehicle.max_roadveh,                 SLE_UINT16,                     0, 0,   500,     0,    5000, 0, STR_CONFIG_SETTING_MAX_ROADVEH,            RedrawScreen),
-	     SDT_VAR(GameSettings, vehicle.max_aircraft,                SLE_UINT16,                     0, 0,   200,     0,    5000, 0, STR_CONFIG_SETTING_MAX_AIRCRAFT,           RedrawScreen),
-	     SDT_VAR(GameSettings, vehicle.max_ships,                   SLE_UINT16,                     0, 0,   300,     0,    5000, 0, STR_CONFIG_SETTING_MAX_SHIPS,              RedrawScreen),
-	    SDT_BOOL(GameSettings, vehicle.servint_ispercent,                                           0,NN, false,                    STR_CONFIG_SETTING_SERVINT_ISPERCENT,      CheckInterval),
-	     SDT_VAR(GameSettings, vehicle.servint_trains,              SLE_UINT16,                     0,D0,   150,     5,     800, 0, STR_CONFIG_SETTING_SERVINT_TRAINS,         InvalidateDetailsWindow),
-	     SDT_VAR(GameSettings, vehicle.servint_roadveh,             SLE_UINT16,                     0,D0,   150,     5,     800, 0, STR_CONFIG_SETTING_SERVINT_ROADVEH,        InvalidateDetailsWindow),
-	     SDT_VAR(GameSettings, vehicle.servint_ships,               SLE_UINT16,                     0,D0,   360,     5,     800, 0, STR_CONFIG_SETTING_SERVINT_SHIPS,          InvalidateDetailsWindow),
-	     SDT_VAR(GameSettings, vehicle.servint_aircraft,            SLE_UINT16,                     0,D0,   100,     5,     800, 0, STR_CONFIG_SETTING_SERVINT_AIRCRAFT,       InvalidateDetailsWindow),
-	    SDT_BOOL(GameSettings, order.no_servicing_if_no_breakdowns,                                 0, 0, false,                    STR_CONFIG_SETTING_NOSERVICE,              NULL),
-	    SDT_BOOL(GameSettings, vehicle.wagon_speed_limits,                                          0,NN,  true,                    STR_CONFIG_SETTING_WAGONSPEEDLIMITS,       UpdateConsists),
-	SDT_CONDBOOL(GameSettings, vehicle.disable_elrails,                         38, SL_MAX_VERSION, 0,NN, false,                    STR_CONFIG_SETTING_DISABLE_ELRAILS,        SettingsDisableElrail),
-	 SDT_CONDVAR(GameSettings, vehicle.freight_trains,               SLE_UINT8, 39, SL_MAX_VERSION, 0,NN,     1,     1,     255, 1, STR_CONFIG_SETTING_FREIGHT_TRAINS,         NULL),
-	SDT_CONDBOOL(GameSettings, order.timetabling,                               67, SL_MAX_VERSION, 0, 0,  true,                    STR_CONFIG_SETTING_TIMETABLE_ALLOW,        NULL),
-	 SDT_CONDVAR(GameSettings, vehicle.plane_speed,                  SLE_UINT8, 90, SL_MAX_VERSION, 0, 0,     4,     1,       4, 0, STR_CONFIG_SETTING_PLANE_SPEED,            NULL),
-	SDT_CONDBOOL(GameSettings, vehicle.dynamic_engines,                         95, SL_MAX_VERSION, 0,NN, false,                    STR_CONFIG_SETTING_DYNAMIC_ENGINES,        ChangeDynamicEngines),
-
-	    SDT_BOOL(GameSettings, station.join_stations,                                               0, 0,  true,                    STR_CONFIG_SETTING_JOINSTATIONS,           NULL),
-	SDTC_CONDBOOL(             gui.sg_full_load_any,                            22,             92, 0, 0,  true,                    STR_NULL,                                  NULL),
-	    SDT_BOOL(GameSettings, order.improved_load,                                                 0,NN,  true,                    STR_CONFIG_SETTING_IMPROVEDLOAD,           NULL),
-	    SDT_BOOL(GameSettings, order.selectgoods,                                                   0, 0,  true,                    STR_CONFIG_SETTING_SELECTGOODS,            NULL),
-	SDTC_CONDBOOL(             gui.sg_new_nonstop,                              22,             92, 0, 0, false,                    STR_NULL,                                  NULL),
-	    SDT_BOOL(GameSettings, station.nonuniform_stations,                                         0,NN,  true,                    STR_CONFIG_SETTING_NONUNIFORM_STATIONS,    NULL),
-	     SDT_VAR(GameSettings, station.station_spread,               SLE_UINT8,                     0, 0,    12,     4,      64, 0, STR_CONFIG_SETTING_STATION_SPREAD,         InvalidateStationBuildWindow),
-	    SDT_BOOL(GameSettings, order.serviceathelipad,                                              0, 0,  true,                    STR_CONFIG_SETTING_SERVICEATHELIPAD,       NULL),
-	    SDT_BOOL(GameSettings, station.modified_catchment,                                          0, 0,  true,                    STR_CONFIG_SETTING_CATCHMENT,              NULL),
-	SDT_CONDBOOL(GameSettings, order.gradual_loading,                           40, SL_MAX_VERSION, 0, 0,  true,                    STR_CONFIG_SETTING_GRADUAL_LOADING,        NULL),
-	SDT_CONDBOOL(GameSettings, construction.road_stop_on_town_road,             47, SL_MAX_VERSION, 0, 0,  true,                    STR_CONFIG_SETTING_STOP_ON_TOWN_ROAD,      NULL),
-	SDT_CONDBOOL(GameSettings, construction.road_stop_on_competitor_road,      114, SL_MAX_VERSION, 0, 0,  true,                    STR_CONFIG_SETTING_STOP_ON_COMPETITOR_ROAD,NULL),
-	SDT_CONDBOOL(GameSettings, station.adjacent_stations,                       62, SL_MAX_VERSION, 0, 0,  true,                    STR_CONFIG_SETTING_ADJACENT_STATIONS,      NULL),
-	SDT_CONDBOOL(GameSettings, economy.station_noise_level,                     96, SL_MAX_VERSION, 0, 0, false,                    STR_CONFIG_SETTING_NOISE_LEVEL,            InvalidateTownViewWindow),
-	SDT_CONDBOOL(GameSettings, station.distant_join_stations,                  106, SL_MAX_VERSION, 0, 0,  true,                    STR_CONFIG_SETTING_DISTANT_JOIN_STATIONS,  DeleteSelectStationWindow),
-
-	    SDT_BOOL(GameSettings, economy.inflation,                                                   0, 0,  true,                    STR_CONFIG_SETTING_INFLATION,              NULL),
-	     SDT_VAR(GameSettings, construction.raw_industry_construction, SLE_UINT8,                   0,MS,     0,     0,       2, 0, STR_CONFIG_SETTING_RAW_INDUSTRY_CONSTRUCTION_METHOD, InvalidateBuildIndustryWindow),
-	    SDT_BOOL(GameSettings, economy.multiple_industry_per_town,                                  0, 0, false,                    STR_CONFIG_SETTING_MULTIPINDTOWN,          NULL),
-	    SDT_BOOL(GameSettings, economy.same_industry_close,                                         0, 0, false,                    STR_CONFIG_SETTING_SAMEINDCLOSE,           NULL),
-	    SDT_BOOL(GameSettings, economy.bribe,                                                       0, 0,  true,                    STR_CONFIG_SETTING_BRIBE,                  NULL),
-	SDT_CONDBOOL(GameSettings, economy.exclusive_rights,                        79, SL_MAX_VERSION, 0, 0,  true,                    STR_CONFIG_SETTING_ALLOW_EXCLUSIVE,        NULL),
-	SDT_CONDBOOL(GameSettings, economy.give_money,                              79, SL_MAX_VERSION, 0, 0,  true,                    STR_CONFIG_SETTING_ALLOW_GIVE_MONEY,       NULL),
-	     SDT_VAR(GameSettings, game_creation.snow_line_height,       SLE_UINT8,                     0, 0,     7,     2,      13, 0, STR_CONFIG_SETTING_SNOWLINE_HEIGHT,        NULL),
-	    SDTC_VAR(              gui.coloured_news_year,               SLE_INT32,                     0,NC,  2000,MIN_YEAR,MAX_YEAR,1,STR_CONFIG_SETTING_COLOURED_NEWS_YEAR,     NULL),
-	     SDT_VAR(GameSettings, game_creation.starting_year,          SLE_INT32,                     0,NC,  1950,MIN_YEAR,MAX_YEAR,1,STR_CONFIG_SETTING_STARTING_YEAR,          NULL),
-	SDT_CONDNULL(                                                            4,  0, 104),
-	    SDT_BOOL(GameSettings, economy.smooth_economy,                                              0, 0,  true,                    STR_CONFIG_SETTING_SMOOTH_ECONOMY,         NULL),
-	    SDT_BOOL(GameSettings, economy.allow_shares,                                                0, 0, false,                    STR_CONFIG_SETTING_ALLOW_SHARES,           NULL),
-	 SDT_CONDVAR(GameSettings, economy.town_growth_rate,             SLE_UINT8, 54, SL_MAX_VERSION, 0, MS,    2,     0,       4, 0, STR_CONFIG_SETTING_TOWN_GROWTH,            NULL),
-	 SDT_CONDVAR(GameSettings, economy.larger_towns,                 SLE_UINT8, 54, SL_MAX_VERSION, 0, D0,    4,     0,     255, 1, STR_CONFIG_SETTING_LARGER_TOWNS,           NULL),
-	 SDT_CONDVAR(GameSettings, economy.initial_city_size,            SLE_UINT8, 56, SL_MAX_VERSION, 0, 0,     2,     1,      10, 1, STR_CONFIG_SETTING_CITY_SIZE_MULTIPLIER,   NULL),
-	SDT_CONDBOOL(GameSettings, economy.mod_road_rebuild,                        77, SL_MAX_VERSION, 0, 0, false,                    STR_CONFIG_SETTING_MODIFIED_ROAD_REBUILD,  NULL),
-
-	SDT_CONDNULL(1, 0, 106), // previously ai-new setting.
-	    SDT_BOOL(GameSettings, ai.ai_in_multiplayer,                                                0, 0, true,                     STR_CONFIG_SETTING_AI_IN_MULTIPLAYER,      NULL),
-	    SDT_BOOL(GameSettings, ai.ai_disable_veh_train,                                             0, 0, false,                    STR_CONFIG_SETTING_AI_BUILDS_TRAINS,       NULL),
-	    SDT_BOOL(GameSettings, ai.ai_disable_veh_roadveh,                                           0, 0, false,                    STR_CONFIG_SETTING_AI_BUILDS_ROADVEH,      NULL),
-	    SDT_BOOL(GameSettings, ai.ai_disable_veh_aircraft,                                          0, 0, false,                    STR_CONFIG_SETTING_AI_BUILDS_AIRCRAFT,     NULL),
-	    SDT_BOOL(GameSettings, ai.ai_disable_veh_ship,                                              0, 0, false,                    STR_CONFIG_SETTING_AI_BUILDS_SHIPS,        NULL),
-	 SDT_CONDVAR(GameSettings, ai.ai_max_opcode_till_suspend,       SLE_UINT32,107, SL_MAX_VERSION, 0, NG, 10000, 5000,250000,2500, STR_CONFIG_SETTING_AI_MAX_OPCODES,         NULL),
-
-	     SDT_VAR(GameSettings, vehicle.extend_vehicle_life,          SLE_UINT8,                     0, 0,     0,     0,     100, 0, STR_NULL,                                  NULL),
-	     SDT_VAR(GameSettings, economy.dist_local_authority,         SLE_UINT8,                     0, 0,    20,     5,      60, 0, STR_NULL,                                  NULL),
-	     SDT_VAR(GameSettings, pf.wait_oneway_signal,                SLE_UINT8,                     0, 0,    15,     2,     255, 0, STR_NULL,                                  NULL),
-	     SDT_VAR(GameSettings, pf.wait_twoway_signal,                SLE_UINT8,                     0, 0,    41,     2,     255, 0, STR_NULL,                                  NULL),
-	SDT_CONDLISTO(GameSettings, economy.town_noise_population, 3,   SLE_UINT16, 96, SL_MAX_VERSION, 0,D0, "800,2000,4000",          STR_NULL,                                  NULL, CheckNoiseToleranceLevel),
-	SDT_CONDVAR(GameSettings, economy.moving_average_unit,          SLE_UINT16, CAPACITIES_SV, SL_MAX_VERSION, 0, 0, 4, 1, 4096, 1,	STR_CONFIG_SETTING_AVERAGE_UNIT,           NULL),
-	SDT_CONDVAR(GameSettings, economy.moving_average_length,        SLE_UINT16, CAPACITIES_SV, SL_MAX_VERSION, 0, 0, 256, 1, 4096, 64, STR_CONFIG_SETTING_AVERAGE_LENGTH,      NULL),
-
-	 SDT_CONDVAR(GameSettings, pf.wait_for_pbs_path,                 SLE_UINT8,100, SL_MAX_VERSION, 0, 0,    30,     2,     255, 0, STR_NULL,                                  NULL),
-	SDT_CONDBOOL(GameSettings, pf.reserve_paths,                               100, SL_MAX_VERSION, 0, 0, false,                    STR_NULL,                                  NULL),
-	 SDT_CONDVAR(GameSettings, pf.path_backoff_interval,             SLE_UINT8,100, SL_MAX_VERSION, 0, 0,    20,     1,     255, 0, STR_NULL,                                  NULL),
-
-	     SDT_VAR(GameSettings, pf.opf.pf_maxlength,                          SLE_UINT16,                     0, 0,  4096,                    64,   65535, 0, STR_NULL,         NULL),
-	     SDT_VAR(GameSettings, pf.opf.pf_maxdepth,                            SLE_UINT8,                     0, 0,    48,                     4,     255, 0, STR_NULL,         NULL),
-
-	     SDT_VAR(GameSettings, pf.npf.npf_max_search_nodes,                    SLE_UINT,                     0, 0, 10000,                   500,  100000, 0, STR_NULL,         NULL),
-	     SDT_VAR(GameSettings, pf.npf.npf_rail_firstred_penalty,               SLE_UINT,                     0, 0, ( 10 * NPF_TILE_LENGTH),   0,  100000, 0, STR_NULL,         NULL),
-	     SDT_VAR(GameSettings, pf.npf.npf_rail_firstred_exit_penalty,          SLE_UINT,                     0, 0, (100 * NPF_TILE_LENGTH),   0,  100000, 0, STR_NULL,         NULL),
-	     SDT_VAR(GameSettings, pf.npf.npf_rail_lastred_penalty,                SLE_UINT,                     0, 0, ( 10 * NPF_TILE_LENGTH),   0,  100000, 0, STR_NULL,         NULL),
-	     SDT_VAR(GameSettings, pf.npf.npf_rail_station_penalty,                SLE_UINT,                     0, 0, (  1 * NPF_TILE_LENGTH),   0,  100000, 0, STR_NULL,         NULL),
-	     SDT_VAR(GameSettings, pf.npf.npf_rail_slope_penalty,                  SLE_UINT,                     0, 0, (  1 * NPF_TILE_LENGTH),   0,  100000, 0, STR_NULL,         NULL),
-	     SDT_VAR(GameSettings, pf.npf.npf_rail_curve_penalty,                  SLE_UINT,                     0, 0, 1,                         0,  100000, 0, STR_NULL,         NULL),
-	     SDT_VAR(GameSettings, pf.npf.npf_rail_depot_reverse_penalty,          SLE_UINT,                     0, 0, ( 50 * NPF_TILE_LENGTH),   0,  100000, 0, STR_NULL,         NULL),
-	 SDT_CONDVAR(GameSettings, pf.npf.npf_rail_pbs_cross_penalty,              SLE_UINT,100, SL_MAX_VERSION, 0, 0, (  3 * NPF_TILE_LENGTH),   0,  100000, 0, STR_NULL,         NULL),
-	 SDT_CONDVAR(GameSettings, pf.npf.npf_rail_pbs_signal_back_penalty,        SLE_UINT,100, SL_MAX_VERSION, 0, 0, ( 15 * NPF_TILE_LENGTH),   0,  100000, 0, STR_NULL,         NULL),
-	     SDT_VAR(GameSettings, pf.npf.npf_buoy_penalty,                        SLE_UINT,                     0, 0, (  2 * NPF_TILE_LENGTH),   0,  100000, 0, STR_NULL,         NULL),
-	     SDT_VAR(GameSettings, pf.npf.npf_water_curve_penalty,                 SLE_UINT,                     0, 0, (NPF_TILE_LENGTH / 4),     0,  100000, 0, STR_NULL,         NULL),
-	     SDT_VAR(GameSettings, pf.npf.npf_road_curve_penalty,                  SLE_UINT,                     0, 0, 1,                         0,  100000, 0, STR_NULL,         NULL),
-	     SDT_VAR(GameSettings, pf.npf.npf_crossing_penalty,                    SLE_UINT,                     0, 0, (  3 * NPF_TILE_LENGTH),   0,  100000, 0, STR_NULL,         NULL),
-	 SDT_CONDVAR(GameSettings, pf.npf.npf_road_drive_through_penalty,          SLE_UINT, 47, SL_MAX_VERSION, 0, 0, (  8 * NPF_TILE_LENGTH),   0,  100000, 0, STR_NULL,         NULL),
-
-
-	SDT_CONDBOOL(GameSettings, pf.yapf.disable_node_optimization,                        28, SL_MAX_VERSION, 0, 0, false,                                    STR_NULL,         NULL),
-	 SDT_CONDVAR(GameSettings, pf.yapf.max_search_nodes,                       SLE_UINT, 28, SL_MAX_VERSION, 0, 0, 10000,                   500, 1000000, 0, STR_NULL,         NULL),
-	SDT_CONDBOOL(GameSettings, pf.yapf.rail_firstred_twoway_eol,                         28, SL_MAX_VERSION, 0, 0,  true,                                    STR_NULL,         NULL),
-	 SDT_CONDVAR(GameSettings, pf.yapf.rail_firstred_penalty,                  SLE_UINT, 28, SL_MAX_VERSION, 0, 0,    10 * YAPF_TILE_LENGTH,  0, 1000000, 0, STR_NULL,         NULL),
-	 SDT_CONDVAR(GameSettings, pf.yapf.rail_firstred_exit_penalty,             SLE_UINT, 28, SL_MAX_VERSION, 0, 0,   100 * YAPF_TILE_LENGTH,  0, 1000000, 0, STR_NULL,         NULL),
-	 SDT_CONDVAR(GameSettings, pf.yapf.rail_lastred_penalty,                   SLE_UINT, 28, SL_MAX_VERSION, 0, 0,    10 * YAPF_TILE_LENGTH,  0, 1000000, 0, STR_NULL,         NULL),
-	 SDT_CONDVAR(GameSettings, pf.yapf.rail_lastred_exit_penalty,              SLE_UINT, 28, SL_MAX_VERSION, 0, 0,   100 * YAPF_TILE_LENGTH,  0, 1000000, 0, STR_NULL,         NULL),
-	 SDT_CONDVAR(GameSettings, pf.yapf.rail_station_penalty,                   SLE_UINT, 28, SL_MAX_VERSION, 0, 0,    10 * YAPF_TILE_LENGTH,  0, 1000000, 0, STR_NULL,         NULL),
-	 SDT_CONDVAR(GameSettings, pf.yapf.rail_slope_penalty,                     SLE_UINT, 28, SL_MAX_VERSION, 0, 0,     2 * YAPF_TILE_LENGTH,  0, 1000000, 0, STR_NULL,         NULL),
-	 SDT_CONDVAR(GameSettings, pf.yapf.rail_curve45_penalty,                   SLE_UINT, 28, SL_MAX_VERSION, 0, 0,     3 * YAPF_TILE_LENGTH,  0, 1000000, 0, STR_NULL,         NULL),
-	 SDT_CONDVAR(GameSettings, pf.yapf.rail_curve90_penalty,                   SLE_UINT, 28, SL_MAX_VERSION, 0, 0,     6 * YAPF_TILE_LENGTH,  0, 1000000, 0, STR_NULL,         NULL),
-	 SDT_CONDVAR(GameSettings, pf.yapf.rail_depot_reverse_penalty,             SLE_UINT, 28, SL_MAX_VERSION, 0, 0,    50 * YAPF_TILE_LENGTH,  0, 1000000, 0, STR_NULL,         NULL),
-	 SDT_CONDVAR(GameSettings, pf.yapf.rail_crossing_penalty,                  SLE_UINT, 28, SL_MAX_VERSION, 0, 0,     3 * YAPF_TILE_LENGTH,  0, 1000000, 0, STR_NULL,         NULL),
-	 SDT_CONDVAR(GameSettings, pf.yapf.rail_look_ahead_max_signals,            SLE_UINT, 28, SL_MAX_VERSION, 0, 0,    10,                     1,     100, 0, STR_NULL,         NULL),
-	 SDT_CONDVAR(GameSettings, pf.yapf.rail_look_ahead_signal_p0,               SLE_INT, 28, SL_MAX_VERSION, 0, 0,   500,              -1000000, 1000000, 0, STR_NULL,         NULL),
-	 SDT_CONDVAR(GameSettings, pf.yapf.rail_look_ahead_signal_p1,               SLE_INT, 28, SL_MAX_VERSION, 0, 0,  -100,              -1000000, 1000000, 0, STR_NULL,         NULL),
-	 SDT_CONDVAR(GameSettings, pf.yapf.rail_look_ahead_signal_p2,               SLE_INT, 28, SL_MAX_VERSION, 0, 0,     5,              -1000000, 1000000, 0, STR_NULL,         NULL),
-	 SDT_CONDVAR(GameSettings, pf.yapf.rail_pbs_cross_penalty,                 SLE_UINT,100, SL_MAX_VERSION, 0, 0,     3 * YAPF_TILE_LENGTH,  0, 1000000, 0, STR_NULL,         NULL),
-	 SDT_CONDVAR(GameSettings, pf.yapf.rail_pbs_station_penalty,               SLE_UINT,100, SL_MAX_VERSION, 0, 0,     8 * YAPF_TILE_LENGTH,  0, 1000000, 0, STR_NULL,         NULL),
-	 SDT_CONDVAR(GameSettings, pf.yapf.rail_pbs_signal_back_penalty,           SLE_UINT,100, SL_MAX_VERSION, 0, 0,    15 * YAPF_TILE_LENGTH,  0, 1000000, 0, STR_NULL,         NULL),
-	 SDT_CONDVAR(GameSettings, pf.yapf.rail_doubleslip_penalty,                SLE_UINT,100, SL_MAX_VERSION, 0, 0,     1 * YAPF_TILE_LENGTH,  0, 1000000, 0, STR_NULL,         NULL),
-	 SDT_CONDVAR(GameSettings, pf.yapf.rail_longer_platform_penalty,           SLE_UINT, 33, SL_MAX_VERSION, 0, 0,     8 * YAPF_TILE_LENGTH,  0,   20000, 0, STR_NULL,         NULL),
-	 SDT_CONDVAR(GameSettings, pf.yapf.rail_longer_platform_per_tile_penalty,  SLE_UINT, 33, SL_MAX_VERSION, 0, 0,     0 * YAPF_TILE_LENGTH,  0,   20000, 0, STR_NULL,         NULL),
-	 SDT_CONDVAR(GameSettings, pf.yapf.rail_shorter_platform_penalty,          SLE_UINT, 33, SL_MAX_VERSION, 0, 0,    40 * YAPF_TILE_LENGTH,  0,   20000, 0, STR_NULL,         NULL),
-	 SDT_CONDVAR(GameSettings, pf.yapf.rail_shorter_platform_per_tile_penalty, SLE_UINT, 33, SL_MAX_VERSION, 0, 0,     0 * YAPF_TILE_LENGTH,  0,   20000, 0, STR_NULL,         NULL),
-	 SDT_CONDVAR(GameSettings, pf.yapf.road_slope_penalty,                     SLE_UINT, 33, SL_MAX_VERSION, 0, 0,     2 * YAPF_TILE_LENGTH,  0, 1000000, 0, STR_NULL,         NULL),
-	 SDT_CONDVAR(GameSettings, pf.yapf.road_curve_penalty,                     SLE_UINT, 33, SL_MAX_VERSION, 0, 0,     1 * YAPF_TILE_LENGTH,  0, 1000000, 0, STR_NULL,         NULL),
-	 SDT_CONDVAR(GameSettings, pf.yapf.road_crossing_penalty,                  SLE_UINT, 33, SL_MAX_VERSION, 0, 0,     3 * YAPF_TILE_LENGTH,  0, 1000000, 0, STR_NULL,         NULL),
-	 SDT_CONDVAR(GameSettings, pf.yapf.road_stop_penalty,                      SLE_UINT, 47, SL_MAX_VERSION, 0, 0,     8 * YAPF_TILE_LENGTH,  0, 1000000, 0, STR_NULL,         NULL),
-
-	 SDT_CONDVAR(GameSettings, game_creation.land_generator,                  SLE_UINT8, 30, SL_MAX_VERSION, 0,MS,     1,                     0,       1, 0, STR_CONFIG_SETTING_LAND_GENERATOR,        NULL),
-	 SDT_CONDVAR(GameSettings, game_creation.oil_refinery_limit,              SLE_UINT8, 30, SL_MAX_VERSION, 0, 0,    32,                    12,      48, 0, STR_CONFIG_SETTING_OIL_REF_EDGE_DISTANCE, NULL),
-	 SDT_CONDVAR(GameSettings, game_creation.tgen_smoothness,                 SLE_UINT8, 30, SL_MAX_VERSION, 0,MS,     1,                     0,       3, 0, STR_CONFIG_SETTING_ROUGHNESS_OF_TERRAIN,  NULL),
-	 SDT_CONDVAR(GameSettings, game_creation.generation_seed,                SLE_UINT32, 30, SL_MAX_VERSION, 0, 0,      GENERATE_NEW_SEED, 0, UINT32_MAX, 0, STR_NULL,                                 NULL),
-	 SDT_CONDVAR(GameSettings, game_creation.tree_placer,                     SLE_UINT8, 30, SL_MAX_VERSION, 0,MS,     2,                     0,       2, 0, STR_CONFIG_SETTING_TREE_PLACER,           NULL),
-	     SDT_VAR(GameSettings, game_creation.heightmap_rotation,              SLE_UINT8,                     S,MS,     0,                     0,       1, 0, STR_CONFIG_SETTING_HEIGHTMAP_ROTATION,    NULL),
-	     SDT_VAR(GameSettings, game_creation.se_flat_world_height,            SLE_UINT8,                     S, 0,     1,                     0,      15, 0, STR_CONFIG_SETTING_SE_FLAT_WORLD_HEIGHT,  NULL),
-
-	     SDT_VAR(GameSettings, game_creation.map_x,                           SLE_UINT8,                     S, 0,     8,                     6,      11, 0, STR_CONFIG_SETTING_MAP_X,                 NULL),
-	     SDT_VAR(GameSettings, game_creation.map_y,                           SLE_UINT8,                     S, 0,     8,                     6,      11, 0, STR_CONFIG_SETTING_MAP_Y,                 NULL),
-	SDT_CONDBOOL(GameSettings, construction.freeform_edges,                             111, SL_MAX_VERSION, 0, 0,  true,                                    STR_CONFIG_SETTING_ENABLE_FREEFORM_EDGES, CheckFreeformEdges),
-	 SDT_CONDVAR(GameSettings, game_creation.water_borders,                   SLE_UINT8,111, SL_MAX_VERSION, 0, 0,    15,                     0,      16, 0, STR_NULL,                                 NULL),
-	 SDT_CONDVAR(GameSettings, game_creation.custom_town_number,             SLE_UINT16,115, SL_MAX_VERSION, 0, 0,     1,                     1,    5000, 0, STR_NULL,                                 NULL),
-
- SDT_CONDOMANY(GameSettings, locale.currency,                               SLE_UINT8, 97, SL_MAX_VERSION, N, 0, 0, CUSTOM_CURRENCY_ID, "GBP|USD|EUR|YEN|ATS|BEF|CHF|CZK|DEM|DKK|ESP|FIM|FRF|GRD|HUF|ISK|ITL|NLG|NOK|PLN|ROL|RUR|SIT|SEK|YTL|SKK|BRR|custom", STR_NULL, NULL, NULL),
- SDT_CONDOMANY(GameSettings, locale.units,                                  SLE_UINT8, 97, SL_MAX_VERSION, N, 0, 1, 2, "imperial|metric|si", STR_NULL, NULL, NULL),
-
-	/***************************************************************************/
-	/* Unsaved setting variables. */
-	SDTC_OMANY(gui.autosave,                  SLE_UINT8, S,  0, 1, 4, "off|monthly|quarterly|half year|yearly", STR_NULL,                     NULL),
-	SDTC_OMANY(gui.date_format_in_default_names,SLE_UINT8,S,MS, 0, 2, "long|short|iso",       STR_CONFIG_SETTING_DATE_FORMAT_IN_SAVE_NAMES,   NULL),
-	 SDTC_BOOL(gui.vehicle_speed,                        S,  0,  true,                        STR_CONFIG_SETTING_VEHICLESPEED,                NULL),
-	 SDTC_BOOL(gui.status_long_date,                     S,  0,  true,                        STR_CONFIG_SETTING_LONGDATE,                    NULL),
-	 SDTC_BOOL(gui.show_finances,                        S,  0,  true,                        STR_CONFIG_SETTING_SHOWFINANCES,                NULL),
-	 SDTC_BOOL(gui.autoscroll,                           S,  0, false,                        STR_CONFIG_SETTING_AUTOSCROLL,                  NULL),
-	 SDTC_BOOL(gui.reverse_scroll,                       S,  0, false,                        STR_CONFIG_SETTING_REVERSE_SCROLLING,           NULL),
-	 SDTC_BOOL(gui.smooth_scroll,                        S,  0, false,                        STR_CONFIG_SETTING_SMOOTH_SCROLLING,            NULL),
-	 SDTC_BOOL(gui.left_mouse_btn_scrolling,             S,  0, false,                        STR_CONFIG_SETTING_LEFT_MOUSE_BTN_SCROLLING,    NULL),
-	 SDTC_BOOL(gui.measure_tooltip,                      S,  0,  true,                        STR_CONFIG_SETTING_MEASURE_TOOLTIP,             NULL),
-	  SDTC_VAR(gui.errmsg_duration,           SLE_UINT8, S,  0,     5,        0,       20, 0, STR_CONFIG_SETTING_ERRMSG_DURATION,             NULL),
-	  SDTC_VAR(gui.toolbar_pos,               SLE_UINT8, S, MS,     0,        0,        2, 0, STR_CONFIG_SETTING_TOOLBAR_POS,                 v_PositionMainToolbar),
-	  SDTC_VAR(gui.window_snap_radius,        SLE_UINT8, S, D0,    10,        1,       32, 0, STR_CONFIG_SETTING_SNAP_RADIUS,                 NULL),
-	  SDTC_VAR(gui.window_soft_limit,         SLE_UINT8, S, D0,    20,        5,      255, 1, STR_CONFIG_SETTING_SOFT_LIMIT,                  NULL),
-	 SDTC_BOOL(gui.population_in_label,                  S,  0,  true,                        STR_CONFIG_SETTING_POPULATION_IN_LABEL,         PopulationInLabelActive),
-	 SDTC_BOOL(gui.link_terraform_toolbar,               S,  0, false,                        STR_CONFIG_SETTING_LINK_TERRAFORM_TOOLBAR,      NULL),
-	  SDTC_VAR(gui.liveries,                  SLE_UINT8, S, MS,     2,        0,        2, 0, STR_CONFIG_SETTING_LIVERIES,                    RedrawScreen),
-	 SDTC_BOOL(gui.prefer_teamchat,                      S,  0, false,                        STR_CONFIG_SETTING_PREFER_TEAMCHAT,             NULL),
-	  SDTC_VAR(gui.scrollwheel_scrolling,     SLE_UINT8, S, MS,     0,        0,        2, 0, STR_CONFIG_SETTING_SCROLLWHEEL_SCROLLING,       NULL),
-	  SDTC_VAR(gui.scrollwheel_multiplier,    SLE_UINT8, S,  0,     5,        1,       15, 1, STR_CONFIG_SETTING_SCROLLWHEEL_MULTIPLIER,      NULL),
-	 SDTC_BOOL(gui.pause_on_newgame,                     S,  0, false,                        STR_CONFIG_SETTING_PAUSE_ON_NEW_GAME,           NULL),
-	  SDTC_VAR(gui.advanced_vehicle_list,     SLE_UINT8, S, MS,     1,        0,        2, 0, STR_CONFIG_SETTING_ADVANCED_VEHICLE_LISTS,      NULL),
-	 SDTC_BOOL(gui.timetable_in_ticks,                   S,  0, false,                        STR_CONFIG_SETTING_TIMETABLE_IN_TICKS,          NULL),
-	 SDTC_BOOL(gui.quick_goto,                           S,  0, false,                        STR_CONFIG_SETTING_QUICKGOTO,                   NULL),
-	  SDTC_VAR(gui.loading_indicators,        SLE_UINT8, S, MS,     1,        0,        2, 0, STR_CONFIG_SETTING_LOADING_INDICATORS,          RedrawScreen),
-	  SDTC_VAR(gui.default_rail_type,         SLE_UINT8, S, MS,     4,        0,        6, 0, STR_CONFIG_SETTING_DEFAULT_RAIL_TYPE,           NULL),
-	 SDTC_BOOL(gui.enable_signal_gui,                    S,  0,  true,                        STR_CONFIG_SETTING_ENABLE_SIGNAL_GUI,           CloseSignalGUI),
-	  SDTC_VAR(gui.drag_signals_density,      SLE_UINT8, S,  0,     4,        1,       20, 0, STR_CONFIG_SETTING_DRAG_SIGNALS_DENSITY,        DragSignalsDensityChanged),
-	  SDTC_VAR(gui.semaphore_build_before,    SLE_INT32, S, NC,  1975, MIN_YEAR, MAX_YEAR, 1, STR_CONFIG_SETTING_SEMAPHORE_BUILD_BEFORE_DATE, ResetSignalVariant),
-	 SDTC_BOOL(gui.vehicle_income_warn,                  S,  0,  true,                        STR_CONFIG_SETTING_WARN_INCOME_LESS,            NULL),
-	  SDTC_VAR(gui.order_review_system,       SLE_UINT8, S, MS,     2,        0,        2, 0, STR_CONFIG_SETTING_ORDER_REVIEW,                NULL),
-	 SDTC_BOOL(gui.lost_train_warn,                      S,  0,  true,                        STR_CONFIG_SETTING_WARN_LOST_TRAIN,             NULL),
-	 SDTC_BOOL(gui.autorenew,                            S,  0, false,                        STR_CONFIG_SETTING_AUTORENEW_VEHICLE,           EngineRenewUpdate),
-	  SDTC_VAR(gui.autorenew_months,          SLE_INT16, S,  0,     6,      -12,       12, 0, STR_CONFIG_SETTING_AUTORENEW_MONTHS,            EngineRenewMonthsUpdate),
-	  SDTC_VAR(gui.autorenew_money,            SLE_UINT, S, CR,100000,        0,  2000000, 0, STR_CONFIG_SETTING_AUTORENEW_MONEY,             EngineRenewMoneyUpdate),
-	 SDTC_BOOL(gui.always_build_infrastructure,          S,  0, false,                        STR_CONFIG_SETTING_ALWAYS_BUILD_INFRASTRUCTURE, RedrawScreen),
-	 SDTC_BOOL(gui.new_nonstop,                          S,  0, false,                        STR_CONFIG_SETTING_NONSTOP_BY_DEFAULT,          NULL),
-	 SDTC_BOOL(gui.keep_all_autosave,                    S,  0, false,                        STR_NULL,                                       NULL),
-	 SDTC_BOOL(gui.autosave_on_exit,                     S,  0, false,                        STR_NULL,                                       NULL),
-	  SDTC_VAR(gui.max_num_autosaves,         SLE_UINT8, S,  0,    16,        0,      255, 0, STR_NULL,                                       NULL),
-	 SDTC_BOOL(gui.bridge_pillars,                       S,  0,  true,                        STR_NULL,                                       NULL),
-	 SDTC_BOOL(gui.auto_euro,                            S,  0,  true,                        STR_NULL,                                       NULL),
-	  SDTC_VAR(gui.news_message_timeout,      SLE_UINT8, S,  0,     2,        1,      255, 0, STR_NULL,                                       NULL),
-	 SDTC_BOOL(gui.show_track_reservation,               S,  0, false,                        STR_CONFIG_SETTING_SHOW_TRACK_RESERVATION,      RedrawScreen),
-	  SDTC_VAR(gui.default_signal_type,       SLE_UINT8, S, MS,     0,        0,        2, 1, STR_CONFIG_SETTING_DEFAULT_SIGNAL_TYPE,         NULL),
-	  SDTC_VAR(gui.cycle_signal_types,        SLE_UINT8, S, MS,     2,        0,        2, 1, STR_CONFIG_SETTING_CYCLE_SIGNAL_TYPES,          NULL),
-	  SDTC_VAR(gui.station_numtracks,         SLE_UINT8, S,  0,     1,        1,        7, 0, STR_NULL,                                       NULL),
-	  SDTC_VAR(gui.station_platlength,        SLE_UINT8, S,  0,     5,        1,        7, 0, STR_NULL,                                       NULL),
-	 SDTC_BOOL(gui.station_dragdrop,                     S,  0,  true,                        STR_NULL,                                       NULL),
-	 SDTC_BOOL(gui.station_show_coverage,                S,  0, false,                        STR_NULL,                                       NULL),
-	 SDTC_BOOL(gui.persistent_buildingtools,             S,  0, false,                        STR_CONFIG_SETTING_PERSISTENT_BUILDINGTOOLS,    NULL),
-	 SDTC_BOOL(gui.expenses_layout,                      S,  0, false,                        STR_CONFIG_SETTING_EXPENSES_LAYOUT,             RedrawScreen),
-
-	  SDTC_VAR(gui.console_backlog_timeout,  SLE_UINT16, S,  0,   100,       10,    65500, 0, STR_NULL,                                       NULL),
-	  SDTC_VAR(gui.console_backlog_length,   SLE_UINT16, S,  0,   100,       10,    65500, 0, STR_NULL,                                       NULL),
-#ifdef ENABLE_NETWORK
-	  SDTC_VAR(gui.network_chat_box_width,   SLE_UINT16, S,  0,   700,      200,    65535, 0, STR_NULL,                                       NULL),
-	  SDTC_VAR(gui.network_chat_box_height,   SLE_UINT8, S,  0,    25,        5,      255, 0, STR_NULL,                                       NULL),
-
-	  SDTC_VAR(network.sync_freq,            SLE_UINT16,C|S,NO,   100,        0,      100, 0, STR_NULL,                                       NULL),
-	  SDTC_VAR(network.frame_freq,            SLE_UINT8,C|S,NO,     0,        0,      100, 0, STR_NULL,                                       NULL),
-	  SDTC_VAR(network.max_join_time,        SLE_UINT16, S, NO,   500,        0,    32000, 0, STR_NULL,                                       NULL),
-	 SDTC_BOOL(network.pause_on_join,                    S, NO,  true,                        STR_NULL,                                       NULL),
-	  SDTC_STR(network.server_bind_ip,         SLE_STRB, S, NO, "0.0.0.0",                    STR_NULL,                                       NULL),
-	  SDTC_VAR(network.server_port,          SLE_UINT16, S, NO,NETWORK_DEFAULT_PORT,0,65535,0,STR_NULL,                                       NULL),
-	 SDTC_BOOL(network.server_advertise,                 S, NO, false,                        STR_NULL,                                       NULL),
-	  SDTC_VAR(network.lan_internet,          SLE_UINT8, S, NO,     0,        0,        1, 0, STR_NULL,                                       NULL),
-	  SDTC_STR(network.client_name,            SLE_STRB, S,  0,  NULL,                        STR_NULL,                                       UpdateClientName),
-	  SDTC_STR(network.server_password,        SLE_STRB, S, NO,  NULL,                        STR_NULL,                                       UpdateServerPassword),
-	  SDTC_STR(network.rcon_password,          SLE_STRB, S, NO,  NULL,                        STR_NULL,                                       UpdateRconPassword),
-	  SDTC_STR(network.default_company_pass,   SLE_STRB, S,  0,  NULL,                        STR_NULL,                                       NULL),
-	  SDTC_STR(network.server_name,            SLE_STRB, S, NO,  NULL,                        STR_NULL,                                       NULL),
-	  SDTC_STR(network.connect_to_ip,          SLE_STRB, S,  0,  NULL,                        STR_NULL,                                       NULL),
-	  SDTC_STR(network.network_id,             SLE_STRB, S, NO,  NULL,                        STR_NULL,                                       NULL),
-	 SDTC_BOOL(network.autoclean_companies,              S, NO, false,                        STR_NULL,                                       NULL),
-	  SDTC_VAR(network.autoclean_unprotected, SLE_UINT8, S,D0|NO,  12,     0,         240, 0, STR_NULL,                                       NULL),
-	  SDTC_VAR(network.autoclean_protected,   SLE_UINT8, S,D0|NO,  36,     0,         240, 0, STR_NULL,                                       NULL),
-	  SDTC_VAR(network.max_companies,         SLE_UINT8, S, NO,     8,     1,MAX_COMPANIES,0, STR_NULL,                                       UpdateClientConfigValues),
-	  SDTC_VAR(network.max_clients,           SLE_UINT8, S, NO,    16,     2, MAX_CLIENTS, 0, STR_NULL,                                       NULL),
-	  SDTC_VAR(network.max_spectators,        SLE_UINT8, S, NO,     8,     0, MAX_CLIENTS, 0, STR_NULL,                                       UpdateClientConfigValues),
-	  SDTC_VAR(network.restart_game_year,     SLE_INT32, S,D0|NO|NC,0, MIN_YEAR, MAX_YEAR, 1, STR_NULL,                                       NULL),
-	  SDTC_VAR(network.min_active_clients,    SLE_UINT8, S, NO,     0,     0, MAX_CLIENTS, 0, STR_NULL,                                       NULL),
-	SDTC_OMANY(network.server_lang,           SLE_UINT8, S, NO,     0,    35, "ANY|ENGLISH|GERMAN|FRENCH|BRAZILIAN|BULGARIAN|CHINESE|CZECH|DANISH|DUTCH|ESPERANTO|FINNISH|HUNGARIAN|ICELANDIC|ITALIAN|JAPANESE|KOREAN|LITHUANIAN|NORWEGIAN|POLISH|PORTUGUESE|ROMANIAN|RUSSIAN|SLOVAK|SLOVENIAN|SPANISH|SWEDISH|TURKISH|UKRAINIAN|AFRIKAANS|CROATIAN|CATALAN|ESTONIAN|GALICIAN|GREEK|LATVIAN", STR_NULL, NULL),
-	 SDTC_BOOL(network.reload_cfg,                       S, NO, false,                        STR_NULL,                                       NULL),
-	  SDTC_STR(network.last_host,              SLE_STRB, S,  0, "0.0.0.0",                    STR_NULL,                                       NULL),
-	  SDTC_VAR(network.last_port,            SLE_UINT16, S,  0,     0,     0,  UINT16_MAX, 0, STR_NULL,                                       NULL),
-#endif /* ENABLE_NETWORK */
-
-	/*
-	 * Since the network code (CmdChangeSetting and friends) use the index in this array to decide
-	 * which setting the server is talking about all conditional compilation of this array must be at the
-	 * end. This isn't really the best solution, the settings the server can tell the client about should
-	 * either use a seperate array or some other form of identifier.
-	 */
-
-#ifdef __APPLE__
-	/* We might need to emulate a right mouse button on mac */
-	 SDTC_VAR(gui.right_mouse_btn_emulation, SLE_UINT8, S, MS, 0, 0, 2, 0, STR_CONFIG_SETTING_RIGHT_MOUSE_BTN_EMU, NULL),
-#endif
-
-	SDT_END()
-};
-
-static const SettingDesc _currency_settings[] = {
-	SDT_VAR(CurrencySpec, rate,    SLE_UINT16, S, 0, 1,      0, UINT16_MAX, 0, STR_NULL, NULL),
-	SDT_CHR(CurrencySpec, separator,           S, 0, ".",                      STR_NULL, NULL),
-	SDT_VAR(CurrencySpec, to_euro,  SLE_INT32, S, 0, 0, MIN_YEAR, MAX_YEAR, 0, STR_NULL, NULL),
-	SDT_STR(CurrencySpec, prefix,   SLE_STRBQ, S, 0, NULL,                     STR_NULL, NULL),
-	SDT_STR(CurrencySpec, suffix,   SLE_STRBQ, S, 0, " credits",               STR_NULL, NULL),
-	SDT_END()
-};
-
-/* Undefine for the shortcut macros above */
-#undef S
-#undef C
-#undef N
-
-#undef D0
-#undef NC
-#undef MS
-#undef NO
-#undef CR
-
-=======
->>>>>>> 9757beb8
 /**
  * Prepare for reading and old diff_custom by zero-ing the memory.
  */
