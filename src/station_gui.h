/* $Id$ */

/** @file station_gui.h Contains enums and function declarations connected with stations GUI */

#ifndef STATION_GUI_H
#define STATION_GUI_H

#include "command_type.h"
#include "station_type.h"
<<<<<<< HEAD
#include <set>
=======
>>>>>>> c00674ec

/** Enum for StationView, referring to _station_view_widgets and _station_view_expanded_widgets */
enum StationViewWidgets {
	SVW_CLOSEBOX   =  0, ///< Close 'X' button
	SVW_CAPTION    =  1, ///< Caption of the window
	SVW_STICKYBOX  =  2, ///< Sticky button
	SVW_SORT_ORDER =  3, ///< 'Sort order' button
	SVW_SORT_BY    =  4, ///< 'Sort by' button
	SVW_MODE       =  5, ///< button for toggling planned and real flows
	SVW_GROUP_BY   =  6, ///< 'Group by' button
	SVW_WAITING    =  7, ///< List of waiting cargo
	SVW_SCROLLBAR  =  8, ///< Scrollbar
	SVW_ACCEPTLIST =  9, ///< List of accepted cargos
	SVW_RATINGLIST =  9, ///< Ratings of cargos
	SVW_LOCATION   = 10, ///< 'Location' button
	SVW_RATINGS    = 11, ///< 'Ratings' button
	SVW_ACCEPTS    = 11, ///< 'Accepts' button
	SVW_RENAME     = 12, ///< 'Rename' button
	SVW_TRAINS     = 13, ///< List of scheduled trains button
	SVW_ROADVEHS,        ///< List of scheduled road vehs button
	SVW_PLANES,          ///< List of scheduled planes button
	SVW_SHIPS,           ///< List of scheduled ships button
	SVW_RESIZE,          ///< Resize button
};

enum StationCoverageType {
	SCT_PASSENGERS_ONLY,
	SCT_NON_PASSENGERS_ONLY,
	SCT_ALL
};

int DrawStationCoverageAreaText(int left, int right, int top, StationCoverageType sct, int rad, bool supplies);
void CheckRedrawStationCoverage(const Window *w);

void ShowSelectStationIfNeeded(CommandContainer cmd, TileArea ta);
void ShowSelectWaypointIfNeeded(CommandContainer cmd, TileArea ta);

enum SortOrder {
	SO_DESCENDING,
	SO_ASCENDING
};

enum SortType {
	ST_STATION,
	ST_STATION_ID,
	ST_CARGO_ID,
	ST_COUNT,
};

class CargoDataEntry;

class CargoSorter {
public:
	CargoSorter(SortType t = ST_STATION_ID, SortOrder o = SO_ASCENDING) : type(t), order(o) {}
	SortType GetSortType() {return type;}
	bool operator()(const CargoDataEntry * cd1, const CargoDataEntry * cd2) const;

private:
	SortType type;
	SortOrder order;

	template<class ID>
	bool SortId(ID st1, ID st2) const;
	bool SortCount(const CargoDataEntry *cd1, const CargoDataEntry *cd2) const;
	bool SortStation (StationID st1, StationID st2) const;
};

typedef std::set<CargoDataEntry *, CargoSorter> CargoDataSet;

class CargoDataEntry {
public:
	CargoDataEntry();
	~CargoDataEntry();

	CargoDataEntry * Update(StationID s, uint c = 0) {return Update<StationID>(s, c);}
	CargoDataEntry * Update(CargoID car, uint c = 0) {return Update<CargoID>(car, c);}

	void Remove(StationID s) {CargoDataEntry t(s); subentries->erase(&t);}
	void Remove(CargoID c) {CargoDataEntry t(c); subentries->erase(&t);}

	CargoDataEntry * Retrieve(StationID s) const {CargoDataEntry t(s); return Retrieve(subentries->find(&t));}
	CargoDataEntry * Retrieve(CargoID c) const {CargoDataEntry t(c);return Retrieve(subentries->find(&t));}

	void Resort(SortType type, SortOrder order);

	StationID GetStation() const {return station;}
	CargoID GetCargo() const {return cargo;}
	uint GetCount() const {return count;}
	CargoDataEntry * GetParent() const {return parent;}
	uint Size() const {return size;}

	CargoDataSet::iterator Begin() const {return subentries->begin();}
	CargoDataSet::iterator End() const {return subentries->end();}

private:

	CargoDataEntry(StationID st, uint c, CargoDataEntry * p);
	CargoDataEntry(CargoID car, uint c, CargoDataEntry * p);
	CargoDataEntry(StationID s);
	CargoDataEntry(CargoID c);
	CargoDataEntry * Retrieve(CargoDataSet::iterator i) const;
	template<class ID>
	CargoDataEntry * Update(ID s, uint c);
	void IncrementSize();
	CargoDataEntry * parent;
	const union {
		StationID station;
		CargoID cargo;
	};
	uint size;
	uint count;
	CargoDataSet * subentries;
};

#endif /* STATION_GUI_H */<|MERGE_RESOLUTION|>--- conflicted
+++ resolved
@@ -7,10 +7,7 @@
 
 #include "command_type.h"
 #include "station_type.h"
-<<<<<<< HEAD
 #include <set>
-=======
->>>>>>> c00674ec
 
 /** Enum for StationView, referring to _station_view_widgets and _station_view_expanded_widgets */
 enum StationViewWidgets {
