--- conflicted
+++ resolved
@@ -13,13 +13,11 @@
 #define STATION_GUI_H
 
 #include "command_type.h"
-<<<<<<< HEAD
 #include "station_type.h"
-#include <set>
-=======
 #include "tilearea_type.h"
 #include "window_type.h"
->>>>>>> 18f1bd93
+#include "cargo_type.h"
+#include <set>
 
 /** Enum for StationView, referring to _station_view_widgets and _station_view_expanded_widgets */
 enum StationViewWidgets {
