/* $Id$ */

/*
 * This file is part of OpenTTD.
 * OpenTTD is free software; you can redistribute it and/or modify it under the terms of the GNU General Public License as published by the Free Software Foundation, version 2.
 * OpenTTD is distributed in the hope that it will be useful, but WITHOUT ANY WARRANTY; without even the implied warranty of MERCHANTABILITY or FITNESS FOR A PARTICULAR PURPOSE.
 * See the GNU General Public License for more details. You should have received a copy of the GNU General Public License along with OpenTTD. If not, see <http://www.gnu.org/licenses/>.
 */

/** @file order_base.h Base class for orders. */

#ifndef ORDER_BASE_H
#define ORDER_BASE_H

#include "order_type.h"
#include "core/pool_type.hpp"
#include "core/bitmath_func.hpp"
#include "cargo_type.h"
#include "depot_type.h"
#include "station_type.h"
#include "vehicle_type.h"
#include "date_type.h"

typedef Pool<Order, OrderID, 256, 64000> OrderPool;
typedef Pool<OrderList, OrderListID, 128, 64000> OrderListPool;
extern OrderPool _order_pool;
extern OrderListPool _orderlist_pool;

/* If you change this, keep in mind that it is saved on 3 places:
 * - Load_ORDR, all the global orders
 * - Vehicle -> current_order
 * - REF_ORDER (all REFs are currently limited to 16 bits!!)
 */
struct Order : OrderPool::PoolItem<&_order_pool> {
private:
	friend const struct SaveLoad *GetVehicleDescription(VehicleType vt); ///< Saving and loading the current order of vehicles.
	friend void Load_VEHS();                                             ///< Loading of ancient vehicles.
	friend const struct SaveLoad *GetOrderDescription();                 ///< Saving and loading of orders.

	uint8 type;           ///< The type of order + non-stop flags
	uint8 flags;          ///< Load/unload types, depot order/action types.
	DestinationID dest;   ///< The destination of the order.

	CargoID refit_cargo;  ///< Refit CargoID
	byte refit_subtype;   ///< Refit subtype

public:
	Order *next;          ///< Pointer to next order. If NULL, end of list

	uint16 wait_time;    ///< How long in ticks to wait at the destination.
	uint16 travel_time;  ///< How long in ticks the journey to this destination should take.

	Order() : refit_cargo(CT_NO_REFIT) {}
	~Order() {}

	/**
	 * Create an order based on a packed representation of that order.
	 * @param packed the packed representation.
	 */
	Order(uint32 packed);

	/**
	 * Check whether this order is of the given type.
	 * @param type the type to check against.
	 * @return true if the order matches.
	 */
	inline bool IsType(OrderType type) const { return this->GetType() == type; }

	/**
	 * Get the type of order of this order.
	 * @return the order type.
	 */
	inline OrderType GetType() const { return (OrderType)GB(this->type, 0, 4); }

	/**
	 * 'Free' the order
	 * @note ONLY use on "current_order" vehicle orders!
	 */
	void Free();

	/**
	 * Makes this order a Go To Station order.
	 * @param destination the station to go to.
	 */
	void MakeGoToStation(StationID destination);

	/**
	 * Makes this order a Go To Depot order.
	 * @param destination   the depot to go to.
	 * @param order         is this order a 'default' order, or an overriden vehicle order?
	 * @param non_stop_type how to get to the depot?
	 * @param action        what to do in the depot?
	 * @param cargo         the cargo type to change to.
	 * @param subtype       the subtype to change to.
	 */
	void MakeGoToDepot(DepotID destination, OrderDepotTypeFlags order, OrderNonStopFlags non_stop_type = ONSF_NO_STOP_AT_INTERMEDIATE_STATIONS, OrderDepotActionFlags action = ODATF_SERVICE_ONLY, CargoID cargo = CT_NO_REFIT, byte subtype = 0);

	/**
	 * Makes this order a Go To Waypoint order.
	 * @param destination the waypoint to go to.
	 */
	void MakeGoToWaypoint(StationID destination);

	/**
	 * Makes this order a Loading order.
	 * @param ordered is this an ordered stop?
	 */
	void MakeLoading(bool ordered);

	/**
	 * Makes this order a Leave Station order.
	 */
	void MakeLeaveStation();

	/**
	 * Makes this order a Dummy order.
	 */
	void MakeDummy();

	/**
	 * Makes this order an conditional order.
	 * @param order the order to jump to.
	 */
	void MakeConditional(VehicleOrderID order);

	/**
	 * Gets the destination of this order.
	 * @pre IsType(OT_GOTO_WAYPOINT) || IsType(OT_GOTO_DEPOT) || IsType(OT_GOTO_STATION).
	 * @return the destination of the order.
	 */
	inline DestinationID GetDestination() const { return this->dest; }

	/**
	 * Sets the destination of this order.
	 * @param destination the new destination of the order.
	 * @pre IsType(OT_GOTO_WAYPOINT) || IsType(OT_GOTO_DEPOT) || IsType(OT_GOTO_STATION).
	 */
	inline void SetDestination(DestinationID destination) { this->dest = destination; }

	/**
	 * Is this order a refit order.
	 * @pre IsType(OT_GOTO_DEPOT)
	 * @return true if a refit should happen.
	 */
	inline bool IsRefit() const { return this->refit_cargo < NUM_CARGO; }

	/**
	 * Get the cargo to to refit to.
	 * @pre IsType(OT_GOTO_DEPOT)
	 * @return the cargo type.
	 */
	inline CargoID GetRefitCargo() const { return this->refit_cargo; }

	/**
	 * Get the cargo subtype to to refit to.
	 * @pre IsType(OT_GOTO_DEPOT)
	 * @return the cargo subtype.
	 */
	inline byte GetRefitSubtype() const { return this->refit_subtype; }

	/**
	 * Make this depot order also a refit order.
	 * @param cargo   the cargo type to change to.
	 * @param subtype the subtype to change to.
	 * @pre IsType(OT_GOTO_DEPOT).
	 */
	void SetRefit(CargoID cargo, byte subtype = 0);

	/** How must the consist be loaded? */
	inline OrderLoadFlags GetLoadType() const { return (OrderLoadFlags)GB(this->flags, 4, 4); }
	/** How must the consist be unloaded? */
	inline OrderUnloadFlags GetUnloadType() const { return (OrderUnloadFlags)GB(this->flags, 0, 4); }
	/** At which stations must we stop? */
	inline OrderNonStopFlags GetNonStopType() const { return (OrderNonStopFlags)GB(this->type, 6, 2); }
	/** Where must we stop at the platform? */
	inline OrderStopLocation GetStopLocation() const { return (OrderStopLocation)GB(this->type, 4, 2); }
	/** What caused us going to the depot? */
	inline OrderDepotTypeFlags GetDepotOrderType() const { return (OrderDepotTypeFlags)GB(this->flags, 0, 4); }
	/** What are we going to do when in the depot. */
	inline OrderDepotActionFlags GetDepotActionType() const { return (OrderDepotActionFlags)GB(this->flags, 4, 4); }
	/** What variable do we have to compare? */
	inline OrderConditionVariable GetConditionVariable() const { return (OrderConditionVariable)GB(this->dest, 11, 5); }
	/** What is the comparator to use? */
	inline OrderConditionComparator GetConditionComparator() const { return (OrderConditionComparator)GB(this->type, 5, 3); }
	/** Get the order to skip to. */
	inline VehicleOrderID GetConditionSkipToOrder() const { return this->flags; }
	/** Get the value to base the skip on. */
	inline uint16 GetConditionValue() const { return GB(this->dest, 0, 11); }

	/** Set how the consist must be loaded. */
	inline void SetLoadType(OrderLoadFlags load_type) { SB(this->flags, 4, 4, load_type); }
	/** Set how the consist must be unloaded. */
	inline void SetUnloadType(OrderUnloadFlags unload_type) { SB(this->flags, 0, 4, unload_type); }
	/** Set whether we must stop at stations or not. */
	inline void SetNonStopType(OrderNonStopFlags non_stop_type) { SB(this->type, 6, 2, non_stop_type); }
	/** Set where we must stop at the platform. */
	inline void SetStopLocation(OrderStopLocation stop_location) { SB(this->type, 4, 2, stop_location); }
	/** Set the cause to go to the depot. */
	inline void SetDepotOrderType(OrderDepotTypeFlags depot_order_type) { SB(this->flags, 0, 4, depot_order_type); }
	/** Set what we are going to do in the depot. */
	inline void SetDepotActionType(OrderDepotActionFlags depot_service_type) { SB(this->flags, 4, 4, depot_service_type); }
	/** Set variable we have to compare. */
	inline void SetConditionVariable(OrderConditionVariable condition_variable) { SB(this->dest, 11, 5, condition_variable); }
	/** Set the comparator to use. */
	inline void SetConditionComparator(OrderConditionComparator condition_comparator) { SB(this->type, 5, 3, condition_comparator); }
	/** Get the order to skip to. */
	inline void SetConditionSkipToOrder(VehicleOrderID order_id) { this->flags = order_id; }
	/** Set the value to base the skip on. */
	inline void SetConditionValue(uint16 value) { SB(this->dest, 0, 11, value); }

	bool ShouldStopAtStation(const Vehicle *v, StationID station) const;
	TileIndex GetLocation(const Vehicle *v) const;

	/** Checks if this order has travel_time and if needed wait_time set. */
	inline bool IsCompletelyTimetabled() const
	{
		if (this->travel_time == 0 && !this->IsType(OT_CONDITIONAL)) return false;
		if (this->wait_time == 0 && this->IsType(OT_GOTO_STATION) && !(this->GetNonStopType() & ONSF_NO_STOP_AT_DESTINATION_STATION)) return false;
		return true;
	}

	/**
	 * Assign the given order to this one.
	 * @param other the data to copy (except next pointer).
	 */
	void AssignOrder(const Order &other);

	/**
	 * Does this order have the same type, flags and destination?
	 * @param other the second order to compare to.
	 * @return true if the type, flags and destination match.
	 */
	bool Equals(const Order &other) const;

	/**
	 * Pack this order into a 32 bits integer, or actually only
	 * the type, flags and destination.
	 * @return the packed representation.
	 * @note unpacking is done in the constructor.
	 */
	uint32 Pack() const;

	/**
	 * Pack this order into a 16 bits integer as close to the TTD
	 * representation as possible.
	 * @return the TTD-like packed representation.
	 */
	uint16 MapOldOrder() const;

	/**
	 * Converts this order from an old savegame's version;
	 * it moves all bits to the new location.
	 */
	void ConvertFromOldSavegame();
};

/** Shared order list linking together the linked list of orders and the list
 *  of vehicles sharing this order list.
 */
struct OrderList : OrderListPool::PoolItem<&_orderlist_pool> {
private:
	friend void AfterLoadVehicles(bool part_of_load); ///< For instantiating the shared vehicle chain
	friend const struct SaveLoad *GetOrderListDescription(); ///< Saving and loading of order lists.
<<<<<<< HEAD
	const Order * GetNext(const Order * curr) const;
	const Order * GetNextStoppingOrder(const Order * next, uint hops, bool check_nonstop) const;
=======
	const Order *GetNext(const Order *curr) const;
	const Order *GetNextStoppingOrder(const Order *next, uint hops, bool check_nonstop) const;
>>>>>>> 5201cd49

	Order *first;                   ///< First order of the order list
	VehicleOrderID num_orders;      ///< NOSAVE: How many orders there are in the list
	uint num_vehicles;              ///< NOSAVE: Number of vehicles that share this order list
	Vehicle *first_shared;          ///< NOSAVE: pointer to the first vehicle in the shared order chain

	Ticks timetable_duration;       ///< NOSAVE: Total duration of the order list

public:
	/** Default constructor producing an invalid order list. */
	OrderList(VehicleOrderID num_orders = INVALID_VEH_ORDER_ID)
		: first(NULL), num_orders(num_orders), num_vehicles(0), first_shared(NULL),
		  timetable_duration(0) { }

	/** Create an order list with the given order chain for the given vehicle.
	 *  @param chain pointer to the first order of the order chain
	 *  @param v any vehicle using this orderlist
	 */
	OrderList(Order *chain, Vehicle *v) { this->Initialize(chain, v); }

	/** Destructor. Invalidates OrderList for re-usage by the pool. */
	~OrderList() {}

	/**
	 * Recomputes everything.
	 * @param chain first order in the chain
	 * @param v one of vehicle that is using this orderlist
	 */
	void Initialize(Order *chain, Vehicle *v);

	/**
	 * Get the first order of the order chain.
	 * @return the first order of the chain.
	 */
	inline Order *GetFirstOrder() const { return this->first; }

	/**
	 * Get a certain order of the order chain.
	 * @param index zero-based index of the order within the chain.
	 * @return the order at position index.
	 */
	Order *GetOrderAt(int index) const;

	/**
	 * Get the last order of the order chain.
	 * @return the last order of the chain.
	 */
	inline Order *GetLastOrder() const { return this->GetOrderAt(this->num_orders - 1); }

	StationID GetNextStoppingStation(VehicleOrderID curr, bool check_nonstop) const;

	/**
	 * Get number of orders in the order list.
	 * @return number of orders in the chain. */
	inline VehicleOrderID GetNumOrders() const { return this->num_orders; }

	/**
	 * Insert a new order into the order chain.
	 * @param new_order is the order to insert into the chain.
	 * @param index is the position where the order is supposed to be inserted. */
	void InsertOrderAt(Order *new_order, int index);

	/**
	 * Remove an order from the order list and delete it.
	 * @param index is the position of the order which is to be deleted.
	 */
	void DeleteOrderAt(int index);

	/**
	 * Move an order to another position within the order list.
	 * @param from is the zero-based position of the order to move.
	 * @param to is the zero-based position where the order is moved to. */
	void MoveOrder(int from, int to);

	/**
	 * Is this a shared order list?
	 * @return whether this order list is shared among multiple vehicles
	 */
	inline bool IsShared() const { return this->num_vehicles > 1; };

	/**
	 * Get the first vehicle of this vehicle chain.
	 * @return the first vehicle of the chain.
	 */
	inline Vehicle *GetFirstSharedVehicle() const { return this->first_shared; }

	/**
	 * Return the number of vehicles that share this orders list
	 * @return the count of vehicles that use this shared orders list
	 */
	inline uint GetNumVehicles() const { return this->num_vehicles; }

	/**
	 * Checks whether a vehicle is part of the shared vehicle chain.
	 * @param v is the vehicle to search in the shared vehicle chain.
	 */
	bool IsVehicleInSharedOrdersList(const Vehicle *v) const;

	/**
	 * Gets the position of the given vehicle within the shared order vehicle list.
	 * @param v is the vehicle of which to get the position
	 * @return position of v within the shared vehicle chain.
	 */
	int GetPositionInSharedOrderList(const Vehicle *v) const;

	/**
	 * Adds the given vehicle to this shared order list.
	 * @note This is supposed to be called after the vehicle has been inserted
	 *       into the shared vehicle chain.
	 * @param v vehicle to add to the list
	 */
	inline void AddVehicle(Vehicle *v) { ++this->num_vehicles; }

	/**
	 * Removes the vehicle from the shared order list.
	 * @note This is supposed to be called when the vehicle is still in the chain
	 * @param v vehicle to remove from the list
	 */
	void RemoveVehicle(Vehicle *v);

	/**
	 * Checks whether all orders of the list have a filled timetable.
	 * @return whether all orders have a filled timetable.
	 */
	bool IsCompleteTimetable() const;

	/**
	 * Gets the total duration of the vehicles timetable or INVALID_TICKS is the timetable is not complete.
	 * @return total timetable duration or INVALID_TICKS for incomplete timetables
	 */
	inline Ticks GetTimetableTotalDuration() const { return this->IsCompleteTimetable() ? this->timetable_duration : INVALID_TICKS; }

	/**
	 * Gets the known duration of the vehicles timetable even if the timetable is not complete.
	 * @return known timetable duration
	 */
	inline Ticks GetTimetableDurationIncomplete() const { return this->timetable_duration; }

	/**
	 * Must be called if an order's timetable is changed to update internal book keeping.
	 * @param delta By how many ticks has the timetable duration changed
	 */
	void UpdateOrderTimetable(Ticks delta) { this->timetable_duration += delta; }

	/**
	 * Free a complete order chain.
	 * @param keep_orderlist If this is true only delete the orders, otherwise also delete the OrderList.
	 * @note do not use on "current_order" vehicle orders!
	 */
	void FreeChain(bool keep_orderlist = false);

	/**
	 * Checks for internal consistency of order list. Triggers assertion if something is wrong.
	 */
	void DebugCheckSanity() const;
};

#define FOR_ALL_ORDERS_FROM(var, start) FOR_ALL_ITEMS_FROM(Order, order_index, var, start)
#define FOR_ALL_ORDERS(var) FOR_ALL_ORDERS_FROM(var, 0)


#define FOR_VEHICLE_ORDERS(v, order) for (order = (v->orders.list == NULL) ? NULL : v->orders.list->GetFirstOrder(); order != NULL; order = order->next)


#define FOR_ALL_ORDER_LISTS_FROM(var, start) FOR_ALL_ITEMS_FROM(OrderList, orderlist_index, var, start)
#define FOR_ALL_ORDER_LISTS(var) FOR_ALL_ORDER_LISTS_FROM(var, 0)

#endif /* ORDER_H */<|MERGE_RESOLUTION|>--- conflicted
+++ resolved
@@ -261,13 +261,8 @@
 private:
 	friend void AfterLoadVehicles(bool part_of_load); ///< For instantiating the shared vehicle chain
 	friend const struct SaveLoad *GetOrderListDescription(); ///< Saving and loading of order lists.
-<<<<<<< HEAD
-	const Order * GetNext(const Order * curr) const;
-	const Order * GetNextStoppingOrder(const Order * next, uint hops, bool check_nonstop) const;
-=======
 	const Order *GetNext(const Order *curr) const;
 	const Order *GetNextStoppingOrder(const Order *next, uint hops, bool check_nonstop) const;
->>>>>>> 5201cd49
 
 	Order *first;                   ///< First order of the order list
 	VehicleOrderID num_orders;      ///< NOSAVE: How many orders there are in the list
