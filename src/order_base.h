/* $Id$ */

/*
 * This file is part of OpenTTD.
 * OpenTTD is free software; you can redistribute it and/or modify it under the terms of the GNU General Public License as published by the Free Software Foundation, version 2.
 * OpenTTD is distributed in the hope that it will be useful, but WITHOUT ANY WARRANTY; without even the implied warranty of MERCHANTABILITY or FITNESS FOR A PARTICULAR PURPOSE.
 * See the GNU General Public License for more details. You should have received a copy of the GNU General Public License along with OpenTTD. If not, see <http://www.gnu.org/licenses/>.
 */

/** @file order_base.h Base class for orders. */

#ifndef ORDER_BASE_H
#define ORDER_BASE_H

#include "order_type.h"
#include "core/pool_type.hpp"
#include "core/bitmath_func.hpp"
#include "cargo_type.h"
#include "depot_type.h"
#include "station_type.h"
#include "vehicle_type.h"
#include "date_type.h"

#include <list>

typedef Pool<Order, OrderID, 256, 64000> OrderPool;
typedef Pool<OrderList, OrderListID, 128, 64000> OrderListPool;
extern OrderPool _order_pool;
extern OrderListPool _orderlist_pool;

/* If you change this, keep in mind that it is saved on 3 places:
 * - Load_ORDR, all the global orders
 * - Vehicle -> current_order
 * - REF_ORDER (all REFs are currently limited to 16 bits!!)
 */
struct Order : OrderPool::PoolItem<&_order_pool> {
private:
	friend const struct SaveLoad *GetVehicleDescription(VehicleType vt); ///< Saving and loading the current order of vehicles.
	friend void Load_VEHS();                                             ///< Loading of ancient vehicles.
	friend const struct SaveLoad *GetOrderDescription();                 ///< Saving and loading of orders.

	uint8 type;           ///< The type of order + non-stop flags
	uint8 flags;          ///< Load/unload types, depot order/action types.
	DestinationID dest;   ///< The destination of the order.

	CargoID refit_cargo;  ///< Refit CargoID
	byte refit_subtype;   ///< Refit subtype

public:
	Order *next;          ///< Pointer to next order. If NULL, end of list

	uint16 wait_time;    ///< How long in ticks to wait at the destination.
	uint16 travel_time;  ///< How long in ticks the journey to this destination should take.

	Order() : refit_cargo(CT_NO_REFIT) {}
	~Order() {}

	Order(uint32 packed);

	/**
	 * Check whether this order is of the given type.
	 * @param type the type to check against.
	 * @return true if the order matches.
	 */
	inline bool IsType(OrderType type) const { return this->GetType() == type; }

	/**
	 * Get the type of order of this order.
	 * @return the order type.
	 */
	inline OrderType GetType() const { return (OrderType)GB(this->type, 0, 4); }

	void Free();

	void MakeGoToStation(StationID destination);
	void MakeGoToDepot(DepotID destination, OrderDepotTypeFlags order, OrderNonStopFlags non_stop_type = ONSF_NO_STOP_AT_INTERMEDIATE_STATIONS, OrderDepotActionFlags action = ODATF_SERVICE_ONLY, CargoID cargo = CT_NO_REFIT, byte subtype = 0);
	void MakeGoToWaypoint(StationID destination);
	void MakeLoading(bool ordered);
	void MakeLeaveStation();
	void MakeDummy();
	void MakeConditional(VehicleOrderID order);
	void MakeAutomatic(StationID destination);

	/**
	 * Gets the destination of this order.
	 * @pre IsType(OT_GOTO_WAYPOINT) || IsType(OT_GOTO_DEPOT) || IsType(OT_GOTO_STATION).
	 * @return the destination of the order.
	 */
	inline DestinationID GetDestination() const { return this->dest; }

	/**
	 * Sets the destination of this order.
	 * @param destination the new destination of the order.
	 * @pre IsType(OT_GOTO_WAYPOINT) || IsType(OT_GOTO_DEPOT) || IsType(OT_GOTO_STATION).
	 */
	inline void SetDestination(DestinationID destination) { this->dest = destination; }

	/**
	 * Is this order a refit order.
	 * @pre IsType(OT_GOTO_DEPOT)
	 * @return true if a refit should happen.
	 */
	inline bool IsRefit() const { return this->refit_cargo < NUM_CARGO; }

	/**
	 * Get the cargo to to refit to.
	 * @pre IsType(OT_GOTO_DEPOT)
	 * @return the cargo type.
	 */
	inline CargoID GetRefitCargo() const { return this->refit_cargo; }

	/**
	 * Get the cargo subtype to to refit to.
	 * @pre IsType(OT_GOTO_DEPOT)
	 * @return the cargo subtype.
	 */
	inline byte GetRefitSubtype() const { return this->refit_subtype; }

	void SetRefit(CargoID cargo, byte subtype = 0);

	/** How must the consist be loaded? */
	inline OrderLoadFlags GetLoadType() const { return (OrderLoadFlags)GB(this->flags, 4, 4); }
	/** How must the consist be unloaded? */
	inline OrderUnloadFlags GetUnloadType() const { return (OrderUnloadFlags)GB(this->flags, 0, 4); }
	/** At which stations must we stop? */
	inline OrderNonStopFlags GetNonStopType() const { return (OrderNonStopFlags)GB(this->type, 6, 2); }
	/** Where must we stop at the platform? */
	inline OrderStopLocation GetStopLocation() const { return (OrderStopLocation)GB(this->type, 4, 2); }
	/** What caused us going to the depot? */
	inline OrderDepotTypeFlags GetDepotOrderType() const { return (OrderDepotTypeFlags)GB(this->flags, 0, 4); }
	/** What are we going to do when in the depot. */
	inline OrderDepotActionFlags GetDepotActionType() const { return (OrderDepotActionFlags)GB(this->flags, 4, 4); }
	/** What variable do we have to compare? */
	inline OrderConditionVariable GetConditionVariable() const { return (OrderConditionVariable)GB(this->dest, 11, 5); }
	/** What is the comparator to use? */
	inline OrderConditionComparator GetConditionComparator() const { return (OrderConditionComparator)GB(this->type, 5, 3); }
	/** Get the order to skip to. */
	inline VehicleOrderID GetConditionSkipToOrder() const { return this->flags; }
	/** Get the value to base the skip on. */
	inline uint16 GetConditionValue() const { return GB(this->dest, 0, 11); }

	/** Set how the consist must be loaded. */
	inline void SetLoadType(OrderLoadFlags load_type) { SB(this->flags, 4, 4, load_type); }
	/** Set how the consist must be unloaded. */
	inline void SetUnloadType(OrderUnloadFlags unload_type) { SB(this->flags, 0, 4, unload_type); }
	/** Set whether we must stop at stations or not. */
	inline void SetNonStopType(OrderNonStopFlags non_stop_type) { SB(this->type, 6, 2, non_stop_type); }
	/** Set where we must stop at the platform. */
	inline void SetStopLocation(OrderStopLocation stop_location) { SB(this->type, 4, 2, stop_location); }
	/** Set the cause to go to the depot. */
	inline void SetDepotOrderType(OrderDepotTypeFlags depot_order_type) { SB(this->flags, 0, 4, depot_order_type); }
	/** Set what we are going to do in the depot. */
	inline void SetDepotActionType(OrderDepotActionFlags depot_service_type) { SB(this->flags, 4, 4, depot_service_type); }
	/** Set variable we have to compare. */
	inline void SetConditionVariable(OrderConditionVariable condition_variable) { SB(this->dest, 11, 5, condition_variable); }
	/** Set the comparator to use. */
	inline void SetConditionComparator(OrderConditionComparator condition_comparator) { SB(this->type, 5, 3, condition_comparator); }
	/** Get the order to skip to. */
	inline void SetConditionSkipToOrder(VehicleOrderID order_id) { this->flags = order_id; }
	/** Set the value to base the skip on. */
	inline void SetConditionValue(uint16 value) { SB(this->dest, 0, 11, value); }

	bool ShouldStopAtStation(const Vehicle *v, StationID station) const;
	bool CanLoadOrUnload() const;
	bool CanLeaveWithCargo(bool has_cargo) const;

	TileIndex GetLocation(const Vehicle *v) const;

	/** Checks if this order has travel_time and if needed wait_time set. */
	inline bool IsCompletelyTimetabled() const
	{
		if (this->travel_time == 0 && !this->IsType(OT_CONDITIONAL)) return false;
		if (this->wait_time == 0 && this->IsType(OT_GOTO_STATION) && !(this->GetNonStopType() & ONSF_NO_STOP_AT_DESTINATION_STATION)) return false;
		return true;
	}

	void AssignOrder(const Order &other);
	bool Equals(const Order &other) const;

	uint32 Pack() const;
	uint16 MapOldOrder() const;
	void ConvertFromOldSavegame();
};

void InsertOrder(Vehicle *v, Order *new_o, VehicleOrderID sel_ord);
void DeleteOrder(Vehicle *v, VehicleOrderID sel_ord);

/**
 * Shared order list linking together the linked list of orders and the list
 *  of vehicles sharing this order list.
 */
struct OrderList : OrderListPool::PoolItem<&_orderlist_pool> {
private:
	friend void AfterLoadVehicles(bool part_of_load); ///< For instantiating the shared vehicle chain
	friend const struct SaveLoad *GetOrderListDescription(); ///< Saving and loading of order lists.

	/**
	 * Get the order after the given one or the first one, if the given one is the
	 * last one.
	 * @param curr Order to find the next one for.
	 * @return Next order.
	 */
	inline const Order *GetNext(const Order *curr) const { return (curr->next == NULL) ? this->GetFirstOrder() : curr->next; }

<<<<<<< HEAD
	StationID GetNextStoppingStation(const Order *next, StationID curr_station, std::list<StationID> *stations, uint hops) const;
=======
	StationID GetNextStoppingStation(const Order *next, StationID curr_station, StationIDVector *stations, uint hops) const;
>>>>>>> d8c3430b

	Order *first;                     ///< First order of the order list.
	VehicleOrderID num_orders;        ///< NOSAVE: How many orders there are in the list.
	VehicleOrderID num_manual_orders; ///< NOSAVE: How many manually added orders are there in the list.
	uint num_vehicles;                ///< NOSAVE: Number of vehicles that share this order list.
	Vehicle *first_shared;            ///< NOSAVE: pointer to the first vehicle in the shared order chain.

	Ticks timetable_duration;         ///< NOSAVE: Total duration of the order list

public:
	/** Default constructor producing an invalid order list. */
	OrderList(VehicleOrderID num_orders = INVALID_VEH_ORDER_ID)
		: first(NULL), num_orders(num_orders), num_manual_orders(0), num_vehicles(0), first_shared(NULL),
		  timetable_duration(0) { }

	/**
	 * Create an order list with the given order chain for the given vehicle.
	 *  @param chain pointer to the first order of the order chain
	 *  @param v any vehicle using this orderlist
	 */
	OrderList(Order *chain, Vehicle *v) { this->Initialize(chain, v); }

	/** Destructor. Invalidates OrderList for re-usage by the pool. */
	~OrderList() {}

	void Initialize(Order *chain, Vehicle *v);

	/**
	 * Get the first order of the order chain.
	 * @return the first order of the chain.
	 */
	inline Order *GetFirstOrder() const { return this->first; }

	Order *GetOrderAt(int index) const;

	/**
	 * Get the last order of the order chain.
	 * @return the last order of the chain.
	 */
	inline Order *GetLastOrder() const { return this->GetOrderAt(this->num_orders - 1); }

<<<<<<< HEAD
	StationID GetNextStoppingStation(VehicleOrderID curr_order, StationID curr_station, std::list<StationID> *stations = NULL) const;
=======
	StationID GetNextStoppingStation(VehicleOrderID curr_order, StationID curr_station, StationIDVector *stations = NULL) const;
>>>>>>> d8c3430b

	/**
	 * Get number of orders in the order list.
	 * @return number of orders in the chain.
	 */
	inline VehicleOrderID GetNumOrders() const { return this->num_orders; }

	/**
	 * Get number of manually added orders in the order list.
	 * @return number of manual orders in the chain.
	 */
	inline VehicleOrderID GetNumManualOrders() const { return this->num_manual_orders; }

	void InsertOrderAt(Order *new_order, int index);
	void DeleteOrderAt(int index);
	void MoveOrder(int from, int to);

	/**
	 * Is this a shared order list?
	 * @return whether this order list is shared among multiple vehicles
	 */
	inline bool IsShared() const { return this->num_vehicles > 1; };

	/**
	 * Get the first vehicle of this vehicle chain.
	 * @return the first vehicle of the chain.
	 */
	inline Vehicle *GetFirstSharedVehicle() const { return this->first_shared; }

	/**
	 * Return the number of vehicles that share this orders list
	 * @return the count of vehicles that use this shared orders list
	 */
	inline uint GetNumVehicles() const { return this->num_vehicles; }

	bool IsVehicleInSharedOrdersList(const Vehicle *v) const;
	int GetPositionInSharedOrderList(const Vehicle *v) const;

	/**
	 * Adds the given vehicle to this shared order list.
	 * @note This is supposed to be called after the vehicle has been inserted
	 *       into the shared vehicle chain.
	 * @param v vehicle to add to the list
	 */
	inline void AddVehicle(Vehicle *v) { ++this->num_vehicles; }

	void RemoveVehicle(Vehicle *v);

	bool IsCompleteTimetable() const;

	/**
	 * Gets the total duration of the vehicles timetable or INVALID_TICKS is the timetable is not complete.
	 * @return total timetable duration or INVALID_TICKS for incomplete timetables
	 */
	inline Ticks GetTimetableTotalDuration() const { return this->IsCompleteTimetable() ? this->timetable_duration : INVALID_TICKS; }

	/**
	 * Gets the known duration of the vehicles timetable even if the timetable is not complete.
	 * @return known timetable duration
	 */
	inline Ticks GetTimetableDurationIncomplete() const { return this->timetable_duration; }

	/**
	 * Must be called if an order's timetable is changed to update internal book keeping.
	 * @param delta By how many ticks has the timetable duration changed
	 */
	void UpdateOrderTimetable(Ticks delta) { this->timetable_duration += delta; }

	void FreeChain(bool keep_orderlist = false);

	void DebugCheckSanity() const;
};

#define FOR_ALL_ORDERS_FROM(var, start) FOR_ALL_ITEMS_FROM(Order, order_index, var, start)
#define FOR_ALL_ORDERS(var) FOR_ALL_ORDERS_FROM(var, 0)


#define FOR_VEHICLE_ORDERS(v, order) for (order = (v->orders.list == NULL) ? NULL : v->orders.list->GetFirstOrder(); order != NULL; order = order->next)


#define FOR_ALL_ORDER_LISTS_FROM(var, start) FOR_ALL_ITEMS_FROM(OrderList, orderlist_index, var, start)
#define FOR_ALL_ORDER_LISTS(var) FOR_ALL_ORDER_LISTS_FROM(var, 0)

#endif /* ORDER_BASE_H */<|MERGE_RESOLUTION|>--- conflicted
+++ resolved
@@ -20,8 +20,6 @@
 #include "station_type.h"
 #include "vehicle_type.h"
 #include "date_type.h"
-
-#include <list>
 
 typedef Pool<Order, OrderID, 256, 64000> OrderPool;
 typedef Pool<OrderList, OrderListID, 128, 64000> OrderListPool;
@@ -202,11 +200,7 @@
 	 */
 	inline const Order *GetNext(const Order *curr) const { return (curr->next == NULL) ? this->GetFirstOrder() : curr->next; }
 
-<<<<<<< HEAD
-	StationID GetNextStoppingStation(const Order *next, StationID curr_station, std::list<StationID> *stations, uint hops) const;
-=======
 	StationID GetNextStoppingStation(const Order *next, StationID curr_station, StationIDVector *stations, uint hops) const;
->>>>>>> d8c3430b
 
 	Order *first;                     ///< First order of the order list.
 	VehicleOrderID num_orders;        ///< NOSAVE: How many orders there are in the list.
@@ -248,11 +242,7 @@
 	 */
 	inline Order *GetLastOrder() const { return this->GetOrderAt(this->num_orders - 1); }
 
-<<<<<<< HEAD
-	StationID GetNextStoppingStation(VehicleOrderID curr_order, StationID curr_station, std::list<StationID> *stations = NULL) const;
-=======
 	StationID GetNextStoppingStation(VehicleOrderID curr_order, StationID curr_station, StationIDVector *stations = NULL) const;
->>>>>>> d8c3430b
 
 	/**
 	 * Get number of orders in the order list.
