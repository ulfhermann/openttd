/* $Id$ */

/** @file order_base.h Base class for orders. */

#ifndef ORDER_BASE_H
#define ORDER_BASE_H

#include "order_type.h"
#include "oldpool.h"
#include "core/bitmath_func.hpp"
#include "cargo_type.h"
#include "depot_type.h"
#include "station_type.h"
#include "vehicle_type.h"
#include "waypoint_type.h"

DECLARE_OLD_POOL(Order, Order, 6, 1000)
DECLARE_OLD_POOL(OrderList, OrderList, 4, 4000)

/* If you change this, keep in mind that it is saved on 3 places:
 * - Load_ORDR, all the global orders
 * - Vehicle -> current_order
 * - REF_ORDER (all REFs are currently limited to 16 bits!!)
 */
struct Order : PoolItem<Order, OrderID, &_Order_pool> {
private:
	friend const struct SaveLoad *GetVehicleDescription(VehicleType vt); ///< Saving and loading the current order of vehicles.
	friend void Load_VEHS();                                             ///< Loading of ancient vehicles.
	friend const struct SaveLoad *GetOrderDescription();                 ///< Saving and loading of orders.

	uint8 type;           ///< The type of order + non-stop flags
	uint8 flags;          ///< Load/unload types, depot order/action types.
	DestinationID dest;   ///< The destination of the order.

	CargoID refit_cargo;  ///< Refit CargoID
	byte refit_subtype;   ///< Refit subtype

public:
	Order *next;          ///< Pointer to next order. If NULL, end of list

	uint16 wait_time;    ///< How long in ticks to wait at the destination.
	uint16 travel_time;  ///< How long in ticks the journey to this destination should take.

	Order() : refit_cargo(CT_NO_REFIT) {}
	~Order() { this->type = OT_NOTHING; }

	/**
	 * Create an order based on a packed representation of that order.
	 * @param packed the packed representation.
	 */
	Order(uint32 packed);

	/**
	 * Check if a Order really exists.
	 * @return true if the order is valid.
	 */
	inline bool IsValid() const { return this->type != OT_NOTHING; }

	/**
	 * Check whether this order is of the given type.
	 * @param type the type to check against.
	 * @return true if the order matches.
	 */
	inline bool IsType(OrderType type) const { return this->GetType() == type; }

	/**
	 * Get the type of order of this order.
	 * @return the order type.
	 */
	inline OrderType GetType() const { return (OrderType)GB(this->type, 0, 4); }

	/**
	 * 'Free' the order
	 * @note ONLY use on "current_order" vehicle orders!
	 */
	void Free();

	/**
	 * Makes this order a Go To Station order.
	 * @param destsination the station to go to.
	 */
	void MakeGoToStation(StationID destination);

	/**
	 * Makes this order a Go To Depot order.
	 * @param destination the depot to go to.
	 * @param order       is this order a 'default' order, or an overriden vehicle order?
	 * @param action      what to do in the depot?
	 * @param cargo       the cargo type to change to.
	 * @param subtype     the subtype to change to.
	 */
	void MakeGoToDepot(DepotID destination, OrderDepotTypeFlags order, OrderDepotActionFlags action = ODATF_SERVICE_ONLY, CargoID cargo = CT_NO_REFIT, byte subtype = 0);

	/**
	 * Makes this order a Go To Waypoint order.
	 * @param destination the waypoint to go to.
	 */
	void MakeGoToWaypoint(WaypointID destination);

	/**
	 * Makes this order a Loading order.
	 * @param ordered is this an ordered stop?
	 */
	void MakeLoading(bool ordered);

	/**
	 * Makes this order a Leave Station order.
	 */
	void MakeLeaveStation();

	/**
	 * Makes this order a Dummy order.
	 */
	void MakeDummy();

	/**
	 * Makes this order an conditional order.
	 * @param order the order to jump to.
	 */
	void MakeConditional(VehicleOrderID order);

	/**
	 * Gets the destination of this order.
	 * @pre IsType(OT_GOTO_WAYPOINT) || IsType(OT_GOTO_DEPOT) || IsType(OT_GOTO_STATION).
	 * @return the destination of the order.
	 */
	inline DestinationID GetDestination() const { return this->dest; }

	/**
	 * Finds out whether cargo can be unloaded at this station
	 * @return true if cargo can be unloaded, false otherwise
	 */
	bool IsUnloadingOrder() const;

	/**
	 * Finds out whether a train does stop at a station on its order list
	 * @return true if cargo can be loaded, false otherwise
	 */
	bool IsLoadingOrder() const;

	/**
	 * Finds out whether a train does stop at a station on its order list
	 * @return true if the vehicle stops on this order, false otherwise
	 */
	bool IsStoppingOrder() const;

	/**
	 * Sets the destination of this order.
	 * @param destination the new destination of the order.
	 * @pre IsType(OT_GOTO_WAYPOINT) || IsType(OT_GOTO_DEPOT) || IsType(OT_GOTO_STATION).
	 */
	inline void SetDestination(DestinationID destination) { this->dest = destination; }

	/**
	 * Is this order a refit order.
	 * @pre IsType(OT_GOTO_DEPOT)
	 * @return true if a refit should happen.
	 */
	inline bool IsRefit() const { return this->refit_cargo < NUM_CARGO; }

	/**
	 * Get the cargo to to refit to.
	 * @pre IsType(OT_GOTO_DEPOT)
	 * @return the cargo type.
	 */
	inline CargoID GetRefitCargo() const { return this->refit_cargo; }

	/**
	 * Get the cargo subtype to to refit to.
	 * @pre IsType(OT_GOTO_DEPOT)
	 * @return the cargo subtype.
	 */
	inline byte GetRefitSubtype() const { return this->refit_subtype; }

	/**
	 * Make this depot order also a refit order.
	 * @param cargo   the cargo type to change to.
	 * @param subtype the subtype to change to.
	 * @pre IsType(OT_GOTO_DEPOT).
	 */
	void SetRefit(CargoID cargo, byte subtype = 0);

	/** How must the consist be loaded? */
	inline OrderLoadFlags GetLoadType() const { return (OrderLoadFlags)GB(this->flags, 4, 4); }
	/** How must the consist be unloaded? */
	inline OrderUnloadFlags GetUnloadType() const { return (OrderUnloadFlags)GB(this->flags, 0, 4); }
	/** At which stations must we stop? */
	inline OrderNonStopFlags GetNonStopType() const { return (OrderNonStopFlags)GB(this->type, 6, 2); }
	/** Where must we stop at the platform? */
	inline OrderStopLocation GetStopLocation() const { return (OrderStopLocation)GB(this->type, 4, 2); }
	/** What caused us going to the depot? */
	inline OrderDepotTypeFlags GetDepotOrderType() const { return (OrderDepotTypeFlags)GB(this->flags, 0, 4); }
	/** What are we going to do when in the depot. */
	inline OrderDepotActionFlags GetDepotActionType() const { return (OrderDepotActionFlags)GB(this->flags, 4, 4); }
	/** What variable do we have to compare? */
	inline OrderConditionVariable GetConditionVariable() const { return (OrderConditionVariable)GB(this->dest, 11, 5); }
	/** What is the comparator to use? */
	inline OrderConditionComparator GetConditionComparator() const { return (OrderConditionComparator)GB(this->type, 5, 3); }
	/** Get the order to skip to. */
	inline VehicleOrderID GetConditionSkipToOrder() const { return this->flags; }
	/** Get the value to base the skip on. */
	inline uint16 GetConditionValue() const { return GB(this->dest, 0, 11); }

	/** Set how the consist must be loaded. */
	inline void SetLoadType(OrderLoadFlags load_type) { SB(this->flags, 4, 4, load_type); }
	/** Set how the consist must be unloaded. */
	inline void SetUnloadType(OrderUnloadFlags unload_type) { SB(this->flags, 0, 4, unload_type); }
	/** Set whether we must stop at stations or not. */
	inline void SetNonStopType(OrderNonStopFlags non_stop_type) { SB(this->type, 6, 2, non_stop_type); }
	/** Set where we must stop at the platform. */
	inline void SetStopLocation(OrderStopLocation stop_location) { SB(this->type, 4, 2, stop_location); }
	/** Set the cause to go to the depot. */
	inline void SetDepotOrderType(OrderDepotTypeFlags depot_order_type) { SB(this->flags, 0, 4, depot_order_type); }
	/** Set what we are going to do in the depot. */
	inline void SetDepotActionType(OrderDepotActionFlags depot_service_type) { SB(this->flags, 4, 4, depot_service_type); }
	/** Set variable we have to compare. */
	inline void SetConditionVariable(OrderConditionVariable condition_variable) { SB(this->dest, 11, 5, condition_variable); }
	/** Set the comparator to use. */
	inline void SetConditionComparator(OrderConditionComparator condition_comparator) { SB(this->type, 5, 3, condition_comparator); }
	/** Get the order to skip to. */
	inline void SetConditionSkipToOrder(VehicleOrderID order_id) { this->flags = order_id; }
	/** Set the value to base the skip on. */
	inline void SetConditionValue(uint16 value) { SB(this->dest, 0, 11, value); }

	bool ShouldStopAtStation(const Vehicle *v, StationID station) const;

	/** Checks if this order has travel_time and if needed wait_time set. */
	inline bool IsCompletelyTimetabled() const
	{
		if (this->travel_time == 0 && !this->IsType(OT_CONDITIONAL)) return false;
		if (this->wait_time == 0 && this->IsType(OT_GOTO_STATION) && !(this->GetNonStopType() & ONSF_NO_STOP_AT_DESTINATION_STATION)) return false;
		return true;
	}

	/**
	 * Assign the given order to this one.
	 * @param other the data to copy (except next pointer).
	 */
	void AssignOrder(const Order &other);

	/**
	 * Does this order have the same type, flags and destination?
	 * @param other the second order to compare to.
	 * @return true if the type, flags and destination match.
	 */
	bool Equals(const Order &other) const;

	/**
	 * Pack this order into a 32 bits integer, or actually only
	 * the type, flags and destination.
	 * @return the packed representation.
	 * @note unpacking is done in the constructor.
	 */
	uint32 Pack() const;

	/**
	 * Converts this order from an old savegame's version;
	 * it moves all bits to the new location.
	 */
	void ConvertFromOldSavegame();
};

static inline VehicleOrderID GetMaxOrderIndex()
{
	/* TODO - This isn't the real content of the function, but
	 *  with the new pool-system this will be replaced with one that
	 *  _really_ returns the highest index. Now it just returns
	 *  the next safe value we are sure about everything is below.
	 */
	return GetOrderPoolSize() - 1;
}

static inline VehicleOrderID GetNumOrders()
{
	return GetOrderPoolSize();
}

/** Shared order list linking together the linked list of orders and the list
 *  of vehicles sharing this order list.
 */
struct OrderList : PoolItem<OrderList, OrderListID, &_OrderList_pool> {
private:
	friend void AfterLoadVehicles(bool part_of_load); ///< For instantiating the shared vehicle chain
	friend const struct SaveLoad *GetOrderListDescription(); ///< Saving and loading of order lists.

	Order *first;                   ///< First order of the order list
	VehicleOrderID num_orders;      ///< NOSAVE: How many orders there are in the list
	uint num_vehicles;              ///< NOSAVE: Number of vehicles that share this order list
	Vehicle *first_shared;          ///< NOSAVE: pointer to the first vehicle in the shared order chain

	uint timetable_duration;        ///< NOSAVE: Total duration of the order list

public:
	/** Default constructor producing an invalid order list. */
	OrderList()
		: first(NULL), num_orders(INVALID_VEH_ORDER_ID), num_vehicles(0), first_shared(NULL),
		  timetable_duration(0) { }

	/** Create an order list with the given order chain for the given vehicle.
	 *  @param chain is the pointer to the first order of the order chain
	 *  @param v is any vehicle of the shared order vehicle chain (does not need to be the first)
	 */
	OrderList(Order *chain, Vehicle *v);

	/** Destructor. Invalidates OrderList for re-usage by the pool. */
	~OrderList() { this->num_orders = INVALID_VEH_ORDER_ID; }

	/** Checks, if this is a valid order list. */
	inline bool IsValid() const { return this->num_orders != INVALID_VEH_ORDER_ID; }

	/**
	 * Get the first order of the order chain.
	 * @return the first order of the chain.
	 */
	inline Order *GetFirstOrder() const { return this->first; }

	/**
	 * Get a certain order of the order chain.
	 * @param index zero-based index of the order within the chain.
	 * @return the order at position index.
	 */
	Order *GetOrderAt(int index) const;

	/**
	 * Get the last order of the order chain.
	 * @return the last order of the chain.
	 */
	inline Order *GetLastOrder() const { return this->GetOrderAt(this->num_orders - 1); }

<<<<<<< HEAD
	const Order * GetNextUnloadingOrder(VehicleOrderID curr) const;

	const Order * GetLastLoadingOrder(VehicleOrderID curr) const;
=======
	const Order * GetPreviousLoadingOrder(VehicleOrderID curr) const;
>>>>>>> 712cb559

	/**
	 * Get number of orders in the order list.
	 * @return number of orders in the chain. */
	inline VehicleOrderID GetNumOrders() const { return this->num_orders; }

	/**
	 * Insert a new order into the order chain.
	 * @param new_order is the order to insert into the chain.
	 * @param index is the position where the order is supposed to be inserted. */
	void InsertOrderAt(Order *new_order, int index);

	/**
	 * Remove an order from the order list and delete it.
	 * @param index is the position of the order which is to be deleted.
	 */
	void DeleteOrderAt(int index);

	/**
	 * Move an order to another position within the order list.
	 * @param from is the zero-based position of the order to move.
	 * @param to is the zero-based position where the order is moved to. */
	void MoveOrder(int from, int to);

	/**
	 * Is this a shared order list?
	 * @return whether this order list is shared among multiple vehicles
	 */
	inline bool IsShared() const { return this->num_vehicles > 1; };

	/**
	 * Get the first vehicle of this vehicle chain.
	 * @return the first vehicle of the chain.
	 */
	inline Vehicle *GetFirstSharedVehicle() const { return this->first_shared; }

	/**
	 * Return the number of vehicles that share this orders list
	 * @return the count of vehicles that use this shared orders list
	 */
	inline uint GetNumVehicles() const { return this->num_vehicles; }

	/**
	 * Checks whether a vehicle is part of the shared vehicle chain.
	 * @param v is the vehicle to search in the shared vehicle chain.
	 */
	bool IsVehicleInSharedOrdersList(const Vehicle *v) const;

	/**
	 * Gets the position of the given vehicle within the shared order vehicle list.
	 * @param v is the vehicle of which to get the position
	 * @return position of v within the shared vehicle chain.
	 */
	int GetPositionInSharedOrderList(const Vehicle *v) const;

	/**
	 * Adds the given vehicle to this shared order list.
	 * @note This is supposed to be called after the vehicle has been inserted
	 *       into the shared vehicle chain.
	 * @param v vehicle to add to the list
	 */
	inline void AddVehicle(Vehicle *v) { ++this->num_vehicles; }

	/**
	 * Removes the vehicle from the shared order list.
	 * @note This is supposed to be called when the vehicle is still in the chain
	 * @param v vehicle to remove from the list
	 */
	void RemoveVehicle(Vehicle *v);

	/**
	 * Checks whether all orders of the list have a filled timetable.
	 * @return whether all orders have a filled timetable.
	 */
	bool IsCompleteTimetable() const;

	/**
	 * Gets the total duration of the vehicles timetable or -1 is the timetable is not complete.
	 * @return total timetable duration or -1 for incomplete timetables
	 */
	inline int GetTimetableTotalDuration() const { return this->IsCompleteTimetable() ? (int)this->timetable_duration : -1; }

	/**
	 * Gets the known duration of the vehicles timetable even if the timetable is not complete.
	 * @return known timetable duration
	 */
	inline int GetTimetableDurationIncomplete() const { return this->timetable_duration; }

	/**
	 * Must be called if an order's timetable is changed to update internal book keeping.
	 * @param delta By how many ticks has the timetable duration changed
	 */
	void UpdateOrderTimetable(int delta) { this->timetable_duration += delta; }

	/**
	 * Must be called if the whole timetable is cleared to update internal book keeping.
	 */
	void ResetOrderTimetable() { this->timetable_duration = 0; }

	/**
	 * Free a complete order chain.
	 * @param keep_orderlist If this is true only delete the orders, otherwise also delete the OrderList.
	 * @note do not use on "current_order" vehicle orders!
	 */
	void FreeChain(bool keep_orderlist = false);

	/**
	 * Checks for internal consistency of order list. Triggers assertion if something is wrong.
	 */
	void DebugCheckSanity() const;
};

static inline bool IsValidOrderListID(uint index)
{
	return index < GetOrderListPoolSize() && GetOrderList(index)->IsValid();
}

#define FOR_ALL_ORDERS_FROM(order, start) for (order = GetOrder(start); order != NULL; order = (order->index + 1U < GetOrderPoolSize()) ? GetOrder(order->index + 1U) : NULL) if (order->IsValid())
#define FOR_ALL_ORDERS(order) FOR_ALL_ORDERS_FROM(order, 0)


#define FOR_VEHICLE_ORDERS(v, order) for (order = (v->orders.list == NULL) ? NULL : v->orders.list->GetFirstOrder(); order != NULL; order = order->next)


#define FOR_ALL_ORDER_LISTS_FROM(ol, start) for (ol = GetOrderList(start); ol != NULL; ol = (ol->index + 1U < GetOrderListPoolSize()) ? GetOrderList(ol->index + 1U) : NULL) if (ol->IsValid())
#define FOR_ALL_ORDER_LISTS(ol) FOR_ALL_ORDER_LISTS_FROM(ol, 0)

#endif /* ORDER_H */<|MERGE_RESOLUTION|>--- conflicted
+++ resolved
@@ -327,13 +327,9 @@
 	 */
 	inline Order *GetLastOrder() const { return this->GetOrderAt(this->num_orders - 1); }
 
-<<<<<<< HEAD
 	const Order * GetNextUnloadingOrder(VehicleOrderID curr) const;
 
-	const Order * GetLastLoadingOrder(VehicleOrderID curr) const;
-=======
 	const Order * GetPreviousLoadingOrder(VehicleOrderID curr) const;
->>>>>>> 712cb559
 
 	/**
 	 * Get number of orders in the order list.
