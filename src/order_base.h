--- conflicted
+++ resolved
@@ -322,11 +322,7 @@
 	 */
 	inline Order *GetLastOrder() const { return this->GetOrderAt(this->num_orders - 1); }
 
-<<<<<<< HEAD
-	StationID GetNextStoppingStation(VehicleOrderID curr_order, StationID curr_station) const;
-=======
 	StationID GetNextStoppingStation(VehicleOrderID curr_order, StationID curr_station, bool ignore_more_stops = true) const;
->>>>>>> 65c31ac9
 
 	/**
 	 * Get number of orders in the order list.
