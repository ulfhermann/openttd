/* $Id$ */

/*
 * This file is part of OpenTTD.
 * OpenTTD is free software; you can redistribute it and/or modify it under the terms of the GNU General Public License as published by the Free Software Foundation, version 2.
 * OpenTTD is distributed in the hope that it will be useful, but WITHOUT ANY WARRANTY; without even the implied warranty of MERCHANTABILITY or FITNESS FOR A PARTICULAR PURPOSE.
 * See the GNU General Public License for more details. You should have received a copy of the GNU General Public License along with OpenTTD. If not, see <http://www.gnu.org/licenses/>.
 */

/** @file economy.cpp Handling of the economy. */

#include "stdafx.h"
#include "company_func.h"
#include "command_func.h"
#include "industry.h"
#include "town.h"
#include "news_func.h"
#include "network/network.h"
#include "network/network_func.h"
#include "vehicle_gui.h"
#include "ai/ai.hpp"
#include "aircraft.h"
#include "train.h"
#include "newgrf_cargo.h"
#include "newgrf_sound.h"
#include "newgrf_industries.h"
#include "newgrf_industrytiles.h"
#include "newgrf_station.h"
#include "newgrf_airporttiles.h"
#include "object.h"
#include "group.h"
#include "strings_func.h"
#include "functions.h"
#include "window_func.h"
#include "date_func.h"
#include "vehicle_func.h"
#include "sound_func.h"
#include "autoreplace_func.h"
#include "company_gui.h"
#include "signs_base.h"
#include "subsidy_base.h"
#include "subsidy_func.h"
#include "station_base.h"
#include "waypoint_base.h"
#include "economy_base.h"
#include "core/pool_func.hpp"
#include "newgrf.h"
#include "core/backup_type.hpp"

#include "table/strings.h"
#include "table/pricebase.h"


/* Initialize the cargo payment-pool */
CargoPaymentPool _cargo_payment_pool("CargoPayment");
INSTANTIATE_POOL_METHODS(CargoPayment)

/**
 * Multiply two integer values and shift the results to right.
 *
 * This function multiplies two integer values. The result is
 * shifted by the amount of shift to right.
 *
 * @param a The first integer
 * @param b The second integer
 * @param shift The amount to shift the value to right.
 * @return The shifted result
 */
static inline int32 BigMulS(const int32 a, const int32 b, const uint8 shift)
{
	return (int32)((int64)a * (int64)b >> shift);
}

typedef SmallVector<Industry *, 16> SmallIndustryList;

/**
 * Score info, values used for computing the detailed performance rating.
 */
const ScoreInfo _score_info[] = {
	{     120, 100}, // SCORE_VEHICLES
	{      80, 100}, // SCORE_STATIONS
	{   10000, 100}, // SCORE_MIN_PROFIT
	{   50000,  50}, // SCORE_MIN_INCOME
	{  100000, 100}, // SCORE_MAX_INCOME
	{   40000, 400}, // SCORE_DELIVERED
	{       8,  50}, // SCORE_CARGO
	{10000000,  50}, // SCORE_MONEY
	{  250000,  50}, // SCORE_LOAN
	{       0,   0}  // SCORE_TOTAL
};

int _score_part[MAX_COMPANIES][SCORE_END];
Economy _economy;
Prices _price;
Money _additional_cash_required;
static PriceMultipliers _price_base_multiplier;

/**
 * Calculate the value of the company. That is the value of all
 * assets (vehicles, stations, etc) and money minus the loan,
 * except when including_loan is \c false which is useful when
 * we want to calculate the value for bankruptcy.
 * @param c              the company to get the value of.
 * @param including_loan include the loan in the company value.
 * @return the value of the company.
 */
Money CalculateCompanyValue(const Company *c, bool including_loan)
{
	Owner owner = c->index;

	Station *st;
	uint num = 0;

	FOR_ALL_STATIONS(st) {
		if (st->owner == owner) num += CountBits((byte)st->facilities);
	}

	Money value = num * _price[PR_STATION_VALUE] * 25;

	Vehicle *v;
	FOR_ALL_VEHICLES(v) {
		if (v->owner != owner) continue;

		if (v->type == VEH_TRAIN ||
				v->type == VEH_ROAD ||
				(v->type == VEH_AIRCRAFT && Aircraft::From(v)->IsNormalAircraft()) ||
				v->type == VEH_SHIP) {
			value += v->value * 3 >> 1;
		}
	}

	/* Add real money value */
	if (including_loan) value -= c->current_loan;
	value += c->money;

	return max(value, (Money)1);
}

/**
 * if update is set to true, the economy is updated with this score
 *  (also the house is updated, should only be true in the on-tick event)
 * @param update the economy with calculated score
 * @param c company been evaluated
 * @return actual score of this company
 *
 */
int UpdateCompanyRatingAndValue(Company *c, bool update)
{
	Owner owner = c->index;
	int score = 0;

	memset(_score_part[owner], 0, sizeof(_score_part[owner]));

	/* Count vehicles */
	{
		Vehicle *v;
		Money min_profit = 0;
		bool min_profit_first = true;
		uint num = 0;

		FOR_ALL_VEHICLES(v) {
			if (v->owner != owner) continue;
			if (IsCompanyBuildableVehicleType(v->type) && v->IsPrimaryVehicle()) {
				if (v->profit_last_year > 0) num++; // For the vehicle score only count profitable vehicles
				if (v->age > 730) {
					/* Find the vehicle with the lowest amount of profit */
					if (min_profit_first || min_profit > v->profit_last_year) {
						min_profit = v->profit_last_year;
						min_profit_first = false;
					}
				}
			}
		}

		min_profit >>= 8; // remove the fract part

		_score_part[owner][SCORE_VEHICLES] = num;
		/* Don't allow negative min_profit to show */
		if (min_profit > 0) {
			_score_part[owner][SCORE_MIN_PROFIT] = ClampToI32(min_profit);
		}
	}

	/* Count stations */
	{
		uint num = 0;
		const Station *st;

		FOR_ALL_STATIONS(st) {
			/* Only count stations that are actually serviced */
			if (st->owner == owner && (st->time_since_load <= 20 || st->time_since_unload <= 20)) num += CountBits((byte)st->facilities);
		}
		_score_part[owner][SCORE_STATIONS] = num;
	}

	/* Generate statistics depending on recent income statistics */
	{
		int numec = min(c->num_valid_stat_ent, 12);
		if (numec != 0) {
			const CompanyEconomyEntry *cee = c->old_economy;
			Money min_income = cee->income + cee->expenses;
			Money max_income = cee->income + cee->expenses;

			do {
				min_income = min(min_income, cee->income + cee->expenses);
				max_income = max(max_income, cee->income + cee->expenses);
			} while (++cee, --numec);

			if (min_income > 0) {
				_score_part[owner][SCORE_MIN_INCOME] = ClampToI32(min_income);
			}

			_score_part[owner][SCORE_MAX_INCOME] = ClampToI32(max_income);
		}
	}

	/* Generate score depending on amount of transported cargo */
	{
		const CompanyEconomyEntry *cee;
		int numec;
		uint32 total_delivered;

		numec = min(c->num_valid_stat_ent, 4);
		if (numec != 0) {
			cee = c->old_economy;
			total_delivered = 0;
			do {
				total_delivered += cee->delivered_cargo;
			} while (++cee, --numec);

			_score_part[owner][SCORE_DELIVERED] = total_delivered;
		}
	}

	/* Generate score for variety of cargo */
	{
		uint num = CountBits(c->cargo_types);
		_score_part[owner][SCORE_CARGO] = num;
		if (update) c->cargo_types = 0;
	}

	/* Generate score for company's money */
	{
		if (c->money > 0) {
			_score_part[owner][SCORE_MONEY] = ClampToI32(c->money);
		}
	}

	/* Generate score for loan */
	{
		_score_part[owner][SCORE_LOAN] = ClampToI32(_score_info[SCORE_LOAN].needed - c->current_loan);
	}

	/* Now we calculate the score for each item.. */
	{
		int total_score = 0;
		int s;
		score = 0;
		for (ScoreID i = SCORE_BEGIN; i < SCORE_END; i++) {
			/* Skip the total */
			if (i == SCORE_TOTAL) continue;
			/*  Check the score */
			s = Clamp(_score_part[owner][i], 0, _score_info[i].needed) * _score_info[i].score / _score_info[i].needed;
			score += s;
			total_score += _score_info[i].score;
		}

		_score_part[owner][SCORE_TOTAL] = score;

		/*  We always want the score scaled to SCORE_MAX (1000) */
		if (total_score != SCORE_MAX) score = score * SCORE_MAX / total_score;
	}

	if (update) {
		c->old_economy[0].performance_history = score;
		UpdateCompanyHQ(c->location_of_HQ, score);
		c->old_economy[0].company_value = CalculateCompanyValue(c);
	}

	SetWindowDirty(WC_PERFORMANCE_DETAIL, 0);
	return score;
}

/*  use INVALID_OWNER as new_owner to delete the company. */
void ChangeOwnershipOfCompanyItems(Owner old_owner, Owner new_owner)
{
#ifdef ENABLE_NETWORK
	/* In all cases, make spectators of clients connected to that company */
	if (_networking) NetworkClientsToSpectators(old_owner);
#endif /* ENABLE_NETWORK */

	Town *t;
	Backup<CompanyByte> cur_company(_current_company, old_owner, FILE_LINE);

	assert(old_owner != new_owner);

	{
		Company *c;
		uint i;

		/* See if the old_owner had shares in other companies */
		FOR_ALL_COMPANIES(c) {
			for (i = 0; i < 4; i++) {
				if (c->share_owners[i] == old_owner) {
					/* Sell his shares */
					CommandCost res = DoCommand(0, c->index, 0, DC_EXEC, CMD_SELL_SHARE_IN_COMPANY);
					/* Because we are in a DoCommand, we can't just execute another one and
					 *  expect the money to be removed. We need to do it ourself! */
					SubtractMoneyFromCompany(res);
				}
			}
		}

		/* Sell all the shares that people have on this company */
		Backup<CompanyByte> cur_company2(_current_company, FILE_LINE);
		c = Company::Get(old_owner);
		for (i = 0; i < 4; i++) {
			cur_company2.Change(c->share_owners[i]);
			if (_current_company != INVALID_OWNER) {
				/* Sell the shares */
				CommandCost res = DoCommand(0, old_owner, 0, DC_EXEC, CMD_SELL_SHARE_IN_COMPANY);
				/* Because we are in a DoCommand, we can't just execute another one and
				 *  expect the money to be removed. We need to do it ourself! */
				SubtractMoneyFromCompany(res);
			}
		}
		cur_company2.Restore();
	}

	/* Temporarily increase the company's money, to be sure that
	 * removing his/her property doesn't fail because of lack of money.
	 * Not too drastically though, because it could overflow */
	if (new_owner == INVALID_OWNER) {
		Company::Get(old_owner)->money = UINT64_MAX >> 2; // jackpot ;p
	}

	Subsidy *s;
	FOR_ALL_SUBSIDIES(s) {
		if (s->awarded == old_owner) {
			if (new_owner == INVALID_OWNER) {
				delete s;
			} else {
				s->awarded = new_owner;
			}
		}
	}
	if (new_owner == INVALID_OWNER) RebuildSubsidisedSourceAndDestinationCache();

	/* Take care of rating in towns */
	FOR_ALL_TOWNS(t) {
		/* If a company takes over, give the ratings to that company. */
		if (new_owner != INVALID_OWNER) {
			if (HasBit(t->have_ratings, old_owner)) {
				if (HasBit(t->have_ratings, new_owner)) {
					/* use max of the two ratings. */
					t->ratings[new_owner] = max(t->ratings[new_owner], t->ratings[old_owner]);
				} else {
					SetBit(t->have_ratings, new_owner);
					t->ratings[new_owner] = t->ratings[old_owner];
				}
			}
		}

		/* Reset the ratings for the old owner */
		t->ratings[old_owner] = RATING_INITIAL;
		ClrBit(t->have_ratings, old_owner);
	}

	{
		FreeUnitIDGenerator unitidgen[] = {
			FreeUnitIDGenerator(VEH_TRAIN, new_owner), FreeUnitIDGenerator(VEH_ROAD,     new_owner),
			FreeUnitIDGenerator(VEH_SHIP,  new_owner), FreeUnitIDGenerator(VEH_AIRCRAFT, new_owner)
		};

		Vehicle *v;
		FOR_ALL_VEHICLES(v) {
			if (v->owner == old_owner && IsCompanyBuildableVehicleType(v->type)) {
				if (new_owner == INVALID_OWNER) {
					if (v->Previous() == NULL) delete v;
				} else {
					v->owner = new_owner;
					v->colourmap = PAL_NONE;
					if (v->IsEngineCountable()) Company::Get(new_owner)->num_engines[v->engine_type]++;
					if (v->IsPrimaryVehicle()) v->unitnumber = unitidgen[v->type].NextID();

					/* Invalidate the vehicle's cargo payment "owner cache". */
					if (v->cargo_payment != NULL) v->cargo_payment->owner = NULL;
				}
			}
		}
	}

	/*  Change ownership of tiles */
	{
		TileIndex tile = 0;
		do {
			ChangeTileOwner(tile, old_owner, new_owner);
		} while (++tile != MapSize());

		if (new_owner != INVALID_OWNER) {
			/* Update all signals because there can be new segment that was owned by two companies
			 * and signals were not propagated
			 * Similiar with crossings - it is needed to bar crossings that weren't before
			 * because of different owner of crossing and approaching train */
			tile = 0;

			do {
				if (IsTileType(tile, MP_RAILWAY) && IsTileOwner(tile, new_owner) && HasSignals(tile)) {
					TrackBits tracks = GetTrackBits(tile);
					do { // there may be two tracks with signals for TRACK_BIT_HORZ and TRACK_BIT_VERT
						Track track = RemoveFirstTrack(&tracks);
						if (HasSignalOnTrack(tile, track)) AddTrackToSignalBuffer(tile, track, new_owner);
					} while (tracks != TRACK_BIT_NONE);
				} else if (IsLevelCrossingTile(tile) && IsTileOwner(tile, new_owner)) {
					UpdateLevelCrossing(tile);
				}
			} while (++tile != MapSize());
		}

		/* update signals in buffer */
		UpdateSignalsInBuffer();
	}

	/* convert owner of stations (including deleted ones, but excluding buoys) */
	Station *st;
	FOR_ALL_STATIONS(st) {
		if (st->owner == old_owner) {
			/* if a company goes bankrupt, set owner to OWNER_NONE so the sign doesn't disappear immediately
			 * also, drawing station window would cause reading invalid company's colour */
			st->owner = new_owner == INVALID_OWNER ? OWNER_NONE : new_owner;
		}
	}

	/* do the same for waypoints (we need to do this here so deleted waypoints are converted too) */
	Waypoint *wp;
	FOR_ALL_WAYPOINTS(wp) {
		if (wp->owner == old_owner) {
			wp->owner = new_owner == INVALID_OWNER ? OWNER_NONE : new_owner;
		}
	}

	/* In all cases clear replace engine rules.
	 * Even if it was copied, it could interfere with new owner's rules */
	RemoveAllEngineReplacementForCompany(Company::Get(old_owner));

	if (new_owner == INVALID_OWNER) {
		RemoveAllGroupsForCompany(old_owner);
	} else {
		Group *g;
		FOR_ALL_GROUPS(g) {
			if (g->owner == old_owner) g->owner = new_owner;
		}
	}

	Sign *si;
	FOR_ALL_SIGNS(si) {
		if (si->owner == old_owner) si->owner = new_owner == INVALID_OWNER ? OWNER_NONE : new_owner;
	}

	/* Change colour of existing windows */
	if (new_owner != INVALID_OWNER) ChangeWindowOwner(old_owner, new_owner);

	cur_company.Restore();

	MarkWholeScreenDirty();
}

/**
 * Check for bankruptcy of a company. Called every three months.
 * @param c Company to check.
 */
static void CompanyCheckBankrupt(Company *c)
{
	/*  If the company has money again, it does not go bankrupt */
	if (c->money >= 0) {
		c->quarters_of_bankruptcy = 0;
		c->bankrupt_asked = 0;
		return;
	}

	c->quarters_of_bankruptcy++;

	CompanyNewsInformation *cni = MallocT<CompanyNewsInformation>(1);
	cni->FillData(c);

	switch (c->quarters_of_bankruptcy) {
		case 0:
		case 1:
			free(cni);
			break;

		case 2:
			SetDParam(0, STR_NEWS_COMPANY_IN_TROUBLE_TITLE);
			SetDParam(1, STR_NEWS_COMPANY_IN_TROUBLE_DESCRIPTION);
			SetDParamStr(2, cni->company_name);
			AddCompanyNewsItem(STR_MESSAGE_NEWS_FORMAT, NS_COMPANY_TROUBLE, cni);
			AI::BroadcastNewEvent(new AIEventCompanyInTrouble(c->index));
			break;
		case 3: {
			/* Check if the company has any value.. if not, declare it bankrupt
			 *  right now */
			Money val = CalculateCompanyValue(c, false);
			if (val > 0) {
				c->bankrupt_value = val;
				c->bankrupt_asked = 1 << c->index; // Don't ask the owner
				c->bankrupt_timeout = 0;
				free(cni);
				break;
			}
			/* FALL THROUGH to case 4... */
		}
		default:
		case 4:
			if (!_networking && _local_company == c->index) {
				/* If we are in offline mode, leave the company playing. Eg. there
				 * is no THE-END, otherwise mark the client as spectator to make sure
				 * he/she is no long in control of this company. However... when you
				 * join another company (cheat) the "unowned" company can bankrupt. */
				c->bankrupt_asked = MAX_UVALUE(CompanyMask);
				free(cni);
				break;
			}

			/* Close everything the owner has open */
			DeleteCompanyWindows(c->index);

			/* Show bankrupt news */
			SetDParam(0, STR_NEWS_COMPANY_BANKRUPT_TITLE);
			SetDParam(1, STR_NEWS_COMPANY_BANKRUPT_DESCRIPTION);
			SetDParamStr(2, cni->company_name);
			AddCompanyNewsItem(STR_MESSAGE_NEWS_FORMAT, NS_COMPANY_BANKRUPT, cni);

			ChangeOwnershipOfCompanyItems(c->index, INVALID_OWNER);

			if (c->is_ai) AI::Stop(c->index);

			CompanyID c_index = c->index;
			delete c;
			AI::BroadcastNewEvent(new AIEventCompanyBankrupt(c_index));
			CompanyAdminBankrupt(c_index);
	}
}

/**
 * Update the finances of all companies.
 * Pay for the stations, update the history graph, update ratings and company values, and deal with bankruptcy.
 */
static void CompaniesGenStatistics()
{
	Station *st;

	Backup<CompanyByte> cur_company(_current_company, FILE_LINE);
	FOR_ALL_STATIONS(st) {
		cur_company.Change(st->owner);
		CommandCost cost(EXPENSES_PROPERTY, _price[PR_STATION_VALUE] >> 1);
		SubtractMoneyFromCompany(cost);
	}
	cur_company.Restore();

	if (!HasBit(1 << 0 | 1 << 3 | 1 << 6 | 1 << 9, _cur_month)) return;

	Company *c;
	FOR_ALL_COMPANIES(c) {
		memmove(&c->old_economy[1], &c->old_economy[0], sizeof(c->old_economy) - sizeof(c->old_economy[0]));
		c->old_economy[0] = c->cur_economy;
		memset(&c->cur_economy, 0, sizeof(c->cur_economy));

		if (c->num_valid_stat_ent != MAX_HISTORY_MONTHS) c->num_valid_stat_ent++;

		UpdateCompanyRatingAndValue(c, true);
		if (c->block_preview != 0) c->block_preview--;
		CompanyCheckBankrupt(c);
	}

	SetWindowDirty(WC_INCOME_GRAPH, 0);
	SetWindowDirty(WC_OPERATING_PROFIT, 0);
	SetWindowDirty(WC_DELIVERED_CARGO, 0);
	SetWindowDirty(WC_PERFORMANCE_HISTORY, 0);
	SetWindowDirty(WC_COMPANY_VALUE, 0);
	SetWindowDirty(WC_COMPANY_LEAGUE, 0);
}

/**
 * Add monthly inflation
 * @param check_year Shall the inflation get stopped after 170 years?
 */
void AddInflation(bool check_year)
{
	/* The cargo payment inflation differs from the normal inflation, so the
	 * relative amount of money you make with a transport decreases slowly over
	 * the 170 years. After a few hundred years we reach a level in which the
	 * games will become unplayable as the maximum income will be less than
	 * the minimum running cost.
	 *
	 * Furthermore there are a lot of inflation related overflows all over the
	 * place. Solving them is hardly possible because inflation will always
	 * reach the overflow threshold some day. So we'll just perform the
	 * inflation mechanism during the first 170 years (the amount of years that
	 * one had in the original TTD) and stop doing the inflation after that
	 * because it only causes problems that can't be solved nicely and the
	 * inflation doesn't add anything after that either; it even makes playing
	 * it impossible due to the diverging cost and income rates.
	 */
	if (check_year && (_cur_year - _settings_game.game_creation.starting_year) >= (ORIGINAL_MAX_YEAR - ORIGINAL_BASE_YEAR)) return;

	/* Approximation for (100 + infl_amount)% ** (1 / 12) - 100%
	 * scaled by 65536
	 * 12 -> months per year
	 * This is only a good approxiamtion for small values
	 */
	_economy.inflation_prices  += min((_economy.inflation_prices  * _economy.infl_amount    * 54) >> 16, MAX_INFLATION);
	_economy.inflation_payment += min((_economy.inflation_payment * _economy.infl_amount_pr * 54) >> 16, MAX_INFLATION);
}

/**
 * Computes all prices, payments and maximum loan.
 */
void RecomputePrices()
{
	/* Setup maximum loan */
	_economy.max_loan = (_settings_game.difficulty.max_loan * _economy.inflation_prices >> 16) / 50000 * 50000;

	/* Setup price bases */
	for (Price i = PR_BEGIN; i < PR_END; i++) {
		Money price = _price_base_specs[i].start_price;

		/* Apply difficulty settings */
		uint mod = 1;
		switch (_price_base_specs[i].category) {
			case PCAT_RUNNING:
				mod = _settings_game.difficulty.vehicle_costs;
				break;

			case PCAT_CONSTRUCTION:
				mod = _settings_game.difficulty.construction_cost;
				break;

			default: break;
		}
		if (mod < 1) {
			price = price * 3 >> 2;
		} else if (mod > 1) {
			price = price * 9 >> 3;
		}

		/* Apply inflation */
		price = (int64)price * _economy.inflation_prices;

		/* Apply newgrf modifiers, and remove fractional part of inflation */
		int shift = _price_base_multiplier[i] - 16;
		if (shift >= 0) {
			price <<= shift;
		} else {
			price >>= -shift;
		}

		/* Make sure the price does not get reduced to zero.
		 * Zero breaks quite a few commands that use a zero
		 * cost to see whether something got changed or not
		 * and based on that cause an error. When the price
		 * is zero that fails even when things are done. */
		if (price == 0) {
			price = Clamp(_price_base_specs[i].start_price, -1, 1);
			/* No base price should be zero, but be sure. */
			assert(price != 0);
		}
		/* Store value */
		_price[i] = price;
	}

	/* Setup cargo payment */
	CargoSpec *cs;
	FOR_ALL_CARGOSPECS(cs) {
		cs->current_payment = ((int64)cs->initial_payment * _economy.inflation_payment) >> 16;
	}

	SetWindowClassesDirty(WC_BUILD_VEHICLE);
	SetWindowClassesDirty(WC_REPLACE_VEHICLE);
	SetWindowClassesDirty(WC_VEHICLE_DETAILS);
	InvalidateWindowData(WC_PAYMENT_RATES, 0);
}

/** Let all companies pay the monthly interest on their loan. */
static void CompaniesPayInterest()
{
	const Company *c;

	Backup<CompanyByte> cur_company(_current_company, FILE_LINE);
	FOR_ALL_COMPANIES(c) {
		cur_company.Change(c->index);

		/* Over a year the paid interest should be "loan * interest percentage",
		 * but... as that number is likely not dividable by 12 (pay each month),
		 * one needs to account for that in the monthly fee calculations.
		 * To easily calculate what one should pay "this" month, you calculate
		 * what (total) should have been paid up to this month and you subtract
		 * whatever has been paid in the previous months. This will mean one month
		 * it'll be a bit more and the other it'll be a bit less than the average
		 * monthly fee, but on average it will be exact. */
		Money yearly_fee = c->current_loan * _economy.interest_rate / 100;
		Money up_to_previous_month = yearly_fee * _cur_month / 12;
		Money up_to_this_month = yearly_fee * (_cur_month + 1) / 12;

		SubtractMoneyFromCompany(CommandCost(EXPENSES_LOAN_INT, up_to_this_month - up_to_previous_month));

		SubtractMoneyFromCompany(CommandCost(EXPENSES_OTHER, _price[PR_STATION_VALUE] >> 2));
	}
	cur_company.Restore();
}

static void HandleEconomyFluctuations()
{
	if (_settings_game.difficulty.economy != 0) {
		/* When economy is Fluctuating, decrease counter */
		_economy.fluct--;
	} else if (EconomyIsInRecession()) {
		/* When it's Steady and we are in recession, end it now */
		_economy.fluct = -12;
	} else {
		/* No need to do anything else in other cases */
		return;
	}

	if (_economy.fluct == 0) {
		_economy.fluct = -(int)GB(Random(), 0, 2);
		AddNewsItem(STR_NEWS_BEGIN_OF_RECESSION, NS_ECONOMY);
	} else if (_economy.fluct == -12) {
		_economy.fluct = GB(Random(), 0, 8) + 312;
		AddNewsItem(STR_NEWS_END_OF_RECESSION, NS_ECONOMY);
	}
}


/**
 * Reset changes to the price base multipliers.
 */
void ResetPriceBaseMultipliers()
{
	memset(_price_base_multiplier, 0, sizeof(_price_base_multiplier));
}

/**
 * Change a price base by the given factor.
 * The price base is altered by factors of two.
 * NewBaseCost = OldBaseCost * 2^n
 * @param price Index of price base to change.
 * @param factor Amount to change by.
 */
void SetPriceBaseMultiplier(Price price, int factor)
{
	assert(price < PR_END);
	_price_base_multiplier[price] = Clamp(factor, MIN_PRICE_MODIFIER, MAX_PRICE_MODIFIER);
}

/**
 * Initialize the variables that will maintain the daily industry change system.
 * @param init_counter specifies if the counter is required to be initialized
 */
void StartupIndustryDailyChanges(bool init_counter)
{
	uint map_size = MapLogX() + MapLogY();
	/* After getting map size, it needs to be scaled appropriately and divided by 31,
	 * which stands for the days in a month.
	 * Using just 31 will make it so that a monthly reset (based on the real number of days of that month)
	 * would not be needed.
	 * Since it is based on "fractionnal parts", the leftover days will not make much of a difference
	 * on the overall total number of changes performed */
	_economy.industry_daily_increment = (1 << map_size) / 31;

	if (init_counter) {
		/* A new game or a savegame from an older version will require the counter to be initialized */
		_economy.industry_daily_change_counter = 0;
	}
}

void StartupEconomy()
{
	_economy.interest_rate = _settings_game.difficulty.initial_interest;
	_economy.infl_amount = _settings_game.difficulty.initial_interest;
	_economy.infl_amount_pr = max(0, _settings_game.difficulty.initial_interest - 1);
	_economy.fluct = GB(Random(), 0, 8) + 168;

	/* Set up prices */
	RecomputePrices();

	StartupIndustryDailyChanges(true); // As we are starting a new game, initialize the counter too

}

/**
 * Resets economy to initial values
 */
void InitializeEconomy()
{
	_economy.inflation_prices = _economy.inflation_payment = 1 << 16;
}

/**
 * Determine a certain price
 * @param index Price base
 * @param cost_factor Price factor
 * @param grf_file NewGRF to use local price multipliers from.
 * @param shift Extra bit shifting after the computation
 * @return Price
 */
Money GetPrice(Price index, uint cost_factor, const GRFFile *grf_file, int shift)
{
	if (index >= PR_END) return 0;

	Money cost = _price[index] * cost_factor;
	if (grf_file != NULL) shift += grf_file->price_base_multipliers[index];

	if (shift >= 0) {
		cost <<= shift;
	} else {
		cost >>= -shift;
	}

	return cost;
}

Money GetTransportedGoodsIncome(uint num_pieces, uint dist, byte transit_days, CargoID cargo_type)
{
	const CargoSpec *cs = CargoSpec::Get(cargo_type);
	if (!cs->IsValid()) {
		/* User changed newgrfs and some vehicle still carries some cargo which is no longer available. */
		return 0;
	}

	/* Use callback to calculate cargo profit, if available */
	if (HasBit(cs->callback_mask, CBM_CARGO_PROFIT_CALC)) {
		uint32 var18 = min(dist, 0xFFFF) | (min(num_pieces, 0xFF) << 16) | (transit_days << 24);
		uint16 callback = GetCargoCallback(CBID_CARGO_PROFIT_CALC, 0, var18, cs);
		if (callback != CALLBACK_FAILED) {
			int result = GB(callback, 0, 14);

			/* Simulate a 15 bit signed value */
			if (HasBit(callback, 14)) result -= 0x4000;

			/* "The result should be a signed multiplier that gets multiplied
			 * by the amount of cargo moved and the price factor, then gets
			 * divided by 8192." */
			return result * num_pieces * cs->current_payment / 8192;
		}
	}

	static const int MIN_TIME_FACTOR = 31;
	static const int MAX_TIME_FACTOR = 255;

	const int days1 = cs->transit_days[0];
	const int days2 = cs->transit_days[1];
	const int days_over_days1 = max(   transit_days - days1, 0);
	const int days_over_days2 = max(days_over_days1 - days2, 0);

	/*
	 * The time factor is calculated based on the time it took
	 * (transit_days) compared two cargo-depending values. The
	 * range is divided into three parts:
	 *
	 *  - constant for fast transits
	 *  - linear decreasing with time with a slope of -1 for medium transports
	 *  - linear decreasing with time with a slope of -2 for slow transports
	 *
	 */
	const int time_factor = max(MAX_TIME_FACTOR - days_over_days1 - days_over_days2, MIN_TIME_FACTOR);

	return BigMulS(dist * time_factor * num_pieces, cs->current_payment, 21);
}

/** The industries we've currently brought cargo to. */
static SmallIndustryList _cargo_delivery_destinations;

/**
 * Transfer goods from station to industry.
 * All cargo is delivered to the nearest (Manhattan) industry to the station sign, which is inside the acceptance rectangle and actually accepts the cargo.
 * @param st The station that accepted the cargo
 * @param cargo_type Type of cargo delivered
 * @param num_pieces Amount of cargo delivered
 * @param source The source of the cargo
 * @return actually accepted pieces of cargo
 */
static uint DeliverGoodsToIndustry(const Station *st, CargoID cargo_type, uint num_pieces, IndustryID source)
{
	/* Find the nearest industrytile to the station sign inside the catchment area, whose industry accepts the cargo.
	 * This fails in three cases:
	 *  1) The station accepts the cargo because there are enough houses around it accepting the cargo.
	 *  2) The industries in the catchment area temporarily reject the cargo, and the daily station loop has not yet updated station acceptance.
	 *  3) The results of callbacks CBID_INDUSTRY_REFUSE_CARGO and CBID_INDTILE_CARGO_ACCEPTANCE are inconsistent. (documented behaviour)
	 */

	uint accepted = 0;

	for (uint i = 0; i < st->industries_near.Length() && num_pieces != 0; i++) {
		Industry *ind = st->industries_near[i];
		if (ind->index == source) continue;

		uint cargo_index;
		for (cargo_index = 0; cargo_index < lengthof(ind->accepts_cargo); cargo_index++) {
			if (cargo_type == ind->accepts_cargo[cargo_index]) break;
		}
		/* Check if matching cargo has been found */
		if (cargo_index >= lengthof(ind->accepts_cargo)) continue;

		/* Check if industry temporarily refuses acceptance */
		if (IndustryTemporarilyRefusesCargo(ind, cargo_type)) continue;

		/* Insert the industry into _cargo_delivery_destinations, if not yet contained */
		_cargo_delivery_destinations.Include(ind);

		uint amount = min(num_pieces, 0xFFFFU - ind->incoming_cargo_waiting[cargo_index]);
		ind->incoming_cargo_waiting[cargo_index] += amount;
		num_pieces -= amount;
		accepted += amount;
	}

	return accepted;
}

/**
 * Delivers goods to industries/towns and calculates the payment
 * @param num_pieces amount of cargo delivered
 * @param cargo_type the type of cargo that is delivered
 * @param dest Station the cargo has been unloaded
 * @param source_tile The origin of the cargo for distance calculation
 * @param days_in_transit Travel time
 * @param company The company delivering the cargo
 * @param src_type Type of source of cargo (industry, town, headquarters)
 * @param src Index of source of cargo
 * @return Revenue for delivering cargo
 * @note The cargo is just added to the stockpile of the industry. It is due to the caller to trigger the industry's production machinery
 */
static Money DeliverGoods(int num_pieces, CargoID cargo_type, StationID dest, TileIndex source_tile, byte days_in_transit, Company *company, SourceType src_type, SourceID src)
{
	assert(num_pieces > 0);

	const Station *st = Station::Get(dest);

	/* Give the goods to the industry. */
	uint accepted = DeliverGoodsToIndustry(st, cargo_type, num_pieces, src_type == ST_INDUSTRY ? src : INVALID_INDUSTRY);

	/* If this cargo type is always accepted, accept all */
	if (HasBit(st->always_accepted, cargo_type)) accepted = num_pieces;

	/* Update company statistics */
	company->cur_economy.delivered_cargo += accepted;
	if (accepted > 0) SetBit(company->cargo_types, cargo_type);

	/* Increase town's counter for some special goods types */
	const CargoSpec *cs = CargoSpec::Get(cargo_type);
	if (cs->town_effect == TE_FOOD) st->town->new_act_food += accepted;
	if (cs->town_effect == TE_WATER) st->town->new_act_water += accepted;

	/* Determine profit */
	Money profit = GetTransportedGoodsIncome(accepted, DistanceManhattan(source_tile, st->xy), days_in_transit, cargo_type);

	/* Modify profit if a subsidy is in effect */
	if (CheckSubsidised(cargo_type, company->index, src_type, src, st))  {
		switch (_settings_game.difficulty.subsidy_multiplier) {
			case 0:  profit += profit >> 1; break;
			case 1:  profit *= 2; break;
			case 2:  profit *= 3; break;
			default: profit *= 4; break;
		}
	}

	return profit;
}

/**
 * Inform the industry about just delivered cargo
 * DeliverGoodsToIndustry() silently incremented incoming_cargo_waiting, now it is time to do something with the new cargo.
 * @param i The industry to process
 */
static void TriggerIndustryProduction(Industry *i)
{
	const IndustrySpec *indspec = GetIndustrySpec(i->type);
	uint16 callback = indspec->callback_mask;

	i->was_cargo_delivered = true;
	i->last_cargo_accepted_at = _date;

	if (HasBit(callback, CBM_IND_PRODUCTION_CARGO_ARRIVAL) || HasBit(callback, CBM_IND_PRODUCTION_256_TICKS)) {
		if (HasBit(callback, CBM_IND_PRODUCTION_CARGO_ARRIVAL)) {
			IndustryProductionCallback(i, 0);
		} else {
			SetWindowDirty(WC_INDUSTRY_VIEW, i->index);
		}
	} else {
		for (uint cargo_index = 0; cargo_index < lengthof(i->incoming_cargo_waiting); cargo_index++) {
			uint cargo_waiting = i->incoming_cargo_waiting[cargo_index];
			if (cargo_waiting == 0) continue;

			i->produced_cargo_waiting[0] = min(i->produced_cargo_waiting[0] + (cargo_waiting * indspec->input_cargo_multiplier[cargo_index][0] / 256), 0xFFFF);
			i->produced_cargo_waiting[1] = min(i->produced_cargo_waiting[1] + (cargo_waiting * indspec->input_cargo_multiplier[cargo_index][1] / 256), 0xFFFF);

			i->incoming_cargo_waiting[cargo_index] = 0;
		}
	}

	TriggerIndustry(i, INDUSTRY_TRIGGER_RECEIVED_CARGO);
	StartStopIndustryTileAnimation(i, IAT_INDUSTRY_RECEIVED_CARGO);
}

/**
 * Makes us a new cargo payment helper.
 * @param front The front of the train
 */
CargoPayment::CargoPayment(Vehicle *front) :
	front(front),
	current_station(front->last_station_visited)
{
}

CargoPayment::~CargoPayment()
{
	if (this->CleaningPool()) return;

	this->front->cargo_payment = NULL;

	if (this->visual_profit == 0 && this->visual_transfer == 0) return;

	Backup<CompanyByte> cur_company(_current_company, this->front->owner, FILE_LINE);

	SubtractMoneyFromCompany(CommandCost(this->front->GetExpenseType(true), -this->route_profit));
	this->front->profit_this_year += (this->visual_profit + this->visual_transfer) << 8;

<<<<<<< HEAD
	int transfer_offset = 0;
	if (this->route_profit != 0) {
		if (IsLocalCompany() && !PlayVehicleSound(this->front, VSE_LOAD_UNLOAD)) {
			SndPlayVehicleFx(SND_14_CASHTILL, this->front);
		}

		ShowCostOrIncomeAnimation(this->front->x_pos, this->front->y_pos, this->front->z_pos, -this->visual_profit);
		transfer_offset = 6;
	}

	if (this->visual_transfer != 0){
		ShowFeederIncomeAnimation(this->front->x_pos + transfer_offset, this->front->y_pos + transfer_offset, this->front->z_pos, this->visual_transfer);
=======
	if (this->route_profit != 0 && IsLocalCompany() && !PlayVehicleSound(this->front, VSE_LOAD_UNLOAD)) {
		SndPlayVehicleFx(SND_14_CASHTILL, this->front);
	}

	if (this->visual_transfer != 0){
		ShowFeederIncomeAnimation(this->front->x_pos, this->front->y_pos,
				this->front->z_pos,	this->visual_transfer, -this->visual_profit);
	} else if (this->visual_profit) {
		ShowCostOrIncomeAnimation(this->front->x_pos, this->front->y_pos,
				this->front->z_pos, -this->visual_profit);
>>>>>>> 9e2f1caf
	}

	cur_company.Restore();
}

/**
 * Handle payment for final delivery of the given cargo packet.
 * @param cp The cargo packet to pay for.
 * @param count The number of packets to pay for.
 */
void CargoPayment::PayFinalDelivery(const CargoPacket *cp, uint count)
{
	if (this->owner == NULL) {
		this->owner = Company::Get(this->front->owner);
	}

	/* Handle end of route payment */
	Money profit = DeliverGoods(count, this->ct, this->current_station, cp->SourceStationXY(), cp->DaysInTransit(), this->owner, cp->SourceSubsidyType(), cp->SourceSubsidyID());
	this->route_profit += profit;

	/* The vehicle's profit is whatever route profit there is minus feeder shares. */
	this->visual_profit += profit - cp->FeederShare();
}

/**
 * Handle payment for transfer of the given cargo packet.
 * @param cp The cargo packet to pay for; actual payment won't be made!.
 * @param count The number of packets to pay for.
 * @return The amount of money paid for the transfer.
 */
Money CargoPayment::PayTransfer(const CargoPacket *cp, uint count)
{
	Money profit = GetTransportedGoodsIncome(
			count,
			/* pay transfer vehicle for only the part of transfer it has done: ie. cargo_loaded_at_xy to here */
			DistanceManhattan(cp->LoadedAtXY(), Station::Get(this->current_station)->xy),
			cp->DaysInTransit(),
			this->ct);

	profit = profit * _settings_game.economy.feeder_payment_share / 100;

	this->visual_transfer += profit; // accumulate transfer profits for whole vehicle
	return profit; // account for the (virtual) profit already made for the cargo packet
}

/**
 * Prepare the vehicle to be unloaded.
 * @param curr_station the station where the consist is at the moment
 * @param front_v the vehicle to be unloaded
 * @param next_station_id id of the station the consist will be traveling next
 */
void PrepareUnload(Station *curr_station, Vehicle *front_v, StationID next_station_id)
{
	/* At this moment loading cannot be finished */
	ClrBit(front_v->vehicle_flags, VF_LOADING_FINISHED);

	/* Start unloading at the first possible moment */
	front_v->load_unload_ticks = 1;

	if ((front_v->current_order.GetUnloadType() & OUFB_NO_UNLOAD) != 0) {
		/* vehicle will keep all its cargo and LoadUnloadVehicle will never call MoveToStation,
		 * so we have to update the flow stats here.
		 */
		if (next_station_id == INVALID_STATION) {
			return;
		} else {
			for (Vehicle *v = front_v; v != NULL; v = v->Next()) {
				const CargoPacketList *packets = v->cargo.Packets();
				for(VehicleCargoList::ConstIterator i(packets->begin()); i != packets->end(); ++i) {
					curr_station->goods[v->cargo_type].UpdateFlowStats(
							(*i)->SourceStation(), (*i)->Count(), next_station_id);
				}
			}
		}
	} else {
		for (Vehicle *v = front_v; v != NULL; v = v->Next()) {
			if (v->cargo_cap > 0 && !v->cargo.Empty()) {
				SetBit(v->vehicle_flags, VF_CARGO_UNLOADING);
			}
		}
	}

	assert(front_v->cargo_payment == NULL);
	front_v->cargo_payment = new CargoPayment(front_v);
}

/**
 * Reserves cargo if the full load order and improved_load is set.
 * @param st The station where the consist is loading at the moment
 * @param u The front of the loading vehicle consist
 * @param next_station The next station the vehicle will stop at
 * @return bit field for the cargo classes with bits for the reserved cargos set (if anything was reserved).
 */
uint32 ReserveConsist(Station *st, Vehicle *u, StationID next_station)
{
	uint32 ret = 0;
	if (_settings_game.order.improved_load && (u->current_order.GetLoadType() & OLFB_FULL_LOAD)) {
		/* Update reserved cargo */
		for (Vehicle *v = u; v != NULL; v = v->Next()) {
			/* Only reserve if the vehicle is not unloading anymore.
			 *
			 * The packets that are kept in the vehicle because they have the
			 * same destination as the vehicle are stored in the reservation
			 * list while unloading for performance reasons. The reservation
			 * list is swapped with the onboard list after unloading. This
			 * doesn't increase the load/unload time. So if we start reserving
			 * cargo before unloading has stopped we'll load that cargo for free
			 * later. Like this there is a slightly increased probability that
			 * another vehicle which has arrived later loads cargo that should
			 * be loaded by this vehicle but as the algorithm isn't perfect in
			 * that regard anyway we can tolerate it.
			 *
			 * The algorithm isn't perfect as it only counts free capacity for
			 * reservation. If another vehicle arrives later but unloads faster
			 * than this one, this vehicle won't reserve all the cargo it may
			 * be able to take after fully unloading. So the other vehicle may
			 * load it even if it has arrived later.
			 */
			if (HasBit(v->vehicle_flags, VF_CARGO_UNLOADING)) continue;

			int cap = v->cargo_cap - v->cargo.Count();
			if (cap > 0) {
				StationCargoList &list = st->goods[v->cargo_type].cargo;
				if (list.MoveTo(&v->cargo, cap, next_station, true) > 0) {
					SetBit(ret, v->cargo_type);
				}
			}
		}
	}
	return ret;
}


/**
 * Loads/unload the vehicle if possible.
 * @param v the vehicle to be (un)loaded
 * @param cargos_reserved bit field: the cargo classes for which cargo has been reserved in this loading cycle
 * @return the updated cargo_reserved
 */
static uint32 LoadUnloadVehicle(Vehicle *v, uint32 cargos_reserved)
{
	assert(v->current_order.IsType(OT_LOADING));

	StationID last_visited = v->last_station_visited;
	Station *st = Station::Get(last_visited);

	StationID next_station = INVALID_STATION;
	OrderList *orders = v->orders.list;
	if (orders != NULL) {
		next_station = orders->GetNextStoppingStation(v->cur_order_index, last_visited);
	}

	/* We have not waited enough time till the next round of loading/unloading */
	if (v->load_unload_ticks != 0) {
		return cargos_reserved | ReserveConsist(st, v, next_station);
	}

	OrderUnloadFlags unload_flags = v->current_order.GetUnloadType();

	if (v->type == VEH_TRAIN && (!IsTileType(v->tile, MP_STATION) || GetStationIndex(v->tile) != st->index)) {
		/* The train reversed in the station. Take the "easy" way
		 * out and let the train just leave as it always did. */
		SetBit(v->vehicle_flags, VF_LOADING_FINISHED);
		v->load_unload_ticks = 1;
		return cargos_reserved;
	}

	int unloading_time = 0;
	Vehicle *u = v;
	bool dirty_vehicle = false;
	bool dirty_station = false;

	bool completely_emptied = true;
	bool anything_unloaded = false;
	bool anything_loaded   = false;
	uint32 full_load_amount = 0;
	uint32 cargo_not_full  = 0;
	uint32 cargo_full      = 0;

	v->cur_speed = 0;

	CargoPayment *payment = v->cargo_payment;

	for (; v != NULL; v = v->Next()) {
		if (v->cargo_cap == 0) continue;

		const Engine *e = Engine::Get(v->engine_type);
		byte load_amount = e->info.load_amount;

		/* The default loadamount for mail is 1/4 of the load amount for passengers */
		if (v->type == VEH_AIRCRAFT && !Aircraft::From(v)->IsNormalAircraft()) load_amount = CeilDiv(load_amount, 4);

		if (_settings_game.order.gradual_loading && HasBit(e->info.callback_mask, CBM_VEHICLE_LOAD_AMOUNT)) {
			uint16 cb_load_amount = GetVehicleCallback(CBID_VEHICLE_LOAD_AMOUNT, 0, 0, v->engine_type, v);
			if (cb_load_amount != CALLBACK_FAILED && GB(cb_load_amount, 0, 8) != 0) load_amount = GB(cb_load_amount, 0, 8);
		}

		GoodsEntry *ge = &st->goods[v->cargo_type];

		if (HasBit(v->vehicle_flags, VF_CARGO_UNLOADING)) {
			/* vehicle wants to unload something */

			uint cargo_count = v->cargo.OnboardCount();
			uint amount_unloaded = _settings_game.order.gradual_loading ? min(cargo_count, load_amount) : cargo_count;

			uint prev_count = ge->cargo.Count();
			payment->SetCargo(v->cargo_type);
<<<<<<< HEAD
			uint delivered = ge->cargo.TakeFrom(&v->cargo, amount_unloaded, unload_flags, 
=======
			uint delivered = ge->cargo.TakeFrom(&v->cargo, amount_unloaded, unload_flags,
>>>>>>> 9e2f1caf
					next_station, u->last_loading_station == last_visited, payment);

			st->time_since_unload = 0;
			unloading_time += delivered;

			if (ge->cargo.Count() > prev_count) {
				/* something has been transferred. The station windows need updating. */
				dirty_station = true;
				if (!HasBit(ge->acceptance_pickup, GoodsEntry::PICKUP)) {
					InvalidateWindowData(WC_STATION_LIST, last_visited);
					SetBit(ge->acceptance_pickup, GoodsEntry::PICKUP);
				}
			}

			anything_unloaded = true;
			dirty_vehicle = true;

			/* load_amount might (theoretically) be 0, which would make delivered == 0 even though there is still cargo
			 * in the vehicle. Thus OnboardCount > 0. In that case we can't stop unloading as SwapReserved wouldn't work.
			 * v->cargo also contains the cargo reserved for the vehicle which is not on board at the moment, but will be
			 * swapped back when done unloading.
			 */
			if (v->cargo.OnboardCount() == 0) {
				/* done delivering */
				if (!v->cargo.Empty()) completely_emptied = false;
				ClrBit(v->vehicle_flags, VF_CARGO_UNLOADING);
				v->cargo.SwapReserved();
			}

			continue;
		}

		/* Do not pick up goods when we have no-load set or loading is stopped. */
		if (u->current_order.GetLoadType() & OLFB_NO_LOAD || HasBit(u->vehicle_flags, VF_STOP_LOADING)) continue;

		/* update stats */
		int t;
		switch (u->type) {
			case VEH_TRAIN: /* FALL THROUGH */
			case VEH_SHIP:
				t = u->vcache.cached_max_speed;
				break;

			case VEH_ROAD:
				t = u->vcache.cached_max_speed / 2;
				break;

			case VEH_AIRCRAFT:
				t = Aircraft::From(u)->GetSpeedOldUnits(); // Convert to old units.
				break;

			default: NOT_REACHED();
		}

		/* if last speed is 0, we treat that as if no vehicle has ever visited the station. */
		ge->last_speed = min(t, 255);
		ge->last_age = _cur_year - u->build_year;
		ge->days_since_pickup = 0;

		/* If there's goods waiting at the station, and the vehicle
		 * has capacity for it, load it on the vehicle. */
		int cap_left = v->cargo_cap - v->cargo.OnboardCount();
		if (cap_left > 0) {
			if (_settings_game.order.gradual_loading) cap_left = min(cap_left, load_amount);
			if (v->cargo.Empty()) TriggerVehicle(v, VEHICLE_TRIGGER_NEW_CARGO);

			int loaded = 0;
			if (_settings_game.order.improved_load) {
				loaded += v->cargo.LoadReserved(cap_left);
			}
			if (loaded < cap_left) {
				assert(v->cargo.ReservedCount() == 0);
				loaded += ge->cargo.MoveTo(&v->cargo, cap_left - loaded, next_station);
			}

			/* Store whether the maximum possible load amount was loaded or not.*/
			if (loaded == cap_left) {
				SetBit(full_load_amount, v->cargo_type);
			} else {
				ClrBit(full_load_amount, v->cargo_type);
			}

			/* TODO: Regarding this, when we do gradual loading, we
			 * should first unload all vehicles and then start
			 * loading them. Since this will cause
			 * VEHICLE_TRIGGER_EMPTY to be called at the time when
			 * the whole vehicle chain is really totally empty, the
			 * completely_emptied assignment can then be safely
			 * removed; that's how TTDPatch behaves too. --pasky */
			if (loaded > 0) {
				completely_emptied = false;
				anything_loaded = true;

				st->time_since_load = 0;
				st->last_vehicle_type = v->type;

				TriggerStationAnimation(st, st->xy, SAT_CARGO_TAKEN, v->cargo_type);
				AirportAnimationTrigger(st, AAT_STATION_CARGO_TAKEN, v->cargo_type);

				unloading_time += loaded;

				dirty_vehicle = dirty_station = true;
			} else if  (_settings_game.order.improved_load && HasBit(cargos_reserved, v->cargo_type)) {
				/* Skip loading this vehicle if another train/vehicle is already handling
				 * the same cargo type at this station */
				SetBit(cargo_not_full, v->cargo_type);
				continue;
			}
		}

		if (v->cargo.OnboardCount() >= v->cargo_cap) {
			SetBit(cargo_full, v->cargo_type);
		} else {
			SetBit(cargo_not_full, v->cargo_type);
		}
	}

	/* Only set completely_emptied, if we just unloaded all remaining cargo */
	completely_emptied &= anything_unloaded;

	v = u;

	if (!anything_unloaded) delete payment;

	ClrBit(u->vehicle_flags, VF_STOP_LOADING);
	if (anything_loaded || anything_unloaded) {
		if (_settings_game.order.gradual_loading) {
			/* The time it takes to load one 'slice' of cargo or passengers depends
			 * on the vehicle type - the values here are those found in TTDPatch */
			const uint gradual_loading_wait_time[] = { 40, 20, 10, 20 };

			unloading_time = gradual_loading_wait_time[v->type];
		}
		/* We loaded less cargo than possible for all cargo types and it's not full
		 * load and we're not supposed to wait any longer: stop loading. */
		if (!anything_unloaded && full_load_amount == 0 && !(v->current_order.GetLoadType() & OLFB_FULL_LOAD) &&
				(!_settings_game.order.timetabling || v->current_order_time >= (uint)max(v->current_order.wait_time - v->lateness_counter, 0))) {
			SetBit(v->vehicle_flags, VF_STOP_LOADING);
		}
	} else {
		bool finished_loading = true;
		if (v->current_order.GetLoadType() & OLFB_FULL_LOAD) {
			if (v->current_order.GetLoadType() == OLF_FULL_LOAD_ANY) {
				/* if the aircraft carries passengers and is NOT full, then
				 * continue loading, no matter how much mail is in */
				if ((v->type == VEH_AIRCRAFT && IsCargoInClass(v->cargo_type, CC_PASSENGERS) && v->cargo_cap > v->cargo.OnboardCount()) ||
						(cargo_not_full && (cargo_full & ~cargo_not_full) == 0)) { // There are still non-full cargoes
					finished_loading = false;
				}
			} else if (cargo_not_full != 0) {
				finished_loading = false;
			}
		}
		unloading_time = 20;

		SB(v->vehicle_flags, VF_LOADING_FINISHED, 1, finished_loading);
	}

	if (v->type == VEH_TRAIN) {
		/* Each platform tile is worth 2 rail vehicles. */
		int overhang = v->GetGroundVehicleCache()->cached_total_length - st->GetPlatformLength(v->tile) * TILE_SIZE;
		if (overhang > 0) {
			unloading_time <<= 1;
			unloading_time += (overhang * unloading_time) / 8;
		}
	}

	/* Calculate the loading indicator fill percent and display
	 * In the Game Menu do not display indicators
	 * If _settings_client.gui.loading_indicators == 2, show indicators (bool can be promoted to int as 0 or 1 - results in 2 > 0,1 )
	 * if _settings_client.gui.loading_indicators == 1, _local_company must be the owner or must be a spectator to show ind., so 1 > 0
	 * if _settings_client.gui.loading_indicators == 0, do not display indicators ... 0 is never greater than anything
	 */
	if (_game_mode != GM_MENU && (_settings_client.gui.loading_indicators > (uint)(v->owner != _local_company && _local_company != COMPANY_SPECTATOR))) {
		StringID percent_up_down = STR_NULL;
		int percent = CalcPercentVehicleFilled(v, &percent_up_down);
		if (v->fill_percent_te_id == INVALID_TE_ID) {
			v->fill_percent_te_id = ShowFillingPercent(v->x_pos, v->y_pos, v->z_pos + 20, percent, percent_up_down);
		} else {
			UpdateFillingPercent(v->fill_percent_te_id, percent, percent_up_down);
		}
	}

	/* Always wait at least 1, otherwise we'll wait 'infinitively' long. */
	v->load_unload_ticks = max(1, unloading_time);

	if (completely_emptied) {
		TriggerVehicle(v, VEHICLE_TRIGGER_EMPTY);
	}

	if (dirty_vehicle) {
		SetWindowDirty(GetWindowClassForVehicleType(v->type), v->owner);
		SetWindowDirty(WC_VEHICLE_DETAILS, v->index);
		v->MarkDirty();
	}
	if (dirty_station) {
		st->MarkTilesDirty(true);
		SetWindowDirty(WC_STATION_VIEW, last_visited);
	}
	return cargos_reserved;
}

/**
 * Load/unload the vehicles in this station according to the order
 * they entered.
 * @param st the station to do the loading/unloading for
 */
void LoadUnloadStation(Station *st)
{
	/* No vehicle is here... */
	if (st->loading_vehicles.empty()) return;

	Vehicle *last_loading = NULL;
	std::list<Vehicle *>::iterator iter;

	/* Check if anything will be loaded at all. Otherwise we don't need to reserve either. */
	for (iter = st->loading_vehicles.begin(); iter != st->loading_vehicles.end(); ++iter) {
		Vehicle *v = *iter;

		if ((v->vehstatus & (VS_STOPPED | VS_CRASHED))) continue;

		assert(v->load_unload_ticks != 0);
		if (--v->load_unload_ticks == 0) last_loading = v;
	}

	/* We only need to reserve and load/unload up to the last loading vehicle.
	 * Anything else will be forgotten anyway after returning from this function.
	 *
	 * Especially this means we do _not_ need to reserve cargo for a single
	 * consist in a station which is not allowed to load yet because its
	 * load_unload_ticks is still not 0.
	 */
	if (last_loading == NULL) return;

	uint cargos_reserved = 0;

	for (iter = st->loading_vehicles.begin(); iter != st->loading_vehicles.end(); ++iter) {
		Vehicle *v = *iter;
		if (!(v->vehstatus & (VS_STOPPED | VS_CRASHED))) cargos_reserved = LoadUnloadVehicle(v, cargos_reserved);
		if (v == last_loading) break;
	}

	/* Call the production machinery of industries */
	const Industry * const *isend = _cargo_delivery_destinations.End();
	for (Industry **iid = _cargo_delivery_destinations.Begin(); iid != isend; iid++) {
		TriggerIndustryProduction(*iid);
	}
	_cargo_delivery_destinations.Clear();
}

/**
 * Monthly update of the economic data (of the companies as well as economic fluctuations).
 */
void CompaniesMonthlyLoop()
{
	CompaniesGenStatistics();
	if (_settings_game.economy.inflation) {
		AddInflation();
		RecomputePrices();
	}
	CompaniesPayInterest();
	HandleEconomyFluctuations();
}

static void DoAcquireCompany(Company *c)
{
	CompanyID ci = c->index;

	CompanyNewsInformation *cni = MallocT<CompanyNewsInformation>(1);
	cni->FillData(c, Company::Get(_current_company));

	SetDParam(0, STR_NEWS_COMPANY_MERGER_TITLE);
	SetDParam(1, c->bankrupt_value == 0 ? STR_NEWS_MERGER_TAKEOVER_TITLE : STR_NEWS_COMPANY_MERGER_DESCRIPTION);
	SetDParamStr(2, cni->company_name);
	SetDParamStr(3, cni->other_company_name);
	SetDParam(4, c->bankrupt_value);
	AddCompanyNewsItem(STR_MESSAGE_NEWS_FORMAT, NS_COMPANY_MERGER, cni);
	AI::BroadcastNewEvent(new AIEventCompanyMerger(ci, _current_company));

	ChangeOwnershipOfCompanyItems(ci, _current_company);

	if (c->bankrupt_value == 0) {
		Company *owner = Company::Get(_current_company);
		owner->current_loan += c->current_loan;
	}

	Money value = CalculateCompanyValue(c) >> 2;
	Backup<CompanyByte> cur_company(_current_company, FILE_LINE);
	for (int i = 0; i != 4; i++) {
		if (c->share_owners[i] != COMPANY_SPECTATOR) {
			cur_company.Change(c->share_owners[i]);
			SubtractMoneyFromCompany(CommandCost(EXPENSES_OTHER, -value));
		}
	}
	cur_company.Restore();

	if (c->is_ai) AI::Stop(c->index);

	DeleteCompanyWindows(ci);
	InvalidateWindowClassesData(WC_TRAINS_LIST, 0);
	InvalidateWindowClassesData(WC_SHIPS_LIST, 0);
	InvalidateWindowClassesData(WC_ROADVEH_LIST, 0);
	InvalidateWindowClassesData(WC_AIRCRAFT_LIST, 0);

	delete c;
}

extern int GetAmountOwnedBy(const Company *c, Owner owner);

/**
 * Acquire shares in an opposing company.
 * @param tile unused
 * @param flags type of operation
 * @param p1 company to buy the shares from
 * @param p2 unused
 * @param text unused
 * @return the cost of this operation or an error
 */
CommandCost CmdBuyShareInCompany(TileIndex tile, DoCommandFlag flags, uint32 p1, uint32 p2, const char *text)
{
	CommandCost cost(EXPENSES_OTHER);
	CompanyID target_company = (CompanyID)p1;
	Company *c = Company::GetIfValid(target_company);

	/* Check if buying shares is allowed (protection against modified clients)
	 * Cannot buy own shares */
	if (c == NULL || !_settings_game.economy.allow_shares || _current_company == target_company) return CMD_ERROR;

	/* Protect new companies from hostile takeovers */
	if (_cur_year - c->inaugurated_year < 6) return_cmd_error(STR_ERROR_PROTECTED);

	/* Those lines are here for network-protection (clients can be slow) */
	if (GetAmountOwnedBy(c, COMPANY_SPECTATOR) == 0) return cost;

	if (GetAmountOwnedBy(c, COMPANY_SPECTATOR) == 1) {
		if (!c->is_ai) return cost; //  We can not buy out a real company (temporarily). TODO: well, enable it obviously.

		if (GetAmountOwnedBy(c, _current_company) == 3 && !MayCompanyTakeOver(_current_company, target_company)) return_cmd_error(STR_ERROR_TOO_MANY_VEHICLES_IN_GAME);
	}


	cost.AddCost(CalculateCompanyValue(c) >> 2);
	if (flags & DC_EXEC) {
		OwnerByte *b = c->share_owners;

		while (*b != COMPANY_SPECTATOR) b++; // share owners is guaranteed to contain at least one COMPANY_SPECTATOR
		*b = _current_company;

		for (int i = 0; c->share_owners[i] == _current_company;) {
			if (++i == 4) {
				c->bankrupt_value = 0;
				DoAcquireCompany(c);
				break;
			}
		}
		SetWindowDirty(WC_COMPANY, target_company);
		CompanyAdminUpdate(c);
	}
	return cost;
}

/**
 * Sell shares in an opposing company.
 * @param tile unused
 * @param flags type of operation
 * @param p1 company to sell the shares from
 * @param p2 unused
 * @param text unused
 * @return the cost of this operation or an error
 */
CommandCost CmdSellShareInCompany(TileIndex tile, DoCommandFlag flags, uint32 p1, uint32 p2, const char *text)
{
	CompanyID target_company = (CompanyID)p1;
	Company *c = Company::GetIfValid(target_company);

	/* Check if selling shares is allowed (protection against modified clients)
	 * Cannot sell own shares */
	if (c == NULL || !_settings_game.economy.allow_shares || _current_company == target_company) return CMD_ERROR;

	/* Those lines are here for network-protection (clients can be slow) */
	if (GetAmountOwnedBy(c, _current_company) == 0) return CommandCost();

	/* adjust it a little to make it less profitable to sell and buy */
	Money cost = CalculateCompanyValue(c) >> 2;
	cost = -(cost - (cost >> 7));

	if (flags & DC_EXEC) {
		OwnerByte *b = c->share_owners;
		while (*b != _current_company) b++; // share owners is guaranteed to contain company
		*b = COMPANY_SPECTATOR;
		SetWindowDirty(WC_COMPANY, target_company);
		CompanyAdminUpdate(c);
	}
	return CommandCost(EXPENSES_OTHER, cost);
}

/**
 * Buy up another company.
 * When a competing company is gone bankrupt you get the chance to purchase
 * that company.
 * @todo currently this only works for AI companies
 * @param tile unused
 * @param flags type of operation
 * @param p1 company to buy up
 * @param p2 unused
 * @param text unused
 * @return the cost of this operation or an error
 */
CommandCost CmdBuyCompany(TileIndex tile, DoCommandFlag flags, uint32 p1, uint32 p2, const char *text)
{
	CompanyID target_company = (CompanyID)p1;
	Company *c = Company::GetIfValid(target_company);
	if (c == NULL) return CMD_ERROR;

	/* Disable takeovers when not asked */
	if (!HasBit(c->bankrupt_asked, _current_company)) return CMD_ERROR;

	/* Disable taking over the local company in single player */
	if (!_networking && _local_company == c->index) return CMD_ERROR;

	/* Do not allow companies to take over themselves */
	if (target_company == _current_company) return CMD_ERROR;

	/* Disable taking over when not allowed. */
	if (!MayCompanyTakeOver(_current_company, target_company)) return CMD_ERROR;

	/* Get the cost here as the company is deleted in DoAcquireCompany. */
	CommandCost cost(EXPENSES_OTHER, c->bankrupt_value);

	if (flags & DC_EXEC) {
		DoAcquireCompany(c);
	}
	return cost;
}<|MERGE_RESOLUTION|>--- conflicted
+++ resolved
@@ -1024,20 +1024,6 @@
 	SubtractMoneyFromCompany(CommandCost(this->front->GetExpenseType(true), -this->route_profit));
 	this->front->profit_this_year += (this->visual_profit + this->visual_transfer) << 8;
 
-<<<<<<< HEAD
-	int transfer_offset = 0;
-	if (this->route_profit != 0) {
-		if (IsLocalCompany() && !PlayVehicleSound(this->front, VSE_LOAD_UNLOAD)) {
-			SndPlayVehicleFx(SND_14_CASHTILL, this->front);
-		}
-
-		ShowCostOrIncomeAnimation(this->front->x_pos, this->front->y_pos, this->front->z_pos, -this->visual_profit);
-		transfer_offset = 6;
-	}
-
-	if (this->visual_transfer != 0){
-		ShowFeederIncomeAnimation(this->front->x_pos + transfer_offset, this->front->y_pos + transfer_offset, this->front->z_pos, this->visual_transfer);
-=======
 	if (this->route_profit != 0 && IsLocalCompany() && !PlayVehicleSound(this->front, VSE_LOAD_UNLOAD)) {
 		SndPlayVehicleFx(SND_14_CASHTILL, this->front);
 	}
@@ -1048,7 +1034,6 @@
 	} else if (this->visual_profit) {
 		ShowCostOrIncomeAnimation(this->front->x_pos, this->front->y_pos,
 				this->front->z_pos, -this->visual_profit);
->>>>>>> 9e2f1caf
 	}
 
 	cur_company.Restore();
@@ -1256,11 +1241,7 @@
 
 			uint prev_count = ge->cargo.Count();
 			payment->SetCargo(v->cargo_type);
-<<<<<<< HEAD
-			uint delivered = ge->cargo.TakeFrom(&v->cargo, amount_unloaded, unload_flags, 
-=======
 			uint delivered = ge->cargo.TakeFrom(&v->cargo, amount_unloaded, unload_flags,
->>>>>>> 9e2f1caf
 					next_station, u->last_loading_station == last_visited, payment);
 
 			st->time_since_unload = 0;
