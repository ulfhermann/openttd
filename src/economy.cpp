--- conflicted
+++ resolved
@@ -1104,11 +1104,7 @@
 			int cap = v->cargo_cap - v->cargo.Count() - v->reserved.Count();
 			if (cap > 0) {
 				StationCargoList & list = st->goods[v->cargo_type].cargo;
-<<<<<<< HEAD
-				list.MoveTo(&v->reserved, cap, StationCargoList::MTA_CARGO_LOAD, NULL, st->xy);
-=======
 				list.MoveTo(&v->reserved, cap, StationCargoList::MTA_RESERVE, NULL, st->xy);
->>>>>>> 3322cf46
 				SetBit(ret, v->cargo_type);
 			}
 		}
