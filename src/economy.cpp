/* $Id$ */

/** @file economy.cpp Handling of the economy. */

#include "stdafx.h"
#include "openttd.h"
#include "tile_cmd.h"
#include "company_func.h"
#include "command_func.h"
#include "industry_map.h"
#include "town.h"
#include "news_func.h"
#include "network/network.h"
#include "network/network_func.h"
#include "vehicle_gui.h"
#include "ai/ai.hpp"
#include "aircraft.h"
#include "train.h"
#include "newgrf_engine.h"
#include "newgrf_sound.h"
#include "newgrf_industries.h"
#include "newgrf_industrytiles.h"
#include "newgrf_station.h"
#include "unmovable.h"
#include "group.h"
#include "strings_func.h"
#include "functions.h"
#include "window_func.h"
#include "date_func.h"
#include "vehicle_func.h"
#include "sound_func.h"
#include "gfx_func.h"
#include "autoreplace_func.h"
#include "company_gui.h"
#include "signs_base.h"
#include "subsidy_func.h"
#include "station_base.h"
#include "economy_base.h"
#include "core/pool_func.hpp"

#include "table/strings.h"
#include "table/sprites.h"


/* Initialize the cargo payment-pool */
CargoPaymentPool _cargo_payment_pool("CargoPayment");
INSTANTIATE_POOL_METHODS(CargoPayment)

/**
 * Multiply two integer values and shift the results to right.
 *
 * This function multiplies two integer values. The result is
 * shifted by the amount of shift to right.
 *
 * @param a The first integer
 * @param b The second integer
 * @param shift The amount to shift the value to right.
 * @return The shifted result
 */
static inline int32 BigMulS(const int32 a, const int32 b, const uint8 shift)
{
	return (int32)((int64)a * (int64)b >> shift);
}

/**
 * Multiply two unsigned integers and shift the results to right.
 *
 * This function multiplies two unsigned integers. The result is
 * shifted by the amount of shift to right.
 *
 * @param a The first unsigned integer
 * @param b The second unsigned integer
 * @param shift The amount to shift the value to right.
 * @return The shifted result
 */
static inline uint32 BigMulSU(const uint32 a, const uint32 b, const uint8 shift)
{
	return (uint32)((uint64)a * (uint64)b >> shift);
}

typedef SmallVector<Industry *, 16> SmallIndustryList;

/* Score info */
const ScoreInfo _score_info[] = {
	{ SCORE_VEHICLES,        120, 100 },
	{ SCORE_STATIONS,         80, 100 },
	{ SCORE_MIN_PROFIT,    10000, 100 },
	{ SCORE_MIN_INCOME,    50000,  50 },
	{ SCORE_MAX_INCOME,   100000, 100 },
	{ SCORE_DELIVERED,     40000, 400 },
	{ SCORE_CARGO,             8,  50 },
	{ SCORE_MONEY,      10000000,  50 },
	{ SCORE_LOAN,         250000,  50 },
	{ SCORE_TOTAL,             0,   0 }
};

int _score_part[MAX_COMPANIES][SCORE_END];
Economy _economy;
Prices _price;
uint16 _price_frac[NUM_PRICES];
Money  _cargo_payment_rates[NUM_CARGO];
uint16 _cargo_payment_rates_frac[NUM_CARGO];
Money _additional_cash_required;

Money CalculateCompanyValue(const Company *c)
{
	Owner owner = c->index;
	Money value = 0;

	Station *st;
	uint num = 0;

	FOR_ALL_STATIONS(st) {
		if (st->owner == owner) num += CountBits(st->facilities);
	}

	value += num * _price.station_value * 25;

	Vehicle *v;
	FOR_ALL_VEHICLES(v) {
		if (v->owner != owner) continue;

		if (v->type == VEH_TRAIN ||
				v->type == VEH_ROAD ||
				(v->type == VEH_AIRCRAFT && IsNormalAircraft(v)) ||
				v->type == VEH_SHIP) {
			value += v->value * 3 >> 1;
		}
	}

	/* Add real money value */
	value -= c->current_loan;
	value += c->money;

	return max(value, (Money)1);
}

/** if update is set to true, the economy is updated with this score
 *  (also the house is updated, should only be true in the on-tick event)
 * @param update the economy with calculated score
 * @param c company been evaluated
 * @return actual score of this company
 * */
int UpdateCompanyRatingAndValue(Company *c, bool update)
{
	Owner owner = c->index;
	int score = 0;

	memset(_score_part[owner], 0, sizeof(_score_part[owner]));

	/* Count vehicles */
	{
		Vehicle *v;
		Money min_profit = 0;
		bool min_profit_first = true;
		uint num = 0;

		FOR_ALL_VEHICLES(v) {
			if (v->owner != owner) continue;
			if (IsCompanyBuildableVehicleType(v->type) && v->IsPrimaryVehicle()) {
				num++;
				if (v->age > 730) {
					/* Find the vehicle with the lowest amount of profit */
					if (min_profit_first || min_profit > v->profit_last_year) {
						min_profit = v->profit_last_year;
						min_profit_first = false;
					}
				}
			}
		}

		min_profit >>= 8; // remove the fract part

		_score_part[owner][SCORE_VEHICLES] = num;
		/* Don't allow negative min_profit to show */
		if (min_profit > 0)
			_score_part[owner][SCORE_MIN_PROFIT] = ClampToI32(min_profit);
	}

	/* Count stations */
	{
		uint num = 0;
		const Station *st;

		FOR_ALL_STATIONS(st) {
			if (st->owner == owner) num += CountBits(st->facilities);
		}
		_score_part[owner][SCORE_STATIONS] = num;
	}

	/* Generate statistics depending on recent income statistics */
	{
		int numec = min(c->num_valid_stat_ent, 12);
		if (numec != 0) {
			const CompanyEconomyEntry *cee = c->old_economy;
			Money min_income = cee->income + cee->expenses;
			Money max_income = cee->income + cee->expenses;

			do {
				min_income = min(min_income, cee->income + cee->expenses);
				max_income = max(max_income, cee->income + cee->expenses);
			} while (++cee, --numec);

			if (min_income > 0) {
				_score_part[owner][SCORE_MIN_INCOME] = ClampToI32(min_income);
			}

			_score_part[owner][SCORE_MAX_INCOME] = ClampToI32(max_income);
		}
	}

	/* Generate score depending on amount of transported cargo */
	{
		const CompanyEconomyEntry *cee;
		int numec;
		uint32 total_delivered;

		numec = min(c->num_valid_stat_ent, 4);
		if (numec != 0) {
			cee = c->old_economy;
			total_delivered = 0;
			do {
				total_delivered += cee->delivered_cargo;
			} while (++cee, --numec);

			_score_part[owner][SCORE_DELIVERED] = total_delivered;
		}
	}

	/* Generate score for variety of cargo */
	{
		uint num = CountBits(c->cargo_types);
		_score_part[owner][SCORE_CARGO] = num;
		if (update) c->cargo_types = 0;
	}

	/* Generate score for company's money */
	{
		if (c->money > 0) {
			_score_part[owner][SCORE_MONEY] = ClampToI32(c->money);
		}
	}

	/* Generate score for loan */
	{
		_score_part[owner][SCORE_LOAN] = ClampToI32(_score_info[SCORE_LOAN].needed - c->current_loan);
	}

	/* Now we calculate the score for each item.. */
	{
		int total_score = 0;
		int s;
		score = 0;
		for (ScoreID i = SCORE_BEGIN; i < SCORE_END; i++) {
			/* Skip the total */
			if (i == SCORE_TOTAL) continue;
			/*  Check the score */
			s = Clamp(_score_part[owner][i], 0, _score_info[i].needed) * _score_info[i].score / _score_info[i].needed;
			score += s;
			total_score += _score_info[i].score;
		}

		_score_part[owner][SCORE_TOTAL] = score;

		/*  We always want the score scaled to SCORE_MAX (1000) */
		if (total_score != SCORE_MAX) score = score * SCORE_MAX / total_score;
	}

	if (update) {
		c->old_economy[0].performance_history = score;
		UpdateCompanyHQ(c, score);
		c->old_economy[0].company_value = CalculateCompanyValue(c);
	}

	InvalidateWindow(WC_PERFORMANCE_DETAIL, 0);
	return score;
}

/*  use INVALID_OWNER as new_owner to delete the company. */
void ChangeOwnershipOfCompanyItems(Owner old_owner, Owner new_owner)
{
	Town *t;
	CompanyID old = _current_company;

	assert(old_owner != new_owner);

	{
		Company *c;
		uint i;

		/* See if the old_owner had shares in other companies */
		_current_company = old_owner;
		FOR_ALL_COMPANIES(c) {
			for (i = 0; i < 4; i++) {
				if (c->share_owners[i] == old_owner) {
					/* Sell his shares */
					CommandCost res = DoCommand(0, c->index, 0, DC_EXEC, CMD_SELL_SHARE_IN_COMPANY);
					/* Because we are in a DoCommand, we can't just execute an other one and
					 *  expect the money to be removed. We need to do it ourself! */
					SubtractMoneyFromCompany(res);
				}
			}
		}

		/* Sell all the shares that people have on this company */
		c = Company::Get(old_owner);
		for (i = 0; i < 4; i++) {
			_current_company = c->share_owners[i];
			if (_current_company != INVALID_OWNER) {
				/* Sell the shares */
				CommandCost res = DoCommand(0, old_owner, 0, DC_EXEC, CMD_SELL_SHARE_IN_COMPANY);
				/* Because we are in a DoCommand, we can't just execute an other one and
				 *  expect the money to be removed. We need to do it ourself! */
				SubtractMoneyFromCompany(res);
			}
		}
	}

	_current_company = old_owner;

	/* Temporarily increase the company's money, to be sure that
	 * removing his/her property doesn't fail because of lack of money.
	 * Not too drastically though, because it could overflow */
	if (new_owner == INVALID_OWNER) {
		Company::Get(old_owner)->money = UINT64_MAX >> 2; // jackpot ;p
	}

	if (new_owner == INVALID_OWNER) {
		Subsidy *s;

		for (s = _subsidies; s != endof(_subsidies); s++) {
			if (s->cargo_type != CT_INVALID && s->age >= 12) {
				if (Station::Get(s->to)->owner == old_owner) s->cargo_type = CT_INVALID;
			}
		}
	}

	/* Take care of rating in towns */
	FOR_ALL_TOWNS(t) {
		/* If a company takes over, give the ratings to that company. */
		if (new_owner != INVALID_OWNER) {
			if (HasBit(t->have_ratings, old_owner)) {
				if (HasBit(t->have_ratings, new_owner)) {
					/* use max of the two ratings. */
					t->ratings[new_owner] = max(t->ratings[new_owner], t->ratings[old_owner]);
				} else {
					SetBit(t->have_ratings, new_owner);
					t->ratings[new_owner] = t->ratings[old_owner];
				}
			}
		}

		/* Reset the ratings for the old owner */
		t->ratings[old_owner] = RATING_INITIAL;
		ClrBit(t->have_ratings, old_owner);
	}

	{
		FreeUnitIDGenerator unitidgen[] = {
			FreeUnitIDGenerator(VEH_TRAIN, new_owner), FreeUnitIDGenerator(VEH_ROAD,     new_owner),
			FreeUnitIDGenerator(VEH_SHIP,  new_owner), FreeUnitIDGenerator(VEH_AIRCRAFT, new_owner)
		};

		Vehicle *v;
		FOR_ALL_VEHICLES(v) {
			if (v->owner == old_owner && IsCompanyBuildableVehicleType(v->type)) {
				if (new_owner == INVALID_OWNER) {
					if (v->Previous() == NULL) delete v;
				} else {
					v->owner = new_owner;
					v->colourmap = PAL_NONE;
					if (IsEngineCountable(v)) Company::Get(new_owner)->num_engines[v->engine_type]++;
					if (v->IsPrimaryVehicle()) v->unitnumber = unitidgen[v->type].NextID();
				}
			}
		}
	}

	/*  Change ownership of tiles */
	{
		TileIndex tile = 0;
		do {
			ChangeTileOwner(tile, old_owner, new_owner);
		} while (++tile != MapSize());

		if (new_owner != INVALID_OWNER) {
			/* Update all signals because there can be new segment that was owned by two companies
			 * and signals were not propagated
			 * Similiar with crossings - it is needed to bar crossings that weren't before
			 * because of different owner of crossing and approaching train */
			tile = 0;

			do {
				if (IsTileType(tile, MP_RAILWAY) && IsTileOwner(tile, new_owner) && HasSignals(tile)) {
					TrackBits tracks = GetTrackBits(tile);
					do { // there may be two tracks with signals for TRACK_BIT_HORZ and TRACK_BIT_VERT
						Track track = RemoveFirstTrack(&tracks);
						if (HasSignalOnTrack(tile, track)) AddTrackToSignalBuffer(tile, track, new_owner);
					} while (tracks != TRACK_BIT_NONE);
				} else if (IsLevelCrossingTile(tile) && IsTileOwner(tile, new_owner)) {
					UpdateLevelCrossing(tile);
				}
			} while (++tile != MapSize());
		}

		/* update signals in buffer */
		UpdateSignalsInBuffer();
	}

	/* convert owner of stations (including deleted ones, but excluding buoys) */
	Station *st;
	FOR_ALL_STATIONS(st) {
		if (st->owner == old_owner) {
			/* if a company goes bankrupt, set owner to OWNER_NONE so the sign doesn't disappear immediately
			 * also, drawing station window would cause reading invalid company's colour */
			st->owner = new_owner == INVALID_OWNER ? OWNER_NONE : new_owner;
		}
	}

	/* do the same for waypoints (we need to do this here so deleted waypoints are converted too) */
	Waypoint *wp;
	FOR_ALL_WAYPOINTS(wp) {
		if (wp->owner == old_owner) {
			wp->owner = new_owner == INVALID_OWNER ? OWNER_NONE : new_owner;
		}
	}

	/* In all cases clear replace engine rules.
	 * Even if it was copied, it could interfere with new owner's rules */
	RemoveAllEngineReplacementForCompany(Company::Get(old_owner));

	if (new_owner == INVALID_OWNER) {
		RemoveAllGroupsForCompany(old_owner);
	} else {
		Group *g;
		FOR_ALL_GROUPS(g) {
			if (g->owner == old_owner) g->owner = new_owner;
		}
	}

	Sign *si;
	FOR_ALL_SIGNS(si) {
		if (si->owner == old_owner) si->owner = new_owner == INVALID_OWNER ? OWNER_NONE : new_owner;
	}

	/* Change colour of existing windows */
	if (new_owner != INVALID_OWNER) ChangeWindowOwner(old_owner, new_owner);

	_current_company = old;

	MarkWholeScreenDirty();
}

static void ChangeNetworkOwner(Owner current_owner, Owner new_owner)
{
#ifdef ENABLE_NETWORK
	if (!_networking) return;

	if (current_owner == _local_company) {
		SetLocalCompany(new_owner);
	}

	if (!_network_server) return;

	NetworkServerChangeOwner(current_owner, new_owner);
#endif /* ENABLE_NETWORK */
}

static void CompanyCheckBankrupt(Company *c)
{
	/*  If the company has money again, it does not go bankrupt */
	if (c->money >= 0) {
		c->quarters_of_bankrupcy = 0;
		return;
	}

	c->quarters_of_bankrupcy++;

	CompanyNewsInformation *cni = MallocT<CompanyNewsInformation>(1);
	cni->FillData(c);

	switch (c->quarters_of_bankrupcy) {
		case 0:
		case 1:
			free(cni);
			break;

		case 2:
			SetDParam(0, STR_NEWS_COMPANY_IN_TROUBLE_TITLE);
			SetDParam(1, STR_NEWS_COMPANY_IN_TROUBLE_DESCRIPTION);
			SetDParamStr(2, cni->company_name);
			AddCompanyNewsItem(STR_NEWS_MESSAGE, NS_COMPANY_TROUBLE, cni);
			AI::BroadcastNewEvent(new AIEventCompanyInTrouble(c->index));
			break;
		case 3: {
			/* XXX - In multiplayer, should we ask other companies if it wants to take
		          over when it is a human company? -- TrueLight */
			if (!c->is_ai) {
				SetDParam(0, STR_NEWS_COMPANY_IN_TROUBLE_TITLE);
				SetDParam(1, STR_NEWS_COMPANY_IN_TROUBLE_DESCRIPTION);
				SetDParamStr(2, cni->company_name);
				AddCompanyNewsItem(STR_NEWS_MESSAGE, NS_COMPANY_TROUBLE, cni);
				break;
			}

			/* Check if the company has any value.. if not, declare it bankrupt
			 *  right now */
			Money val = CalculateCompanyValue(c);
			if (val > 0) {
				c->bankrupt_value = val;
				c->bankrupt_asked = 1 << c->index; // Don't ask the owner
				c->bankrupt_timeout = 0;
				free(cni);
				break;
			}
			/* Else, falltrue to case 4... */
		}
		default:
		case 4:
			if (!_networking && _local_company == c->index) {
				/* If we are in offline mode, leave the company playing. Eg. there
				 * is no THE-END, otherwise mark the client as spectator to make sure
				 * he/she is no long in control of this company. However... when you
				 * join another company (cheat) the "unowned" company can bankrupt. */
				c->bankrupt_asked = MAX_UVALUE(CompanyMask);
				c->bankrupt_timeout = 0x456;
				break;
			}

			/* Close everything the owner has open */
			DeleteCompanyWindows(c->index);

			/* Show bankrupt news */
			SetDParam(0, STR_NEWS_COMPANY_BANKRUPT_TITLE);
			SetDParam(1, STR_NEWS_COMPANY_BANKRUPT_DESCRIPTION);
			SetDParamStr(2, cni->company_name);
			AddCompanyNewsItem(STR_NEWS_MESSAGE, NS_COMPANY_BANKRUPT, cni);

			/* Remove the company */
			ChangeNetworkOwner(c->index, COMPANY_SPECTATOR);
			ChangeOwnershipOfCompanyItems(c->index, INVALID_OWNER);

			if (c->is_ai) AI::Stop(c->index);

			CompanyID c_index = c->index;
			delete c;
			AI::BroadcastNewEvent(new AIEventCompanyBankrupt(c_index));
	}
}

static void CompaniesGenStatistics()
{
	Station *st;
	Company *c;

	FOR_ALL_STATIONS(st) {
		_current_company = st->owner;
		CommandCost cost(EXPENSES_PROPERTY, _price.station_value >> 1);
		SubtractMoneyFromCompany(cost);
	}

	if (!HasBit(1 << 0 | 1 << 3 | 1 << 6 | 1 << 9, _cur_month))
		return;

	FOR_ALL_COMPANIES(c) {
		memmove(&c->old_economy[1], &c->old_economy[0], sizeof(c->old_economy) - sizeof(c->old_economy[0]));
		c->old_economy[0] = c->cur_economy;
		memset(&c->cur_economy, 0, sizeof(c->cur_economy));

		if (c->num_valid_stat_ent != 24) c->num_valid_stat_ent++;

		UpdateCompanyRatingAndValue(c, true);
		if (c->block_preview != 0) c->block_preview--;
		CompanyCheckBankrupt(c);
	}

	InvalidateWindow(WC_INCOME_GRAPH, 0);
	InvalidateWindow(WC_OPERATING_PROFIT, 0);
	InvalidateWindow(WC_DELIVERED_CARGO, 0);
	InvalidateWindow(WC_PERFORMANCE_HISTORY, 0);
	InvalidateWindow(WC_COMPANY_VALUE, 0);
	InvalidateWindow(WC_COMPANY_LEAGUE, 0);
}

static void AddSingleInflation(Money *value, uint16 *frac, int32 amt)
{
	/* Is it safe to add inflation ? */
	if ((INT64_MAX / amt) < (*value + 1)) {
		*value = INT64_MAX / amt;
		*frac = 0;
	} else {
		int64 tmp = (int64)*value * amt + *frac;
		*frac   = GB(tmp, 0, 16);
		*value += tmp >> 16;
	}
}

static void AddInflation(bool check_year = true)
{
	/* The cargo payment inflation differs from the normal inflation, so the
	 * relative amount of money you make with a transport decreases slowly over
	 * the 170 years. After a few hundred years we reach a level in which the
	 * games will become unplayable as the maximum income will be less than
	 * the minimum running cost.
	 *
	 * Furthermore there are a lot of inflation related overflows all over the
	 * place. Solving them is hardly possible because inflation will always
	 * reach the overflow threshold some day. So we'll just perform the
	 * inflation mechanism during the first 170 years (the amount of years that
	 * one had in the original TTD) and stop doing the inflation after that
	 * because it only causes problems that can't be solved nicely and the
	 * inflation doesn't add anything after that either; it even makes playing
	 * it impossible due to the diverging cost and income rates.
	 */
	if (check_year && (_cur_year - _settings_game.game_creation.starting_year) >= (ORIGINAL_MAX_YEAR - ORIGINAL_BASE_YEAR)) return;

	/* Approximation for (100 + infl_amount)% ** (1 / 12) - 100%
	 * scaled by 65536
	 * 12 -> months per year
	 * This is only a good approxiamtion for small values
	 */
	int32 inf = _economy.infl_amount * 54;

	for (uint i = 0; i != NUM_PRICES; i++) {
		AddSingleInflation((Money*)&_price + i, _price_frac + i, inf);
	}

	AddSingleInflation(&_economy.max_loan_unround, &_economy.max_loan_unround_fract, inf);

	if (_economy.max_loan + 50000 <= _economy.max_loan_unround) _economy.max_loan += 50000;

	inf = _economy.infl_amount_pr * 54;
	for (CargoID i = 0; i < NUM_CARGO; i++) {
		AddSingleInflation(
			(Money*)_cargo_payment_rates + i,
			_cargo_payment_rates_frac + i,
			inf
		);
	}

	InvalidateWindowClasses(WC_BUILD_VEHICLE);
	InvalidateWindowClasses(WC_REPLACE_VEHICLE);
	InvalidateWindowClasses(WC_VEHICLE_DETAILS);
	InvalidateWindow(WC_PAYMENT_RATES, 0);
}

static void CompaniesPayInterest()
{
	const Company *c;

	FOR_ALL_COMPANIES(c) {
		_current_company = c->index;

		/* Over a year the paid interest should be "loan * interest percentage",
		 * but... as that number is likely not dividable by 12 (pay each month),
		 * one needs to account for that in the monthly fee calculations.
		 * To easily calculate what one should pay "this" month, you calculate
		 * what (total) should have been paid up to this month and you substract
		 * whatever has been paid in the previous months. This will mean one month
		 * it'll be a bit more and the other it'll be a bit less than the average
		 * monthly fee, but on average it will be exact. */
		Money yearly_fee = c->current_loan * _economy.interest_rate / 100;
		Money up_to_previous_month = yearly_fee * _cur_month / 12;
		Money up_to_this_month = yearly_fee * (_cur_month + 1) / 12;

		SubtractMoneyFromCompany(CommandCost(EXPENSES_LOAN_INT, up_to_this_month - up_to_previous_month));

		SubtractMoneyFromCompany(CommandCost(EXPENSES_OTHER, _price.station_value >> 2));
	}
}

static void HandleEconomyFluctuations()
{
	if (_settings_game.difficulty.economy == 0) return;

	if (--_economy.fluct == 0) {
		_economy.fluct = -(int)GB(Random(), 0, 2);
		AddNewsItem(STR_NEWS_BEGIN_OF_RECESSION, NS_ECONOMY);
	} else if (_economy.fluct == -12) {
		_economy.fluct = GB(Random(), 0, 8) + 312;
		AddNewsItem(STR_NEWS_END_OF_RECESSION, NS_ECONOMY);
	}
}

static byte _price_category[NUM_PRICES] = {
	0, 2, 2, 2, 2, 2, 2, 2,
	2, 2, 2, 2, 2, 2, 2, 2,
	2, 2, 2, 2, 2, 2, 2, 2,
	2, 2, 2, 2, 2, 2, 2, 2,
	2, 2, 2, 2, 2, 2, 2, 2,
	2, 2, 1, 1, 1, 1, 1, 1,
	2,
};

static const Money _price_base[NUM_PRICES] = {
	    100, ///< station_value
	    100, ///< build_rail
	     95, ///< build_road
	     65, ///< build_signals
	    275, ///< build_bridge
	    600, ///< build_train_depot
	    500, ///< build_road_depot
	    700, ///< build_ship_depot
	    450, ///< build_tunnel
	    200, ///< train_station_track
	    180, ///< train_station_length
	    600, ///< build_airport
	    200, ///< build_bus_station
	    200, ///< build_truck_station
	    350, ///< build_dock
	 400000, ///< build_railvehicle
	   2000, ///< build_railwagon
	 700000, ///< aircraft_base
	  14000, ///< roadveh_base
	  65000, ///< ship_base
	     20, ///< build_trees
	    250, ///< terraform
	     20, ///< clear_grass
	     40, ///< clear_roughland
	    200, ///< clear_rocks
	    500, ///< clear_fields
	     20, ///< remove_trees
	    -70, ///< remove_rail
	     10, ///< remove_signals
	     50, ///< clear_bridge
	     80, ///< remove_train_depot
	     80, ///< remove_road_depot
	     90, ///< remove_ship_depot
	     30, ///< clear_tunnel
	  10000, ///< clear_water
	     50, ///< remove_rail_station
	     30, ///< remove_airport
	     50, ///< remove_bus_station
	     50, ///< remove_truck_station
	     55, ///< remove_dock
	   1600, ///< remove_house
	     40, ///< remove_road
	   5600, ///< running_rail[0] steam
	   5200, ///< running_rail[1] diesel
	   4800, ///< running_rail[2] electric
	   9600, ///< aircraft_running
	   1600, ///< roadveh_running
	   5600, ///< ship_running
	1000000, ///< build_industry
};

static byte price_base_multiplier[NUM_PRICES];

/**
 * Reset changes to the price base multipliers.
 */
void ResetPriceBaseMultipliers()
{
	uint i;

	/* 8 means no multiplier. */
	for (i = 0; i < NUM_PRICES; i++)
		price_base_multiplier[i] = 8;
}

/**
 * Change a price base by the given factor.
 * The price base is altered by factors of two, with an offset of 8.
 * NewBaseCost = OldBaseCost * 2^(n-8)
 * @param price Index of price base to change.
 * @param factor Amount to change by.
 */
void SetPriceBaseMultiplier(uint price, byte factor)
{
	assert(price < NUM_PRICES);
	price_base_multiplier[price] = factor;
}

/**
 * Initialize the variables that will maintain the daily industry change system.
 * @param init_counter specifies if the counter is required to be initialized
 */
void StartupIndustryDailyChanges(bool init_counter)
{
	uint map_size = MapLogX() + MapLogY();
	/* After getting map size, it needs to be scaled appropriately and divided by 31,
	 * which stands for the days in a month.
	 * Using just 31 will make it so that a monthly reset (based on the real number of days of that month)
	 * would not be needed.
	 * Since it is based on "fractionnal parts", the leftover days will not make much of a difference
	 * on the overall total number of changes performed */
	_economy.industry_daily_increment = (1 << map_size) / 31;

	if (init_counter) {
		/* A new game or a savegame from an older version will require the counter to be initialized */
		_economy.industry_daily_change_counter = 0;
	}
}

void StartupEconomy()
{
	int i;

	assert(sizeof(_price) == NUM_PRICES * sizeof(Money));

	for (i = 0; i != NUM_PRICES; i++) {
		Money price = _price_base[i];
		if (_price_category[i] != 0) {
			uint mod = _price_category[i] == 1 ? _settings_game.difficulty.vehicle_costs : _settings_game.difficulty.construction_cost;
			if (mod < 1) {
				price = price * 3 >> 2;
			} else if (mod > 1) {
				price = price * 9 >> 3;
			}
		}
		if (price_base_multiplier[i] > 8) {
			price <<= price_base_multiplier[i] - 8;
		} else {
			price >>= 8 - price_base_multiplier[i];
		}
		((Money*)&_price)[i] = price;
		_price_frac[i] = 0;
	}

	_economy.interest_rate = _settings_game.difficulty.initial_interest;
	_economy.infl_amount = _settings_game.difficulty.initial_interest;
	_economy.infl_amount_pr = max(0, _settings_game.difficulty.initial_interest - 1);
	_economy.max_loan_unround = _economy.max_loan = _settings_game.difficulty.max_loan;
	_economy.fluct = GB(Random(), 0, 8) + 168;

	StartupIndustryDailyChanges(true); // As we are starting a new game, initialize the counter too

}

void ResetEconomy()
{
	/* Test if resetting the economy is needed. */
	bool needed = false;

	for (CargoID c = 0; c < NUM_CARGO; c++) {
		const CargoSpec *cs = GetCargo(c);
		if (!cs->IsValid()) continue;
		if (_cargo_payment_rates[c] == 0) {
			needed = true;
			break;
		}
	}

	if (!needed) return;

	/* Remember old unrounded maximum loan value. NewGRF has the ability
	 * to change all the other inflation affected base costs. */
	Money old_value = _economy.max_loan_unround;

	/* Reset the economy */
	StartupEconomy();
	InitializeLandscapeVariables(false);

	/* Reapply inflation, ignoring the year */
	while (old_value > _economy.max_loan_unround) {
		AddInflation(false);
	}
}

Money GetPriceByIndex(uint8 index)
{
	if (index > NUM_PRICES) return 0;

	return ((Money*)&_price)[index];
}

Money GetTransportedGoodsIncome(uint num_pieces, uint dist, byte transit_days, CargoID cargo_type)
{
	const CargoSpec *cs = GetCargo(cargo_type);

	/* Use callback to calculate cargo profit, if available */
	if (HasBit(cs->callback_mask, CBM_CARGO_PROFIT_CALC)) {
		uint32 var18 = min(dist, 0xFFFF) | (min(num_pieces, 0xFF) << 16) | (transit_days << 24);
		uint16 callback = GetCargoCallback(CBID_CARGO_PROFIT_CALC, 0, var18, cs);
		if (callback != CALLBACK_FAILED) {
			int result = GB(callback, 0, 14);

			/* Simulate a 15 bit signed value */
			if (HasBit(callback, 14)) result = 0x4000 - result;

			/* "The result should be a signed multiplier that gets multiplied
			 * by the amount of cargo moved and the price factor, then gets
			 * divided by 8192." */
			return result * num_pieces * _cargo_payment_rates[cargo_type] / 8192;
		}
	}

	/* zero the distance (thus income) if it's the bank and very short transport. */
	if (_settings_game.game_creation.landscape == LT_TEMPERATE && cs->label == 'VALU' && dist < 10) return 0;


	static const int MIN_TIME_FACTOR = 31;
	static const int MAX_TIME_FACTOR = 255;

	const int days1 = cs->transit_days[0];
	const int days2 = cs->transit_days[1];
	const int days_over_days1 = max(   transit_days - days1, 0);
	const int days_over_days2 = max(days_over_days1 - days2, 0);

	/*
	 * The time factor is calculated based on the time it took
	 * (transit_days) compared two cargo-depending values. The
	 * range is divided into three parts:
	 *
	 *  - constant for fast transits
	 *  - linear decreasing with time with a slope of -1 for medium transports
	 *  - linear decreasing with time with a slope of -2 for slow transports
	 *
	 */
	const int time_factor = max(MAX_TIME_FACTOR - days_over_days1 - days_over_days2, MIN_TIME_FACTOR);

	return BigMulS(dist * time_factor * num_pieces, _cargo_payment_rates[cargo_type], 21);
}

/**
 * @note THIS STRUCTURE WILL BE REMOVED SOON!
 */
struct FindIndustryToDeliverData {
	const Rect *rect;            ///< Station acceptance rectangle
	CargoID cargo_type;          ///< Cargo type that was delivered

	Industry *ind;               ///< Returns found industry
	const IndustrySpec *indspec; ///< Spec of ind
	uint cargo_index;            ///< Index of cargo_type in acceptance list of ind
};

/**
 * @note THIS FUNCTION WILL BE REMOVED SOON!
 */
static bool FindIndustryToDeliver(TileIndex ind_tile, void *user_data)
{
	FindIndustryToDeliverData *callback_data = (FindIndustryToDeliverData *)user_data;
	const Rect *rect = callback_data->rect;
	CargoID cargo_type = callback_data->cargo_type;

	/* Only process industry tiles */
	if (!IsTileType(ind_tile, MP_INDUSTRY)) return false;

	/* Only process tiles in the station acceptance rectangle */
	int x = TileX(ind_tile);
	int y = TileY(ind_tile);
	if (x < rect->left || x > rect->right || y < rect->top || y > rect->bottom) return false;

	Industry *ind = GetIndustryByTile(ind_tile);
	const IndustrySpec *indspec = GetIndustrySpec(ind->type);

	uint cargo_index;
	for (cargo_index = 0; cargo_index < lengthof(ind->accepts_cargo); cargo_index++) {
		if (cargo_type == ind->accepts_cargo[cargo_index]) break;
	}
	/* Check if matching cargo has been found */
	if (cargo_index >= lengthof(ind->accepts_cargo)) return false;

	/* Check if industry temporarly refuses acceptance */
	if (HasBit(indspec->callback_flags, CBM_IND_REFUSE_CARGO)) {
		uint16 res = GetIndustryCallback(CBID_INDUSTRY_REFUSE_CARGO, 0, GetReverseCargoTranslation(cargo_type, indspec->grf_prop.grffile), ind, ind->type, ind->xy);
		if (res == 0) return false;
	}

	/* Found industry accepting the cargo */
	callback_data->ind = ind;
	callback_data->indspec = indspec;
	callback_data->cargo_index = cargo_index;
	return true;
}

/**
 * Transfer goods from station to industry.
 * All cargo is delivered to the nearest (Manhattan) industry to the station sign, which is inside the acceptance rectangle and actually accepts the cargo.
 * @param st The station that accepted the cargo
 * @param cargo_type Type of cargo delivered
 * @param nun_pieces Amount of cargo delivered
 * @note THIS FUNCTION WILL BE REMOVED SOON!
 */
static Industry *DeliverGoodsToIndustryCheckOldStyle(const Station *st, CargoID cargo_type, int num_pieces)
{
	if (st->rect.IsEmpty()) return NULL;

	/* Compute acceptance rectangle */
	int catchment_radius = st->GetCatchmentRadius();
	Rect rect = {
		max<int>(st->rect.left   - catchment_radius, 0),
		max<int>(st->rect.top    - catchment_radius, 0),
		min<int>(st->rect.right  + catchment_radius, MapMaxX()),
		min<int>(st->rect.bottom + catchment_radius, MapMaxY())
	};

	/* Compute maximum extent of acceptance rectangle wrt. station sign */
	TileIndex start_tile = st->xy;
	uint max_radius = max(
		max(DistanceManhattan(start_tile, TileXY(rect.left , rect.top)), DistanceManhattan(start_tile, TileXY(rect.left , rect.bottom))),
		max(DistanceManhattan(start_tile, TileXY(rect.right, rect.top)), DistanceManhattan(start_tile, TileXY(rect.right, rect.bottom)))
	);

	FindIndustryToDeliverData callback_data;
	callback_data.rect = &rect;
	callback_data.cargo_type = cargo_type;
	callback_data.ind = NULL;
	callback_data.indspec = NULL;
	callback_data.cargo_index = 0;

	/* Find the nearest industrytile to the station sign inside the catchment area, whose industry accepts the cargo.
	 * This fails in three cases:
	 *  1) The station accepts the cargo because there are enough houses around it accepting the cargo.
	 *  2) The industries in the catchment area temporarily reject the cargo, and the daily station loop has not yet updated station acceptance.
	 *  3) The results of callbacks CBID_INDUSTRY_REFUSE_CARGO and CBID_INDTILE_CARGO_ACCEPTANCE are inconsistent. (documented behaviour)
	 */
	if (CircularTileSearch(&start_tile, 2 * max_radius + 1, FindIndustryToDeliver, &callback_data)) return callback_data.ind;

	return NULL;
}

/** The industries we've currently brought cargo to. */
static SmallIndustryList _cargo_delivery_destinations;

/**
 * Transfer goods from station to industry.
 * All cargo is delivered to the nearest (Manhattan) industry to the station sign, which is inside the acceptance rectangle and actually accepts the cargo.
 * @param st The station that accepted the cargo
 * @param cargo_type Type of cargo delivered
 * @param nun_pieces Amount of cargo delivered
 */
static void DeliverGoodsToIndustry(const Station *st, CargoID cargo_type, int num_pieces)
{
	/* Find the nearest industrytile to the station sign inside the catchment area, whose industry accepts the cargo.
	 * This fails in three cases:
	 *  1) The station accepts the cargo because there are enough houses around it accepting the cargo.
	 *  2) The industries in the catchment area temporarily reject the cargo, and the daily station loop has not yet updated station acceptance.
	 *  3) The results of callbacks CBID_INDUSTRY_REFUSE_CARGO and CBID_INDTILE_CARGO_ACCEPTANCE are inconsistent. (documented behaviour)
	 */

	for (uint i = 0; i < st->industries_near.Length(); i++) {
		Industry *ind = st->industries_near[i];
		const IndustrySpec *indspec = GetIndustrySpec(ind->type);

		uint cargo_index;
		for (cargo_index = 0; cargo_index < lengthof(ind->accepts_cargo); cargo_index++) {
			if (cargo_type == ind->accepts_cargo[cargo_index]) break;
		}
		/* Check if matching cargo has been found */
		if (cargo_index >= lengthof(ind->accepts_cargo)) continue;

		/* Check if industry temporarily refuses acceptance */
		if (HasBit(indspec->callback_flags, CBM_IND_REFUSE_CARGO)) {
			uint16 res = GetIndustryCallback(CBID_INDUSTRY_REFUSE_CARGO, 0, GetReverseCargoTranslation(cargo_type, indspec->grf_prop.grffile), ind, ind->type, ind->xy);
			if (res == 0) continue;
		}

		/* Insert the industry into _cargo_delivery_destinations, if not yet contained */
		_cargo_delivery_destinations.Include(ind);

		assert(DeliverGoodsToIndustryCheckOldStyle(st, cargo_type, num_pieces) == ind); // safety check, will be removed soon

		ind->incoming_cargo_waiting[cargo_index] = min(num_pieces + ind->incoming_cargo_waiting[cargo_index], 0xFFFF);

		return;
	}

	assert(DeliverGoodsToIndustryCheckOldStyle(st, cargo_type, num_pieces) == NULL); // safety check, will be removed soon
}

/**
 * Delivers goods to industries/towns and calculates the payment
 * @param num_pieces amount of cargo delivered
 * @param source Originstation of the cargo
 * @param dest Station the cargo has been unloaded
 * @param source_tile The origin of the cargo for distance calculation
 * @param days_in_transit Travel time
 * @param company The company delivering the cargo
 * The cargo is just added to the stockpile of the industry. It is due to the caller to trigger the industry's production machinery
 */
static Money DeliverGoods(int num_pieces, CargoID cargo_type, StationID source, StationID dest, TileIndex source_tile, byte days_in_transit, Company *company)
{
	bool subsidised = false;

	assert(num_pieces > 0);

	/* Update company statistics */
	company->cur_economy.delivered_cargo += num_pieces;
	SetBit(company->cargo_types, cargo_type);

	const Station *s_to = Station::Get(dest);

	if (source != INVALID_STATION) {
		const Station *s_from = Station::Get(source);

		/* Check if a subsidy applies. */
		subsidised = CheckSubsidised(s_from, s_to, cargo_type);
	}

	/* Increase town's counter for some special goods types */
	const CargoSpec *cs = GetCargo(cargo_type);
	if (cs->town_effect == TE_FOOD) s_to->town->new_act_food += num_pieces;
	if (cs->town_effect == TE_WATER) s_to->town->new_act_water += num_pieces;

	/* Give the goods to the industry. */
	DeliverGoodsToIndustry(s_to, cargo_type, num_pieces);

	/* Determine profit */
	Money profit = GetTransportedGoodsIncome(num_pieces, DistanceManhattan(source_tile, s_to->xy), days_in_transit, cargo_type);

	/* Modify profit if a subsidy is in effect */
	if (subsidised) {
		switch (_settings_game.difficulty.subsidy_multiplier) {
			case 0:  profit += profit >> 1; break;
			case 1:  profit *= 2; break;
			case 2:  profit *= 3; break;
			default: profit *= 4; break;
		}
	}

	return profit;
}

/**
 * Inform the industry about just delivered cargo
 * DeliverGoodsToIndustry() silently incremented incoming_cargo_waiting, now it is time to do something with the new cargo.
 * @param i The industry to process
 */
static void TriggerIndustryProduction(Industry *i)
{
	const IndustrySpec *indspec = GetIndustrySpec(i->type);
	uint16 callback = indspec->callback_flags;

	i->was_cargo_delivered = true;
	i->last_cargo_accepted_at = _date;

	if (HasBit(callback, CBM_IND_PRODUCTION_CARGO_ARRIVAL) || HasBit(callback, CBM_IND_PRODUCTION_256_TICKS)) {
		if (HasBit(callback, CBM_IND_PRODUCTION_CARGO_ARRIVAL)) {
			IndustryProductionCallback(i, 0);
		} else {
			InvalidateWindow(WC_INDUSTRY_VIEW, i->index);
		}
	} else {
		for (uint cargo_index = 0; cargo_index < lengthof(i->incoming_cargo_waiting); cargo_index++) {
			uint cargo_waiting = i->incoming_cargo_waiting[cargo_index];
			if (cargo_waiting == 0) continue;

			i->produced_cargo_waiting[0] = min(i->produced_cargo_waiting[0] + (cargo_waiting * indspec->input_cargo_multiplier[cargo_index][0] / 256), 0xFFFF);
			i->produced_cargo_waiting[1] = min(i->produced_cargo_waiting[1] + (cargo_waiting * indspec->input_cargo_multiplier[cargo_index][1] / 256), 0xFFFF);

			i->incoming_cargo_waiting[cargo_index] = 0;
		}
	}

	TriggerIndustry(i, INDUSTRY_TRIGGER_RECEIVED_CARGO);
	StartStopIndustryTileAnimation(i, IAT_INDUSTRY_RECEIVED_CARGO);
}

/**
 * Makes us a new cargo payment helper.
 * @param front The front of the train
 * @param destinations List to add the destinations of 'our' cargo to
 */
CargoPayment::CargoPayment(Vehicle *front) :
	front(front),
	current_station(front->last_station_visited)
{
}

CargoPayment::~CargoPayment()
{
	if (this->CleaningPool()) return;

	this->front->cargo_payment = NULL;

	if (this->visual_profit == 0) return;

	CompanyID old_company = _current_company;
	_current_company = this->front->owner;

	SubtractMoneyFromCompany(CommandCost(this->front->GetExpenseType(true), -this->route_profit));
	this->front->profit_this_year += this->visual_profit << 8;

	if (this->route_profit != 0) {
		if (IsLocalCompany() && !PlayVehicleSound(this->front, VSE_LOAD_UNLOAD)) {
			SndPlayVehicleFx(SND_14_CASHTILL, this->front);
		}

		ShowCostOrIncomeAnimation(this->front->x_pos, this->front->y_pos, this->front->z_pos, -this->visual_profit);
	} else {
		ShowFeederIncomeAnimation(this->front->x_pos, this->front->y_pos, this->front->z_pos, this->visual_profit);
	}

	_current_company = old_company;
}

/**
 * Handle payment for final delivery of the given cargo packet.
 * @param cp The cargo packet to pay for.
 * @param count The number of packets to pay for.
 */
void CargoPayment::PayFinalDelivery(CargoPacket *cp, uint count)
{
	if (this->owner == NULL) {
		this->owner = Company::Get(this->front->owner);
	}

	/* Handle end of route payment */
	Money profit = DeliverGoods(count, this->ct, cp->source, this->current_station, cp->source_xy, cp->days_in_transit, this->owner);
	this->route_profit += profit;

	/* The vehicle's profit is whatever route profit there is minus feeder shares. */
	this->visual_profit += profit - cp->feeder_share;
}

/**
 * Handle payment for transfer of the given cargo packet.
 * @param cp The cargo packet to pay for.
 * @param count The number of packets to pay for.
 */
void CargoPayment::PayTransfer(CargoPacket *cp, uint count)
{
	Money profit = GetTransportedGoodsIncome(
		count,
		/* pay transfer vehicle for only the part of transfer it has done: ie. cargo_loaded_at_xy to here */
		DistanceManhattan(cp->loaded_at_xy, Station::Get(this->current_station)->xy),
		cp->days_in_transit,
		this->ct);

	this->visual_profit += profit; // accumulate transfer profits for whole vehicle
	cp->feeder_share    += profit; // account for the (virtual) profit already made for the cargo packet
}

/**
 * Prepare the vehicle to be unloaded.
 * @param front_v the vehicle to be unloaded
 */
<<<<<<< HEAD
void PrepareUnload(Station * curr_station, Vehicle *front_v, StationID next_station_id)
=======
void PrepareUnload(Vehicle *front_v)
>>>>>>> f260c076
{
	/* At this moment loading cannot be finished */
	ClrBit(front_v->vehicle_flags, VF_LOADING_FINISHED);

	/* Start unloading in at the first possible moment */
	front_v->load_unload_time_rem = 1;

<<<<<<< HEAD
	if (front_v->current_order.GetUnloadType() & OUFB_NO_UNLOAD) {
		/* vehicle will keep all its cargo and LoadUnloadVehicle will never call MoveToStation */
		UpdateFlows(curr_station, front_v, next_station_id);
	} else {
=======
	if ((front_v->current_order.GetUnloadType() & OUFB_NO_UNLOAD) == 0) {
>>>>>>> f260c076
		for (Vehicle *v = front_v; v != NULL; v = v->Next()) {
			if (v->cargo_cap > 0 && !v->cargo.Empty()) {
				SetBit(v->vehicle_flags, VF_CARGO_UNLOADING);
			}
			v->cargo.InvalidateCache();
		}
	}

	assert(front_v->cargo_payment == NULL);
	front_v->cargo_payment = new CargoPayment(front_v);
<<<<<<< HEAD
}

/**
 * Moves packets from the reservation list back into the station
 */
static void ReimportReserved(Station * st, CargoReservation & reserved) {
	for (CargoReservation::iterator i = reserved.begin(); i != reserved.end(); ++i) {
		st->goods[i->first].cargo.Import(i->second);
	}
}

/**
 * reserves cargo if the full load order and improved_load is set. Moves rejected packets from the rejection list
 * back into the station
 */
static void ReserveAndUnreject(Station * st, Vehicle * u, StationID next_station, CargoReservation & reserved, CargoReservation & rejected)
{
	if (_settings_game.order.improved_load && (u->current_order.GetLoadType() & OLFB_FULL_LOAD)) {
		/* Update reserved cargo */
		for (Vehicle * v = u; v != NULL; v = v->Next()) {
			CargoID cargo = v->cargo_type;
			CargoList & list = st->goods[cargo].cargo;
			list.ReservePacketsForLoading(&reserved[cargo], v->cargo_cap - v->cargo.Count(), next_station, &rejected[cargo]);
		}
	}
	ReimportReserved(st, rejected);
=======
>>>>>>> f260c076
}

/**
 * Loads/unload the vehicle if possible.
 * @param v the vehicle to be (un)loaded
 * @param reserved   the amount of each cargo type that is
 *                   left on the platform to be
 *                   picked up by another vehicle when all
 *                   previous vehicles have loaded.
 */
static void LoadUnloadVehicle(Vehicle *v, CargoReservation & reserved)
{
	CargoReservation rejected;
	assert(v->current_order.IsType(OT_LOADING));

	Vehicle *u = v;
	StationID last_visited = u->last_station_visited;
	Station *st = Station::Get(last_visited);

	StationID next_station = INVALID_STATION;
	OrderList * orders = u->orders.list;
	if (orders != NULL) {
		next_station = orders->GetNextStoppingStation(u->cur_order_index, v->type == VEH_TRAIN || v->type == VEH_ROAD);
	}

	/* We have not waited enough time till the next round of loading/unloading */
	if (--u->load_unload_time_rem != 0) {
		ReserveAndUnreject(st, u, next_station, reserved, rejected);
		return;
	}

	OrderUnloadFlags unload_flags = u->current_order.GetUnloadType();

	if (v->type == VEH_TRAIN && (!IsTileType(v->tile, MP_STATION) || GetStationIndex(v->tile) != st->index)) {
		/* The train reversed in the station. Take the "easy" way
		 * out and let the train just leave as it always did. */
		SetBit(v->vehicle_flags, VF_LOADING_FINISHED);
		return;
	}

	int unloading_time = 0;

	int result = 0;

	bool completely_emptied = true;
	bool anything_unloaded = false;
	bool anything_loaded   = false;
	uint32 cargo_not_full  = 0;
	uint32 cargo_full      = 0;

	v->cur_speed = 0;

	CargoPayment *payment = v->cargo_payment;

<<<<<<< HEAD
	/* loop over all vehicles in the current consist */
=======
>>>>>>> f260c076
	for (; v != NULL; v = v->Next()) {
		if (v->cargo_cap == 0) continue;

		byte load_amount = EngInfo(v->engine_type)->load_amount;

		/* The default loadamount for mail is 1/4 of the load amount for passengers */
		if (v->type == VEH_AIRCRAFT && !IsNormalAircraft(v)) load_amount = (load_amount + 3) / 4;

		if (_settings_game.order.gradual_loading && HasBit(EngInfo(v->engine_type)->callbackmask, CBM_VEHICLE_LOAD_AMOUNT)) {
			uint16 cb_load_amount = GetVehicleCallback(CBID_VEHICLE_LOAD_AMOUNT, 0, 0, v->engine_type, v);
			if (cb_load_amount != CALLBACK_FAILED && GB(cb_load_amount, 0, 8) != 0) load_amount = GB(cb_load_amount, 0, 8);
		}

		GoodsEntry *ge = &st->goods[v->cargo_type];

		if (HasBit(v->vehicle_flags, VF_CARGO_UNLOADING) && (unload_flags & OUFB_NO_UNLOAD) == 0) {
			/* vehicle wants to unload something */

			uint cargo_count = v->cargo.Count();
			uint amount_unloaded = _settings_game.order.gradual_loading ? min(cargo_count, load_amount) : cargo_count;
<<<<<<< HEAD
=======
			bool remaining = false; // Are there cargo entities in this vehicle that can still be unloaded here?
			bool accepted  = false; // Is the cargo accepted by the station?

			payment->SetCargo(v->cargo_type);

			if (HasBit(ge->acceptance_pickup, GoodsEntry::ACCEPTANCE) && !(u->current_order.GetUnloadType() & OUFB_TRANSFER)) {
				/* The cargo has reached it's final destination, the packets may now be destroyed */
				remaining = v->cargo.MoveTo(NULL, amount_unloaded, CargoList::MTA_FINAL_DELIVERY, payment, last_visited);

				result |= 1;
				accepted = true;
			}

			/* The !accepted || v->cargo.Count == cargo_count clause is there
			 * to make it possible to force unload vehicles at the station where
			 * they were loaded, but to not force unload the vehicle when the
			 * station is still accepting the cargo in the vehicle. It doesn't
			 * accept cargo that was loaded at the same station. */
			if ((u->current_order.GetUnloadType() & (OUFB_UNLOAD | OUFB_TRANSFER)) && (!accepted || v->cargo.Count() == cargo_count)) {
				remaining = v->cargo.MoveTo(&ge->cargo, amount_unloaded, u->current_order.GetUnloadType() & OUFB_TRANSFER ? CargoList::MTA_TRANSFER : CargoList::MTA_UNLOAD, payment);
				SetBit(ge->acceptance_pickup, GoodsEntry::PICKUP);
>>>>>>> f260c076

			payment->SetCargo(v->cargo_type);
			uint delivered = v->cargo.MoveToStation(ge, amount_unloaded, unload_flags, last_visited, next_station, payment);

			st->time_since_unload = 0;
			unloading_time += delivered;
			anything_unloaded = true;
			result |= 1;

			if (!_settings_game.order.gradual_loading || delivered < amount_unloaded || delivered == 0){
				/* done delivering */
				if (!v->cargo.Empty()) {
					completely_emptied = false;
					v->cargo.UpdateFlows(next_station, ge);
				}
				ClrBit(v->vehicle_flags, VF_CARGO_UNLOADING);
			}
			continue;
		}

		/* Do not pick up goods when we have no-load set. */
		if (u->current_order.GetLoadType() & OLFB_NO_LOAD) continue;

		/* update stats */
		int t;
		switch (u->type) {
			case VEH_TRAIN: t = Train::From(u)->tcache.cached_max_speed; break;
			case VEH_ROAD:  t = u->max_speed / 2;           break;
			default:        t = u->max_speed;               break;
		}

		/* if last speed is 0, we treat that as if no vehicle has ever visited the station. */
		ge->last_speed = min(t, 255);
		ge->last_age = _cur_year - u->build_year;
		ge->days_since_pickup = 0;

		/* If there's goods waiting at the station, and the vehicle
		 * has capacity for it, load it on the vehicle. */
		int cap_left = v->cargo_cap - v->cargo.Count();
<<<<<<< HEAD
		if (cap_left > 0) {
			if (!ge->cargo.Empty()) {
				uint cap = cap_left;
				uint count = ge->cargo.Count();

				if (cap > count) cap = count;
				if (_settings_game.order.gradual_loading) cap = min(cap, load_amount);

				if (v->cargo.Empty()) TriggerVehicle(v, VEHICLE_TRIGGER_NEW_CARGO);

				/* The full load order could be seen as interference by the user.
				 * In that case force_load should be set and all cargo available
				 * be moved onto the vehicle.
				 */
				uint loaded = ge->cargo.MoveToVehicle(&v->cargo, cap, next_station, &rejected[v->cargo_type], st->xy);

				/* TODO: Regarding this, when we do gradual loading, we
				 * should first unload all vehicles and then start
				 * loading them. Since this will cause
				 * VEHICLE_TRIGGER_EMPTY to be called at the time when
				 * the whole vehicle chain is really totally empty, the
				 * completely_emptied assignment can then be safely
				 * removed; that's how TTDPatch behaves too. --pasky */
				if (loaded > 0) {
					completely_emptied = false;
					anything_loaded = true;
				}
=======
		if (!ge->cargo.Empty() && cap_left > 0) {
			uint cap = cap_left;
			uint count = ge->cargo.Count();

			/* Skip loading this vehicle if another train/vehicle is already handling
			 * the same cargo type at this station */
			if (_settings_game.order.improved_load && cargo_left[v->cargo_type] <= 0) {
				SetBit(cargo_not_full, v->cargo_type);
				continue;
			}

			if (cap > count) cap = count;
			if (_settings_game.order.gradual_loading) cap = min(cap, load_amount);
			if (_settings_game.order.improved_load) {
				/* Don't load stuff that is already 'reserved' for other vehicles */
				cap = min((uint)cargo_left[v->cargo_type], cap);
				cargo_left[v->cargo_type] -= cap;
			}

			if (v->cargo.Empty()) TriggerVehicle(v, VEHICLE_TRIGGER_NEW_CARGO);

			/* TODO: Regarding this, when we do gradual loading, we
			 * should first unload all vehicles and then start
			 * loading them. Since this will cause
			 * VEHICLE_TRIGGER_EMPTY to be called at the time when
			 * the whole vehicle chain is really totally empty, the
			 * completely_emptied assignment can then be safely
			 * removed; that's how TTDPatch behaves too. --pasky */
			completely_emptied = false;
			anything_loaded = true;

			ge->cargo.MoveTo(&v->cargo, cap, CargoList::MTA_CARGO_LOAD, NULL, st->xy);
>>>>>>> f260c076

				st->time_since_load = 0;
				st->last_vehicle_type = v->type;

				StationAnimationTrigger(st, st->xy, STAT_ANIM_CARGO_TAKEN, v->cargo_type);

				unloading_time += loaded;

				result |= 2;
			} else if (_settings_game.order.improved_load && !reserved[v->cargo_type].empty()) {
				/* Skip loading this vehicle if another train/vehicle is already handling
				 * the same cargo type at this station */
				SetBit(cargo_not_full, v->cargo_type);
				continue;
			}
		}


		if (v->cargo.Count() >= v->cargo_cap) {
			SetBit(cargo_full, v->cargo_type);
		} else {
			SetBit(cargo_not_full, v->cargo_type);
		}
	}

	/* Only set completly_emptied, if we just unloaded all remaining cargo */
	completely_emptied &= anything_unloaded;

	/* We update these variables here, so gradual loading still fills
	 * all wagons at the same time instead of using the same 'improved'
	 * loading algorithm for the wagons (only fill wagon when there is
	 * enough to fill the previous wagons) */
	ReserveAndUnreject(st, u, next_station, reserved, rejected);

	v = u;

	if (!anything_unloaded) delete payment;

	if (anything_loaded || anything_unloaded) {
		if (_settings_game.order.gradual_loading) {
			/* The time it takes to load one 'slice' of cargo or passengers depends
			 * on the vehicle type - the values here are those found in TTDPatch */
			const uint gradual_loading_wait_time[] = { 40, 20, 10, 20 };

			unloading_time = gradual_loading_wait_time[v->type];
		}
	} else {
		bool finished_loading = true;
		if (v->current_order.GetLoadType() & OLFB_FULL_LOAD) {
			if (v->current_order.GetLoadType() == OLF_FULL_LOAD_ANY) {
				/* if the aircraft carries passengers and is NOT full, then
				 * continue loading, no matter how much mail is in */
				if ((v->type == VEH_AIRCRAFT && IsCargoInClass(v->cargo_type, CC_PASSENGERS) && v->cargo_cap > v->cargo.Count()) ||
						(cargo_not_full && (cargo_full & ~cargo_not_full) == 0)) { // There are stull non-full cargos
					finished_loading = false;
				}
			} else if (cargo_not_full != 0) {
				finished_loading = false;
			}
		}
		unloading_time = 20;

		SB(v->vehicle_flags, VF_LOADING_FINISHED, 1, finished_loading);
	}

	if (v->type == VEH_TRAIN) {
		/* Each platform tile is worth 2 rail vehicles. */
		int overhang = Train::From(v)->tcache.cached_total_length - st->GetPlatformLength(v->tile) * TILE_SIZE;
		if (overhang > 0) {
			unloading_time <<= 1;
			unloading_time += (overhang * unloading_time) / 8;
		}
	}

	/* Calculate the loading indicator fill percent and display
	 * In the Game Menu do not display indicators
	 * If _settings_client.gui.loading_indicators == 2, show indicators (bool can be promoted to int as 0 or 1 - results in 2 > 0,1 )
	 * if _settings_client.gui.loading_indicators == 1, _local_company must be the owner or must be a spectator to show ind., so 1 > 0
	 * if _settings_client.gui.loading_indicators == 0, do not display indicators ... 0 is never greater than anything
	 */
	if (_game_mode != GM_MENU && (_settings_client.gui.loading_indicators > (uint)(v->owner != _local_company && _local_company != COMPANY_SPECTATOR))) {
		StringID percent_up_down = STR_NULL;
		int percent = CalcPercentVehicleFilled(v, &percent_up_down);
		if (v->fill_percent_te_id == INVALID_TE_ID) {
			v->fill_percent_te_id = ShowFillingPercent(v->x_pos, v->y_pos, v->z_pos + 20, percent, percent_up_down);
		} else {
			UpdateFillingPercent(v->fill_percent_te_id, percent, percent_up_down);
		}
	}

	v->load_unload_time_rem = unloading_time;

	if (completely_emptied) {
		TriggerVehicle(v, VEHICLE_TRIGGER_EMPTY);
	}

	if (result != 0) {
		InvalidateWindow(GetWindowClassForVehicleType(v->type), v->owner);
		InvalidateWindow(WC_VEHICLE_DETAILS, v->index);

		st->MarkTilesDirty(true);
		v->MarkDirty();

		if (result & 2) InvalidateWindow(WC_STATION_VIEW, last_visited);
	}
}

/**
 * Load/unload the vehicles in this station according to the order
 * they entered.
 * @param st the station to do the loading/unloading for
 */
void LoadUnloadStation(Station *st)
{
	/* No vehicle is here... */
	if (st->loading_vehicles.empty()) return;

	CargoReservation reserved;

	std::list<Vehicle *>::iterator iter;
	for (iter = st->loading_vehicles.begin(); iter != st->loading_vehicles.end(); ++iter) {
		Vehicle *v = *iter;
		if (!(v->vehstatus & (VS_STOPPED | VS_CRASHED))) LoadUnloadVehicle(v, reserved);
	}

	ReimportReserved(st, reserved);

	/* Call the production machinery of industries */
	const Industry * const *isend = _cargo_delivery_destinations.End();
	for (Industry **iid = _cargo_delivery_destinations.Begin(); iid != isend; iid++) {
		TriggerIndustryProduction(*iid);
	}
<<<<<<< HEAD
=======

	/* Call the production machinery of industries */
	const Industry * const *isend = _cargo_delivery_destinations.End();
	for (Industry **iid = _cargo_delivery_destinations.Begin(); iid != isend; iid++) {
		TriggerIndustryProduction(*iid);
	}
>>>>>>> f260c076
	_cargo_delivery_destinations.Clear();
}

void CompaniesMonthlyLoop()
{
	CompaniesGenStatistics();
	if (_settings_game.economy.inflation) AddInflation();
	CompaniesPayInterest();
	/* Reset the _current_company flag */
	_current_company = OWNER_NONE;
	HandleEconomyFluctuations();
}

static void DoAcquireCompany(Company *c)
{
	Company *owner;
	int i;
	Money value;
	CompanyID ci = c->index;

	CompanyNewsInformation *cni = MallocT<CompanyNewsInformation>(1);
	cni->FillData(c, Company::Get(_current_company));

	SetDParam(0, STR_NEWS_COMPANY_MERGER_TITLE);
	SetDParam(1, c->bankrupt_value == 0 ? STR_NEWS_MERGER_TAKEOVER_TITLE : STR_NEWS_COMPANY_MERGER_DESCRIPTION);
	SetDParamStr(2, cni->company_name);
	SetDParamStr(3, cni->other_company_name);
	SetDParam(4, c->bankrupt_value);
	AddCompanyNewsItem(STR_NEWS_MESSAGE, NS_COMPANY_MERGER, cni);
	AI::BroadcastNewEvent(new AIEventCompanyMerger(ci, _current_company));

	/* original code does this a little bit differently */
	ChangeNetworkOwner(ci, _current_company);
	ChangeOwnershipOfCompanyItems(ci, _current_company);

	if (c->bankrupt_value == 0) {
		owner = Company::Get(_current_company);
		owner->current_loan += c->current_loan;
	}

	value = CalculateCompanyValue(c) >> 2;
	CompanyID old_company = _current_company;
	for (i = 0; i != 4; i++) {
		if (c->share_owners[i] != COMPANY_SPECTATOR) {
			_current_company = c->share_owners[i];
			SubtractMoneyFromCompany(CommandCost(EXPENSES_OTHER, -value));
		}
	}
	_current_company = old_company;

	if (c->is_ai) AI::Stop(c->index);

	DeleteCompanyWindows(ci);
	InvalidateWindowClassesData(WC_TRAINS_LIST, 0);
	InvalidateWindowClassesData(WC_SHIPS_LIST, 0);
	InvalidateWindowClassesData(WC_ROADVEH_LIST, 0);
	InvalidateWindowClassesData(WC_AIRCRAFT_LIST, 0);

	delete c;
}

extern int GetAmountOwnedBy(const Company *c, Owner owner);

/** Acquire shares in an opposing company.
 * @param tile unused
 * @param flags type of operation
 * @param p1 company to buy the shares from
 * @param p2 unused
 */
CommandCost CmdBuyShareInCompany(TileIndex tile, DoCommandFlag flags, uint32 p1, uint32 p2, const char *text)
{
	CommandCost cost(EXPENSES_OTHER);

	Company *c = Company::GetIfValid(p1);

	/* Check if buying shares is allowed (protection against modified clients)
	 * Cannot buy own shares */
	if (c == NULL || !_settings_game.economy.allow_shares || _current_company == (CompanyID)p1) return CMD_ERROR;

	/* Protect new companies from hostile takeovers */
	if (_cur_year - c->inaugurated_year < 6) return_cmd_error(STR_PROTECTED);

	/* Those lines are here for network-protection (clients can be slow) */
	if (GetAmountOwnedBy(c, COMPANY_SPECTATOR) == 0) return cost;

	/* We can not buy out a real company (temporarily). TODO: well, enable it obviously */
	if (GetAmountOwnedBy(c, COMPANY_SPECTATOR) == 1 && !c->is_ai) return cost;

	cost.AddCost(CalculateCompanyValue(c) >> 2);
	if (flags & DC_EXEC) {
		OwnerByte *b = c->share_owners;
		int i;

		while (*b != COMPANY_SPECTATOR) b++; // share owners is guaranteed to contain at least one COMPANY_SPECTATOR
		*b = _current_company;

		for (i = 0; c->share_owners[i] == _current_company;) {
			if (++i == 4) {
				c->bankrupt_value = 0;
				DoAcquireCompany(c);
				break;
			}
		}
		InvalidateWindow(WC_COMPANY, p1);
	}
	return cost;
}

/** Sell shares in an opposing company.
 * @param tile unused
 * @param flags type of operation
 * @param p1 company to sell the shares from
 * @param p2 unused
 */
CommandCost CmdSellShareInCompany(TileIndex tile, DoCommandFlag flags, uint32 p1, uint32 p2, const char *text)
{
	Company *c = Company::GetIfValid(p1);

	/* Check if selling shares is allowed (protection against modified clients)
	 * Cannot sell own shares */
	if (c == NULL || !_settings_game.economy.allow_shares || _current_company == (CompanyID)p1) return CMD_ERROR;

	/* Those lines are here for network-protection (clients can be slow) */
	if (GetAmountOwnedBy(c, _current_company) == 0) return CommandCost();

	/* adjust it a little to make it less profitable to sell and buy */
	Money cost = CalculateCompanyValue(c) >> 2;
	cost = -(cost - (cost >> 7));

	if (flags & DC_EXEC) {
		OwnerByte *b = c->share_owners;
		while (*b != _current_company) b++; // share owners is guaranteed to contain company
		*b = COMPANY_SPECTATOR;
		InvalidateWindow(WC_COMPANY, p1);
	}
	return CommandCost(EXPENSES_OTHER, cost);
}

/** Buy up another company.
 * When a competing company is gone bankrupt you get the chance to purchase
 * that company.
 * @todo currently this only works for AI companies
 * @param tile unused
 * @param flags type of operation
 * @param p1 company to buy up
 * @param p2 unused
 */
CommandCost CmdBuyCompany(TileIndex tile, DoCommandFlag flags, uint32 p1, uint32 p2, const char *text)
{
	Company *c = Company::GetIfValid(p1);

	/* Disable takeovers in multiplayer games */
	if (c == NULL || _networking) return CMD_ERROR;

	/* Do not allow companies to take over themselves */
	if ((CompanyID)p1 == _current_company) return CMD_ERROR;

	if (!c->is_ai) return CMD_ERROR;

	if (flags & DC_EXEC) {
		DoAcquireCompany(c);
	}
	return CommandCost(EXPENSES_OTHER, c->bankrupt_value);
}<|MERGE_RESOLUTION|>--- conflicted
+++ resolved
@@ -1226,11 +1226,7 @@
  * Prepare the vehicle to be unloaded.
  * @param front_v the vehicle to be unloaded
  */
-<<<<<<< HEAD
 void PrepareUnload(Station * curr_station, Vehicle *front_v, StationID next_station_id)
-=======
-void PrepareUnload(Vehicle *front_v)
->>>>>>> f260c076
 {
 	/* At this moment loading cannot be finished */
 	ClrBit(front_v->vehicle_flags, VF_LOADING_FINISHED);
@@ -1238,14 +1234,10 @@
 	/* Start unloading in at the first possible moment */
 	front_v->load_unload_time_rem = 1;
 
-<<<<<<< HEAD
 	if (front_v->current_order.GetUnloadType() & OUFB_NO_UNLOAD) {
 		/* vehicle will keep all its cargo and LoadUnloadVehicle will never call MoveToStation */
 		UpdateFlows(curr_station, front_v, next_station_id);
 	} else {
-=======
-	if ((front_v->current_order.GetUnloadType() & OUFB_NO_UNLOAD) == 0) {
->>>>>>> f260c076
 		for (Vehicle *v = front_v; v != NULL; v = v->Next()) {
 			if (v->cargo_cap > 0 && !v->cargo.Empty()) {
 				SetBit(v->vehicle_flags, VF_CARGO_UNLOADING);
@@ -1256,7 +1248,6 @@
 
 	assert(front_v->cargo_payment == NULL);
 	front_v->cargo_payment = new CargoPayment(front_v);
-<<<<<<< HEAD
 }
 
 /**
@@ -1283,8 +1274,6 @@
 		}
 	}
 	ReimportReserved(st, rejected);
-=======
->>>>>>> f260c076
 }
 
 /**
@@ -1339,10 +1328,6 @@
 
 	CargoPayment *payment = v->cargo_payment;
 
-<<<<<<< HEAD
-	/* loop over all vehicles in the current consist */
-=======
->>>>>>> f260c076
 	for (; v != NULL; v = v->Next()) {
 		if (v->cargo_cap == 0) continue;
 
@@ -1363,30 +1348,6 @@
 
 			uint cargo_count = v->cargo.Count();
 			uint amount_unloaded = _settings_game.order.gradual_loading ? min(cargo_count, load_amount) : cargo_count;
-<<<<<<< HEAD
-=======
-			bool remaining = false; // Are there cargo entities in this vehicle that can still be unloaded here?
-			bool accepted  = false; // Is the cargo accepted by the station?
-
-			payment->SetCargo(v->cargo_type);
-
-			if (HasBit(ge->acceptance_pickup, GoodsEntry::ACCEPTANCE) && !(u->current_order.GetUnloadType() & OUFB_TRANSFER)) {
-				/* The cargo has reached it's final destination, the packets may now be destroyed */
-				remaining = v->cargo.MoveTo(NULL, amount_unloaded, CargoList::MTA_FINAL_DELIVERY, payment, last_visited);
-
-				result |= 1;
-				accepted = true;
-			}
-
-			/* The !accepted || v->cargo.Count == cargo_count clause is there
-			 * to make it possible to force unload vehicles at the station where
-			 * they were loaded, but to not force unload the vehicle when the
-			 * station is still accepting the cargo in the vehicle. It doesn't
-			 * accept cargo that was loaded at the same station. */
-			if ((u->current_order.GetUnloadType() & (OUFB_UNLOAD | OUFB_TRANSFER)) && (!accepted || v->cargo.Count() == cargo_count)) {
-				remaining = v->cargo.MoveTo(&ge->cargo, amount_unloaded, u->current_order.GetUnloadType() & OUFB_TRANSFER ? CargoList::MTA_TRANSFER : CargoList::MTA_UNLOAD, payment);
-				SetBit(ge->acceptance_pickup, GoodsEntry::PICKUP);
->>>>>>> f260c076
 
 			payment->SetCargo(v->cargo_type);
 			uint delivered = v->cargo.MoveToStation(ge, amount_unloaded, unload_flags, last_visited, next_station, payment);
@@ -1426,7 +1387,6 @@
 		/* If there's goods waiting at the station, and the vehicle
 		 * has capacity for it, load it on the vehicle. */
 		int cap_left = v->cargo_cap - v->cargo.Count();
-<<<<<<< HEAD
 		if (cap_left > 0) {
 			if (!ge->cargo.Empty()) {
 				uint cap = cap_left;
@@ -1454,40 +1414,6 @@
 					completely_emptied = false;
 					anything_loaded = true;
 				}
-=======
-		if (!ge->cargo.Empty() && cap_left > 0) {
-			uint cap = cap_left;
-			uint count = ge->cargo.Count();
-
-			/* Skip loading this vehicle if another train/vehicle is already handling
-			 * the same cargo type at this station */
-			if (_settings_game.order.improved_load && cargo_left[v->cargo_type] <= 0) {
-				SetBit(cargo_not_full, v->cargo_type);
-				continue;
-			}
-
-			if (cap > count) cap = count;
-			if (_settings_game.order.gradual_loading) cap = min(cap, load_amount);
-			if (_settings_game.order.improved_load) {
-				/* Don't load stuff that is already 'reserved' for other vehicles */
-				cap = min((uint)cargo_left[v->cargo_type], cap);
-				cargo_left[v->cargo_type] -= cap;
-			}
-
-			if (v->cargo.Empty()) TriggerVehicle(v, VEHICLE_TRIGGER_NEW_CARGO);
-
-			/* TODO: Regarding this, when we do gradual loading, we
-			 * should first unload all vehicles and then start
-			 * loading them. Since this will cause
-			 * VEHICLE_TRIGGER_EMPTY to be called at the time when
-			 * the whole vehicle chain is really totally empty, the
-			 * completely_emptied assignment can then be safely
-			 * removed; that's how TTDPatch behaves too. --pasky */
-			completely_emptied = false;
-			anything_loaded = true;
-
-			ge->cargo.MoveTo(&v->cargo, cap, CargoList::MTA_CARGO_LOAD, NULL, st->xy);
->>>>>>> f260c076
 
 				st->time_since_load = 0;
 				st->last_vehicle_type = v->type;
@@ -1620,15 +1546,6 @@
 	for (Industry **iid = _cargo_delivery_destinations.Begin(); iid != isend; iid++) {
 		TriggerIndustryProduction(*iid);
 	}
-<<<<<<< HEAD
-=======
-
-	/* Call the production machinery of industries */
-	const Industry * const *isend = _cargo_delivery_destinations.End();
-	for (Industry **iid = _cargo_delivery_destinations.Begin(); iid != isend; iid++) {
-		TriggerIndustryProduction(*iid);
-	}
->>>>>>> f260c076
 	_cargo_delivery_destinations.Clear();
 }
 
