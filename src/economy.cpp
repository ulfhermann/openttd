--- conflicted
+++ resolved
@@ -1073,13 +1073,8 @@
 		cp->DaysInTransit(),
 		this->ct);
 
-<<<<<<< HEAD
 	this->visual_transfer += profit; // accumulate transfer profits for whole vehicle
-	cp->feeder_share      += profit; // account for the (virtual) profit already made for the cargo packet
-=======
-	this->visual_profit += profit; // accumulate transfer profits for whole vehicle
-	return profit;                 // account for the (virtual) profit already made for the cargo packet
->>>>>>> c6f63f31
+	return profit;                   // account for the (virtual) profit already made for the cargo packet
 }
 
 /**
