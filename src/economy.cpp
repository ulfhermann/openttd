--- conflicted
+++ resolved
@@ -1180,17 +1180,11 @@
 	Station *st = Station::Get(last_visited);
 
 	StationID next_station = INVALID_STATION;
-<<<<<<< HEAD
-	OrderList *orders = v->orders.list;
-	if (orders != NULL) {
-		next_station = orders->GetNextStoppingStation(v->cur_order_index, last_visited);
-=======
 	StationID next_order_station = INVALID_STATION;
 	OrderList *orders = v->orders.list;
 	if (orders != NULL) {
 		next_station = orders->GetNextStoppingStation(v->cur_order_index, last_visited);
 		next_order_station = orders->GetNextStoppingStation(v->cur_order_index, last_visited, false);
->>>>>>> 65c31ac9
 	}
 
 	/* We have not waited enough time till the next round of loading/unloading */
@@ -1248,12 +1242,8 @@
 
 			uint prev_count = ge->cargo.Count();
 			payment->SetCargo(v->cargo_type);
-<<<<<<< HEAD
-			uint delivered = ge->cargo.TakeFrom(&v->cargo, amount_unloaded, unload_flags, next_station, payment);
-=======
 			uint delivered = ge->cargo.TakeFrom(&v->cargo, amount_unloaded, unload_flags, 
 					next_station, next_order_station == last_visited, payment);
->>>>>>> 65c31ac9
 
 			st->time_since_unload = 0;
 			unloading_time += delivered;
