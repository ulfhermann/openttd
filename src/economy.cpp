/* $Id$ */

/*
 * This file is part of OpenTTD.
 * OpenTTD is free software; you can redistribute it and/or modify it under the terms of the GNU General Public License as published by the Free Software Foundation, version 2.
 * OpenTTD is distributed in the hope that it will be useful, but WITHOUT ANY WARRANTY; without even the implied warranty of MERCHANTABILITY or FITNESS FOR A PARTICULAR PURPOSE.
 * See the GNU General Public License for more details. You should have received a copy of the GNU General Public License along with OpenTTD. If not, see <http://www.gnu.org/licenses/>.
 */

/** @file economy.cpp Handling of the economy. */

#include "stdafx.h"
#include "company_func.h"
#include "command_func.h"
#include "industry.h"
#include "town.h"
#include "news_func.h"
#include "network/network.h"
#include "network/network_func.h"
#include "vehicle_gui.h"
#include "ai/ai.hpp"
#include "aircraft.h"
#include "train.h"
#include "newgrf_cargo.h"
#include "newgrf_sound.h"
#include "newgrf_industries.h"
#include "newgrf_industrytiles.h"
#include "newgrf_station.h"
#include "newgrf_airporttiles.h"
#include "object.h"
#include "group.h"
#include "strings_func.h"
#include "functions.h"
#include "window_func.h"
#include "date_func.h"
#include "vehicle_func.h"
#include "sound_func.h"
#include "autoreplace_func.h"
#include "company_gui.h"
#include "signs_base.h"
#include "subsidy_base.h"
#include "subsidy_func.h"
#include "station_base.h"
#include "waypoint_base.h"
#include "economy_base.h"
#include "core/pool_func.hpp"
#include "newgrf.h"
#include "core/backup_type.hpp"

#include "table/strings.h"
#include "table/pricebase.h"


/* Initialize the cargo payment-pool */
CargoPaymentPool _cargo_payment_pool("CargoPayment");
INSTANTIATE_POOL_METHODS(CargoPayment)

/**
 * Multiply two integer values and shift the results to right.
 *
 * This function multiplies two integer values. The result is
 * shifted by the amount of shift to right.
 *
 * @param a The first integer
 * @param b The second integer
 * @param shift The amount to shift the value to right.
 * @return The shifted result
 */
static inline int32 BigMulS(const int32 a, const int32 b, const uint8 shift)
{
	return (int32)((int64)a * (int64)b >> shift);
}

typedef SmallVector<Industry *, 16> SmallIndustryList;

/**
 * Score info, values used for computing the detailed performance rating.
 */
const ScoreInfo _score_info[] = {
	{     120, 100}, // SCORE_VEHICLES
	{      80, 100}, // SCORE_STATIONS
	{   10000, 100}, // SCORE_MIN_PROFIT
	{   50000,  50}, // SCORE_MIN_INCOME
	{  100000, 100}, // SCORE_MAX_INCOME
	{   40000, 400}, // SCORE_DELIVERED
	{       8,  50}, // SCORE_CARGO
	{10000000,  50}, // SCORE_MONEY
	{  250000,  50}, // SCORE_LOAN
	{       0,   0}  // SCORE_TOTAL
};

int _score_part[MAX_COMPANIES][SCORE_END];
Economy _economy;
Prices _price;
Money _additional_cash_required;
static PriceMultipliers _price_base_multiplier;

/**
 * Calculate the value of the company. That is the value of all
 * assets (vehicles, stations, etc) and money minus the loan,
 * except when including_loan is \c false which is useful when
 * we want to calculate the value for bankruptcy.
 * @param c              the company to get the value of.
 * @param including_loan include the loan in the company value.
 * @return the value of the company.
 */
Money CalculateCompanyValue(const Company *c, bool including_loan)
{
	Owner owner = c->index;

	Station *st;
	uint num = 0;

	FOR_ALL_STATIONS(st) {
		if (st->owner == owner) num += CountBits((byte)st->facilities);
	}

	Money value = num * _price[PR_STATION_VALUE] * 25;

	Vehicle *v;
	FOR_ALL_VEHICLES(v) {
		if (v->owner != owner) continue;

		if (v->type == VEH_TRAIN ||
				v->type == VEH_ROAD ||
				(v->type == VEH_AIRCRAFT && Aircraft::From(v)->IsNormalAircraft()) ||
				v->type == VEH_SHIP) {
			value += v->value * 3 >> 1;
		}
	}

	/* Add real money value */
	if (including_loan) value -= c->current_loan;
	value += c->money;

	return max(value, (Money)1);
}

/**
 * if update is set to true, the economy is updated with this score
 *  (also the house is updated, should only be true in the on-tick event)
 * @param update the economy with calculated score
 * @param c company been evaluated
 * @return actual score of this company
 *
 */
int UpdateCompanyRatingAndValue(Company *c, bool update)
{
	Owner owner = c->index;
	int score = 0;

	memset(_score_part[owner], 0, sizeof(_score_part[owner]));

	/* Count vehicles */
	{
		Vehicle *v;
		Money min_profit = 0;
		bool min_profit_first = true;
		uint num = 0;

		FOR_ALL_VEHICLES(v) {
			if (v->owner != owner) continue;
			if (IsCompanyBuildableVehicleType(v->type) && v->IsPrimaryVehicle()) {
				if (v->profit_last_year > 0) num++; // For the vehicle score only count profitable vehicles
				if (v->age > 730) {
					/* Find the vehicle with the lowest amount of profit */
					if (min_profit_first || min_profit > v->profit_last_year) {
						min_profit = v->profit_last_year;
						min_profit_first = false;
					}
				}
			}
		}

		min_profit >>= 8; // remove the fract part

		_score_part[owner][SCORE_VEHICLES] = num;
		/* Don't allow negative min_profit to show */
		if (min_profit > 0) {
			_score_part[owner][SCORE_MIN_PROFIT] = ClampToI32(min_profit);
		}
	}

	/* Count stations */
	{
		uint num = 0;
		const Station *st;

		FOR_ALL_STATIONS(st) {
			/* Only count stations that are actually serviced */
			if (st->owner == owner && (st->time_since_load <= 20 || st->time_since_unload <= 20)) num += CountBits((byte)st->facilities);
		}
		_score_part[owner][SCORE_STATIONS] = num;
	}

	/* Generate statistics depending on recent income statistics */
	{
		int numec = min(c->num_valid_stat_ent, 12);
		if (numec != 0) {
			const CompanyEconomyEntry *cee = c->old_economy;
			Money min_income = cee->income + cee->expenses;
			Money max_income = cee->income + cee->expenses;

			do {
				min_income = min(min_income, cee->income + cee->expenses);
				max_income = max(max_income, cee->income + cee->expenses);
			} while (++cee, --numec);

			if (min_income > 0) {
				_score_part[owner][SCORE_MIN_INCOME] = ClampToI32(min_income);
			}

			_score_part[owner][SCORE_MAX_INCOME] = ClampToI32(max_income);
		}
	}

	/* Generate score depending on amount of transported cargo */
	{
		const CompanyEconomyEntry *cee;
		int numec;
		uint32 total_delivered;

		numec = min(c->num_valid_stat_ent, 4);
		if (numec != 0) {
			cee = c->old_economy;
			total_delivered = 0;
			do {
				total_delivered += cee->delivered_cargo;
			} while (++cee, --numec);

			_score_part[owner][SCORE_DELIVERED] = total_delivered;
		}
	}

	/* Generate score for variety of cargo */
	{
		uint num = CountBits(c->cargo_types);
		_score_part[owner][SCORE_CARGO] = num;
		if (update) c->cargo_types = 0;
	}

	/* Generate score for company's money */
	{
		if (c->money > 0) {
			_score_part[owner][SCORE_MONEY] = ClampToI32(c->money);
		}
	}

	/* Generate score for loan */
	{
		_score_part[owner][SCORE_LOAN] = ClampToI32(_score_info[SCORE_LOAN].needed - c->current_loan);
	}

	/* Now we calculate the score for each item.. */
	{
		int total_score = 0;
		int s;
		score = 0;
		for (ScoreID i = SCORE_BEGIN; i < SCORE_END; i++) {
			/* Skip the total */
			if (i == SCORE_TOTAL) continue;
			/*  Check the score */
			s = Clamp(_score_part[owner][i], 0, _score_info[i].needed) * _score_info[i].score / _score_info[i].needed;
			score += s;
			total_score += _score_info[i].score;
		}

		_score_part[owner][SCORE_TOTAL] = score;

		/*  We always want the score scaled to SCORE_MAX (1000) */
		if (total_score != SCORE_MAX) score = score * SCORE_MAX / total_score;
	}

	if (update) {
		c->old_economy[0].performance_history = score;
		UpdateCompanyHQ(c->location_of_HQ, score);
		c->old_economy[0].company_value = CalculateCompanyValue(c);
	}

	SetWindowDirty(WC_PERFORMANCE_DETAIL, 0);
	return score;
}

/*  use INVALID_OWNER as new_owner to delete the company. */
void ChangeOwnershipOfCompanyItems(Owner old_owner, Owner new_owner)
{
#ifdef ENABLE_NETWORK
	/* In all cases, make spectators of clients connected to that company */
	if (_networking) NetworkClientsToSpectators(old_owner);
#endif /* ENABLE_NETWORK */

	Town *t;
	Backup<CompanyByte> cur_company(_current_company, old_owner, FILE_LINE);

	assert(old_owner != new_owner);

	{
		Company *c;
		uint i;

		/* See if the old_owner had shares in other companies */
		FOR_ALL_COMPANIES(c) {
			for (i = 0; i < 4; i++) {
				if (c->share_owners[i] == old_owner) {
					/* Sell his shares */
					CommandCost res = DoCommand(0, c->index, 0, DC_EXEC, CMD_SELL_SHARE_IN_COMPANY);
					/* Because we are in a DoCommand, we can't just execute another one and
					 *  expect the money to be removed. We need to do it ourself! */
					SubtractMoneyFromCompany(res);
				}
			}
		}

		/* Sell all the shares that people have on this company */
		Backup<CompanyByte> cur_company2(_current_company, FILE_LINE);
		c = Company::Get(old_owner);
		for (i = 0; i < 4; i++) {
			cur_company2.Change(c->share_owners[i]);
			if (_current_company != INVALID_OWNER) {
				/* Sell the shares */
				CommandCost res = DoCommand(0, old_owner, 0, DC_EXEC, CMD_SELL_SHARE_IN_COMPANY);
				/* Because we are in a DoCommand, we can't just execute another one and
				 *  expect the money to be removed. We need to do it ourself! */
				SubtractMoneyFromCompany(res);
			}
		}
		cur_company2.Restore();
	}

	/* Temporarily increase the company's money, to be sure that
	 * removing his/her property doesn't fail because of lack of money.
	 * Not too drastically though, because it could overflow */
	if (new_owner == INVALID_OWNER) {
		Company::Get(old_owner)->money = UINT64_MAX >> 2; // jackpot ;p
	}

	Subsidy *s;
	FOR_ALL_SUBSIDIES(s) {
		if (s->awarded == old_owner) {
			if (new_owner == INVALID_OWNER) {
				delete s;
			} else {
				s->awarded = new_owner;
			}
		}
	}
	if (new_owner == INVALID_OWNER) RebuildSubsidisedSourceAndDestinationCache();

	/* Take care of rating in towns */
	FOR_ALL_TOWNS(t) {
		/* If a company takes over, give the ratings to that company. */
		if (new_owner != INVALID_OWNER) {
			if (HasBit(t->have_ratings, old_owner)) {
				if (HasBit(t->have_ratings, new_owner)) {
					/* use max of the two ratings. */
					t->ratings[new_owner] = max(t->ratings[new_owner], t->ratings[old_owner]);
				} else {
					SetBit(t->have_ratings, new_owner);
					t->ratings[new_owner] = t->ratings[old_owner];
				}
			}
		}

		/* Reset the ratings for the old owner */
		t->ratings[old_owner] = RATING_INITIAL;
		ClrBit(t->have_ratings, old_owner);
	}

	{
		FreeUnitIDGenerator unitidgen[] = {
			FreeUnitIDGenerator(VEH_TRAIN, new_owner), FreeUnitIDGenerator(VEH_ROAD,     new_owner),
			FreeUnitIDGenerator(VEH_SHIP,  new_owner), FreeUnitIDGenerator(VEH_AIRCRAFT, new_owner)
		};

		Vehicle *v;
		FOR_ALL_VEHICLES(v) {
			if (v->owner == old_owner && IsCompanyBuildableVehicleType(v->type)) {
				if (new_owner == INVALID_OWNER) {
					if (v->Previous() == NULL) delete v;
				} else {
					v->owner = new_owner;
					v->colourmap = PAL_NONE;
					if (v->IsEngineCountable()) Company::Get(new_owner)->num_engines[v->engine_type]++;
					if (v->IsPrimaryVehicle()) v->unitnumber = unitidgen[v->type].NextID();
				}
			}
		}
	}

	/*  Change ownership of tiles */
	{
		TileIndex tile = 0;
		do {
			ChangeTileOwner(tile, old_owner, new_owner);
		} while (++tile != MapSize());

		if (new_owner != INVALID_OWNER) {
			/* Update all signals because there can be new segment that was owned by two companies
			 * and signals were not propagated
			 * Similiar with crossings - it is needed to bar crossings that weren't before
			 * because of different owner of crossing and approaching train */
			tile = 0;

			do {
				if (IsTileType(tile, MP_RAILWAY) && IsTileOwner(tile, new_owner) && HasSignals(tile)) {
					TrackBits tracks = GetTrackBits(tile);
					do { // there may be two tracks with signals for TRACK_BIT_HORZ and TRACK_BIT_VERT
						Track track = RemoveFirstTrack(&tracks);
						if (HasSignalOnTrack(tile, track)) AddTrackToSignalBuffer(tile, track, new_owner);
					} while (tracks != TRACK_BIT_NONE);
				} else if (IsLevelCrossingTile(tile) && IsTileOwner(tile, new_owner)) {
					UpdateLevelCrossing(tile);
				}
			} while (++tile != MapSize());
		}

		/* update signals in buffer */
		UpdateSignalsInBuffer();
	}

	/* convert owner of stations (including deleted ones, but excluding buoys) */
	Station *st;
	FOR_ALL_STATIONS(st) {
		if (st->owner == old_owner) {
			/* if a company goes bankrupt, set owner to OWNER_NONE so the sign doesn't disappear immediately
			 * also, drawing station window would cause reading invalid company's colour */
			st->owner = new_owner == INVALID_OWNER ? OWNER_NONE : new_owner;
		}
	}

	/* do the same for waypoints (we need to do this here so deleted waypoints are converted too) */
	Waypoint *wp;
	FOR_ALL_WAYPOINTS(wp) {
		if (wp->owner == old_owner) {
			wp->owner = new_owner == INVALID_OWNER ? OWNER_NONE : new_owner;
		}
	}

	/* In all cases clear replace engine rules.
	 * Even if it was copied, it could interfere with new owner's rules */
	RemoveAllEngineReplacementForCompany(Company::Get(old_owner));

	if (new_owner == INVALID_OWNER) {
		RemoveAllGroupsForCompany(old_owner);
	} else {
		Group *g;
		FOR_ALL_GROUPS(g) {
			if (g->owner == old_owner) g->owner = new_owner;
		}
	}

	Sign *si;
	FOR_ALL_SIGNS(si) {
		if (si->owner == old_owner) si->owner = new_owner == INVALID_OWNER ? OWNER_NONE : new_owner;
	}

	/* Change colour of existing windows */
	if (new_owner != INVALID_OWNER) ChangeWindowOwner(old_owner, new_owner);

	cur_company.Restore();

	MarkWholeScreenDirty();
}

/**
 * Check for bankruptcy of a company. Called every three months.
 * @param c Company to check.
 */
static void CompanyCheckBankrupt(Company *c)
{
	/*  If the company has money again, it does not go bankrupt */
	if (c->money >= 0) {
		c->quarters_of_bankruptcy = 0;
		c->bankrupt_asked = 0;
		return;
	}

	c->quarters_of_bankruptcy++;

	CompanyNewsInformation *cni = MallocT<CompanyNewsInformation>(1);
	cni->FillData(c);

	switch (c->quarters_of_bankruptcy) {
		case 0:
		case 1:
			free(cni);
			break;

		case 2:
			SetDParam(0, STR_NEWS_COMPANY_IN_TROUBLE_TITLE);
			SetDParam(1, STR_NEWS_COMPANY_IN_TROUBLE_DESCRIPTION);
			SetDParamStr(2, cni->company_name);
			AddCompanyNewsItem(STR_MESSAGE_NEWS_FORMAT, NS_COMPANY_TROUBLE, cni);
			AI::BroadcastNewEvent(new AIEventCompanyInTrouble(c->index));
			break;
		case 3: {
			/* Check if the company has any value.. if not, declare it bankrupt
			 *  right now */
			Money val = CalculateCompanyValue(c, false);
			if (val > 0) {
				c->bankrupt_value = val;
				c->bankrupt_asked = 1 << c->index; // Don't ask the owner
				c->bankrupt_timeout = 0;
				free(cni);
				break;
			}
			/* FALL THROUGH to case 4... */
		}
		default:
		case 4:
			if (!_networking && _local_company == c->index) {
				/* If we are in offline mode, leave the company playing. Eg. there
				 * is no THE-END, otherwise mark the client as spectator to make sure
				 * he/she is no long in control of this company. However... when you
				 * join another company (cheat) the "unowned" company can bankrupt. */
				c->bankrupt_asked = MAX_UVALUE(CompanyMask);
				free(cni);
				break;
			}

			/* Close everything the owner has open */
			DeleteCompanyWindows(c->index);

			/* Show bankrupt news */
			SetDParam(0, STR_NEWS_COMPANY_BANKRUPT_TITLE);
			SetDParam(1, STR_NEWS_COMPANY_BANKRUPT_DESCRIPTION);
			SetDParamStr(2, cni->company_name);
			AddCompanyNewsItem(STR_MESSAGE_NEWS_FORMAT, NS_COMPANY_BANKRUPT, cni);

			ChangeOwnershipOfCompanyItems(c->index, INVALID_OWNER);

			if (c->is_ai) AI::Stop(c->index);

			CompanyID c_index = c->index;
			delete c;
			AI::BroadcastNewEvent(new AIEventCompanyBankrupt(c_index));
			CompanyAdminBankrupt(c_index);
	}
}

/**
 * Update the finances of all companies.
 * Pay for the stations, update the history graph, update ratings and company values, and deal with bankruptcy.
 */
static void CompaniesGenStatistics()
{
	Station *st;

	Backup<CompanyByte> cur_company(_current_company, FILE_LINE);
	FOR_ALL_STATIONS(st) {
		cur_company.Change(st->owner);
		CommandCost cost(EXPENSES_PROPERTY, _price[PR_STATION_VALUE] >> 1);
		SubtractMoneyFromCompany(cost);
	}
	cur_company.Restore();

	if (!HasBit(1 << 0 | 1 << 3 | 1 << 6 | 1 << 9, _cur_month)) return;

	Company *c;
	FOR_ALL_COMPANIES(c) {
		memmove(&c->old_economy[1], &c->old_economy[0], sizeof(c->old_economy) - sizeof(c->old_economy[0]));
		c->old_economy[0] = c->cur_economy;
		memset(&c->cur_economy, 0, sizeof(c->cur_economy));

		if (c->num_valid_stat_ent != MAX_HISTORY_MONTHS) c->num_valid_stat_ent++;

		UpdateCompanyRatingAndValue(c, true);
		if (c->block_preview != 0) c->block_preview--;
		CompanyCheckBankrupt(c);
	}

	SetWindowDirty(WC_INCOME_GRAPH, 0);
	SetWindowDirty(WC_OPERATING_PROFIT, 0);
	SetWindowDirty(WC_DELIVERED_CARGO, 0);
	SetWindowDirty(WC_PERFORMANCE_HISTORY, 0);
	SetWindowDirty(WC_COMPANY_VALUE, 0);
	SetWindowDirty(WC_COMPANY_LEAGUE, 0);
}

/**
 * Add monthly inflation
 * @param check_year Shall the inflation get stopped after 170 years?
 */
void AddInflation(bool check_year)
{
	/* The cargo payment inflation differs from the normal inflation, so the
	 * relative amount of money you make with a transport decreases slowly over
	 * the 170 years. After a few hundred years we reach a level in which the
	 * games will become unplayable as the maximum income will be less than
	 * the minimum running cost.
	 *
	 * Furthermore there are a lot of inflation related overflows all over the
	 * place. Solving them is hardly possible because inflation will always
	 * reach the overflow threshold some day. So we'll just perform the
	 * inflation mechanism during the first 170 years (the amount of years that
	 * one had in the original TTD) and stop doing the inflation after that
	 * because it only causes problems that can't be solved nicely and the
	 * inflation doesn't add anything after that either; it even makes playing
	 * it impossible due to the diverging cost and income rates.
	 */
	if (check_year && (_cur_year - _settings_game.game_creation.starting_year) >= (ORIGINAL_MAX_YEAR - ORIGINAL_BASE_YEAR)) return;

	/* Approximation for (100 + infl_amount)% ** (1 / 12) - 100%
	 * scaled by 65536
	 * 12 -> months per year
	 * This is only a good approxiamtion for small values
	 */
	_economy.inflation_prices  += min((_economy.inflation_prices  * _economy.infl_amount    * 54) >> 16, MAX_INFLATION);
	_economy.inflation_payment += min((_economy.inflation_payment * _economy.infl_amount_pr * 54) >> 16, MAX_INFLATION);
}

/**
 * Computes all prices, payments and maximum loan.
 */
void RecomputePrices()
{
	/* Setup maximum loan */
	_economy.max_loan = (_settings_game.difficulty.max_loan * _economy.inflation_prices >> 16) / 50000 * 50000;

	/* Setup price bases */
	for (Price i = PR_BEGIN; i < PR_END; i++) {
		Money price = _price_base_specs[i].start_price;

		/* Apply difficulty settings */
		uint mod = 1;
		switch (_price_base_specs[i].category) {
			case PCAT_RUNNING:
				mod = _settings_game.difficulty.vehicle_costs;
				break;

			case PCAT_CONSTRUCTION:
				mod = _settings_game.difficulty.construction_cost;
				break;

			default: break;
		}
		if (mod < 1) {
			price = price * 3 >> 2;
		} else if (mod > 1) {
			price = price * 9 >> 3;
		}

		/* Apply inflation */
		price = (int64)price * _economy.inflation_prices;

		/* Apply newgrf modifiers, and remove fractional part of inflation */
		int shift = _price_base_multiplier[i] - 16;
		if (shift >= 0) {
			price <<= shift;
		} else {
			price >>= -shift;
		}

		/* Make sure the price does not get reduced to zero.
		 * Zero breaks quite a few commands that use a zero
		 * cost to see whether something got changed or not
		 * and based on that cause an error. When the price
		 * is zero that fails even when things are done. */
		if (price == 0) {
			price = Clamp(_price_base_specs[i].start_price, -1, 1);
			/* No base price should be zero, but be sure. */
			assert(price != 0);
		}
		/* Store value */
		_price[i] = price;
	}

	/* Setup cargo payment */
	CargoSpec *cs;
	FOR_ALL_CARGOSPECS(cs) {
		cs->current_payment = ((int64)cs->initial_payment * _economy.inflation_payment) >> 16;
	}

	SetWindowClassesDirty(WC_BUILD_VEHICLE);
	SetWindowClassesDirty(WC_REPLACE_VEHICLE);
	SetWindowClassesDirty(WC_VEHICLE_DETAILS);
	SetWindowDirty(WC_PAYMENT_RATES, 0);
}

/** Let all companies pay the monthly interest on their loan. */
static void CompaniesPayInterest()
{
	const Company *c;

	Backup<CompanyByte> cur_company(_current_company, FILE_LINE);
	FOR_ALL_COMPANIES(c) {
		cur_company.Change(c->index);

		/* Over a year the paid interest should be "loan * interest percentage",
		 * but... as that number is likely not dividable by 12 (pay each month),
		 * one needs to account for that in the monthly fee calculations.
		 * To easily calculate what one should pay "this" month, you calculate
		 * what (total) should have been paid up to this month and you subtract
		 * whatever has been paid in the previous months. This will mean one month
		 * it'll be a bit more and the other it'll be a bit less than the average
		 * monthly fee, but on average it will be exact. */
		Money yearly_fee = c->current_loan * _economy.interest_rate / 100;
		Money up_to_previous_month = yearly_fee * _cur_month / 12;
		Money up_to_this_month = yearly_fee * (_cur_month + 1) / 12;

		SubtractMoneyFromCompany(CommandCost(EXPENSES_LOAN_INT, up_to_this_month - up_to_previous_month));

		SubtractMoneyFromCompany(CommandCost(EXPENSES_OTHER, _price[PR_STATION_VALUE] >> 2));
	}
	cur_company.Restore();
}

static void HandleEconomyFluctuations()
{
	if (_settings_game.difficulty.economy != 0) {
		/* When economy is Fluctuating, decrease counter */
		_economy.fluct--;
	} else if (_economy.fluct <= 0) {
		/* When it's Steady and we are in recession, end it now */
		_economy.fluct = -12;
	} else {
		/* No need to do anything else in other cases */
		return;
	}

	if (_economy.fluct == 0) {
		_economy.fluct = -(int)GB(Random(), 0, 2);
		AddNewsItem(STR_NEWS_BEGIN_OF_RECESSION, NS_ECONOMY);
	} else if (_economy.fluct == -12) {
		_economy.fluct = GB(Random(), 0, 8) + 312;
		AddNewsItem(STR_NEWS_END_OF_RECESSION, NS_ECONOMY);
	}
}


/**
 * Reset changes to the price base multipliers.
 */
void ResetPriceBaseMultipliers()
{
	memset(_price_base_multiplier, 0, sizeof(_price_base_multiplier));
}

/**
 * Change a price base by the given factor.
 * The price base is altered by factors of two.
 * NewBaseCost = OldBaseCost * 2^n
 * @param price Index of price base to change.
 * @param factor Amount to change by.
 */
void SetPriceBaseMultiplier(Price price, int factor)
{
	assert(price < PR_END);
	_price_base_multiplier[price] = Clamp(factor, MIN_PRICE_MODIFIER, MAX_PRICE_MODIFIER);
}

/**
 * Initialize the variables that will maintain the daily industry change system.
 * @param init_counter specifies if the counter is required to be initialized
 */
void StartupIndustryDailyChanges(bool init_counter)
{
	uint map_size = MapLogX() + MapLogY();
	/* After getting map size, it needs to be scaled appropriately and divided by 31,
	 * which stands for the days in a month.
	 * Using just 31 will make it so that a monthly reset (based on the real number of days of that month)
	 * would not be needed.
	 * Since it is based on "fractionnal parts", the leftover days will not make much of a difference
	 * on the overall total number of changes performed */
	_economy.industry_daily_increment = (1 << map_size) / 31;

	if (init_counter) {
		/* A new game or a savegame from an older version will require the counter to be initialized */
		_economy.industry_daily_change_counter = 0;
	}
}

void StartupEconomy()
{
	_economy.interest_rate = _settings_game.difficulty.initial_interest;
	_economy.infl_amount = _settings_game.difficulty.initial_interest;
	_economy.infl_amount_pr = max(0, _settings_game.difficulty.initial_interest - 1);
	_economy.fluct = GB(Random(), 0, 8) + 168;

	/* Set up prices */
	RecomputePrices();

	StartupIndustryDailyChanges(true); // As we are starting a new game, initialize the counter too

}

/**
 * Resets economy to initial values
 */
void InitializeEconomy()
{
	_economy.inflation_prices = _economy.inflation_payment = 1 << 16;
}

/**
 * Determine a certain price
 * @param index Price base
 * @param cost_factor Price factor
 * @param grf_file NewGRF to use local price multipliers from.
 * @param shift Extra bit shifting after the computation
 * @return Price
 */
Money GetPrice(Price index, uint cost_factor, const GRFFile *grf_file, int shift)
{
	if (index >= PR_END) return 0;

	Money cost = _price[index] * cost_factor;
	if (grf_file != NULL) shift += grf_file->price_base_multipliers[index];

	if (shift >= 0) {
		cost <<= shift;
	} else {
		cost >>= -shift;
	}

	return cost;
}

Money GetTransportedGoodsIncome(uint num_pieces, uint dist, byte transit_days, CargoID cargo_type)
{
	const CargoSpec *cs = CargoSpec::Get(cargo_type);
	if (!cs->IsValid()) {
		/* User changed newgrfs and some vehicle still carries some cargo which is no longer available. */
		return 0;
	}

	/* Use callback to calculate cargo profit, if available */
	if (HasBit(cs->callback_mask, CBM_CARGO_PROFIT_CALC)) {
		uint32 var18 = min(dist, 0xFFFF) | (min(num_pieces, 0xFF) << 16) | (transit_days << 24);
		uint16 callback = GetCargoCallback(CBID_CARGO_PROFIT_CALC, 0, var18, cs);
		if (callback != CALLBACK_FAILED) {
			int result = GB(callback, 0, 14);

			/* Simulate a 15 bit signed value */
			if (HasBit(callback, 14)) result -= 0x4000;

			/* "The result should be a signed multiplier that gets multiplied
			 * by the amount of cargo moved and the price factor, then gets
			 * divided by 8192." */
			return result * num_pieces * cs->current_payment / 8192;
		}
	}

	static const int MIN_TIME_FACTOR = 31;
	static const int MAX_TIME_FACTOR = 255;

	const int days1 = cs->transit_days[0];
	const int days2 = cs->transit_days[1];
	const int days_over_days1 = max(   transit_days - days1, 0);
	const int days_over_days2 = max(days_over_days1 - days2, 0);

	/*
	 * The time factor is calculated based on the time it took
	 * (transit_days) compared two cargo-depending values. The
	 * range is divided into three parts:
	 *
	 *  - constant for fast transits
	 *  - linear decreasing with time with a slope of -1 for medium transports
	 *  - linear decreasing with time with a slope of -2 for slow transports
	 *
	 */
	const int time_factor = max(MAX_TIME_FACTOR - days_over_days1 - days_over_days2, MIN_TIME_FACTOR);

	return BigMulS(dist * time_factor * num_pieces, cs->current_payment, 21);
}

/** The industries we've currently brought cargo to. */
static SmallIndustryList _cargo_delivery_destinations;

/**
 * Transfer goods from station to industry.
 * All cargo is delivered to the nearest (Manhattan) industry to the station sign, which is inside the acceptance rectangle and actually accepts the cargo.
 * @param st The station that accepted the cargo
 * @param cargo_type Type of cargo delivered
 * @param num_pieces Amount of cargo delivered
 * @param source The source of the cargo
 * @return actually accepted pieces of cargo
 */
static uint DeliverGoodsToIndustry(const Station *st, CargoID cargo_type, uint num_pieces, IndustryID source)
{
	/* Find the nearest industrytile to the station sign inside the catchment area, whose industry accepts the cargo.
	 * This fails in three cases:
	 *  1) The station accepts the cargo because there are enough houses around it accepting the cargo.
	 *  2) The industries in the catchment area temporarily reject the cargo, and the daily station loop has not yet updated station acceptance.
	 *  3) The results of callbacks CBID_INDUSTRY_REFUSE_CARGO and CBID_INDTILE_CARGO_ACCEPTANCE are inconsistent. (documented behaviour)
	 */

	uint accepted = 0;

	for (uint i = 0; i < st->industries_near.Length() && num_pieces != 0; i++) {
		Industry *ind = st->industries_near[i];
		if (ind->index == source) continue;

		uint cargo_index;
		for (cargo_index = 0; cargo_index < lengthof(ind->accepts_cargo); cargo_index++) {
			if (cargo_type == ind->accepts_cargo[cargo_index]) break;
		}
		/* Check if matching cargo has been found */
		if (cargo_index >= lengthof(ind->accepts_cargo)) continue;

		/* Check if industry temporarily refuses acceptance */
		if (IndustryTemporarilyRefusesCargo(ind, cargo_type)) continue;

		/* Insert the industry into _cargo_delivery_destinations, if not yet contained */
		_cargo_delivery_destinations.Include(ind);

		uint amount = min(num_pieces, 0xFFFFU - ind->incoming_cargo_waiting[cargo_index]);
		ind->incoming_cargo_waiting[cargo_index] += amount;
		num_pieces -= amount;
		accepted += amount;
	}

	return accepted;
}

/**
 * Delivers goods to industries/towns and calculates the payment
 * @param num_pieces amount of cargo delivered
 * @param cargo_type the type of cargo that is delivered
 * @param dest Station the cargo has been unloaded
 * @param source_tile The origin of the cargo for distance calculation
 * @param days_in_transit Travel time
 * @param company The company delivering the cargo
 * @param src_type Type of source of cargo (industry, town, headquarters)
 * @param src Index of source of cargo
 * @return Revenue for delivering cargo
 * @note The cargo is just added to the stockpile of the industry. It is due to the caller to trigger the industry's production machinery
 */
static Money DeliverGoods(int num_pieces, CargoID cargo_type, StationID dest, TileIndex source_tile, byte days_in_transit, Company *company, SourceType src_type, SourceID src)
{
	assert(num_pieces > 0);

	const Station *st = Station::Get(dest);

	/* Give the goods to the industry. */
	uint accepted = DeliverGoodsToIndustry(st, cargo_type, num_pieces, src_type == ST_INDUSTRY ? src : INVALID_INDUSTRY);

	/* If this cargo type is always accepted, accept all */
	if (HasBit(st->always_accepted, cargo_type)) accepted = num_pieces;

	/* Update company statistics */
	company->cur_economy.delivered_cargo += accepted;
	if (accepted > 0) SetBit(company->cargo_types, cargo_type);

	/* Increase town's counter for some special goods types */
	const CargoSpec *cs = CargoSpec::Get(cargo_type);
	if (cs->town_effect == TE_FOOD) st->town->new_act_food += accepted;
	if (cs->town_effect == TE_WATER) st->town->new_act_water += accepted;

	/* Determine profit */
	Money profit = GetTransportedGoodsIncome(accepted, DistanceManhattan(source_tile, st->xy), days_in_transit, cargo_type);

	/* Modify profit if a subsidy is in effect */
	if (CheckSubsidised(cargo_type, company->index, src_type, src, st))  {
		switch (_settings_game.difficulty.subsidy_multiplier) {
			case 0:  profit += profit >> 1; break;
			case 1:  profit *= 2; break;
			case 2:  profit *= 3; break;
			default: profit *= 4; break;
		}
	}

	return profit;
}

/**
 * Inform the industry about just delivered cargo
 * DeliverGoodsToIndustry() silently incremented incoming_cargo_waiting, now it is time to do something with the new cargo.
 * @param i The industry to process
 */
static void TriggerIndustryProduction(Industry *i)
{
	const IndustrySpec *indspec = GetIndustrySpec(i->type);
	uint16 callback = indspec->callback_mask;

	i->was_cargo_delivered = true;
	i->last_cargo_accepted_at = _date;

	if (HasBit(callback, CBM_IND_PRODUCTION_CARGO_ARRIVAL) || HasBit(callback, CBM_IND_PRODUCTION_256_TICKS)) {
		if (HasBit(callback, CBM_IND_PRODUCTION_CARGO_ARRIVAL)) {
			IndustryProductionCallback(i, 0);
		} else {
			SetWindowDirty(WC_INDUSTRY_VIEW, i->index);
		}
	} else {
		for (uint cargo_index = 0; cargo_index < lengthof(i->incoming_cargo_waiting); cargo_index++) {
			uint cargo_waiting = i->incoming_cargo_waiting[cargo_index];
			if (cargo_waiting == 0) continue;

			i->produced_cargo_waiting[0] = min(i->produced_cargo_waiting[0] + (cargo_waiting * indspec->input_cargo_multiplier[cargo_index][0] / 256), 0xFFFF);
			i->produced_cargo_waiting[1] = min(i->produced_cargo_waiting[1] + (cargo_waiting * indspec->input_cargo_multiplier[cargo_index][1] / 256), 0xFFFF);

			i->incoming_cargo_waiting[cargo_index] = 0;
		}
	}

	TriggerIndustry(i, INDUSTRY_TRIGGER_RECEIVED_CARGO);
	StartStopIndustryTileAnimation(i, IAT_INDUSTRY_RECEIVED_CARGO);
}

/**
 * Makes us a new cargo payment helper.
 * @param front The front of the train
 */
CargoPayment::CargoPayment(Vehicle *front) :
	front(front),
	current_station(front->last_station_visited)
{
}

CargoPayment::~CargoPayment()
{
	if (this->CleaningPool()) return;

	this->front->cargo_payment = NULL;

	if (this->visual_profit == 0 && this->visual_transfer == 0) return;

	Backup<CompanyByte> cur_company(_current_company, this->front->owner, FILE_LINE);

	SubtractMoneyFromCompany(CommandCost(this->front->GetExpenseType(true), -this->route_profit));
	this->front->profit_this_year += (this->visual_profit + this->visual_transfer) << 8;

	int transfer_offset = 0;
	if (this->route_profit != 0) {
		if (IsLocalCompany() && !PlayVehicleSound(this->front, VSE_LOAD_UNLOAD)) {
			SndPlayVehicleFx(SND_14_CASHTILL, this->front);
		}

		ShowCostOrIncomeAnimation(this->front->x_pos, this->front->y_pos, this->front->z_pos, -this->visual_profit);
		transfer_offset = 6;
	}

	if (this->visual_transfer != 0){
		ShowFeederIncomeAnimation(this->front->x_pos + transfer_offset, this->front->y_pos + transfer_offset, this->front->z_pos, this->visual_transfer);
	}

	cur_company.Restore();
}

/**
 * Handle payment for final delivery of the given cargo packet.
 * @param cp The cargo packet to pay for.
 * @param count The number of packets to pay for.
 */
void CargoPayment::PayFinalDelivery(const CargoPacket *cp, uint count)
{
	if (this->owner == NULL) {
		this->owner = Company::Get(this->front->owner);
	}

	/* Handle end of route payment */
	Money profit = DeliverGoods(count, this->ct, this->current_station, cp->SourceStationXY(), cp->DaysInTransit(), this->owner, cp->SourceSubsidyType(), cp->SourceSubsidyID());
	this->route_profit += profit;

	/* The vehicle's profit is whatever route profit there is minus feeder shares. */
	this->visual_profit += profit - cp->FeederShare();
}

/**
 * Handle payment for transfer of the given cargo packet.
 * @param cp The cargo packet to pay for; actual payment won't be made!.
 * @param count The number of packets to pay for.
 * @return The amount of money paid for the transfer.
 */
Money CargoPayment::PayTransfer(const CargoPacket *cp, uint count)
{
	Money profit = GetTransportedGoodsIncome(
			count,
			/* pay transfer vehicle for only the part of transfer it has done: ie. cargo_loaded_at_xy to here */
			DistanceManhattan(cp->LoadedAtXY(), Station::Get(this->current_station)->xy),
			cp->DaysInTransit(),
			this->ct);

	profit = profit * _settings_game.economy.feeder_payment_share / 100;

	this->visual_transfer += profit; // accumulate transfer profits for whole vehicle
	return profit; // account for the (virtual) profit already made for the cargo packet
}

/**
 * Prepare the vehicle to be unloaded.
 * @param curr_station the station where the consist is at the moment
 * @param front_v the vehicle to be unloaded
 * @param next_station_id id of the station the consist will be traveling next
 */
void PrepareUnload(Station *curr_station, Vehicle *front_v, StationID next_station_id)
{
	/* At this moment loading cannot be finished */
	ClrBit(front_v->vehicle_flags, VF_LOADING_FINISHED);

	/* Start unloading at the first possible moment */
	front_v->load_unload_ticks = 1;

	if ((front_v->current_order.GetUnloadType() & OUFB_NO_UNLOAD) != 0) {
		/* vehicle will keep all its cargo and LoadUnloadVehicle will never call MoveToStation,
		 * so we have to update the flow stats here.
		 */
		if (next_station_id == INVALID_STATION) {
			return;
		} else {
			for (Vehicle *v = front_v; v != NULL; v = v->Next()) {
				const CargoPacketList *packets = v->cargo.Packets();
				for(VehicleCargoList::ConstIterator i(packets->begin()); i != packets->end(); ++i) {
					curr_station->goods[v->cargo_type].UpdateFlowStats(
							(*i)->SourceStation(), (*i)->Count(), next_station_id);
				}
			}
		}
	} else {
		for (Vehicle *v = front_v; v != NULL; v = v->Next()) {
			if (v->cargo_cap > 0 && !v->cargo.Empty()) {
				SetBit(v->vehicle_flags, VF_CARGO_UNLOADING);
			}
		}
	}

	assert(front_v->cargo_payment == NULL);
	front_v->cargo_payment = new CargoPayment(front_v);
}

/**
 * Reserves cargo if the full load order and improved_load is set.
 * @param st The station where the consist is loading at the moment
 * @param u The front of the loading vehicle consist
<<<<<<< HEAD
 * @param next_station The next station the vehicle will stop at
 * @return bit field for the cargo classes with bits for the reserved cargos set (if anything was reserved).
 */
uint32 ReserveConsist(Station *st, Vehicle *u, StationID next_station)
=======
 * @param next_stations The next stations the vehicle will stop at
 * @return bit field for the cargo classes with bits for the reserved cargos set (if anything was reserved).
 */
uint32 ReserveConsist(Station *st, Vehicle *u, const StationIDList *next_stations)
>>>>>>> d06e287e
{
	uint32 ret = 0;
	if (_settings_game.order.improved_load && (u->current_order.GetLoadType() & OLFB_FULL_LOAD)) {
		/* Update reserved cargo */
		for (Vehicle *v = u; v != NULL; v = v->Next()) {
			/* Only reserve if the vehicle is not unloading anymore.
			 *
			 * The packets that are kept in the vehicle because they have the
			 * same destination as the vehicle are stored in the reservation
			 * list while unloading for performance reasons. The reservation
			 * list is swapped with the onboard list after unloading. This
			 * doesn't increase the load/unload time. So if we start reserving
			 * cargo before unloading has stopped we'll load that cargo for free
			 * later. Like this there is a slightly increased probability that
			 * another vehicle which has arrived later loads cargo that should
			 * be loaded by this vehicle but as the algorithm isn't perfect in
			 * that regard anyway we can tolerate it.
			 *
			 * The algorithm isn't perfect as it only counts free capacity for
			 * reservation. If another vehicle arrives later but unloads faster
			 * than this one, this vehicle won't reserve all the cargo it may
			 * be able to take after fully unloading. So the other vehicle may
			 * load it even if it has arrived later.
			 */
			if (HasBit(v->vehicle_flags, VF_CARGO_UNLOADING)) continue;

			int cap = v->cargo_cap - v->cargo.Count();
			if (cap > 0) {
				StationCargoList &list = st->goods[v->cargo_type].cargo;
<<<<<<< HEAD
				if (list.MoveTo(&v->cargo, cap, next_station, true) > 0) {
=======
				if (list.MoveTo(&v->cargo, cap, next_stations, true) > 0) {
>>>>>>> d06e287e
					SetBit(ret, v->cargo_type);
				}
			}
		}
	}
	return ret;
}


/**
 * Loads/unload the vehicle if possible.
 * @param v the vehicle to be (un)loaded
 * @param cargos_reserved bit field: the cargo classes for which cargo has been reserved in this loading cycle
 * @return the updated cargo_reserved
 */
static uint32 LoadUnloadVehicle(Vehicle *v, uint32 cargos_reserved)
{
	assert(v->current_order.IsType(OT_LOADING));

	StationID last_visited = v->last_station_visited;
	Station *st = Station::Get(last_visited);
<<<<<<< HEAD

	StationID next_station = INVALID_STATION;
	OrderList *orders = v->orders.list;
	if (orders != NULL) {
		next_station = orders->GetNextStoppingStation(v->cur_order_index,
				last_visited, v->type == VEH_TRAIN || v->type == VEH_ROAD);
	}

	/* We have not waited enough time till the next round of loading/unloading */
	if (v->load_unload_ticks != 0) {
		return cargos_reserved | ReserveConsist(st, v, next_station);
	}

=======

	StationIDList next_stations;

	OrderList *orders = v->orders.list;
	if (orders != NULL) {
		const Order *first = orders->GetOrderAt(v->cur_order_index);
		const Order *order = (first == NULL) ? NULL : orders->GetNext(first);
		do {
			order = orders->GetNextStoppingOrder(order, v->type == VEH_TRAIN || v->type == VEH_ROAD);
			if (order != NULL) {
				next_stations.push_back(order->GetDestination());
				if ((order->GetLoadType() & OLFB_NO_LOAD) == 0) break;
				if (order == first) break;
			} else {
				/* if the order is NULL we most likely have a nondeterministic one
				 * It could also be no stopping order at all, but that's a stupid
				 * thing to do anyway.
				 */
				next_stations.push_front(INVALID_STATION);
			}
		} while (order != NULL);
	}

	/* We have not waited enough time till the next round of loading/unloading */
	if (v->load_unload_ticks != 0) {
		return cargos_reserved | ReserveConsist(st, v, &next_stations);
	}

>>>>>>> d06e287e
	OrderUnloadFlags unload_flags = v->current_order.GetUnloadType();

	if (v->type == VEH_TRAIN && (!IsTileType(v->tile, MP_STATION) || GetStationIndex(v->tile) != st->index)) {
		/* The train reversed in the station. Take the "easy" way
		 * out and let the train just leave as it always did. */
		SetBit(v->vehicle_flags, VF_LOADING_FINISHED);
		v->load_unload_ticks = 1;
		return cargos_reserved;
	}

	int unloading_time = 0;
	Vehicle *u = v;
	bool dirty_vehicle = false;
	bool dirty_station = false;

	bool completely_emptied = true;
	bool anything_unloaded = false;
	bool anything_loaded   = false;
	uint32 full_load_amount = 0;
	uint32 cargo_not_full  = 0;
	uint32 cargo_full      = 0;

	v->cur_speed = 0;

	CargoPayment *payment = v->cargo_payment;

	for (; v != NULL; v = v->Next()) {
		if (v->cargo_cap == 0) continue;

		const Engine *e = Engine::Get(v->engine_type);
		byte load_amount = e->info.load_amount;

		/* The default loadamount for mail is 1/4 of the load amount for passengers */
		if (v->type == VEH_AIRCRAFT && !Aircraft::From(v)->IsNormalAircraft()) load_amount = CeilDiv(load_amount, 4);

		if (_settings_game.order.gradual_loading && HasBit(e->info.callback_mask, CBM_VEHICLE_LOAD_AMOUNT)) {
			uint16 cb_load_amount = GetVehicleCallback(CBID_VEHICLE_LOAD_AMOUNT, 0, 0, v->engine_type, v);
			if (cb_load_amount != CALLBACK_FAILED && GB(cb_load_amount, 0, 8) != 0) load_amount = GB(cb_load_amount, 0, 8);
		}

		GoodsEntry *ge = &st->goods[v->cargo_type];

		if (HasBit(v->vehicle_flags, VF_CARGO_UNLOADING)) {
			/* vehicle wants to unload something */

			uint cargo_count = v->cargo.OnboardCount();
			uint amount_unloaded = _settings_game.order.gradual_loading ? min(cargo_count, load_amount) : cargo_count;

			payment->SetCargo(v->cargo_type);
<<<<<<< HEAD
			uint delivered = ge->cargo.TakeFrom(&v->cargo, amount_unloaded, unload_flags, next_station, payment);
=======
			uint delivered = ge->cargo.TakeFrom(&v->cargo, amount_unloaded, unload_flags, &next_stations, payment);
>>>>>>> d06e287e

			st->time_since_unload = 0;
			unloading_time += delivered;
			anything_unloaded = true;
			dirty_vehicle = true;

			/* load_amount might (theoretically) be 0, which would make delivered == 0 even though there is still cargo
			 * in the vehicle. Thus OnboardCount > 0. In that case we can't stop unloading as SwapReserved wouldn't work.
			 * v->cargo also contains the cargo reserved for the vehicle which is not on board at the moment, but will be
			 * swapped back when done unloading.
			 */
			if (v->cargo.OnboardCount() == 0) {
				/* done delivering */
				if (!v->cargo.Empty()) completely_emptied = false;
				ClrBit(v->vehicle_flags, VF_CARGO_UNLOADING);
				v->cargo.SwapReserved();
			}

			continue;
		}

		/* Do not pick up goods when we have no-load set or loading is stopped. */
		if (u->current_order.GetLoadType() & OLFB_NO_LOAD || HasBit(u->vehicle_flags, VF_STOP_LOADING)) continue;

		/* update stats */
		int t;
		switch (u->type) {
			case VEH_TRAIN:    t = Train::From(u)->tcache.cached_max_speed; break;
			case VEH_ROAD:     t = u->max_speed / 2;        break;
			case VEH_SHIP:     t = u->max_speed;            break;
			case VEH_AIRCRAFT: t = u->max_speed * 10 / 128; break; // convert to old units
			default: NOT_REACHED();
		}

		/* if last speed is 0, we treat that as if no vehicle has ever visited the station. */
		ge->last_speed = min(t, 255);
		ge->last_age = _cur_year - u->build_year;
		ge->days_since_pickup = 0;

		/* If there's goods waiting at the station, and the vehicle
		 * has capacity for it, load it on the vehicle. */
		int cap_left = v->cargo_cap - v->cargo.OnboardCount();
		if (cap_left > 0) {
			if (_settings_game.order.gradual_loading) cap_left = min(cap_left, load_amount);
			if (v->cargo.Empty()) TriggerVehicle(v, VEHICLE_TRIGGER_NEW_CARGO);

			int loaded = 0;
			if (_settings_game.order.improved_load) {
				loaded += v->cargo.LoadReserved(cap_left);
			}
			if (loaded < cap_left) {
				assert(v->cargo.ReservedCount() == 0);
<<<<<<< HEAD
				loaded += ge->cargo.MoveTo(&v->cargo, cap_left - loaded, next_station);
=======
				loaded += ge->cargo.MoveTo(&v->cargo, cap_left - loaded, &next_stations);
>>>>>>> d06e287e
			}

			/* Store whether the maximum possible load amount was loaded or not.*/
			if (loaded == cap_left) {
				SetBit(full_load_amount, v->cargo_type);
			} else {
				ClrBit(full_load_amount, v->cargo_type);
			}

			/* TODO: Regarding this, when we do gradual loading, we
			 * should first unload all vehicles and then start
			 * loading them. Since this will cause
			 * VEHICLE_TRIGGER_EMPTY to be called at the time when
			 * the whole vehicle chain is really totally empty, the
			 * completely_emptied assignment can then be safely
			 * removed; that's how TTDPatch behaves too. --pasky */
			if (loaded > 0) {
				completely_emptied = false;
				anything_loaded = true;

				st->time_since_load = 0;
				st->last_vehicle_type = v->type;

				TriggerStationAnimation(st, st->xy, SAT_CARGO_TAKEN, v->cargo_type);
				AirportAnimationTrigger(st, AAT_STATION_CARGO_TAKEN, v->cargo_type);

				unloading_time += loaded;

				dirty_vehicle = dirty_station = true;
			} else if  (_settings_game.order.improved_load && HasBit(cargos_reserved, v->cargo_type)) {
				/* Skip loading this vehicle if another train/vehicle is already handling
				 * the same cargo type at this station */
				SetBit(cargo_not_full, v->cargo_type);
				continue;
			}
		}

		if (v->cargo.OnboardCount() >= v->cargo_cap) {
			SetBit(cargo_full, v->cargo_type);
		} else {
			SetBit(cargo_not_full, v->cargo_type);
		}
	}

	/* Only set completely_emptied, if we just unloaded all remaining cargo */
	completely_emptied &= anything_unloaded;

	v = u;

	if (!anything_unloaded) delete payment;

	ClrBit(u->vehicle_flags, VF_STOP_LOADING);
	if (anything_loaded || anything_unloaded) {
		if (_settings_game.order.gradual_loading) {
			/* The time it takes to load one 'slice' of cargo or passengers depends
			 * on the vehicle type - the values here are those found in TTDPatch */
			const uint gradual_loading_wait_time[] = { 40, 20, 10, 20 };

			unloading_time = gradual_loading_wait_time[v->type];
		}
		/* We loaded less cargo than possible for all cargo types and it's not full
		 * load and we're not supposed to wait any longer: stop loading. */
		if (!anything_unloaded && full_load_amount == 0 && !(v->current_order.GetLoadType() & OLFB_FULL_LOAD) &&
				(!_settings_game.order.timetabling || v->current_order_time >= (uint)max(v->current_order.wait_time - v->lateness_counter, 0))) {
			SetBit(v->vehicle_flags, VF_STOP_LOADING);
		}
	} else {
		bool finished_loading = true;
		if (v->current_order.GetLoadType() & OLFB_FULL_LOAD) {
			if (v->current_order.GetLoadType() == OLF_FULL_LOAD_ANY) {
				/* if the aircraft carries passengers and is NOT full, then
				 * continue loading, no matter how much mail is in */
				if ((v->type == VEH_AIRCRAFT && IsCargoInClass(v->cargo_type, CC_PASSENGERS) && v->cargo_cap > v->cargo.OnboardCount()) ||
						(cargo_not_full && (cargo_full & ~cargo_not_full) == 0)) { // There are still non-full cargoes
					finished_loading = false;
				}
			} else if (cargo_not_full != 0) {
				finished_loading = false;
			}
		}
		unloading_time = 20;

		SB(v->vehicle_flags, VF_LOADING_FINISHED, 1, finished_loading);
	}

	if (v->type == VEH_TRAIN) {
		/* Each platform tile is worth 2 rail vehicles. */
		int overhang = Train::From(v)->tcache.cached_total_length - st->GetPlatformLength(v->tile) * TILE_SIZE;
		if (overhang > 0) {
			unloading_time <<= 1;
			unloading_time += (overhang * unloading_time) / 8;
		}
	}

	/* Calculate the loading indicator fill percent and display
	 * In the Game Menu do not display indicators
	 * If _settings_client.gui.loading_indicators == 2, show indicators (bool can be promoted to int as 0 or 1 - results in 2 > 0,1 )
	 * if _settings_client.gui.loading_indicators == 1, _local_company must be the owner or must be a spectator to show ind., so 1 > 0
	 * if _settings_client.gui.loading_indicators == 0, do not display indicators ... 0 is never greater than anything
	 */
	if (_game_mode != GM_MENU && (_settings_client.gui.loading_indicators > (uint)(v->owner != _local_company && _local_company != COMPANY_SPECTATOR))) {
		StringID percent_up_down = STR_NULL;
		int percent = CalcPercentVehicleFilled(v, &percent_up_down);
		if (v->fill_percent_te_id == INVALID_TE_ID) {
			v->fill_percent_te_id = ShowFillingPercent(v->x_pos, v->y_pos, v->z_pos + 20, percent, percent_up_down);
		} else {
			UpdateFillingPercent(v->fill_percent_te_id, percent, percent_up_down);
		}
	}

	/* Always wait at least 1, otherwise we'll wait 'infinitively' long. */
	v->load_unload_ticks = max(1, unloading_time);

	if (completely_emptied) {
		TriggerVehicle(v, VEHICLE_TRIGGER_EMPTY);
	}

	if (dirty_vehicle) {
		SetWindowDirty(GetWindowClassForVehicleType(v->type), v->owner);
		SetWindowDirty(WC_VEHICLE_DETAILS, v->index);
		v->MarkDirty();
	}
	if (dirty_station) {
		st->MarkTilesDirty(true);
		SetWindowDirty(WC_STATION_VIEW, last_visited);
	}
	return cargos_reserved;
}

/**
 * Load/unload the vehicles in this station according to the order
 * they entered.
 * @param st the station to do the loading/unloading for
 */
void LoadUnloadStation(Station *st)
{
	/* No vehicle is here... */
	if (st->loading_vehicles.empty()) return;

	uint32 cargos_reserved = 0;

	Vehicle *last_loading = NULL;
	std::list<Vehicle *>::iterator iter;

	/* Check if anything will be loaded at all. Otherwise we don't need to reserve either */
	for (iter = st->loading_vehicles.begin(); iter != st->loading_vehicles.end(); ++iter) {
		Vehicle *v = *iter;

		if ((v->vehstatus & (VS_STOPPED | VS_CRASHED))) continue;

		assert(v->load_unload_ticks != 0);
		if (--v->load_unload_ticks == 0) last_loading = v;
	}

	/* We only need to reserve and load/unload up to the last loading vehicle.
	 * Further vehicles shouldn't take preference over earlier ones anyway.
	 */
	if (last_loading == NULL) return;

	for (iter = st->loading_vehicles.begin(); iter != st->loading_vehicles.end(); ++iter) {
		Vehicle *v = *iter;
		if (!(v->vehstatus & (VS_STOPPED | VS_CRASHED))) cargos_reserved = LoadUnloadVehicle(v, cargos_reserved);
		if (v == last_loading) break;
	}

	/* Call the production machinery of industries */
	const Industry * const *isend = _cargo_delivery_destinations.End();
	for (Industry **iid = _cargo_delivery_destinations.Begin(); iid != isend; iid++) {
		TriggerIndustryProduction(*iid);
	}
	_cargo_delivery_destinations.Clear();
}

/**
 * Monthly update of the economic data (of the companies as well as economic fluctuations).
 */
void CompaniesMonthlyLoop()
{
	CompaniesGenStatistics();
	if (_settings_game.economy.inflation) {
		AddInflation();
		RecomputePrices();
	}
	CompaniesPayInterest();
	HandleEconomyFluctuations();
}

static void DoAcquireCompany(Company *c)
{
	CompanyID ci = c->index;

	CompanyNewsInformation *cni = MallocT<CompanyNewsInformation>(1);
	cni->FillData(c, Company::Get(_current_company));

	SetDParam(0, STR_NEWS_COMPANY_MERGER_TITLE);
	SetDParam(1, c->bankrupt_value == 0 ? STR_NEWS_MERGER_TAKEOVER_TITLE : STR_NEWS_COMPANY_MERGER_DESCRIPTION);
	SetDParamStr(2, cni->company_name);
	SetDParamStr(3, cni->other_company_name);
	SetDParam(4, c->bankrupt_value);
	AddCompanyNewsItem(STR_MESSAGE_NEWS_FORMAT, NS_COMPANY_MERGER, cni);
	AI::BroadcastNewEvent(new AIEventCompanyMerger(ci, _current_company));

	ChangeOwnershipOfCompanyItems(ci, _current_company);

	if (c->bankrupt_value == 0) {
		Company *owner = Company::Get(_current_company);
		owner->current_loan += c->current_loan;
	}

	Money value = CalculateCompanyValue(c) >> 2;
	Backup<CompanyByte> cur_company(_current_company, FILE_LINE);
	for (int i = 0; i != 4; i++) {
		if (c->share_owners[i] != COMPANY_SPECTATOR) {
			cur_company.Change(c->share_owners[i]);
			SubtractMoneyFromCompany(CommandCost(EXPENSES_OTHER, -value));
		}
	}
	cur_company.Restore();

	if (c->is_ai) AI::Stop(c->index);

	DeleteCompanyWindows(ci);
	InvalidateWindowClassesData(WC_TRAINS_LIST, 0);
	InvalidateWindowClassesData(WC_SHIPS_LIST, 0);
	InvalidateWindowClassesData(WC_ROADVEH_LIST, 0);
	InvalidateWindowClassesData(WC_AIRCRAFT_LIST, 0);

	delete c;
}

extern int GetAmountOwnedBy(const Company *c, Owner owner);

/**
 * Acquire shares in an opposing company.
 * @param tile unused
 * @param flags type of operation
 * @param p1 company to buy the shares from
 * @param p2 unused
 * @param text unused
 * @return the cost of this operation or an error
 */
CommandCost CmdBuyShareInCompany(TileIndex tile, DoCommandFlag flags, uint32 p1, uint32 p2, const char *text)
{
	CommandCost cost(EXPENSES_OTHER);
	CompanyID target_company = (CompanyID)p1;
	Company *c = Company::GetIfValid(target_company);

	/* Check if buying shares is allowed (protection against modified clients)
	 * Cannot buy own shares */
	if (c == NULL || !_settings_game.economy.allow_shares || _current_company == target_company) return CMD_ERROR;

	/* Protect new companies from hostile takeovers */
	if (_cur_year - c->inaugurated_year < 6) return_cmd_error(STR_ERROR_PROTECTED);

	/* Those lines are here for network-protection (clients can be slow) */
	if (GetAmountOwnedBy(c, COMPANY_SPECTATOR) == 0) return cost;

	if (GetAmountOwnedBy(c, COMPANY_SPECTATOR) == 1) {
		if (!c->is_ai) return cost; //  We can not buy out a real company (temporarily). TODO: well, enable it obviously.

		if (GetAmountOwnedBy(c, _current_company) == 3 && !MayCompanyTakeOver(_current_company, target_company)) return_cmd_error(STR_ERROR_TOO_MANY_VEHICLES_IN_GAME);
	}


	cost.AddCost(CalculateCompanyValue(c) >> 2);
	if (flags & DC_EXEC) {
		OwnerByte *b = c->share_owners;

		while (*b != COMPANY_SPECTATOR) b++; // share owners is guaranteed to contain at least one COMPANY_SPECTATOR
		*b = _current_company;

		for (int i = 0; c->share_owners[i] == _current_company;) {
			if (++i == 4) {
				c->bankrupt_value = 0;
				DoAcquireCompany(c);
				break;
			}
		}
		SetWindowDirty(WC_COMPANY, target_company);
		CompanyAdminUpdate(c);
	}
	return cost;
}

/**
 * Sell shares in an opposing company.
 * @param tile unused
 * @param flags type of operation
 * @param p1 company to sell the shares from
 * @param p2 unused
 * @param text unused
 * @return the cost of this operation or an error
 */
CommandCost CmdSellShareInCompany(TileIndex tile, DoCommandFlag flags, uint32 p1, uint32 p2, const char *text)
{
	CompanyID target_company = (CompanyID)p1;
	Company *c = Company::GetIfValid(target_company);

	/* Check if selling shares is allowed (protection against modified clients)
	 * Cannot sell own shares */
	if (c == NULL || !_settings_game.economy.allow_shares || _current_company == target_company) return CMD_ERROR;

	/* Those lines are here for network-protection (clients can be slow) */
	if (GetAmountOwnedBy(c, _current_company) == 0) return CommandCost();

	/* adjust it a little to make it less profitable to sell and buy */
	Money cost = CalculateCompanyValue(c) >> 2;
	cost = -(cost - (cost >> 7));

	if (flags & DC_EXEC) {
		OwnerByte *b = c->share_owners;
		while (*b != _current_company) b++; // share owners is guaranteed to contain company
		*b = COMPANY_SPECTATOR;
		SetWindowDirty(WC_COMPANY, target_company);
		CompanyAdminUpdate(c);
	}
	return CommandCost(EXPENSES_OTHER, cost);
}

/**
 * Buy up another company.
 * When a competing company is gone bankrupt you get the chance to purchase
 * that company.
 * @todo currently this only works for AI companies
 * @param tile unused
 * @param flags type of operation
 * @param p1 company to buy up
 * @param p2 unused
 * @param text unused
 * @return the cost of this operation or an error
 */
CommandCost CmdBuyCompany(TileIndex tile, DoCommandFlag flags, uint32 p1, uint32 p2, const char *text)
{
	CompanyID target_company = (CompanyID)p1;
	Company *c = Company::GetIfValid(target_company);
	if (c == NULL) return CMD_ERROR;

	/* Disable takeovers when not asked */
	if (!HasBit(c->bankrupt_asked, _current_company)) return CMD_ERROR;

	/* Disable taking over the local company in single player */
	if (!_networking && _local_company == c->index) return CMD_ERROR;

	/* Do not allow companies to take over themselves */
	if (target_company == _current_company) return CMD_ERROR;

	/* Disable taking over when not allowed. */
	if (!MayCompanyTakeOver(_current_company, target_company)) return CMD_ERROR;

	/* Get the cost here as the company is deleted in DoAcquireCompany. */
	CommandCost cost(EXPENSES_OTHER, c->bankrupt_value);

	if (flags & DC_EXEC) {
		DoAcquireCompany(c);
	}
	return cost;
}<|MERGE_RESOLUTION|>--- conflicted
+++ resolved
@@ -1123,17 +1123,10 @@
  * Reserves cargo if the full load order and improved_load is set.
  * @param st The station where the consist is loading at the moment
  * @param u The front of the loading vehicle consist
-<<<<<<< HEAD
- * @param next_station The next station the vehicle will stop at
- * @return bit field for the cargo classes with bits for the reserved cargos set (if anything was reserved).
- */
-uint32 ReserveConsist(Station *st, Vehicle *u, StationID next_station)
-=======
  * @param next_stations The next stations the vehicle will stop at
  * @return bit field for the cargo classes with bits for the reserved cargos set (if anything was reserved).
  */
 uint32 ReserveConsist(Station *st, Vehicle *u, const StationIDList *next_stations)
->>>>>>> d06e287e
 {
 	uint32 ret = 0;
 	if (_settings_game.order.improved_load && (u->current_order.GetLoadType() & OLFB_FULL_LOAD)) {
@@ -1163,11 +1156,7 @@
 			int cap = v->cargo_cap - v->cargo.Count();
 			if (cap > 0) {
 				StationCargoList &list = st->goods[v->cargo_type].cargo;
-<<<<<<< HEAD
-				if (list.MoveTo(&v->cargo, cap, next_station, true) > 0) {
-=======
 				if (list.MoveTo(&v->cargo, cap, next_stations, true) > 0) {
->>>>>>> d06e287e
 					SetBit(ret, v->cargo_type);
 				}
 			}
@@ -1189,21 +1178,6 @@
 
 	StationID last_visited = v->last_station_visited;
 	Station *st = Station::Get(last_visited);
-<<<<<<< HEAD
-
-	StationID next_station = INVALID_STATION;
-	OrderList *orders = v->orders.list;
-	if (orders != NULL) {
-		next_station = orders->GetNextStoppingStation(v->cur_order_index,
-				last_visited, v->type == VEH_TRAIN || v->type == VEH_ROAD);
-	}
-
-	/* We have not waited enough time till the next round of loading/unloading */
-	if (v->load_unload_ticks != 0) {
-		return cargos_reserved | ReserveConsist(st, v, next_station);
-	}
-
-=======
 
 	StationIDList next_stations;
 
@@ -1232,7 +1206,6 @@
 		return cargos_reserved | ReserveConsist(st, v, &next_stations);
 	}
 
->>>>>>> d06e287e
 	OrderUnloadFlags unload_flags = v->current_order.GetUnloadType();
 
 	if (v->type == VEH_TRAIN && (!IsTileType(v->tile, MP_STATION) || GetStationIndex(v->tile) != st->index)) {
@@ -1282,11 +1255,7 @@
 			uint amount_unloaded = _settings_game.order.gradual_loading ? min(cargo_count, load_amount) : cargo_count;
 
 			payment->SetCargo(v->cargo_type);
-<<<<<<< HEAD
-			uint delivered = ge->cargo.TakeFrom(&v->cargo, amount_unloaded, unload_flags, next_station, payment);
-=======
 			uint delivered = ge->cargo.TakeFrom(&v->cargo, amount_unloaded, unload_flags, &next_stations, payment);
->>>>>>> d06e287e
 
 			st->time_since_unload = 0;
 			unloading_time += delivered;
@@ -1339,11 +1308,7 @@
 			}
 			if (loaded < cap_left) {
 				assert(v->cargo.ReservedCount() == 0);
-<<<<<<< HEAD
-				loaded += ge->cargo.MoveTo(&v->cargo, cap_left - loaded, next_station);
-=======
 				loaded += ge->cargo.MoveTo(&v->cargo, cap_left - loaded, &next_stations);
->>>>>>> d06e287e
 			}
 
 			/* Store whether the maximum possible load amount was loaded or not.*/
