--- conflicted
+++ resolved
@@ -1102,11 +1102,7 @@
 		} else {
 			for (Vehicle *v = front_v; v != NULL; v = v->Next()) {
 				const CargoPacketList *packets = v->cargo.Packets();
-<<<<<<< HEAD
-				for(VehicleCargoList::ConstIterator i(packets->begin()); i != packets->end(); ++i) {
-=======
 				for (VehicleCargoList::ConstIterator i(packets->begin()); i != packets->end(); ++i) {
->>>>>>> 009a6d79
 					curr_station->goods[v->cargo_type].UpdateFlowStats(
 							(*i)->SourceStation(), (*i)->Count(), next_station_id);
 				}
@@ -1348,11 +1344,7 @@
 				unloading_time += loaded;
 
 				dirty_vehicle = dirty_station = true;
-<<<<<<< HEAD
-			} else if  (_settings_game.order.improved_load && HasBit(cargos_reserved, v->cargo_type)) {
-=======
 			} else if (_settings_game.order.improved_load && HasBit(cargos_reserved, v->cargo_type)) {
->>>>>>> 009a6d79
 				/* Skip loading this vehicle if another train/vehicle is already handling
 				 * the same cargo type at this station */
 				SetBit(cargo_not_full, v->cargo_type);
