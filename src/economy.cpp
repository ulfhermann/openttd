--- conflicted
+++ resolved
@@ -1109,14 +1109,9 @@
 			int cap = v->cargo_cap - v->cargo.Count();
 			if (cap > 0) {
 				StationCargoList & list = st->goods[v->cargo_type].cargo;
-<<<<<<< HEAD
-				if (list.MoveTo(&v->reserved, cap, next_station, st->xy) > 0) {
+				if (list.MoveTo(&v->cargo, cap, next_station, st->xy, true) > 0) {
 					SetBit(ret, v->cargo_type);
 				}
-=======
-				list.MoveTo(&v->cargo, cap, StationCargoList::MTA_RESERVE, NULL, st->xy);
-				SetBit(ret, v->cargo_type);
->>>>>>> 48710723
 			}
 		}
 	}
@@ -1190,55 +1185,15 @@
 
 		GoodsEntry *ge = &st->goods[v->cargo_type];
 
-<<<<<<< HEAD
 		if (HasBit(v->vehicle_flags, VF_CARGO_UNLOADING) && (unload_flags & OUFB_NO_UNLOAD) == 0) {
 			/* vehicle wants to unload something */
 
-			uint cargo_count = v->cargo.Count();
-=======
-		if (HasBit(v->vehicle_flags, VF_CARGO_UNLOADING) && (u->current_order.GetUnloadType() & OUFB_NO_UNLOAD) == 0) {
 			uint cargo_count = v->cargo.OnboardCount();
->>>>>>> 48710723
 			uint amount_unloaded = _settings_game.order.gradual_loading ? min(cargo_count, load_amount) : cargo_count;
 
 			payment->SetCargo(v->cargo_type);
 			uint delivered = v->cargo.MoveToStation(ge, amount_unloaded, unload_flags, last_visited, next_station, payment);
 
-<<<<<<< HEAD
-=======
-			if (HasBit(ge->acceptance_pickup, GoodsEntry::ACCEPTANCE) && !(u->current_order.GetUnloadType() & OUFB_TRANSFER)) {
-				/* The cargo has reached it's final destination, the packets may now be destroyed */
-				remaining = v->cargo.MoveTo<StationCargoList>(NULL, amount_unloaded, VehicleCargoList::MTA_FINAL_DELIVERY, payment, last_visited);
-
-				result |= 1;
-				accepted = true;
-			}
-
-			/* The !accepted || v->cargo.Count == cargo_count clause is there
-			 * to make it possible to force unload vehicles at the station where
-			 * they were loaded, but to not force unload the vehicle when the
-			 * station is still accepting the cargo in the vehicle. It doesn't
-			 * accept cargo that was loaded at the same station. */
-			if ((u->current_order.GetUnloadType() & (OUFB_UNLOAD | OUFB_TRANSFER)) && (!accepted || v->cargo.OnboardCount() == cargo_count)) {
-				remaining = v->cargo.MoveTo(&ge->cargo, amount_unloaded, u->current_order.GetUnloadType() & OUFB_TRANSFER ? VehicleCargoList::MTA_TRANSFER : VehicleCargoList::MTA_UNLOAD, payment);
-				SetBit(ge->acceptance_pickup, GoodsEntry::PICKUP);
-
-				result |= 2;
-			} else if (!accepted) {
-				/* The order changed while unloading (unset unload/transfer) or the
-				 * station does not accept our goods. */
-				ClrBit(v->vehicle_flags, VF_CARGO_UNLOADING);
-
-				/* Say we loaded something, otherwise we'll think we didn't unload
-				 * something and we didn't load something, so we must be finished
-				 * at this station. Setting the unloaded means that we will get a
-				 * retry for loading in the next cycle. */
-				anything_unloaded = true;
-				continue;
-			}
-
-			/* Deliver goods to the station */
->>>>>>> 48710723
 			st->time_since_unload = 0;
 			unloading_time += delivered;
 			anything_unloaded = true;
@@ -1282,28 +1237,14 @@
 			uint cap = cap_left;
 			if (_settings_game.order.gradual_loading) cap = min(cap, load_amount);
 
-<<<<<<< HEAD
 			uint loaded = 0;
 			if (_settings_game.order.improved_load) {
-				loaded += v->reserved.MoveTo(&v->cargo, cap, st->xy);
+				loaded += v->cargo.LoadReserved(cap);
 			}
 			if (loaded < cap) {
-				assert(v->reserved.Count() == 0);
+				assert(v->cargo.ReservedCount() == 0);
 				loaded += ge->cargo.MoveTo(&v->cargo, cap - loaded, next_station, st->xy);
 			}
-=======
-			uint reserved_count = v->cargo.ReservedCount();
-			uint station_count = ge->cargo.Count();
-			if (_settings_game.order.improved_load) {
-				v->cargo.LoadReserved(cap);
-			}
-			if (v->cargo.ReservedCount() == 0) {
-				ge->cargo.MoveTo(&v->cargo, cap - reserved_count, StationCargoList::MTA_CARGO_LOAD, NULL, st->xy);
-			}
-			uint loaded = reserved_count + station_count - v->cargo.ReservedCount() - ge->cargo.Count();
-
-
->>>>>>> 48710723
 			/* TODO: Regarding this, when we do gradual loading, we
 			 * should first unload all vehicles and then start
 			 * loading them. Since this will cause
