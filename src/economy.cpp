/* $Id$ */

/*
 * This file is part of OpenTTD.
 * OpenTTD is free software; you can redistribute it and/or modify it under the terms of the GNU General Public License as published by the Free Software Foundation, version 2.
 * OpenTTD is distributed in the hope that it will be useful, but WITHOUT ANY WARRANTY; without even the implied warranty of MERCHANTABILITY or FITNESS FOR A PARTICULAR PURPOSE.
 * See the GNU General Public License for more details. You should have received a copy of the GNU General Public License along with OpenTTD. If not, see <http://www.gnu.org/licenses/>.
 */

/** @file economy.cpp Handling of the economy. */

#include "stdafx.h"
#include "company_func.h"
#include "command_func.h"
#include "industry.h"
#include "town.h"
#include "news_func.h"
#include "network/network.h"
#include "network/network_func.h"
#include "vehicle_gui.h"
#include "ai/ai.hpp"
#include "aircraft.h"
#include "newgrf_engine.h"
#include "engine_base.h"
#include "ground_vehicle.hpp"
#include "newgrf_cargo.h"
#include "newgrf_sound.h"
#include "newgrf_industrytiles.h"
#include "newgrf_station.h"
#include "newgrf_airporttiles.h"
#include "object.h"
#include "group.h"
#include "strings_func.h"
#include "window_func.h"
#include "date_func.h"
#include "vehicle_func.h"
#include "sound_func.h"
#include "autoreplace_func.h"
#include "company_gui.h"
#include "signs_base.h"
#include "subsidy_base.h"
#include "subsidy_func.h"
#include "station_base.h"
#include "waypoint_base.h"
#include "economy_base.h"
#include "core/pool_func.hpp"
#include "newgrf.h"
#include "core/backup_type.hpp"
#include "cargo_type.h"

#include "table/strings.h"
#include "table/pricebase.h"


/* Initialize the cargo payment-pool */
CargoPaymentPool _cargo_payment_pool("CargoPayment");
INSTANTIATE_POOL_METHODS(CargoPayment)

/**
 * Multiply two integer values and shift the results to right.
 *
 * This function multiplies two integer values. The result is
 * shifted by the amount of shift to right.
 *
 * @param a The first integer
 * @param b The second integer
 * @param shift The amount to shift the value to right.
 * @return The shifted result
 */
static inline int32 BigMulS(const int32 a, const int32 b, const uint8 shift)
{
	return (int32)((int64)a * (int64)b >> shift);
}

typedef SmallVector<Industry *, 16> SmallIndustryList;

/**
 * Score info, values used for computing the detailed performance rating.
 */
const ScoreInfo _score_info[] = {
	{     120, 100}, // SCORE_VEHICLES
	{      80, 100}, // SCORE_STATIONS
	{   10000, 100}, // SCORE_MIN_PROFIT
	{   50000,  50}, // SCORE_MIN_INCOME
	{  100000, 100}, // SCORE_MAX_INCOME
	{   40000, 400}, // SCORE_DELIVERED
	{       8,  50}, // SCORE_CARGO
	{10000000,  50}, // SCORE_MONEY
	{  250000,  50}, // SCORE_LOAN
	{       0,   0}  // SCORE_TOTAL
};

int _score_part[MAX_COMPANIES][SCORE_END];
Economy _economy;
Prices _price;
Money _additional_cash_required;
static PriceMultipliers _price_base_multiplier;

/**
 * Calculate the value of the company. That is the value of all
 * assets (vehicles, stations, etc) and money minus the loan,
 * except when including_loan is \c false which is useful when
 * we want to calculate the value for bankruptcy.
 * @param c              the company to get the value of.
 * @param including_loan include the loan in the company value.
 * @return the value of the company.
 */
Money CalculateCompanyValue(const Company *c, bool including_loan)
{
	Owner owner = c->index;

	Station *st;
	uint num = 0;

	FOR_ALL_STATIONS(st) {
		if (st->owner == owner) num += CountBits((byte)st->facilities);
	}

	Money value = num * _price[PR_STATION_VALUE] * 25;

	Vehicle *v;
	FOR_ALL_VEHICLES(v) {
		if (v->owner != owner) continue;

		if (v->type == VEH_TRAIN ||
				v->type == VEH_ROAD ||
				(v->type == VEH_AIRCRAFT && Aircraft::From(v)->IsNormalAircraft()) ||
				v->type == VEH_SHIP) {
			value += v->value * 3 >> 1;
		}
	}

	/* Add real money value */
	if (including_loan) value -= c->current_loan;
	value += c->money;

	return max(value, (Money)1);
}

/**
 * if update is set to true, the economy is updated with this score
 *  (also the house is updated, should only be true in the on-tick event)
 * @param update the economy with calculated score
 * @param c company been evaluated
 * @return actual score of this company
 *
 */
int UpdateCompanyRatingAndValue(Company *c, bool update)
{
	Owner owner = c->index;
	int score = 0;

	memset(_score_part[owner], 0, sizeof(_score_part[owner]));

	/* Count vehicles */
	{
		Vehicle *v;
		Money min_profit = 0;
		bool min_profit_first = true;
		uint num = 0;

		FOR_ALL_VEHICLES(v) {
			if (v->owner != owner) continue;
			if (IsCompanyBuildableVehicleType(v->type) && v->IsPrimaryVehicle()) {
				if (v->profit_last_year > 0) num++; // For the vehicle score only count profitable vehicles
				if (v->age > 730) {
					/* Find the vehicle with the lowest amount of profit */
					if (min_profit_first || min_profit > v->profit_last_year) {
						min_profit = v->profit_last_year;
						min_profit_first = false;
					}
				}
			}
		}

		min_profit >>= 8; // remove the fract part

		_score_part[owner][SCORE_VEHICLES] = num;
		/* Don't allow negative min_profit to show */
		if (min_profit > 0) {
			_score_part[owner][SCORE_MIN_PROFIT] = ClampToI32(min_profit);
		}
	}

	/* Count stations */
	{
		uint num = 0;
		const Station *st;

		FOR_ALL_STATIONS(st) {
			/* Only count stations that are actually serviced */
			if (st->owner == owner && (st->time_since_load <= 20 || st->time_since_unload <= 20)) num += CountBits((byte)st->facilities);
		}
		_score_part[owner][SCORE_STATIONS] = num;
	}

	/* Generate statistics depending on recent income statistics */
	{
		int numec = min(c->num_valid_stat_ent, 12);
		if (numec != 0) {
			const CompanyEconomyEntry *cee = c->old_economy;
			Money min_income = cee->income + cee->expenses;
			Money max_income = cee->income + cee->expenses;

			do {
				min_income = min(min_income, cee->income + cee->expenses);
				max_income = max(max_income, cee->income + cee->expenses);
			} while (++cee, --numec);

			if (min_income > 0) {
				_score_part[owner][SCORE_MIN_INCOME] = ClampToI32(min_income);
			}

			_score_part[owner][SCORE_MAX_INCOME] = ClampToI32(max_income);
		}
	}

	/* Generate score depending on amount of transported cargo */
	{
		const CompanyEconomyEntry *cee;
		int numec;
		uint32 total_delivered;

		numec = min(c->num_valid_stat_ent, 4);
		if (numec != 0) {
			cee = c->old_economy;
			total_delivered = 0;
			do {
				total_delivered += cee->delivered_cargo;
			} while (++cee, --numec);

			_score_part[owner][SCORE_DELIVERED] = total_delivered;
		}
	}

	/* Generate score for variety of cargo */
	{
		uint num = CountBits(c->cargo_types);
		_score_part[owner][SCORE_CARGO] = num;
		if (update) c->cargo_types = 0;
	}

	/* Generate score for company's money */
	{
		if (c->money > 0) {
			_score_part[owner][SCORE_MONEY] = ClampToI32(c->money);
		}
	}

	/* Generate score for loan */
	{
		_score_part[owner][SCORE_LOAN] = ClampToI32(_score_info[SCORE_LOAN].needed - c->current_loan);
	}

	/* Now we calculate the score for each item.. */
	{
		int total_score = 0;
		int s;
		score = 0;
		for (ScoreID i = SCORE_BEGIN; i < SCORE_END; i++) {
			/* Skip the total */
			if (i == SCORE_TOTAL) continue;
			/*  Check the score */
			s = Clamp(_score_part[owner][i], 0, _score_info[i].needed) * _score_info[i].score / _score_info[i].needed;
			score += s;
			total_score += _score_info[i].score;
		}

		_score_part[owner][SCORE_TOTAL] = score;

		/*  We always want the score scaled to SCORE_MAX (1000) */
		if (total_score != SCORE_MAX) score = score * SCORE_MAX / total_score;
	}

	if (update) {
		c->old_economy[0].performance_history = score;
		UpdateCompanyHQ(c->location_of_HQ, score);
		c->old_economy[0].company_value = CalculateCompanyValue(c);
	}

	SetWindowDirty(WC_PERFORMANCE_DETAIL, 0);
	return score;
}

/*  use INVALID_OWNER as new_owner to delete the company. */
void ChangeOwnershipOfCompanyItems(Owner old_owner, Owner new_owner)
{
	/* We need to set _current_company to old_owner before we try to move
	 * the client. This is needed as it needs to know whether "you" really
	 * are the current local company. */
	Backup<CompanyByte> cur_company(_current_company, old_owner, FILE_LINE);
#ifdef ENABLE_NETWORK
	/* In all cases, make spectators of clients connected to that company */
	if (_networking) NetworkClientsToSpectators(old_owner);
#endif /* ENABLE_NETWORK */

	Town *t;

	assert(old_owner != new_owner);

	{
		Company *c;
		uint i;

		/* See if the old_owner had shares in other companies */
		FOR_ALL_COMPANIES(c) {
			for (i = 0; i < 4; i++) {
				if (c->share_owners[i] == old_owner) {
					/* Sell his shares */
					CommandCost res = DoCommand(0, c->index, 0, DC_EXEC, CMD_SELL_SHARE_IN_COMPANY);
					/* Because we are in a DoCommand, we can't just execute another one and
					 *  expect the money to be removed. We need to do it ourself! */
					SubtractMoneyFromCompany(res);
				}
			}
		}

		/* Sell all the shares that people have on this company */
		Backup<CompanyByte> cur_company2(_current_company, FILE_LINE);
		c = Company::Get(old_owner);
		for (i = 0; i < 4; i++) {
			cur_company2.Change(c->share_owners[i]);
			if (_current_company != INVALID_OWNER) {
				/* Sell the shares */
				CommandCost res = DoCommand(0, old_owner, 0, DC_EXEC, CMD_SELL_SHARE_IN_COMPANY);
				/* Because we are in a DoCommand, we can't just execute another one and
				 *  expect the money to be removed. We need to do it ourself! */
				SubtractMoneyFromCompany(res);
			}
		}
		cur_company2.Restore();
	}

	/* Temporarily increase the company's money, to be sure that
	 * removing his/her property doesn't fail because of lack of money.
	 * Not too drastically though, because it could overflow */
	if (new_owner == INVALID_OWNER) {
		Company::Get(old_owner)->money = UINT64_MAX >> 2; // jackpot ;p
	}

	Subsidy *s;
	FOR_ALL_SUBSIDIES(s) {
		if (s->awarded == old_owner) {
			if (new_owner == INVALID_OWNER) {
				delete s;
			} else {
				s->awarded = new_owner;
			}
		}
	}
	if (new_owner == INVALID_OWNER) RebuildSubsidisedSourceAndDestinationCache();

	/* Take care of rating in towns */
	FOR_ALL_TOWNS(t) {
		/* If a company takes over, give the ratings to that company. */
		if (new_owner != INVALID_OWNER) {
			if (HasBit(t->have_ratings, old_owner)) {
				if (HasBit(t->have_ratings, new_owner)) {
					/* use max of the two ratings. */
					t->ratings[new_owner] = max(t->ratings[new_owner], t->ratings[old_owner]);
				} else {
					SetBit(t->have_ratings, new_owner);
					t->ratings[new_owner] = t->ratings[old_owner];
				}
			}
		}

		/* Reset the ratings for the old owner */
		t->ratings[old_owner] = RATING_INITIAL;
		ClrBit(t->have_ratings, old_owner);
	}

	{
		FreeUnitIDGenerator unitidgen[] = {
			FreeUnitIDGenerator(VEH_TRAIN, new_owner), FreeUnitIDGenerator(VEH_ROAD,     new_owner),
			FreeUnitIDGenerator(VEH_SHIP,  new_owner), FreeUnitIDGenerator(VEH_AIRCRAFT, new_owner)
		};

		Vehicle *v;
		FOR_ALL_VEHICLES(v) {
			if (v->owner == old_owner && IsCompanyBuildableVehicleType(v->type)) {
				if (new_owner == INVALID_OWNER) {
					if (v->Previous() == NULL) delete v;
				} else {
					v->owner = new_owner;
					v->colourmap = PAL_NONE;
					if (v->IsEngineCountable()) Company::Get(new_owner)->num_engines[v->engine_type]++;
					if (v->IsPrimaryVehicle()) v->unitnumber = unitidgen[v->type].NextID();

					/* Invalidate the vehicle's cargo payment "owner cache". */
					if (v->cargo_payment != NULL) v->cargo_payment->owner = NULL;
				}
			}
		}
	}

	/*  Change ownership of tiles */
	{
		TileIndex tile = 0;
		do {
			ChangeTileOwner(tile, old_owner, new_owner);
		} while (++tile != MapSize());

		if (new_owner != INVALID_OWNER) {
			/* Update all signals because there can be new segment that was owned by two companies
			 * and signals were not propagated
			 * Similiar with crossings - it is needed to bar crossings that weren't before
			 * because of different owner of crossing and approaching train */
			tile = 0;

			do {
				if (IsTileType(tile, MP_RAILWAY) && IsTileOwner(tile, new_owner) && HasSignals(tile)) {
					TrackBits tracks = GetTrackBits(tile);
					do { // there may be two tracks with signals for TRACK_BIT_HORZ and TRACK_BIT_VERT
						Track track = RemoveFirstTrack(&tracks);
						if (HasSignalOnTrack(tile, track)) AddTrackToSignalBuffer(tile, track, new_owner);
					} while (tracks != TRACK_BIT_NONE);
				} else if (IsLevelCrossingTile(tile) && IsTileOwner(tile, new_owner)) {
					UpdateLevelCrossing(tile);
				}
			} while (++tile != MapSize());
		}

		/* update signals in buffer */
		UpdateSignalsInBuffer();
	}

	/* convert owner of stations (including deleted ones, but excluding buoys) */
	Station *st;
	FOR_ALL_STATIONS(st) {
		if (st->owner == old_owner) {
			/* if a company goes bankrupt, set owner to OWNER_NONE so the sign doesn't disappear immediately
			 * also, drawing station window would cause reading invalid company's colour */
			st->owner = new_owner == INVALID_OWNER ? OWNER_NONE : new_owner;
		}
	}

	/* do the same for waypoints (we need to do this here so deleted waypoints are converted too) */
	Waypoint *wp;
	FOR_ALL_WAYPOINTS(wp) {
		if (wp->owner == old_owner) {
			wp->owner = new_owner == INVALID_OWNER ? OWNER_NONE : new_owner;
		}
	}

	/* In all cases clear replace engine rules.
	 * Even if it was copied, it could interfere with new owner's rules */
	RemoveAllEngineReplacementForCompany(Company::Get(old_owner));

	if (new_owner == INVALID_OWNER) {
		RemoveAllGroupsForCompany(old_owner);
	} else {
		Group *g;
		FOR_ALL_GROUPS(g) {
			if (g->owner == old_owner) g->owner = new_owner;
		}
	}

	Sign *si;
	FOR_ALL_SIGNS(si) {
		if (si->owner == old_owner) si->owner = new_owner == INVALID_OWNER ? OWNER_NONE : new_owner;
	}

	/* Change colour of existing windows */
	if (new_owner != INVALID_OWNER) ChangeWindowOwner(old_owner, new_owner);

	cur_company.Restore();

	MarkWholeScreenDirty();
}

/**
 * Check for bankruptcy of a company. Called every three months.
 * @param c Company to check.
 */
static void CompanyCheckBankrupt(Company *c)
{
	/*  If the company has money again, it does not go bankrupt */
	if (c->money >= 0) {
		c->quarters_of_bankruptcy = 0;
		c->bankrupt_asked = 0;
		return;
	}

	c->quarters_of_bankruptcy++;

	switch (c->quarters_of_bankruptcy) {
		case 0:
		case 1:
			break;

		case 2: {
			CompanyNewsInformation *cni = MallocT<CompanyNewsInformation>(1);
			cni->FillData(c);
			SetDParam(0, STR_NEWS_COMPANY_IN_TROUBLE_TITLE);
			SetDParam(1, STR_NEWS_COMPANY_IN_TROUBLE_DESCRIPTION);
			SetDParamStr(2, cni->company_name);
			AddCompanyNewsItem(STR_MESSAGE_NEWS_FORMAT, NS_COMPANY_TROUBLE, cni);
			AI::BroadcastNewEvent(new AIEventCompanyInTrouble(c->index));
			break;
		}

		case 3: {
			/* Check if the company has any value.. if not, declare it bankrupt
			 *  right now */
			Money val = CalculateCompanyValue(c, false);
			if (val > 0) {
				c->bankrupt_value = val;
				c->bankrupt_asked = 1 << c->index; // Don't ask the owner
				c->bankrupt_timeout = 0;
				break;
			}
			/* FALL THROUGH to case 4... */
		}
		default:
		case 4:
			if (!_networking && _local_company == c->index) {
				/* If we are in offline mode, leave the company playing. Eg. there
				 * is no THE-END, otherwise mark the client as spectator to make sure
				 * he/she is no long in control of this company. However... when you
				 * join another company (cheat) the "unowned" company can bankrupt. */
				c->bankrupt_asked = MAX_UVALUE(CompanyMask);
				break;
			}

			/* Actually remove the company, but not when we're a network client.
			 * In case of network clients we will be getting a command from the
			 * server. It is done in this way as we are called from the
			 * StateGameLoop which can't change the current company, and thus
			 * updating the local company triggers an assert later on. In the
			 * case of a network game the command will be processed at a time
			 * that changing the current company is okay. In case of single
			 * player we are sure (the above check) that we are not the local
			 * company and thus we won't be moved. */
			if (!_networking || _network_server) DoCommandP(0, 2 | (c->index << 16), 0, CMD_COMPANY_CTRL);
			break;
	}
}

/**
 * Update the finances of all companies.
 * Pay for the stations, update the history graph, update ratings and company values, and deal with bankruptcy.
 */
static void CompaniesGenStatistics()
{
	Station *st;

	Backup<CompanyByte> cur_company(_current_company, FILE_LINE);
	FOR_ALL_STATIONS(st) {
		cur_company.Change(st->owner);
		CommandCost cost(EXPENSES_PROPERTY, _price[PR_STATION_VALUE] >> 1);
		SubtractMoneyFromCompany(cost);
	}
	cur_company.Restore();

	/* Only run the economic statics and update company stats every 3rd month (1st of quarter). */
	if (!HasBit(1 << 0 | 1 << 3 | 1 << 6 | 1 << 9, _cur_month)) return;

	Company *c;
	FOR_ALL_COMPANIES(c) {
		memmove(&c->old_economy[1], &c->old_economy[0], sizeof(c->old_economy) - sizeof(c->old_economy[0]));
		c->old_economy[0] = c->cur_economy;
		memset(&c->cur_economy, 0, sizeof(c->cur_economy));

		if (c->num_valid_stat_ent != MAX_HISTORY_MONTHS) c->num_valid_stat_ent++;

		UpdateCompanyRatingAndValue(c, true);
		if (c->block_preview != 0) c->block_preview--;
		CompanyCheckBankrupt(c);
	}

	SetWindowDirty(WC_INCOME_GRAPH, 0);
	SetWindowDirty(WC_OPERATING_PROFIT, 0);
	SetWindowDirty(WC_DELIVERED_CARGO, 0);
	SetWindowDirty(WC_PERFORMANCE_HISTORY, 0);
	SetWindowDirty(WC_COMPANY_VALUE, 0);
	SetWindowDirty(WC_COMPANY_LEAGUE, 0);
}

/**
 * Add monthly inflation
 * @param check_year Shall the inflation get stopped after 170 years?
 */
void AddInflation(bool check_year)
{
	/* The cargo payment inflation differs from the normal inflation, so the
	 * relative amount of money you make with a transport decreases slowly over
	 * the 170 years. After a few hundred years we reach a level in which the
	 * games will become unplayable as the maximum income will be less than
	 * the minimum running cost.
	 *
	 * Furthermore there are a lot of inflation related overflows all over the
	 * place. Solving them is hardly possible because inflation will always
	 * reach the overflow threshold some day. So we'll just perform the
	 * inflation mechanism during the first 170 years (the amount of years that
	 * one had in the original TTD) and stop doing the inflation after that
	 * because it only causes problems that can't be solved nicely and the
	 * inflation doesn't add anything after that either; it even makes playing
	 * it impossible due to the diverging cost and income rates.
	 */
	if (check_year && (_cur_year - _settings_game.game_creation.starting_year) >= (ORIGINAL_MAX_YEAR - ORIGINAL_BASE_YEAR)) return;

	/* Approximation for (100 + infl_amount)% ** (1 / 12) - 100%
	 * scaled by 65536
	 * 12 -> months per year
	 * This is only a good approxiamtion for small values
	 */
	_economy.inflation_prices  += min((_economy.inflation_prices  * _economy.infl_amount    * 54) >> 16, MAX_INFLATION);
	_economy.inflation_payment += min((_economy.inflation_payment * _economy.infl_amount_pr * 54) >> 16, MAX_INFLATION);
}

/**
 * Computes all prices, payments and maximum loan.
 */
void RecomputePrices()
{
	/* Setup maximum loan */
	_economy.max_loan = (_settings_game.difficulty.max_loan * _economy.inflation_prices >> 16) / 50000 * 50000;

	/* Setup price bases */
	for (Price i = PR_BEGIN; i < PR_END; i++) {
		Money price = _price_base_specs[i].start_price;

		/* Apply difficulty settings */
		uint mod = 1;
		switch (_price_base_specs[i].category) {
			case PCAT_RUNNING:
				mod = _settings_game.difficulty.vehicle_costs;
				break;

			case PCAT_CONSTRUCTION:
				mod = _settings_game.difficulty.construction_cost;
				break;

			default: break;
		}
		if (mod < 1) {
			price = price * 3 >> 2;
		} else if (mod > 1) {
			price = price * 9 >> 3;
		}

		/* Apply inflation */
		price = (int64)price * _economy.inflation_prices;

		/* Apply newgrf modifiers, and remove fractional part of inflation */
		int shift = _price_base_multiplier[i] - 16;
		if (shift >= 0) {
			price <<= shift;
		} else {
			price >>= -shift;
		}

		/* Make sure the price does not get reduced to zero.
		 * Zero breaks quite a few commands that use a zero
		 * cost to see whether something got changed or not
		 * and based on that cause an error. When the price
		 * is zero that fails even when things are done. */
		if (price == 0) {
			price = Clamp(_price_base_specs[i].start_price, -1, 1);
			/* No base price should be zero, but be sure. */
			assert(price != 0);
		}
		/* Store value */
		_price[i] = price;
	}

	/* Setup cargo payment */
	CargoSpec *cs;
	FOR_ALL_CARGOSPECS(cs) {
		cs->current_payment = ((int64)cs->initial_payment * _economy.inflation_payment) >> 16;
	}

	SetWindowClassesDirty(WC_BUILD_VEHICLE);
	SetWindowClassesDirty(WC_REPLACE_VEHICLE);
	SetWindowClassesDirty(WC_VEHICLE_DETAILS);
	InvalidateWindowData(WC_PAYMENT_RATES, 0);
}

/** Let all companies pay the monthly interest on their loan. */
static void CompaniesPayInterest()
{
	const Company *c;

	Backup<CompanyByte> cur_company(_current_company, FILE_LINE);
	FOR_ALL_COMPANIES(c) {
		cur_company.Change(c->index);

		/* Over a year the paid interest should be "loan * interest percentage",
		 * but... as that number is likely not dividable by 12 (pay each month),
		 * one needs to account for that in the monthly fee calculations.
		 * To easily calculate what one should pay "this" month, you calculate
		 * what (total) should have been paid up to this month and you subtract
		 * whatever has been paid in the previous months. This will mean one month
		 * it'll be a bit more and the other it'll be a bit less than the average
		 * monthly fee, but on average it will be exact. */
		Money yearly_fee = c->current_loan * _economy.interest_rate / 100;
		Money up_to_previous_month = yearly_fee * _cur_month / 12;
		Money up_to_this_month = yearly_fee * (_cur_month + 1) / 12;

		SubtractMoneyFromCompany(CommandCost(EXPENSES_LOAN_INT, up_to_this_month - up_to_previous_month));

		SubtractMoneyFromCompany(CommandCost(EXPENSES_OTHER, _price[PR_STATION_VALUE] >> 2));
	}
	cur_company.Restore();
}

static void HandleEconomyFluctuations()
{
	if (_settings_game.difficulty.economy != 0) {
		/* When economy is Fluctuating, decrease counter */
		_economy.fluct--;
	} else if (EconomyIsInRecession()) {
		/* When it's Steady and we are in recession, end it now */
		_economy.fluct = -12;
	} else {
		/* No need to do anything else in other cases */
		return;
	}

	if (_economy.fluct == 0) {
		_economy.fluct = -(int)GB(Random(), 0, 2);
		AddNewsItem(STR_NEWS_BEGIN_OF_RECESSION, NS_ECONOMY);
	} else if (_economy.fluct == -12) {
		_economy.fluct = GB(Random(), 0, 8) + 312;
		AddNewsItem(STR_NEWS_END_OF_RECESSION, NS_ECONOMY);
	}
}


/**
 * Reset changes to the price base multipliers.
 */
void ResetPriceBaseMultipliers()
{
	memset(_price_base_multiplier, 0, sizeof(_price_base_multiplier));
}

/**
 * Change a price base by the given factor.
 * The price base is altered by factors of two.
 * NewBaseCost = OldBaseCost * 2^n
 * @param price Index of price base to change.
 * @param factor Amount to change by.
 */
void SetPriceBaseMultiplier(Price price, int factor)
{
	assert(price < PR_END);
	_price_base_multiplier[price] = Clamp(factor, MIN_PRICE_MODIFIER, MAX_PRICE_MODIFIER);
}

/**
 * Initialize the variables that will maintain the daily industry change system.
 * @param init_counter specifies if the counter is required to be initialized
 */
void StartupIndustryDailyChanges(bool init_counter)
{
	uint map_size = MapLogX() + MapLogY();
	/* After getting map size, it needs to be scaled appropriately and divided by 31,
	 * which stands for the days in a month.
	 * Using just 31 will make it so that a monthly reset (based on the real number of days of that month)
	 * would not be needed.
	 * Since it is based on "fractionnal parts", the leftover days will not make much of a difference
	 * on the overall total number of changes performed */
	_economy.industry_daily_increment = (1 << map_size) / 31;

	if (init_counter) {
		/* A new game or a savegame from an older version will require the counter to be initialized */
		_economy.industry_daily_change_counter = 0;
	}
}

void StartupEconomy()
{
	_economy.interest_rate = _settings_game.difficulty.initial_interest;
	_economy.infl_amount = _settings_game.difficulty.initial_interest;
	_economy.infl_amount_pr = max(0, _settings_game.difficulty.initial_interest - 1);
	_economy.fluct = GB(Random(), 0, 8) + 168;

	/* Set up prices */
	RecomputePrices();

	StartupIndustryDailyChanges(true); // As we are starting a new game, initialize the counter too

}

/**
 * Resets economy to initial values
 */
void InitializeEconomy()
{
	_economy.inflation_prices = _economy.inflation_payment = 1 << 16;
}

/**
 * Determine a certain price
 * @param index Price base
 * @param cost_factor Price factor
 * @param grf_file NewGRF to use local price multipliers from.
 * @param shift Extra bit shifting after the computation
 * @return Price
 */
Money GetPrice(Price index, uint cost_factor, const GRFFile *grf_file, int shift)
{
	if (index >= PR_END) return 0;

	Money cost = _price[index] * cost_factor;
	if (grf_file != NULL) shift += grf_file->price_base_multipliers[index];

	if (shift >= 0) {
		cost <<= shift;
	} else {
		cost >>= -shift;
	}

	return cost;
}

Money GetTransportedGoodsIncome(uint num_pieces, uint dist, byte transit_days, CargoID cargo_type)
{
	const CargoSpec *cs = CargoSpec::Get(cargo_type);
	if (!cs->IsValid()) {
		/* User changed newgrfs and some vehicle still carries some cargo which is no longer available. */
		return 0;
	}

	/* Use callback to calculate cargo profit, if available */
	if (HasBit(cs->callback_mask, CBM_CARGO_PROFIT_CALC)) {
		uint32 var18 = min(dist, 0xFFFF) | (min(num_pieces, 0xFF) << 16) | (transit_days << 24);
		uint16 callback = GetCargoCallback(CBID_CARGO_PROFIT_CALC, 0, var18, cs);
		if (callback != CALLBACK_FAILED) {
			int result = GB(callback, 0, 14);

			/* Simulate a 15 bit signed value */
			if (HasBit(callback, 14)) result -= 0x4000;

			/* "The result should be a signed multiplier that gets multiplied
			 * by the amount of cargo moved and the price factor, then gets
			 * divided by 8192." */
			return result * num_pieces * cs->current_payment / 8192;
		}
	}

	static const int MIN_TIME_FACTOR = 31;
	static const int MAX_TIME_FACTOR = 255;

	const int days1 = cs->transit_days[0];
	const int days2 = cs->transit_days[1];
	const int days_over_days1 = max(   transit_days - days1, 0);
	const int days_over_days2 = max(days_over_days1 - days2, 0);

	/*
	 * The time factor is calculated based on the time it took
	 * (transit_days) compared two cargo-depending values. The
	 * range is divided into three parts:
	 *
	 *  - constant for fast transits
	 *  - linear decreasing with time with a slope of -1 for medium transports
	 *  - linear decreasing with time with a slope of -2 for slow transports
	 *
	 */
	const int time_factor = max(MAX_TIME_FACTOR - days_over_days1 - days_over_days2, MIN_TIME_FACTOR);

	return BigMulS(dist * time_factor * num_pieces, cs->current_payment, 21);
}

/** The industries we've currently brought cargo to. */
static SmallIndustryList _cargo_delivery_destinations;

/**
 * Transfer goods from station to industry.
 * All cargo is delivered to the nearest (Manhattan) industry to the station sign, which is inside the acceptance rectangle and actually accepts the cargo.
 * @param st The station that accepted the cargo
 * @param cargo_type Type of cargo delivered
 * @param num_pieces Amount of cargo delivered
 * @param source The source of the cargo
 * @return actually accepted pieces of cargo
 */
static uint DeliverGoodsToIndustry(const Station *st, CargoID cargo_type, uint num_pieces, IndustryID source)
{
	/* Find the nearest industrytile to the station sign inside the catchment area, whose industry accepts the cargo.
	 * This fails in three cases:
	 *  1) The station accepts the cargo because there are enough houses around it accepting the cargo.
	 *  2) The industries in the catchment area temporarily reject the cargo, and the daily station loop has not yet updated station acceptance.
	 *  3) The results of callbacks CBID_INDUSTRY_REFUSE_CARGO and CBID_INDTILE_CARGO_ACCEPTANCE are inconsistent. (documented behaviour)
	 */

	uint accepted = 0;

	for (uint i = 0; i < st->industries_near.Length() && num_pieces != 0; i++) {
		Industry *ind = st->industries_near[i];
		if (ind->index == source) continue;

		uint cargo_index;
		for (cargo_index = 0; cargo_index < lengthof(ind->accepts_cargo); cargo_index++) {
			if (cargo_type == ind->accepts_cargo[cargo_index]) break;
		}
		/* Check if matching cargo has been found */
		if (cargo_index >= lengthof(ind->accepts_cargo)) continue;

		/* Check if industry temporarily refuses acceptance */
		if (IndustryTemporarilyRefusesCargo(ind, cargo_type)) continue;

		/* Insert the industry into _cargo_delivery_destinations, if not yet contained */
		_cargo_delivery_destinations.Include(ind);

		uint amount = min(num_pieces, 0xFFFFU - ind->incoming_cargo_waiting[cargo_index]);
		ind->incoming_cargo_waiting[cargo_index] += amount;
		num_pieces -= amount;
		accepted += amount;
	}

	return accepted;
}

/**
 * Delivers goods to industries/towns and calculates the payment
 * @param num_pieces amount of cargo delivered
 * @param cargo_type the type of cargo that is delivered
 * @param dest Station the cargo has been unloaded
 * @param source_tile The origin of the cargo for distance calculation
 * @param days_in_transit Travel time
 * @param company The company delivering the cargo
 * @param src_type Type of source of cargo (industry, town, headquarters)
 * @param src Index of source of cargo
 * @return Revenue for delivering cargo
 * @note The cargo is just added to the stockpile of the industry. It is due to the caller to trigger the industry's production machinery
 */
static Money DeliverGoods(int num_pieces, CargoID cargo_type, StationID dest, TileIndex source_tile, byte days_in_transit, Company *company, SourceType src_type, SourceID src)
{
	assert(num_pieces > 0);

	const Station *st = Station::Get(dest);

	/* Give the goods to the industry. */
	uint accepted = DeliverGoodsToIndustry(st, cargo_type, num_pieces, src_type == ST_INDUSTRY ? src : INVALID_INDUSTRY);

	/* If this cargo type is always accepted, accept all */
	if (HasBit(st->always_accepted, cargo_type)) accepted = num_pieces;

	/* Update company statistics */
	company->cur_economy.delivered_cargo += accepted;
	if (accepted > 0) SetBit(company->cargo_types, cargo_type);

	/* Increase town's counter for some special goods types */
	const CargoSpec *cs = CargoSpec::Get(cargo_type);
	if (cs->town_effect == TE_FOOD) st->town->new_act_food += accepted;
	if (cs->town_effect == TE_WATER) st->town->new_act_water += accepted;

	/* Determine profit */
	Money profit = GetTransportedGoodsIncome(accepted, DistanceManhattan(source_tile, st->xy), days_in_transit, cargo_type);

	/* Modify profit if a subsidy is in effect */
	if (CheckSubsidised(cargo_type, company->index, src_type, src, st))  {
		switch (_settings_game.difficulty.subsidy_multiplier) {
			case 0:  profit += profit >> 1; break;
			case 1:  profit *= 2; break;
			case 2:  profit *= 3; break;
			default: profit *= 4; break;
		}
	}

	return profit;
}

/**
 * Inform the industry about just delivered cargo
 * DeliverGoodsToIndustry() silently incremented incoming_cargo_waiting, now it is time to do something with the new cargo.
 * @param i The industry to process
 */
static void TriggerIndustryProduction(Industry *i)
{
	const IndustrySpec *indspec = GetIndustrySpec(i->type);
	uint16 callback = indspec->callback_mask;

	i->was_cargo_delivered = true;
	i->last_cargo_accepted_at = _date;

	if (HasBit(callback, CBM_IND_PRODUCTION_CARGO_ARRIVAL) || HasBit(callback, CBM_IND_PRODUCTION_256_TICKS)) {
		if (HasBit(callback, CBM_IND_PRODUCTION_CARGO_ARRIVAL)) {
			IndustryProductionCallback(i, 0);
		} else {
			SetWindowDirty(WC_INDUSTRY_VIEW, i->index);
		}
	} else {
		for (uint cargo_index = 0; cargo_index < lengthof(i->incoming_cargo_waiting); cargo_index++) {
			uint cargo_waiting = i->incoming_cargo_waiting[cargo_index];
			if (cargo_waiting == 0) continue;

			i->produced_cargo_waiting[0] = min(i->produced_cargo_waiting[0] + (cargo_waiting * indspec->input_cargo_multiplier[cargo_index][0] / 256), 0xFFFF);
			i->produced_cargo_waiting[1] = min(i->produced_cargo_waiting[1] + (cargo_waiting * indspec->input_cargo_multiplier[cargo_index][1] / 256), 0xFFFF);

			i->incoming_cargo_waiting[cargo_index] = 0;
		}
	}

	TriggerIndustry(i, INDUSTRY_TRIGGER_RECEIVED_CARGO);
	StartStopIndustryTileAnimation(i, IAT_INDUSTRY_RECEIVED_CARGO);
}

/**
 * Makes us a new cargo payment helper.
 * @param front The front of the train
 */
CargoPayment::CargoPayment(Vehicle *front) :
	front(front),
	current_station(front->last_station_visited)
{
}

CargoPayment::~CargoPayment()
{
	if (this->CleaningPool()) return;

	this->front->cargo_payment = NULL;

	if (this->visual_profit == 0 && this->visual_transfer == 0) return;

	Backup<CompanyByte> cur_company(_current_company, this->front->owner, FILE_LINE);

	SubtractMoneyFromCompany(CommandCost(this->front->GetExpenseType(true), -this->route_profit));
	this->front->profit_this_year += (this->visual_profit + this->visual_transfer) << 8;

	if (this->route_profit != 0 && IsLocalCompany() && !PlayVehicleSound(this->front, VSE_LOAD_UNLOAD)) {
		SndPlayVehicleFx(SND_14_CASHTILL, this->front);
	}

	if (this->visual_transfer != 0) {
		ShowFeederIncomeAnimation(this->front->x_pos, this->front->y_pos,
				this->front->z_pos, this->visual_transfer, -this->visual_profit);
	} else if (this->visual_profit != 0) {
		ShowCostOrIncomeAnimation(this->front->x_pos, this->front->y_pos,
				this->front->z_pos, -this->visual_profit);
	}

	cur_company.Restore();
}

/**
 * Handle payment for final delivery of the given cargo packet.
 * @param cp The cargo packet to pay for.
 * @param count The number of packets to pay for.
 */
void CargoPayment::PayFinalDelivery(const CargoPacket *cp, uint count)
{
	if (this->owner == NULL) {
		this->owner = Company::Get(this->front->owner);
	}

	/* Handle end of route payment */
	Money profit = DeliverGoods(count, this->ct, this->current_station, cp->SourceStationXY(), cp->DaysInTransit(), this->owner, cp->SourceSubsidyType(), cp->SourceSubsidyID());
	this->route_profit += profit;

	/* The vehicle's profit is whatever route profit there is minus feeder shares. */
	this->visual_profit += profit - cp->FeederShare();
}

/**
 * Handle payment for transfer of the given cargo packet.
 * @param cp The cargo packet to pay for; actual payment won't be made!.
 * @param count The number of packets to pay for.
 * @return The amount of money paid for the transfer.
 */
Money CargoPayment::PayTransfer(const CargoPacket *cp, uint count)
{
	Money profit = GetTransportedGoodsIncome(
			count,
			/* pay transfer vehicle for only the part of transfer it has done: ie. cargo_loaded_at_xy to here */
			DistanceManhattan(cp->LoadedAtXY(), Station::Get(this->current_station)->xy),
			cp->DaysInTransit(),
			this->ct);

	profit = profit * _settings_game.economy.feeder_payment_share / 100;

	this->visual_transfer += profit; // accumulate transfer profits for whole vehicle
	return profit; // account for the (virtual) profit already made for the cargo packet
}

/**
 * Prepare the vehicle to be unloaded.
 * @param curr_station the station where the consist is at the moment
 * @param front_v the vehicle to be unloaded
 */
void PrepareUnload(Vehicle *front_v)
{
	Station *curr_station = Station::Get(front_v->last_station_visited);
	curr_station->loading_vehicles.push_back(front_v);

	/* At this moment loading cannot be finished */
	ClrBit(front_v->vehicle_flags, VF_LOADING_FINISHED);

	/* Start unloading at the first possible moment */
	front_v->load_unload_ticks = 1;

	if (front_v->orders.list != NULL && (front_v->current_order.GetUnloadType() & OUFB_NO_UNLOAD) != 0) {
		/* vehicle will keep all its cargo and LoadUnloadVehicle will never call MoveToStation,
		 * so we have to update the flow stats here.
		 */
		StationID next_station_id = front_v->GetNextStoppingStation();
		if (next_station_id == INVALID_STATION) {
			return;
		} else {
			for (Vehicle *v = front_v; v != NULL; v = v->Next()) {
				const CargoPacketList *packets = v->cargo.Packets();
				for (VehicleCargoList::ConstIterator i(packets->begin()); i != packets->end(); ++i) {
					curr_station->goods[v->cargo_type].UpdateFlowStats(
							(*i)->SourceStation(), (*i)->Count(), next_station_id);
				}
			}
		}
	} else {
		for (Vehicle *v = front_v; v != NULL; v = v->Next()) {
			if (v->cargo_cap > 0 && !v->cargo.Empty()) {
				SetBit(v->vehicle_flags, VF_CARGO_UNLOADING);
			}
		}
	}

	assert(front_v->cargo_payment == NULL);
	/* One CargoPayment per vehicle and the vehicle limit equals the
	 * limit in number of CargoPayments. Can't go wrong. */
	assert_compile(CargoPaymentPool::MAX_SIZE == VehiclePool::MAX_SIZE);
	assert(CargoPayment::CanAllocateItem());
	front_v->cargo_payment = new CargoPayment(front_v);
}

/**
 * Reserves cargo if the full load order and improved_load is set.
 * @param st The station where the consist is loading at the moment.
 * @param u The front of the loading vehicle consist.
 * @param next_station Station the vehicle will stop at next.
 * @return Bit field for the cargo classes with bits for the reserved cargos set (if anything was reserved).
 */
uint32 ReserveConsist(Station *st, Vehicle *u, StationID next_station)
{
	uint32 ret = 0;
	if (_settings_game.order.improved_load && (u->current_order.GetLoadType() & OLFB_FULL_LOAD)) {
		/* Update reserved cargo */
		for (Vehicle *v = u; v != NULL; v = v->Next()) {
			/* Only reserve if the vehicle is not unloading anymore.
			 *
			 * The packets that are kept in the vehicle because they have the
			 * same destination as the vehicle are stored in the reservation
			 * list while unloading for performance reasons. The reservation
			 * list is swapped with the onboard list after unloading. This
			 * doesn't increase the load/unload time. So if we start reserving
			 * cargo before unloading has stopped we'll load that cargo for free
			 * later. Like this there is a slightly increased probability that
			 * another vehicle which has arrived later loads cargo that should
			 * be loaded by this vehicle but as the algorithm isn't perfect in
			 * that regard anyway we can tolerate it.
			 *
			 * The algorithm isn't perfect as it only counts free capacity for
			 * reservation. If another vehicle arrives later but unloads faster
			 * than this one, this vehicle won't reserve all the cargo it may
			 * be able to take after fully unloading. So the other vehicle may
			 * load it even if it has arrived later.
			 */
			if (HasBit(v->vehicle_flags, VF_CARGO_UNLOADING)) continue;

			int cap = v->cargo_cap - v->cargo.Count();
			if (cap > 0) {
				int reserved = st->goods[v->cargo_type].cargo.MoveTo(&v->cargo, cap, next_station, true);
				if (reserved > 0) {
					cap -= reserved;
					SetBit(ret, v->cargo_type);
				}
			}
		}
	}
	return ret;
}

/**
 * Loads/unload the vehicle if possible.
 * @param v the vehicle to be (un)loaded
 * @param cargos_reserved bit field: the cargo classes for which cargo has been reserved in this loading cycle
 * @return the updated cargo_reserved
 */
static uint32 LoadUnloadVehicle(Vehicle *v, uint32 cargos_reserved)
{
	assert(v->current_order.IsType(OT_LOADING));

	StationID last_visited = v->last_station_visited;
	Station *st = Station::Get(last_visited);

	StationID next_station = v->GetNextStoppingStation();

	/* We have not waited enough time till the next round of loading/unloading */
	if (v->load_unload_ticks != 0) {
		uint32 new_reserved = ReserveConsist(st, v, next_station);
		return cargos_reserved | new_reserved;
	}

	OrderUnloadFlags unload_flags = v->current_order.GetUnloadType();

	if (v->type == VEH_TRAIN && (!IsTileType(v->tile, MP_STATION) || GetStationIndex(v->tile) != st->index)) {
		/* The train reversed in the station. Take the "easy" way
		 * out and let the train just leave as it always did. */
		SetBit(v->vehicle_flags, VF_LOADING_FINISHED);
		v->load_unload_ticks = 1;
		return cargos_reserved;
	}

	int unloading_time = 0;
	Vehicle *u = v;
	bool dirty_vehicle = false;
	bool dirty_station = false;

	bool completely_emptied = true;
	bool anything_unloaded = false;
	bool anything_loaded   = false;
	uint32 full_load_amount = 0;
	uint32 cargo_not_full  = 0;
	uint32 cargo_full      = 0;

	v->cur_speed = 0;

	CargoPayment *payment = v->cargo_payment;
<<<<<<< HEAD

	SmallMap<CargoID, uint, 1> capacities;
=======
>>>>>>> b41465f5
	
	for (; v != NULL; v = v->Next()) {
		if (v->cargo_cap == 0) continue;

		const Engine *e = Engine::Get(v->engine_type);
		byte load_amount = e->info.load_amount;

		/* The default loadamount for mail is 1/4 of the load amount for passengers */
		if (v->type == VEH_AIRCRAFT && !Aircraft::From(v)->IsNormalAircraft()) load_amount = CeilDiv(load_amount, 4);

		if (_settings_game.order.gradual_loading && HasBit(e->info.callback_mask, CBM_VEHICLE_LOAD_AMOUNT)) {
			uint16 cb_load_amount = GetVehicleCallback(CBID_VEHICLE_LOAD_AMOUNT, 0, 0, v->engine_type, v);
			if (cb_load_amount != CALLBACK_FAILED && GB(cb_load_amount, 0, 8) != 0) load_amount = GB(cb_load_amount, 0, 8);
		}

		GoodsEntry *ge = &st->goods[v->cargo_type];

		if (HasBit(v->vehicle_flags, VF_CARGO_UNLOADING)) {
			/* vehicle wants to unload something */

			uint cargo_count = v->cargo.OnboardCount();
			uint amount_unloaded = _settings_game.order.gradual_loading ? min(cargo_count, load_amount) : cargo_count;

			uint prev_count = ge->cargo.Count();
			payment->SetCargo(v->cargo_type);
			uint delivered = ge->cargo.TakeFrom(&v->cargo, amount_unloaded, unload_flags,
					next_station, u->last_loading_station == last_visited, payment);

			st->time_since_unload = 0;
			unloading_time += delivered;

			if (ge->cargo.Count() > prev_count) {
				/* something has been transferred. The station windows need updating. */
				dirty_station = true;
				if (!HasBit(ge->acceptance_pickup, GoodsEntry::PICKUP)) {
					InvalidateWindowData(WC_STATION_LIST, last_visited);
					SetBit(ge->acceptance_pickup, GoodsEntry::PICKUP);
				}
			}

			anything_unloaded = true;
			dirty_vehicle = true;

			/* load_amount might (theoretically) be 0, which would make delivered == 0 even though there is still cargo
			 * in the vehicle. Thus OnboardCount > 0. In that case we can't stop unloading as SwapReserved wouldn't work.
			 * v->cargo also contains the cargo reserved for the vehicle which is not on board at the moment, but will be
			 * swapped back when done unloading.
			 */
			if (v->cargo.OnboardCount() == 0) {
				/* done delivering */
				if (!v->cargo.Empty()) completely_emptied = false;
				ClrBit(v->vehicle_flags, VF_CARGO_UNLOADING);
				v->cargo.SwapReserved();
			}

			continue;
		}

		/* Do not pick up goods when we have no-load set or loading is stopped. */
		if (u->current_order.GetLoadType() & OLFB_NO_LOAD || HasBit(u->vehicle_flags, VF_STOP_LOADING)) continue;
		SmallPair<CargoID, uint> *i = capacities.Find(v->cargo_type);
		if (i == capacities.End()) {
			/* Braindead smallmap not providing a good method for that. */
			i = capacities.Append();
			i->first = v->cargo_type;
			i->second = v->cargo_cap;
		} else {
			i->second += v->cargo_cap;
		}

		/* update stats */
		int t;
		switch (u->type) {
			case VEH_TRAIN: /* FALL THROUGH */
			case VEH_SHIP:
				t = u->vcache.cached_max_speed;
				break;

			case VEH_ROAD:
				t = u->vcache.cached_max_speed / 2;
				break;

			case VEH_AIRCRAFT:
				t = Aircraft::From(u)->GetSpeedOldUnits(); // Convert to old units.
				break;

			default: NOT_REACHED();
		}

		/* if last speed is 0, we treat that as if no vehicle has ever visited the station. */
		ge->last_speed = min(t, 255);
		ge->last_age = _cur_year - u->build_year;
		ge->days_since_pickup = 0;

		/* If there's goods waiting at the station, and the vehicle
		 * has capacity for it, load it on the vehicle. */
		int cap_left = v->cargo_cap - v->cargo.OnboardCount();
		if (cap_left > 0) {
			if (_settings_game.order.gradual_loading) cap_left = min(cap_left, load_amount);
			if (v->cargo.Empty()) TriggerVehicle(v, VEHICLE_TRIGGER_NEW_CARGO);

			int loaded = 0;
			if (_settings_game.order.improved_load) {
				loaded += v->cargo.LoadReserved(cap_left);
			}

			loaded += ge->cargo.MoveTo(&v->cargo, cap_left - loaded, next_station);

			/* Store whether the maximum possible load amount was loaded or not.*/
			if (loaded == cap_left) {
				SetBit(full_load_amount, v->cargo_type);
			} else {
				ClrBit(full_load_amount, v->cargo_type);
			}

			/* TODO: Regarding this, when we do gradual loading, we
			 * should first unload all vehicles and then start
			 * loading them. Since this will cause
			 * VEHICLE_TRIGGER_EMPTY to be called at the time when
			 * the whole vehicle chain is really totally empty, the
			 * completely_emptied assignment can then be safely
			 * removed; that's how TTDPatch behaves too. --pasky */
			if (loaded > 0) {
				completely_emptied = false;
				anything_loaded = true;

				st->time_since_load = 0;
				st->last_vehicle_type = v->type;

				TriggerStationAnimation(st, st->xy, SAT_CARGO_TAKEN, v->cargo_type);
				AirportAnimationTrigger(st, AAT_STATION_CARGO_TAKEN, v->cargo_type);

				unloading_time += loaded;

				dirty_vehicle = dirty_station = true;
			} else if (_settings_game.order.improved_load && HasBit(cargos_reserved, v->cargo_type)) {
				/* Skip loading this vehicle if another train/vehicle is already handling
				 * the same cargo type at this station */
				SetBit(cargo_not_full, v->cargo_type);
				continue;
			}
		}

		if (v->cargo.OnboardCount() >= v->cargo_cap) {
			SetBit(cargo_full, v->cargo_type);
		} else {
			SetBit(cargo_not_full, v->cargo_type);
		}
	}
<<<<<<< HEAD

	if (next_station != INVALID_STATION && next_station != st->index) {
		for (const SmallPair<CargoID, uint> *i = capacities.Begin(); i != capacities.End(); ++i) {
			/* Refresh the link and give it a minimum capacity. */
			IncreaseStats(st, i->first, next_station, i->second, UINT_MAX);
		}
	}
=======
>>>>>>> b41465f5
	
	/* Only set completely_emptied, if we just unloaded all remaining cargo */
	completely_emptied &= anything_unloaded;

	v = u;

	if (!anything_unloaded) delete payment;

	ClrBit(u->vehicle_flags, VF_STOP_LOADING);
	if (anything_loaded || anything_unloaded) {
		if (_settings_game.order.gradual_loading) {
			/* The time it takes to load one 'slice' of cargo or passengers depends
			 * on the vehicle type - the values here are those found in TTDPatch */
			const uint gradual_loading_wait_time[] = { 40, 20, 10, 20 };

			unloading_time = gradual_loading_wait_time[v->type];
		}
		/* We loaded less cargo than possible for all cargo types and it's not full
		 * load and we're not supposed to wait any longer: stop loading. */
		if (!anything_unloaded && full_load_amount == 0 && !(v->current_order.GetLoadType() & OLFB_FULL_LOAD) &&
				v->current_order_time >= (uint)max(v->current_order.wait_time - v->lateness_counter, 0)) {
			SetBit(v->vehicle_flags, VF_STOP_LOADING);
		}
	} else {
		bool finished_loading = true;
		if (v->current_order.GetLoadType() & OLFB_FULL_LOAD) {
			if (v->current_order.GetLoadType() == OLF_FULL_LOAD_ANY) {
				/* if the aircraft carries passengers and is NOT full, then
				 * continue loading, no matter how much mail is in */
				if ((v->type == VEH_AIRCRAFT && IsCargoInClass(v->cargo_type, CC_PASSENGERS) && v->cargo_cap > v->cargo.OnboardCount()) ||
						(cargo_not_full && (cargo_full & ~cargo_not_full) == 0)) { // There are still non-full cargoes
					finished_loading = false;
				}
			} else if (cargo_not_full != 0) {
				finished_loading = false;
			}

			/* Refresh next hop stats if we're full loading to avoid deadlocks. */
			if (!finished_loading) v->RefreshNextHopsStats();
		}
		unloading_time = 20;

		SB(v->vehicle_flags, VF_LOADING_FINISHED, 1, finished_loading);
	}

	if (v->type == VEH_TRAIN) {
		/* Each platform tile is worth 2 rail vehicles. */
		int overhang = v->GetGroundVehicleCache()->cached_total_length - st->GetPlatformLength(v->tile) * TILE_SIZE;
		if (overhang > 0) {
			unloading_time <<= 1;
			unloading_time += (overhang * unloading_time) / 8;
		}
	}

	/* Calculate the loading indicator fill percent and display
	 * In the Game Menu do not display indicators
	 * If _settings_client.gui.loading_indicators == 2, show indicators (bool can be promoted to int as 0 or 1 - results in 2 > 0,1 )
	 * if _settings_client.gui.loading_indicators == 1, _local_company must be the owner or must be a spectator to show ind., so 1 > 0
	 * if _settings_client.gui.loading_indicators == 0, do not display indicators ... 0 is never greater than anything
	 */
	if (_game_mode != GM_MENU && (_settings_client.gui.loading_indicators > (uint)(v->owner != _local_company && _local_company != COMPANY_SPECTATOR))) {
		StringID percent_up_down = STR_NULL;
		int percent = CalcPercentVehicleFilled(v, &percent_up_down);
		if (v->fill_percent_te_id == INVALID_TE_ID) {
			v->fill_percent_te_id = ShowFillingPercent(v->x_pos, v->y_pos, v->z_pos + 20, percent, percent_up_down);
		} else {
			UpdateFillingPercent(v->fill_percent_te_id, percent, percent_up_down);
		}
	}

	/* Always wait at least 1, otherwise we'll wait 'infinitively' long. */
	v->load_unload_ticks = max(1, unloading_time);

	if (completely_emptied) {
		TriggerVehicle(v, VEHICLE_TRIGGER_EMPTY);
	}

	if (dirty_vehicle) {
		SetWindowDirty(GetWindowClassForVehicleType(v->type), v->owner);
		SetWindowDirty(WC_VEHICLE_DETAILS, v->index);
		v->MarkDirty();
	}
	if (dirty_station) {
		st->MarkTilesDirty(true);
		SetWindowDirty(WC_STATION_VIEW, last_visited);
	}
	return cargos_reserved;
}

/**
 * Load/unload the vehicles in this station according to the order
 * they entered.
 * @param st the station to do the loading/unloading for
 */
void LoadUnloadStation(Station *st)
{
	/* No vehicle is here... */
	if (st->loading_vehicles.empty()) return;

	Vehicle *last_loading = NULL;
	std::list<Vehicle *>::iterator iter;

	/* Check if anything will be loaded at all. Otherwise we don't need to reserve either. */
	for (iter = st->loading_vehicles.begin(); iter != st->loading_vehicles.end(); ++iter) {
		Vehicle *v = *iter;

		if ((v->vehstatus & (VS_STOPPED | VS_CRASHED))) continue;

		assert(v->load_unload_ticks != 0);
		if (--v->load_unload_ticks == 0) last_loading = v;
	}

	/* We only need to reserve and load/unload up to the last loading vehicle.
	 * Anything else will be forgotten anyway after returning from this function.
	 *
	 * Especially this means we do _not_ need to reserve cargo for a single
	 * consist in a station which is not allowed to load yet because its
	 * load_unload_ticks is still not 0.
	 */
	if (last_loading == NULL) return;

	uint cargos_reserved = 0;

	for (iter = st->loading_vehicles.begin(); iter != st->loading_vehicles.end(); ++iter) {
		Vehicle *v = *iter;
		if (!(v->vehstatus & (VS_STOPPED | VS_CRASHED))) cargos_reserved = LoadUnloadVehicle(v, cargos_reserved);
		if (v == last_loading) break;
	}

	/* Call the production machinery of industries */
	const Industry * const *isend = _cargo_delivery_destinations.End();
	for (Industry **iid = _cargo_delivery_destinations.Begin(); iid != isend; iid++) {
		TriggerIndustryProduction(*iid);
	}
	_cargo_delivery_destinations.Clear();
}

/**
 * Monthly update of the economic data (of the companies as well as economic fluctuations).
 */
void CompaniesMonthlyLoop()
{
	CompaniesGenStatistics();
	if (_settings_game.economy.inflation) {
		AddInflation();
		RecomputePrices();
	}
	CompaniesPayInterest();
	HandleEconomyFluctuations();
}

static void DoAcquireCompany(Company *c)
{
	CompanyID ci = c->index;

	CompanyNewsInformation *cni = MallocT<CompanyNewsInformation>(1);
	cni->FillData(c, Company::Get(_current_company));

	SetDParam(0, STR_NEWS_COMPANY_MERGER_TITLE);
	SetDParam(1, c->bankrupt_value == 0 ? STR_NEWS_MERGER_TAKEOVER_TITLE : STR_NEWS_COMPANY_MERGER_DESCRIPTION);
	SetDParamStr(2, cni->company_name);
	SetDParamStr(3, cni->other_company_name);
	SetDParam(4, c->bankrupt_value);
	AddCompanyNewsItem(STR_MESSAGE_NEWS_FORMAT, NS_COMPANY_MERGER, cni);
	AI::BroadcastNewEvent(new AIEventCompanyMerger(ci, _current_company));

	ChangeOwnershipOfCompanyItems(ci, _current_company);

	if (c->bankrupt_value == 0) {
		Company *owner = Company::Get(_current_company);
		owner->current_loan += c->current_loan;
	}

	Money value = CalculateCompanyValue(c) >> 2;
	Backup<CompanyByte> cur_company(_current_company, FILE_LINE);
	for (int i = 0; i != 4; i++) {
		if (c->share_owners[i] != COMPANY_SPECTATOR) {
			cur_company.Change(c->share_owners[i]);
			SubtractMoneyFromCompany(CommandCost(EXPENSES_OTHER, -value));
		}
	}
	cur_company.Restore();

	if (c->is_ai) AI::Stop(c->index);

	DeleteCompanyWindows(ci);
	InvalidateWindowClassesData(WC_TRAINS_LIST, 0);
	InvalidateWindowClassesData(WC_SHIPS_LIST, 0);
	InvalidateWindowClassesData(WC_ROADVEH_LIST, 0);
	InvalidateWindowClassesData(WC_AIRCRAFT_LIST, 0);

	delete c;
}

extern int GetAmountOwnedBy(const Company *c, Owner owner);

/**
 * Acquire shares in an opposing company.
 * @param tile unused
 * @param flags type of operation
 * @param p1 company to buy the shares from
 * @param p2 unused
 * @param text unused
 * @return the cost of this operation or an error
 */
CommandCost CmdBuyShareInCompany(TileIndex tile, DoCommandFlag flags, uint32 p1, uint32 p2, const char *text)
{
	CommandCost cost(EXPENSES_OTHER);
	CompanyID target_company = (CompanyID)p1;
	Company *c = Company::GetIfValid(target_company);

	/* Check if buying shares is allowed (protection against modified clients)
	 * Cannot buy own shares */
	if (c == NULL || !_settings_game.economy.allow_shares || _current_company == target_company) return CMD_ERROR;

	/* Protect new companies from hostile takeovers */
	if (_cur_year - c->inaugurated_year < 6) return_cmd_error(STR_ERROR_PROTECTED);

	/* Those lines are here for network-protection (clients can be slow) */
	if (GetAmountOwnedBy(c, COMPANY_SPECTATOR) == 0) return cost;

	if (GetAmountOwnedBy(c, COMPANY_SPECTATOR) == 1) {
		if (!c->is_ai) return cost; //  We can not buy out a real company (temporarily). TODO: well, enable it obviously.

		if (GetAmountOwnedBy(c, _current_company) == 3 && !MayCompanyTakeOver(_current_company, target_company)) return_cmd_error(STR_ERROR_TOO_MANY_VEHICLES_IN_GAME);
	}


	cost.AddCost(CalculateCompanyValue(c) >> 2);
	if (flags & DC_EXEC) {
		OwnerByte *b = c->share_owners;

		while (*b != COMPANY_SPECTATOR) b++; // share owners is guaranteed to contain at least one COMPANY_SPECTATOR
		*b = _current_company;

		for (int i = 0; c->share_owners[i] == _current_company;) {
			if (++i == 4) {
				c->bankrupt_value = 0;
				DoAcquireCompany(c);
				break;
			}
		}
		SetWindowDirty(WC_COMPANY, target_company);
		CompanyAdminUpdate(c);
	}
	return cost;
}

/**
 * Sell shares in an opposing company.
 * @param tile unused
 * @param flags type of operation
 * @param p1 company to sell the shares from
 * @param p2 unused
 * @param text unused
 * @return the cost of this operation or an error
 */
CommandCost CmdSellShareInCompany(TileIndex tile, DoCommandFlag flags, uint32 p1, uint32 p2, const char *text)
{
	CompanyID target_company = (CompanyID)p1;
	Company *c = Company::GetIfValid(target_company);

	/* Check if selling shares is allowed (protection against modified clients)
	 * Cannot sell own shares */
	if (c == NULL || !_settings_game.economy.allow_shares || _current_company == target_company) return CMD_ERROR;

	/* Those lines are here for network-protection (clients can be slow) */
	if (GetAmountOwnedBy(c, _current_company) == 0) return CommandCost();

	/* adjust it a little to make it less profitable to sell and buy */
	Money cost = CalculateCompanyValue(c) >> 2;
	cost = -(cost - (cost >> 7));

	if (flags & DC_EXEC) {
		OwnerByte *b = c->share_owners;
		while (*b != _current_company) b++; // share owners is guaranteed to contain company
		*b = COMPANY_SPECTATOR;
		SetWindowDirty(WC_COMPANY, target_company);
		CompanyAdminUpdate(c);
	}
	return CommandCost(EXPENSES_OTHER, cost);
}

/**
 * Buy up another company.
 * When a competing company is gone bankrupt you get the chance to purchase
 * that company.
 * @todo currently this only works for AI companies
 * @param tile unused
 * @param flags type of operation
 * @param p1 company to buy up
 * @param p2 unused
 * @param text unused
 * @return the cost of this operation or an error
 */
CommandCost CmdBuyCompany(TileIndex tile, DoCommandFlag flags, uint32 p1, uint32 p2, const char *text)
{
	CompanyID target_company = (CompanyID)p1;
	Company *c = Company::GetIfValid(target_company);
	if (c == NULL) return CMD_ERROR;

	/* Disable takeovers when not asked */
	if (!HasBit(c->bankrupt_asked, _current_company)) return CMD_ERROR;

	/* Disable taking over the local company in single player */
	if (!_networking && _local_company == c->index) return CMD_ERROR;

	/* Do not allow companies to take over themselves */
	if (target_company == _current_company) return CMD_ERROR;

	/* Disable taking over when not allowed. */
	if (!MayCompanyTakeOver(_current_company, target_company)) return CMD_ERROR;

	/* Get the cost here as the company is deleted in DoAcquireCompany. */
	CommandCost cost(EXPENSES_OTHER, c->bankrupt_value);

	if (flags & DC_EXEC) {
		DoAcquireCompany(c);
	}
	return cost;
}<|MERGE_RESOLUTION|>--- conflicted
+++ resolved
@@ -1217,11 +1217,6 @@
 	v->cur_speed = 0;
 
 	CargoPayment *payment = v->cargo_payment;
-<<<<<<< HEAD
-
-	SmallMap<CargoID, uint, 1> capacities;
-=======
->>>>>>> b41465f5
 	
 	for (; v != NULL; v = v->Next()) {
 		if (v->cargo_cap == 0) continue;
@@ -1282,15 +1277,6 @@
 
 		/* Do not pick up goods when we have no-load set or loading is stopped. */
 		if (u->current_order.GetLoadType() & OLFB_NO_LOAD || HasBit(u->vehicle_flags, VF_STOP_LOADING)) continue;
-		SmallPair<CargoID, uint> *i = capacities.Find(v->cargo_type);
-		if (i == capacities.End()) {
-			/* Braindead smallmap not providing a good method for that. */
-			i = capacities.Append();
-			i->first = v->cargo_type;
-			i->second = v->cargo_cap;
-		} else {
-			i->second += v->cargo_cap;
-		}
 
 		/* update stats */
 		int t;
@@ -1371,16 +1357,6 @@
 			SetBit(cargo_not_full, v->cargo_type);
 		}
 	}
-<<<<<<< HEAD
-
-	if (next_station != INVALID_STATION && next_station != st->index) {
-		for (const SmallPair<CargoID, uint> *i = capacities.Begin(); i != capacities.End(); ++i) {
-			/* Refresh the link and give it a minimum capacity. */
-			IncreaseStats(st, i->first, next_station, i->second, UINT_MAX);
-		}
-	}
-=======
->>>>>>> b41465f5
 	
 	/* Only set completely_emptied, if we just unloaded all remaining cargo */
 	completely_emptied &= anything_unloaded;
