/* $Id$ */

/*
 * This file is part of OpenTTD.
 * OpenTTD is free software; you can redistribute it and/or modify it under the terms of the GNU General Public License as published by the Free Software Foundation, version 2.
 * OpenTTD is distributed in the hope that it will be useful, but WITHOUT ANY WARRANTY; without even the implied warranty of MERCHANTABILITY or FITNESS FOR A PARTICULAR PURPOSE.
 * See the GNU General Public License for more details. You should have received a copy of the GNU General Public License along with OpenTTD. If not, see <http://www.gnu.org/licenses/>.
 */

/** @file economy.cpp Handling of the economy. */

#include "stdafx.h"
#include "company_func.h"
#include "command_func.h"
#include "industry.h"
#include "town.h"
#include "news_func.h"
#include "network/network.h"
#include "network/network_func.h"
#include "vehicle_gui.h"
#include "ai/ai.hpp"
#include "aircraft.h"
#include "train.h"
#include "newgrf_cargo.h"
#include "newgrf_sound.h"
#include "newgrf_industries.h"
#include "newgrf_industrytiles.h"
#include "newgrf_station.h"
#include "newgrf_airporttiles.h"
#include "object.h"
#include "group.h"
#include "strings_func.h"
#include "functions.h"
#include "window_func.h"
#include "date_func.h"
#include "vehicle_func.h"
#include "sound_func.h"
#include "autoreplace_func.h"
#include "company_gui.h"
#include "signs_base.h"
#include "subsidy_base.h"
#include "subsidy_func.h"
#include "station_base.h"
#include "waypoint_base.h"
#include "economy_base.h"
#include "core/pool_func.hpp"
#include "newgrf.h"
#include "core/backup_type.hpp"

#include "table/strings.h"
#include "table/pricebase.h"


/* Initialize the cargo payment-pool */
CargoPaymentPool _cargo_payment_pool("CargoPayment");
INSTANTIATE_POOL_METHODS(CargoPayment)

/**
 * Multiply two integer values and shift the results to right.
 *
 * This function multiplies two integer values. The result is
 * shifted by the amount of shift to right.
 *
 * @param a The first integer
 * @param b The second integer
 * @param shift The amount to shift the value to right.
 * @return The shifted result
 */
static inline int32 BigMulS(const int32 a, const int32 b, const uint8 shift)
{
	return (int32)((int64)a * (int64)b >> shift);
}

/**
 * Multiply two unsigned integers and shift the results to right.
 *
 * This function multiplies two unsigned integers. The result is
 * shifted by the amount of shift to right.
 *
 * @param a The first unsigned integer
 * @param b The second unsigned integer
 * @param shift The amount to shift the value to right.
 * @return The shifted result
 */
static inline uint32 BigMulSU(const uint32 a, const uint32 b, const uint8 shift)
{
	return (uint32)((uint64)a * (uint64)b >> shift);
}

typedef SmallVector<Industry *, 16> SmallIndustryList;

/**
 * Score info, values used for computing the detailed performance rating.
 */
const ScoreInfo _score_info[] = {
	{     120, 100}, // SCORE_VEHICLES
	{      80, 100}, // SCORE_STATIONS
	{   10000, 100}, // SCORE_MIN_PROFIT
	{   50000,  50}, // SCORE_MIN_INCOME
	{  100000, 100}, // SCORE_MAX_INCOME
	{   40000, 400}, // SCORE_DELIVERED
	{       8,  50}, // SCORE_CARGO
	{10000000,  50}, // SCORE_MONEY
	{  250000,  50}, // SCORE_LOAN
	{       0,   0}  // SCORE_TOTAL
};

int _score_part[MAX_COMPANIES][SCORE_END];
Economy _economy;
Prices _price;
Money _additional_cash_required;
static PriceMultipliers _price_base_multiplier;

/**
 * Calculate the value of the company. That is the value of all
 * assets (vehicles, stations, etc) and money minus the loan,
 * except when including_loan is \c false which is useful when
 * we want to calculate the value for bankruptcy.
 * @param c              the company to get the value of.
 * @param including_loan include the loan in the company value.
 * @return the value of the company.
 */
Money CalculateCompanyValue(const Company *c, bool including_loan)
{
	Owner owner = c->index;

	Station *st;
	uint num = 0;

	FOR_ALL_STATIONS(st) {
		if (st->owner == owner) num += CountBits((byte)st->facilities);
	}

	Money value = num * _price[PR_STATION_VALUE] * 25;

	Vehicle *v;
	FOR_ALL_VEHICLES(v) {
		if (v->owner != owner) continue;

		if (v->type == VEH_TRAIN ||
				v->type == VEH_ROAD ||
				(v->type == VEH_AIRCRAFT && Aircraft::From(v)->IsNormalAircraft()) ||
				v->type == VEH_SHIP) {
			value += v->value * 3 >> 1;
		}
	}

	/* Add real money value */
	if (including_loan) value -= c->current_loan;
	value += c->money;

	return max(value, (Money)1);
}

/**
 * if update is set to true, the economy is updated with this score
 *  (also the house is updated, should only be true in the on-tick event)
 * @param update the economy with calculated score
 * @param c company been evaluated
 * @return actual score of this company
 *
 */
int UpdateCompanyRatingAndValue(Company *c, bool update)
{
	Owner owner = c->index;
	int score = 0;

	memset(_score_part[owner], 0, sizeof(_score_part[owner]));

	/* Count vehicles */
	{
		Vehicle *v;
		Money min_profit = 0;
		bool min_profit_first = true;
		uint num = 0;

		FOR_ALL_VEHICLES(v) {
			if (v->owner != owner) continue;
			if (IsCompanyBuildableVehicleType(v->type) && v->IsPrimaryVehicle()) {
				if (v->profit_last_year > 0) num++; // For the vehicle score only count profitable vehicles
				if (v->age > 730) {
					/* Find the vehicle with the lowest amount of profit */
					if (min_profit_first || min_profit > v->profit_last_year) {
						min_profit = v->profit_last_year;
						min_profit_first = false;
					}
				}
			}
		}

		min_profit >>= 8; // remove the fract part

		_score_part[owner][SCORE_VEHICLES] = num;
		/* Don't allow negative min_profit to show */
		if (min_profit > 0) {
			_score_part[owner][SCORE_MIN_PROFIT] = ClampToI32(min_profit);
		}
	}

	/* Count stations */
	{
		uint num = 0;
		const Station *st;

		FOR_ALL_STATIONS(st) {
			/* Only count stations that are actually serviced */
			if (st->owner == owner && (st->time_since_load <= 20 || st->time_since_unload <= 20)) num += CountBits((byte)st->facilities);
		}
		_score_part[owner][SCORE_STATIONS] = num;
	}

	/* Generate statistics depending on recent income statistics */
	{
		int numec = min(c->num_valid_stat_ent, 12);
		if (numec != 0) {
			const CompanyEconomyEntry *cee = c->old_economy;
			Money min_income = cee->income + cee->expenses;
			Money max_income = cee->income + cee->expenses;

			do {
				min_income = min(min_income, cee->income + cee->expenses);
				max_income = max(max_income, cee->income + cee->expenses);
			} while (++cee, --numec);

			if (min_income > 0) {
				_score_part[owner][SCORE_MIN_INCOME] = ClampToI32(min_income);
			}

			_score_part[owner][SCORE_MAX_INCOME] = ClampToI32(max_income);
		}
	}

	/* Generate score depending on amount of transported cargo */
	{
		const CompanyEconomyEntry *cee;
		int numec;
		uint32 total_delivered;

		numec = min(c->num_valid_stat_ent, 4);
		if (numec != 0) {
			cee = c->old_economy;
			total_delivered = 0;
			do {
				total_delivered += cee->delivered_cargo;
			} while (++cee, --numec);

			_score_part[owner][SCORE_DELIVERED] = total_delivered;
		}
	}

	/* Generate score for variety of cargo */
	{
		uint num = CountBits(c->cargo_types);
		_score_part[owner][SCORE_CARGO] = num;
		if (update) c->cargo_types = 0;
	}

	/* Generate score for company's money */
	{
		if (c->money > 0) {
			_score_part[owner][SCORE_MONEY] = ClampToI32(c->money);
		}
	}

	/* Generate score for loan */
	{
		_score_part[owner][SCORE_LOAN] = ClampToI32(_score_info[SCORE_LOAN].needed - c->current_loan);
	}

	/* Now we calculate the score for each item.. */
	{
		int total_score = 0;
		int s;
		score = 0;
		for (ScoreID i = SCORE_BEGIN; i < SCORE_END; i++) {
			/* Skip the total */
			if (i == SCORE_TOTAL) continue;
			/*  Check the score */
			s = Clamp(_score_part[owner][i], 0, _score_info[i].needed) * _score_info[i].score / _score_info[i].needed;
			score += s;
			total_score += _score_info[i].score;
		}

		_score_part[owner][SCORE_TOTAL] = score;

		/*  We always want the score scaled to SCORE_MAX (1000) */
		if (total_score != SCORE_MAX) score = score * SCORE_MAX / total_score;
	}

	if (update) {
		c->old_economy[0].performance_history = score;
		UpdateCompanyHQ(c->location_of_HQ, score);
		c->old_economy[0].company_value = CalculateCompanyValue(c);
	}

	SetWindowDirty(WC_PERFORMANCE_DETAIL, 0);
	return score;
}

/*  use INVALID_OWNER as new_owner to delete the company. */
void ChangeOwnershipOfCompanyItems(Owner old_owner, Owner new_owner)
{
#ifdef ENABLE_NETWORK
	/* In all cases, make spectators of clients connected to that company */
	if (_networking) NetworkClientsToSpectators(old_owner);
#endif /* ENABLE_NETWORK */

	Town *t;
	Backup<CompanyByte> cur_company(_current_company, old_owner, FILE_LINE);

	assert(old_owner != new_owner);

	{
		Company *c;
		uint i;

		/* See if the old_owner had shares in other companies */
		FOR_ALL_COMPANIES(c) {
			for (i = 0; i < 4; i++) {
				if (c->share_owners[i] == old_owner) {
					/* Sell his shares */
					CommandCost res = DoCommand(0, c->index, 0, DC_EXEC, CMD_SELL_SHARE_IN_COMPANY);
					/* Because we are in a DoCommand, we can't just execute another one and
					 *  expect the money to be removed. We need to do it ourself! */
					SubtractMoneyFromCompany(res);
				}
			}
		}

		/* Sell all the shares that people have on this company */
		Backup<CompanyByte> cur_company2(_current_company, FILE_LINE);
		c = Company::Get(old_owner);
		for (i = 0; i < 4; i++) {
			cur_company2.Change(c->share_owners[i]);
			if (_current_company != INVALID_OWNER) {
				/* Sell the shares */
				CommandCost res = DoCommand(0, old_owner, 0, DC_EXEC, CMD_SELL_SHARE_IN_COMPANY);
				/* Because we are in a DoCommand, we can't just execute another one and
				 *  expect the money to be removed. We need to do it ourself! */
				SubtractMoneyFromCompany(res);
			}
		}
		cur_company2.Restore();
	}

	/* Temporarily increase the company's money, to be sure that
	 * removing his/her property doesn't fail because of lack of money.
	 * Not too drastically though, because it could overflow */
	if (new_owner == INVALID_OWNER) {
		Company::Get(old_owner)->money = UINT64_MAX >> 2; // jackpot ;p
	}

	Subsidy *s;
	FOR_ALL_SUBSIDIES(s) {
		if (s->awarded == old_owner) {
			if (new_owner == INVALID_OWNER) {
				delete s;
			} else {
				s->awarded = new_owner;
			}
		}
	}
	if (new_owner == INVALID_OWNER) RebuildSubsidisedSourceAndDestinationCache();

	/* Take care of rating in towns */
	FOR_ALL_TOWNS(t) {
		/* If a company takes over, give the ratings to that company. */
		if (new_owner != INVALID_OWNER) {
			if (HasBit(t->have_ratings, old_owner)) {
				if (HasBit(t->have_ratings, new_owner)) {
					/* use max of the two ratings. */
					t->ratings[new_owner] = max(t->ratings[new_owner], t->ratings[old_owner]);
				} else {
					SetBit(t->have_ratings, new_owner);
					t->ratings[new_owner] = t->ratings[old_owner];
				}
			}
		}

		/* Reset the ratings for the old owner */
		t->ratings[old_owner] = RATING_INITIAL;
		ClrBit(t->have_ratings, old_owner);
	}

	{
		FreeUnitIDGenerator unitidgen[] = {
			FreeUnitIDGenerator(VEH_TRAIN, new_owner), FreeUnitIDGenerator(VEH_ROAD,     new_owner),
			FreeUnitIDGenerator(VEH_SHIP,  new_owner), FreeUnitIDGenerator(VEH_AIRCRAFT, new_owner)
		};

		Vehicle *v;
		FOR_ALL_VEHICLES(v) {
			if (v->owner == old_owner && IsCompanyBuildableVehicleType(v->type)) {
				if (new_owner == INVALID_OWNER) {
					if (v->Previous() == NULL) delete v;
				} else {
					v->owner = new_owner;
					v->colourmap = PAL_NONE;
					if (v->IsEngineCountable()) Company::Get(new_owner)->num_engines[v->engine_type]++;
					if (v->IsPrimaryVehicle()) v->unitnumber = unitidgen[v->type].NextID();
				}
			}
		}
	}

	/*  Change ownership of tiles */
	{
		TileIndex tile = 0;
		do {
			ChangeTileOwner(tile, old_owner, new_owner);
		} while (++tile != MapSize());

		if (new_owner != INVALID_OWNER) {
			/* Update all signals because there can be new segment that was owned by two companies
			 * and signals were not propagated
			 * Similiar with crossings - it is needed to bar crossings that weren't before
			 * because of different owner of crossing and approaching train */
			tile = 0;

			do {
				if (IsTileType(tile, MP_RAILWAY) && IsTileOwner(tile, new_owner) && HasSignals(tile)) {
					TrackBits tracks = GetTrackBits(tile);
					do { // there may be two tracks with signals for TRACK_BIT_HORZ and TRACK_BIT_VERT
						Track track = RemoveFirstTrack(&tracks);
						if (HasSignalOnTrack(tile, track)) AddTrackToSignalBuffer(tile, track, new_owner);
					} while (tracks != TRACK_BIT_NONE);
				} else if (IsLevelCrossingTile(tile) && IsTileOwner(tile, new_owner)) {
					UpdateLevelCrossing(tile);
				}
			} while (++tile != MapSize());
		}

		/* update signals in buffer */
		UpdateSignalsInBuffer();
	}

	/* convert owner of stations (including deleted ones, but excluding buoys) */
	Station *st;
	FOR_ALL_STATIONS(st) {
		if (st->owner == old_owner) {
			/* if a company goes bankrupt, set owner to OWNER_NONE so the sign doesn't disappear immediately
			 * also, drawing station window would cause reading invalid company's colour */
			st->owner = new_owner == INVALID_OWNER ? OWNER_NONE : new_owner;
		}
	}

	/* do the same for waypoints (we need to do this here so deleted waypoints are converted too) */
	Waypoint *wp;
	FOR_ALL_WAYPOINTS(wp) {
		if (wp->owner == old_owner) {
			wp->owner = new_owner == INVALID_OWNER ? OWNER_NONE : new_owner;
		}
	}

	/* In all cases clear replace engine rules.
	 * Even if it was copied, it could interfere with new owner's rules */
	RemoveAllEngineReplacementForCompany(Company::Get(old_owner));

	if (new_owner == INVALID_OWNER) {
		RemoveAllGroupsForCompany(old_owner);
	} else {
		Group *g;
		FOR_ALL_GROUPS(g) {
			if (g->owner == old_owner) g->owner = new_owner;
		}
	}

	Sign *si;
	FOR_ALL_SIGNS(si) {
		if (si->owner == old_owner) si->owner = new_owner == INVALID_OWNER ? OWNER_NONE : new_owner;
	}

	/* Change colour of existing windows */
	if (new_owner != INVALID_OWNER) ChangeWindowOwner(old_owner, new_owner);

	cur_company.Restore();

	MarkWholeScreenDirty();
}

/**
 * Check for bankruptcy of a company. Called every three months.
 * @param c Company to check.
 */
static void CompanyCheckBankrupt(Company *c)
{
	/*  If the company has money again, it does not go bankrupt */
	if (c->money >= 0) {
		c->quarters_of_bankruptcy = 0;
		c->bankrupt_asked = 0;
		return;
	}

	c->quarters_of_bankruptcy++;

	CompanyNewsInformation *cni = MallocT<CompanyNewsInformation>(1);
	cni->FillData(c);

	switch (c->quarters_of_bankruptcy) {
		case 0:
		case 1:
			free(cni);
			break;

		case 2:
			SetDParam(0, STR_NEWS_COMPANY_IN_TROUBLE_TITLE);
			SetDParam(1, STR_NEWS_COMPANY_IN_TROUBLE_DESCRIPTION);
			SetDParamStr(2, cni->company_name);
			AddCompanyNewsItem(STR_MESSAGE_NEWS_FORMAT, NS_COMPANY_TROUBLE, cni);
			AI::BroadcastNewEvent(new AIEventCompanyInTrouble(c->index));
			break;
		case 3: {
			/* Check if the company has any value.. if not, declare it bankrupt
			 *  right now */
			Money val = CalculateCompanyValue(c, false);
			if (val > 0) {
				c->bankrupt_value = val;
				c->bankrupt_asked = 1 << c->index; // Don't ask the owner
				c->bankrupt_timeout = 0;
				free(cni);
				break;
			}
			/* FALL THROUGH to case 4... */
		}
		default:
		case 4:
			if (!_networking && _local_company == c->index) {
				/* If we are in offline mode, leave the company playing. Eg. there
				 * is no THE-END, otherwise mark the client as spectator to make sure
				 * he/she is no long in control of this company. However... when you
				 * join another company (cheat) the "unowned" company can bankrupt. */
				c->bankrupt_asked = MAX_UVALUE(CompanyMask);
				free(cni);
				break;
			}

			/* Close everything the owner has open */
			DeleteCompanyWindows(c->index);

			/* Show bankrupt news */
			SetDParam(0, STR_NEWS_COMPANY_BANKRUPT_TITLE);
			SetDParam(1, STR_NEWS_COMPANY_BANKRUPT_DESCRIPTION);
			SetDParamStr(2, cni->company_name);
			AddCompanyNewsItem(STR_MESSAGE_NEWS_FORMAT, NS_COMPANY_BANKRUPT, cni);

			ChangeOwnershipOfCompanyItems(c->index, INVALID_OWNER);

			if (c->is_ai) AI::Stop(c->index);

			CompanyID c_index = c->index;
			delete c;
			AI::BroadcastNewEvent(new AIEventCompanyBankrupt(c_index));
	}
}

/**
 * Update the finances of all companies.
 * Pay for the stations, update the history graph, update ratings and company values, and deal with bankruptcy.
 */
static void CompaniesGenStatistics()
{
	Station *st;

	Backup<CompanyByte> cur_company(_current_company, FILE_LINE);
	FOR_ALL_STATIONS(st) {
		cur_company.Change(st->owner);
		CommandCost cost(EXPENSES_PROPERTY, _price[PR_STATION_VALUE] >> 1);
		SubtractMoneyFromCompany(cost);
	}
	cur_company.Restore();

	if (!HasBit(1 << 0 | 1 << 3 | 1 << 6 | 1 << 9, _cur_month)) return;

	Company *c;
	FOR_ALL_COMPANIES(c) {
		memmove(&c->old_economy[1], &c->old_economy[0], sizeof(c->old_economy) - sizeof(c->old_economy[0]));
		c->old_economy[0] = c->cur_economy;
		memset(&c->cur_economy, 0, sizeof(c->cur_economy));

		if (c->num_valid_stat_ent != MAX_HISTORY_MONTHS) c->num_valid_stat_ent++;

		UpdateCompanyRatingAndValue(c, true);
		if (c->block_preview != 0) c->block_preview--;
		CompanyCheckBankrupt(c);
	}

	SetWindowDirty(WC_INCOME_GRAPH, 0);
	SetWindowDirty(WC_OPERATING_PROFIT, 0);
	SetWindowDirty(WC_DELIVERED_CARGO, 0);
	SetWindowDirty(WC_PERFORMANCE_HISTORY, 0);
	SetWindowDirty(WC_COMPANY_VALUE, 0);
	SetWindowDirty(WC_COMPANY_LEAGUE, 0);
}

/**
 * Add monthly inflation
 * @param check_year Shall the inflation get stopped after 170 years?
 */
void AddInflation(bool check_year)
{
	/* The cargo payment inflation differs from the normal inflation, so the
	 * relative amount of money you make with a transport decreases slowly over
	 * the 170 years. After a few hundred years we reach a level in which the
	 * games will become unplayable as the maximum income will be less than
	 * the minimum running cost.
	 *
	 * Furthermore there are a lot of inflation related overflows all over the
	 * place. Solving them is hardly possible because inflation will always
	 * reach the overflow threshold some day. So we'll just perform the
	 * inflation mechanism during the first 170 years (the amount of years that
	 * one had in the original TTD) and stop doing the inflation after that
	 * because it only causes problems that can't be solved nicely and the
	 * inflation doesn't add anything after that either; it even makes playing
	 * it impossible due to the diverging cost and income rates.
	 */
	if (check_year && (_cur_year - _settings_game.game_creation.starting_year) >= (ORIGINAL_MAX_YEAR - ORIGINAL_BASE_YEAR)) return;

	/* Approximation for (100 + infl_amount)% ** (1 / 12) - 100%
	 * scaled by 65536
	 * 12 -> months per year
	 * This is only a good approxiamtion for small values
	 */
	_economy.inflation_prices  += min((_economy.inflation_prices  * _economy.infl_amount    * 54) >> 16, MAX_INFLATION);
	_economy.inflation_payment += min((_economy.inflation_payment * _economy.infl_amount_pr * 54) >> 16, MAX_INFLATION);
}

/**
 * Computes all prices, payments and maximum loan.
 */
void RecomputePrices()
{
	/* Setup maximum loan */
	_economy.max_loan = (_settings_game.difficulty.max_loan * _economy.inflation_prices >> 16) / 50000 * 50000;

	/* Setup price bases */
	for (Price i = PR_BEGIN; i < PR_END; i++) {
		Money price = _price_base_specs[i].start_price;

		/* Apply difficulty settings */
		uint mod = 1;
		switch (_price_base_specs[i].category) {
			case PCAT_RUNNING:
				mod = _settings_game.difficulty.vehicle_costs;
				break;

			case PCAT_CONSTRUCTION:
				mod = _settings_game.difficulty.construction_cost;
				break;

			default: break;
		}
		if (mod < 1) {
			price = price * 3 >> 2;
		} else if (mod > 1) {
			price = price * 9 >> 3;
		}

		/* Apply inflation */
		price = (int64)price * _economy.inflation_prices;

		/* Apply newgrf modifiers, and remove fractional part of inflation */
		int shift = _price_base_multiplier[i] - 16;
		if (shift >= 0) {
			price <<= shift;
		} else {
			price >>= -shift;
		}

		/* Make sure the price does not get reduced to zero.
		 * Zero breaks quite a few commands that use a zero
		 * cost to see whether something got changed or not
		 * and based on that cause an error. When the price
		 * is zero that fails even when things are done. */
		if (price == 0) {
			price = Clamp(_price_base_specs[i].start_price, -1, 1);
			/* No base price should be zero, but be sure. */
			assert(price != 0);
		}
		/* Store value */
		_price[i] = price;
	}

	/* Setup cargo payment */
	CargoSpec *cs;
	FOR_ALL_CARGOSPECS(cs) {
		cs->current_payment = ((int64)cs->initial_payment * _economy.inflation_payment) >> 16;
	}

	SetWindowClassesDirty(WC_BUILD_VEHICLE);
	SetWindowClassesDirty(WC_REPLACE_VEHICLE);
	SetWindowClassesDirty(WC_VEHICLE_DETAILS);
	SetWindowDirty(WC_PAYMENT_RATES, 0);
}

/** Let all companies pay the monthly interest on their loan. */
static void CompaniesPayInterest()
{
	const Company *c;

	Backup<CompanyByte> cur_company(_current_company, FILE_LINE);
	FOR_ALL_COMPANIES(c) {
		cur_company.Change(c->index);

		/* Over a year the paid interest should be "loan * interest percentage",
		 * but... as that number is likely not dividable by 12 (pay each month),
		 * one needs to account for that in the monthly fee calculations.
		 * To easily calculate what one should pay "this" month, you calculate
		 * what (total) should have been paid up to this month and you subtract
		 * whatever has been paid in the previous months. This will mean one month
		 * it'll be a bit more and the other it'll be a bit less than the average
		 * monthly fee, but on average it will be exact. */
		Money yearly_fee = c->current_loan * _economy.interest_rate / 100;
		Money up_to_previous_month = yearly_fee * _cur_month / 12;
		Money up_to_this_month = yearly_fee * (_cur_month + 1) / 12;

		SubtractMoneyFromCompany(CommandCost(EXPENSES_LOAN_INT, up_to_this_month - up_to_previous_month));

		SubtractMoneyFromCompany(CommandCost(EXPENSES_OTHER, _price[PR_STATION_VALUE] >> 2));
	}
	cur_company.Restore();
}

static void HandleEconomyFluctuations()
{
	if (_settings_game.difficulty.economy != 0) {
		/* When economy is Fluctuating, decrease counter */
		_economy.fluct--;
	} else if (_economy.fluct <= 0) {
		/* When it's Steady and we are in recession, end it now */
		_economy.fluct = -12;
	} else {
		/* No need to do anything else in other cases */
		return;
	}

	if (_economy.fluct == 0) {
		_economy.fluct = -(int)GB(Random(), 0, 2);
		AddNewsItem(STR_NEWS_BEGIN_OF_RECESSION, NS_ECONOMY);
	} else if (_economy.fluct == -12) {
		_economy.fluct = GB(Random(), 0, 8) + 312;
		AddNewsItem(STR_NEWS_END_OF_RECESSION, NS_ECONOMY);
	}
}


/**
 * Reset changes to the price base multipliers.
 */
void ResetPriceBaseMultipliers()
{
	memset(_price_base_multiplier, 0, sizeof(_price_base_multiplier));
}

/**
 * Change a price base by the given factor.
 * The price base is altered by factors of two.
 * NewBaseCost = OldBaseCost * 2^n
 * @param price Index of price base to change.
 * @param factor Amount to change by.
 */
void SetPriceBaseMultiplier(Price price, int factor)
{
	assert(price < PR_END);
	_price_base_multiplier[price] = Clamp(factor, MIN_PRICE_MODIFIER, MAX_PRICE_MODIFIER);
}

/**
 * Initialize the variables that will maintain the daily industry change system.
 * @param init_counter specifies if the counter is required to be initialized
 */
void StartupIndustryDailyChanges(bool init_counter)
{
	uint map_size = MapLogX() + MapLogY();
	/* After getting map size, it needs to be scaled appropriately and divided by 31,
	 * which stands for the days in a month.
	 * Using just 31 will make it so that a monthly reset (based on the real number of days of that month)
	 * would not be needed.
	 * Since it is based on "fractionnal parts", the leftover days will not make much of a difference
	 * on the overall total number of changes performed */
	_economy.industry_daily_increment = (1 << map_size) / 31;

	if (init_counter) {
		/* A new game or a savegame from an older version will require the counter to be initialized */
		_economy.industry_daily_change_counter = 0;
	}
}

void StartupEconomy()
{
	_economy.interest_rate = _settings_game.difficulty.initial_interest;
	_economy.infl_amount = _settings_game.difficulty.initial_interest;
	_economy.infl_amount_pr = max(0, _settings_game.difficulty.initial_interest - 1);
	_economy.fluct = GB(Random(), 0, 8) + 168;

	/* Set up prices */
	RecomputePrices();

	StartupIndustryDailyChanges(true); // As we are starting a new game, initialize the counter too

}

/**
 * Resets economy to initial values
 */
void InitializeEconomy()
{
	_economy.inflation_prices = _economy.inflation_payment = 1 << 16;
}

/**
 * Determine a certain price
 * @param index Price base
 * @param cost_factor Price factor
 * @param grf_file NewGRF to use local price multipliers from.
 * @param shift Extra bit shifting after the computation
 * @return Price
 */
Money GetPrice(Price index, uint cost_factor, const GRFFile *grf_file, int shift)
{
	if (index >= PR_END) return 0;

	Money cost = _price[index] * cost_factor;
	if (grf_file != NULL) shift += grf_file->price_base_multipliers[index];

	if (shift >= 0) {
		cost <<= shift;
	} else {
		cost >>= -shift;
	}

	return cost;
}

Money GetTransportedGoodsIncome(uint num_pieces, uint dist, byte transit_days, CargoID cargo_type)
{
	const CargoSpec *cs = CargoSpec::Get(cargo_type);
	if (!cs->IsValid()) {
		/* User changed newgrfs and some vehicle still carries some cargo which is no longer available. */
		return 0;
	}

	/* Use callback to calculate cargo profit, if available */
	if (HasBit(cs->callback_mask, CBM_CARGO_PROFIT_CALC)) {
		uint32 var18 = min(dist, 0xFFFF) | (min(num_pieces, 0xFF) << 16) | (transit_days << 24);
		uint16 callback = GetCargoCallback(CBID_CARGO_PROFIT_CALC, 0, var18, cs);
		if (callback != CALLBACK_FAILED) {
			int result = GB(callback, 0, 14);

			/* Simulate a 15 bit signed value */
			if (HasBit(callback, 14)) result -= 0x4000;

			/* "The result should be a signed multiplier that gets multiplied
			 * by the amount of cargo moved and the price factor, then gets
			 * divided by 8192." */
			return result * num_pieces * cs->current_payment / 8192;
		}
	}

	static const int MIN_TIME_FACTOR = 31;
	static const int MAX_TIME_FACTOR = 255;

	const int days1 = cs->transit_days[0];
	const int days2 = cs->transit_days[1];
	const int days_over_days1 = max(   transit_days - days1, 0);
	const int days_over_days2 = max(days_over_days1 - days2, 0);

	/*
	 * The time factor is calculated based on the time it took
	 * (transit_days) compared two cargo-depending values. The
	 * range is divided into three parts:
	 *
	 *  - constant for fast transits
	 *  - linear decreasing with time with a slope of -1 for medium transports
	 *  - linear decreasing with time with a slope of -2 for slow transports
	 *
	 */
	const int time_factor = max(MAX_TIME_FACTOR - days_over_days1 - days_over_days2, MIN_TIME_FACTOR);

	return BigMulS(dist * time_factor * num_pieces, cs->current_payment, 21);
}

/** The industries we've currently brought cargo to. */
static SmallIndustryList _cargo_delivery_destinations;

/**
 * Transfer goods from station to industry.
 * All cargo is delivered to the nearest (Manhattan) industry to the station sign, which is inside the acceptance rectangle and actually accepts the cargo.
 * @param st The station that accepted the cargo
 * @param cargo_type Type of cargo delivered
 * @param num_pieces Amount of cargo delivered
 * @param source The source of the cargo
 * @return actually accepted pieces of cargo
 */
static uint DeliverGoodsToIndustry(const Station *st, CargoID cargo_type, uint num_pieces, IndustryID source)
{
	/* Find the nearest industrytile to the station sign inside the catchment area, whose industry accepts the cargo.
	 * This fails in three cases:
	 *  1) The station accepts the cargo because there are enough houses around it accepting the cargo.
	 *  2) The industries in the catchment area temporarily reject the cargo, and the daily station loop has not yet updated station acceptance.
	 *  3) The results of callbacks CBID_INDUSTRY_REFUSE_CARGO and CBID_INDTILE_CARGO_ACCEPTANCE are inconsistent. (documented behaviour)
	 */

	uint accepted = 0;

	for (uint i = 0; i < st->industries_near.Length() && num_pieces != 0; i++) {
		Industry *ind = st->industries_near[i];
		if (ind->index == source) continue;

		uint cargo_index;
		for (cargo_index = 0; cargo_index < lengthof(ind->accepts_cargo); cargo_index++) {
			if (cargo_type == ind->accepts_cargo[cargo_index]) break;
		}
		/* Check if matching cargo has been found */
		if (cargo_index >= lengthof(ind->accepts_cargo)) continue;

		/* Check if industry temporarily refuses acceptance */
		if (IndustryTemporarilyRefusesCargo(ind, cargo_type)) continue;

		/* Insert the industry into _cargo_delivery_destinations, if not yet contained */
		_cargo_delivery_destinations.Include(ind);

		uint amount = min(num_pieces, 0xFFFFU - ind->incoming_cargo_waiting[cargo_index]);
		ind->incoming_cargo_waiting[cargo_index] += amount;
		num_pieces -= amount;
		accepted += amount;
	}

	return accepted;
}

/**
 * Delivers goods to industries/towns and calculates the payment
 * @param num_pieces amount of cargo delivered
 * @param cargo_type the type of cargo that is delivered
 * @param dest Station the cargo has been unloaded
 * @param source_tile The origin of the cargo for distance calculation
 * @param days_in_transit Travel time
 * @param company The company delivering the cargo
 * @param src_type Type of source of cargo (industry, town, headquarters)
 * @param src Index of source of cargo
 * @return Revenue for delivering cargo
 * @note The cargo is just added to the stockpile of the industry. It is due to the caller to trigger the industry's production machinery
 */
static Money DeliverGoods(int num_pieces, CargoID cargo_type, StationID dest, TileIndex source_tile, byte days_in_transit, Company *company, SourceType src_type, SourceID src)
{
	assert(num_pieces > 0);

	const Station *st = Station::Get(dest);

	/* Give the goods to the industry. */
	uint accepted = DeliverGoodsToIndustry(st, cargo_type, num_pieces, src_type == ST_INDUSTRY ? src : INVALID_INDUSTRY);

	/* If this cargo type is always accepted, accept all */
	if (HasBit(st->always_accepted, cargo_type)) accepted = num_pieces;

	/* Update company statistics */
	company->cur_economy.delivered_cargo += accepted;
	if (accepted > 0) SetBit(company->cargo_types, cargo_type);

	/* Increase town's counter for some special goods types */
	const CargoSpec *cs = CargoSpec::Get(cargo_type);
	if (cs->town_effect == TE_FOOD) st->town->new_act_food += accepted;
	if (cs->town_effect == TE_WATER) st->town->new_act_water += accepted;

	/* Determine profit */
	Money profit = GetTransportedGoodsIncome(accepted, DistanceManhattan(source_tile, st->xy), days_in_transit, cargo_type);

	/* Modify profit if a subsidy is in effect */
	if (CheckSubsidised(cargo_type, company->index, src_type, src, st))  {
		switch (_settings_game.difficulty.subsidy_multiplier) {
			case 0:  profit += profit >> 1; break;
			case 1:  profit *= 2; break;
			case 2:  profit *= 3; break;
			default: profit *= 4; break;
		}
	}

	return profit;
}

/**
 * Inform the industry about just delivered cargo
 * DeliverGoodsToIndustry() silently incremented incoming_cargo_waiting, now it is time to do something with the new cargo.
 * @param i The industry to process
 */
static void TriggerIndustryProduction(Industry *i)
{
	const IndustrySpec *indspec = GetIndustrySpec(i->type);
	uint16 callback = indspec->callback_mask;

	i->was_cargo_delivered = true;
	i->last_cargo_accepted_at = _date;

	if (HasBit(callback, CBM_IND_PRODUCTION_CARGO_ARRIVAL) || HasBit(callback, CBM_IND_PRODUCTION_256_TICKS)) {
		if (HasBit(callback, CBM_IND_PRODUCTION_CARGO_ARRIVAL)) {
			IndustryProductionCallback(i, 0);
		} else {
			SetWindowDirty(WC_INDUSTRY_VIEW, i->index);
		}
	} else {
		for (uint cargo_index = 0; cargo_index < lengthof(i->incoming_cargo_waiting); cargo_index++) {
			uint cargo_waiting = i->incoming_cargo_waiting[cargo_index];
			if (cargo_waiting == 0) continue;

			i->produced_cargo_waiting[0] = min(i->produced_cargo_waiting[0] + (cargo_waiting * indspec->input_cargo_multiplier[cargo_index][0] / 256), 0xFFFF);
			i->produced_cargo_waiting[1] = min(i->produced_cargo_waiting[1] + (cargo_waiting * indspec->input_cargo_multiplier[cargo_index][1] / 256), 0xFFFF);

			i->incoming_cargo_waiting[cargo_index] = 0;
		}
	}

	TriggerIndustry(i, INDUSTRY_TRIGGER_RECEIVED_CARGO);
	StartStopIndustryTileAnimation(i, IAT_INDUSTRY_RECEIVED_CARGO);
}

/**
 * Makes us a new cargo payment helper.
 * @param front The front of the train
 */
CargoPayment::CargoPayment(Vehicle *front) :
	front(front),
	current_station(front->last_station_visited)
{
}

CargoPayment::~CargoPayment()
{
	if (this->CleaningPool()) return;

	this->front->cargo_payment = NULL;

	if (this->visual_profit == 0) return;

	Backup<CompanyByte> cur_company(_current_company, this->front->owner, FILE_LINE);

	SubtractMoneyFromCompany(CommandCost(this->front->GetExpenseType(true), -this->route_profit));
	this->front->profit_this_year += this->visual_profit << 8;

	if (this->route_profit != 0) {
		if (IsLocalCompany() && !PlayVehicleSound(this->front, VSE_LOAD_UNLOAD)) {
			SndPlayVehicleFx(SND_14_CASHTILL, this->front);
		}

		ShowCostOrIncomeAnimation(this->front->x_pos, this->front->y_pos, this->front->z_pos, -this->visual_profit);
	} else {
		ShowFeederIncomeAnimation(this->front->x_pos, this->front->y_pos, this->front->z_pos, this->visual_profit);
	}

	cur_company.Restore();
}

/**
 * Handle payment for final delivery of the given cargo packet.
 * @param cp The cargo packet to pay for.
 * @param count The number of packets to pay for.
 */
void CargoPayment::PayFinalDelivery(const CargoPacket *cp, uint count)
{
	if (this->owner == NULL) {
		this->owner = Company::Get(this->front->owner);
	}

	/* Handle end of route payment */
	Money profit = DeliverGoods(count, this->ct, this->current_station, cp->SourceStationXY(), cp->DaysInTransit(), this->owner, cp->SourceSubsidyType(), cp->SourceSubsidyID());
	this->route_profit += profit;

	/* The vehicle's profit is whatever route profit there is minus feeder shares. */
	this->visual_profit += profit - cp->FeederShare();
}

/**
 * Handle payment for transfer of the given cargo packet.
 * @param cp The cargo packet to pay for; actual payment won't be made!.
 * @param count The number of packets to pay for.
 * @return The amount of money paid for the transfer.
 */
Money CargoPayment::PayTransfer(const CargoPacket *cp, uint count)
{
	Money profit = GetTransportedGoodsIncome(
			count,
			/* pay transfer vehicle for only the part of transfer it has done: ie. cargo_loaded_at_xy to here */
			DistanceManhattan(cp->LoadedAtXY(), Station::Get(this->current_station)->xy),
			cp->DaysInTransit(),
			this->ct);

	profit = profit * _settings_game.economy.feeder_payment_share / 100;

	this->visual_profit += profit; // accumulate transfer profits for whole vehicle
	return profit; // account for the (virtual) profit already made for the cargo packet
}

/**
 * Prepare the vehicle to be unloaded.
 * @param front_v the vehicle to be unloaded
 */
void PrepareUnload(Vehicle *front_v)
{
	/* At this moment loading cannot be finished */
	ClrBit(front_v->vehicle_flags, VF_LOADING_FINISHED);

	/* Start unloading in at the first possible moment */
	front_v->load_unload_ticks = 1;

	if ((front_v->current_order.GetUnloadType() & OUFB_NO_UNLOAD) == 0) {
		for (Vehicle *v = front_v; v != NULL; v = v->Next()) {
			if (v->cargo_cap > 0 && !v->cargo.Empty()) {
				SetBit(v->vehicle_flags, VF_CARGO_UNLOADING);
			}
		}
	}

	assert(front_v->cargo_payment == NULL);
	front_v->cargo_payment = new CargoPayment(front_v);
}

/**
 * Reserves cargo if the full load order and improved_load is set.
 * @param st The station where the consist is loading at the moment
 * @param u The front of the loading vehicle consist
 * @return bit field for the cargo classes with bits for the reserved cargos set (if anything was reserved).
 */
uint32 ReserveConsist(Station *st, Vehicle *u)
{
	uint32 ret = 0;
	if (_settings_game.order.improved_load && (u->current_order.GetLoadType() & OLFB_FULL_LOAD)) {
		/* Update reserved cargo */
		for (Vehicle *v = u; v != NULL; v = v->Next()) {
			int cap = v->cargo_cap - v->cargo.Count();
			if (cap > 0) {
				StationCargoList &list = st->goods[v->cargo_type].cargo;
				list.MoveTo(&v->cargo, cap, StationCargoList::MTA_RESERVE, NULL, st->xy);
				SetBit(ret, v->cargo_type);
			}
		}
	}
	return ret;
}


/**
 * Loads/unload the vehicle if possible.
 * @param v the vehicle to be (un)loaded
 * @param cargos_reserved bit field: the cargo classes for which cargo has been reserved in this loading cycle
 * @return the updated cargo_reserved
 */
static uint32 LoadUnloadVehicle(Vehicle *v, uint32 cargos_reserved)
{
	assert(v->current_order.IsType(OT_LOADING));

	assert(v->load_unload_ticks != 0);

	StationID last_visited = v->last_station_visited;
	Station *st = Station::Get(last_visited);

	/* We have not waited enough time till the next round of loading/unloading */
	if (--v->load_unload_ticks != 0) {
		return cargos_reserved | ReserveConsist(st, v);
	}

	if (v->type == VEH_TRAIN && (!IsTileType(v->tile, MP_STATION) || GetStationIndex(v->tile) != st->index)) {
		/* The train reversed in the station. Take the "easy" way
		 * out and let the train just leave as it always did. */
		SetBit(v->vehicle_flags, VF_LOADING_FINISHED);
		v->load_unload_ticks = 1;
		return cargos_reserved;
	}

	int unloading_time = 0;
	Vehicle *u = v;
	bool dirty_vehicle = false;
	bool dirty_station = false;

	bool completely_emptied = true;
	bool anything_unloaded = false;
	bool anything_loaded   = false;
	uint32 full_load_amount = 0;
	uint32 cargo_not_full  = 0;
	uint32 cargo_full      = 0;

	v->cur_speed = 0;

	CargoPayment *payment = v->cargo_payment;

	for (; v != NULL; v = v->Next()) {
		if (v->cargo_cap == 0) continue;

		const Engine *e = Engine::Get(v->engine_type);
		byte load_amount = e->info.load_amount;

		/* The default loadamount for mail is 1/4 of the load amount for passengers */
		if (v->type == VEH_AIRCRAFT && !Aircraft::From(v)->IsNormalAircraft()) load_amount = CeilDiv(load_amount, 4);

		if (_settings_game.order.gradual_loading && HasBit(e->info.callback_mask, CBM_VEHICLE_LOAD_AMOUNT)) {
			uint16 cb_load_amount = GetVehicleCallback(CBID_VEHICLE_LOAD_AMOUNT, 0, 0, v->engine_type, v);
			if (cb_load_amount != CALLBACK_FAILED && GB(cb_load_amount, 0, 8) != 0) load_amount = GB(cb_load_amount, 0, 8);
		}

		GoodsEntry *ge = &st->goods[v->cargo_type];

		if (HasBit(v->vehicle_flags, VF_CARGO_UNLOADING) && (u->current_order.GetUnloadType() & OUFB_NO_UNLOAD) == 0) {
			uint cargo_count = v->cargo.OnboardCount();
			uint amount_unloaded = _settings_game.order.gradual_loading ? min(cargo_count, load_amount) : cargo_count;
			bool remaining = false; // Are there cargo entities in this vehicle that can still be unloaded here?
			bool accepted  = false; // Is the cargo accepted by the station?

			payment->SetCargo(v->cargo_type);

			if (HasBit(ge->acceptance_pickup, GoodsEntry::ACCEPTANCE) && !(u->current_order.GetUnloadType() & OUFB_TRANSFER)) {
				/* The cargo has reached its final destination, the packets may now be destroyed */
				remaining = v->cargo.MoveTo<StationCargoList>(NULL, amount_unloaded, VehicleCargoList::MTA_FINAL_DELIVERY, payment, last_visited);

				dirty_vehicle = true;
				accepted = true;
			}

			/* The !accepted || v->cargo.Count == cargo_count clause is there
			 * to make it possible to force unload vehicles at the station where
			 * they were loaded, but to not force unload the vehicle when the
			 * station is still accepting the cargo in the vehicle. It doesn't
			 * accept cargo that was loaded at the same station. */
			if ((u->current_order.GetUnloadType() & (OUFB_UNLOAD | OUFB_TRANSFER)) && (!accepted || v->cargo.OnboardCount() == cargo_count)) {
				remaining = v->cargo.MoveTo(&ge->cargo, amount_unloaded, u->current_order.GetUnloadType() & OUFB_TRANSFER ? VehicleCargoList::MTA_TRANSFER : VehicleCargoList::MTA_UNLOAD, payment);
				SetBit(ge->acceptance_pickup, GoodsEntry::PICKUP);

				dirty_vehicle = dirty_station = true;
			} else if (!accepted) {
				/* The order changed while unloading (unset unload/transfer) or the
				 * station does not accept our goods. */
				ClrBit(v->vehicle_flags, VF_CARGO_UNLOADING);

				/* Say we loaded something, otherwise we'll think we didn't unload
				 * something and we didn't load something, so we must be finished
				 * at this station. Setting the unloaded means that we will get a
				 * retry for loading in the next cycle. */
				anything_unloaded = true;
				continue;
			}

			/* Deliver goods to the station */
			st->time_since_unload = 0;

			unloading_time += amount_unloaded;

			anything_unloaded = true;
			if (_settings_game.order.gradual_loading && remaining) {
				completely_emptied = false;
			} else {
				/* We have finished unloading (cargo count == 0) */
				ClrBit(v->vehicle_flags, VF_CARGO_UNLOADING);
			}

			continue;
		}

		/* Do not pick up goods when we have no-load set or loading is stopped. */
		if (u->current_order.GetLoadType() & OLFB_NO_LOAD || HasBit(u->vehicle_flags, VF_STOP_LOADING)) continue;

		/* update stats */
		int t;
		switch (u->type) {
			case VEH_TRAIN:    t = Train::From(u)->tcache.cached_max_speed; break;
			case VEH_ROAD:     t = u->max_speed / 2;        break;
			case VEH_SHIP:     t = u->max_speed;            break;
			case VEH_AIRCRAFT: t = u->max_speed * 10 / 128; break; // convert to old units
			default: NOT_REACHED();
		}

		/* if last speed is 0, we treat that as if no vehicle has ever visited the station. */
		ge->last_speed = min(t, 255);
		ge->last_age = _cur_year - u->build_year;
		ge->days_since_pickup = 0;

		/* If there's goods waiting at the station, and the vehicle
		 * has capacity for it, load it on the vehicle. */
		int cap_left = v->cargo_cap - v->cargo.OnboardCount();
		if (cap_left > 0) {
			if (_settings_game.order.gradual_loading) cap_left = min(cap_left, load_amount);
			if (v->cargo.Empty()) TriggerVehicle(v, VEHICLE_TRIGGER_NEW_CARGO);

			uint reserved_count = v->cargo.ReservedCount();
			uint station_count = ge->cargo.Count();

			if (station_count + reserved_count >= (uint)cap_left) full_load_amount = true;

			if (_settings_game.order.improved_load) {
				v->cargo.LoadReserved(cap_left);
			}
<<<<<<< HEAD
=======

			/* Store whether the maximum possible load amount was loaded or not.*/
			if (count >= (uint)cap_left) {
				SetBit(full_load_amount, v->cargo_type);
			} else {
				ClrBit(full_load_amount, v->cargo_type);
			}
>>>>>>> fdb16883

			if (v->cargo.ReservedCount() == 0) {
				ge->cargo.MoveTo(&v->cargo, cap_left - reserved_count, StationCargoList::MTA_CARGO_LOAD, NULL, st->xy);
			}
			uint loaded = reserved_count + station_count - v->cargo.ReservedCount() - ge->cargo.Count();


			/* TODO: Regarding this, when we do gradual loading, we
			 * should first unload all vehicles and then start
			 * loading them. Since this will cause
			 * VEHICLE_TRIGGER_EMPTY to be called at the time when
			 * the whole vehicle chain is really totally empty, the
			 * completely_emptied assignment can then be safely
			 * removed; that's how TTDPatch behaves too. --pasky */
			if (loaded > 0) {
				completely_emptied = false;
				anything_loaded = true;

				st->time_since_load = 0;
				st->last_vehicle_type = v->type;

				TriggerStationAnimation(st, st->xy, SAT_CARGO_TAKEN, v->cargo_type);
				AirportAnimationTrigger(st, AAT_STATION_CARGO_TAKEN, v->cargo_type);

				unloading_time += loaded;

				dirty_vehicle = dirty_station = true;
			} else if  (_settings_game.order.improved_load && HasBit(cargos_reserved, v->cargo_type)) {
				/* Skip loading this vehicle if another train/vehicle is already handling
				 * the same cargo type at this station */
				SetBit(cargo_not_full, v->cargo_type);
				continue;
			}
		}

		if (v->cargo.OnboardCount() >= v->cargo_cap) {
			SetBit(cargo_full, v->cargo_type);
		} else {
			SetBit(cargo_not_full, v->cargo_type);
		}
	}

	/* Only set completely_emptied, if we just unloaded all remaining cargo */
	completely_emptied &= anything_unloaded;

	v = u;

	if (!anything_unloaded) delete payment;

	ClrBit(u->vehicle_flags, VF_STOP_LOADING);
	if (anything_loaded || anything_unloaded) {
		if (_settings_game.order.gradual_loading) {
			/* The time it takes to load one 'slice' of cargo or passengers depends
			 * on the vehicle type - the values here are those found in TTDPatch */
			const uint gradual_loading_wait_time[] = { 40, 20, 10, 20 };

			unloading_time = gradual_loading_wait_time[v->type];
		}
		/* We loaded less cargo than possible for all cargo types and it's not full
		 * load and we're not supposed to wait any longer: stop loading. */
		if (!anything_unloaded && full_load_amount == 0 && !(v->current_order.GetLoadType() & OLFB_FULL_LOAD) &&
				(!_settings_game.order.timetabling || v->current_order_time >= (uint)max(v->current_order.wait_time - v->lateness_counter, 0))) {
			SetBit(v->vehicle_flags, VF_STOP_LOADING);
		}
	} else {
		bool finished_loading = true;
		if (v->current_order.GetLoadType() & OLFB_FULL_LOAD) {
			if (v->current_order.GetLoadType() == OLF_FULL_LOAD_ANY) {
				/* if the aircraft carries passengers and is NOT full, then
				 * continue loading, no matter how much mail is in */
				if ((v->type == VEH_AIRCRAFT && IsCargoInClass(v->cargo_type, CC_PASSENGERS) && v->cargo_cap > v->cargo.OnboardCount()) ||
						(cargo_not_full && (cargo_full & ~cargo_not_full) == 0)) { // There are still non-full cargoes
					finished_loading = false;
				}
			} else if (cargo_not_full != 0) {
				finished_loading = false;
			}
		}
		unloading_time = 20;

		SB(v->vehicle_flags, VF_LOADING_FINISHED, 1, finished_loading);
	}

	if (v->type == VEH_TRAIN) {
		/* Each platform tile is worth 2 rail vehicles. */
		int overhang = Train::From(v)->tcache.cached_total_length - st->GetPlatformLength(v->tile) * TILE_SIZE;
		if (overhang > 0) {
			unloading_time <<= 1;
			unloading_time += (overhang * unloading_time) / 8;
		}
	}

	/* Calculate the loading indicator fill percent and display
	 * In the Game Menu do not display indicators
	 * If _settings_client.gui.loading_indicators == 2, show indicators (bool can be promoted to int as 0 or 1 - results in 2 > 0,1 )
	 * if _settings_client.gui.loading_indicators == 1, _local_company must be the owner or must be a spectator to show ind., so 1 > 0
	 * if _settings_client.gui.loading_indicators == 0, do not display indicators ... 0 is never greater than anything
	 */
	if (_game_mode != GM_MENU && (_settings_client.gui.loading_indicators > (uint)(v->owner != _local_company && _local_company != COMPANY_SPECTATOR))) {
		StringID percent_up_down = STR_NULL;
		int percent = CalcPercentVehicleFilled(v, &percent_up_down);
		if (v->fill_percent_te_id == INVALID_TE_ID) {
			v->fill_percent_te_id = ShowFillingPercent(v->x_pos, v->y_pos, v->z_pos + 20, percent, percent_up_down);
		} else {
			UpdateFillingPercent(v->fill_percent_te_id, percent, percent_up_down);
		}
	}

	/* Always wait at least 1, otherwise we'll wait 'infinitively' long. */
	v->load_unload_ticks = max(1, unloading_time);

	if (completely_emptied) {
		TriggerVehicle(v, VEHICLE_TRIGGER_EMPTY);
	}

	if (dirty_vehicle) {
		SetWindowDirty(GetWindowClassForVehicleType(v->type), v->owner);
		SetWindowDirty(WC_VEHICLE_DETAILS, v->index);
		v->MarkDirty();
	}
	if (dirty_station) {
		st->MarkTilesDirty(true);
		SetWindowDirty(WC_STATION_VIEW, last_visited);
	}
	return cargos_reserved;
}

/**
 * Load/unload the vehicles in this station according to the order
 * they entered.
 * @param st the station to do the loading/unloading for
 */
void LoadUnloadStation(Station *st)
{
	/* No vehicle is here... */
	if (st->loading_vehicles.empty()) return;

	uint cargos_reserved = 0;

	std::list<Vehicle *>::iterator iter;
	for (iter = st->loading_vehicles.begin(); iter != st->loading_vehicles.end(); ++iter) {
		Vehicle *v = *iter;
		if (!(v->vehstatus & (VS_STOPPED | VS_CRASHED))) cargos_reserved = LoadUnloadVehicle(v, cargos_reserved);
	}

	/* Call the production machinery of industries */
	const Industry * const *isend = _cargo_delivery_destinations.End();
	for (Industry **iid = _cargo_delivery_destinations.Begin(); iid != isend; iid++) {
		TriggerIndustryProduction(*iid);
	}
	_cargo_delivery_destinations.Clear();
}

/**
 * Monthly update of the economic data (of the companies as well as economic fluctuations).
 */
void CompaniesMonthlyLoop()
{
	CompaniesGenStatistics();
	if (_settings_game.economy.inflation) {
		AddInflation();
		RecomputePrices();
	}
	CompaniesPayInterest();
	HandleEconomyFluctuations();
}

static void DoAcquireCompany(Company *c)
{
	CompanyID ci = c->index;

	CompanyNewsInformation *cni = MallocT<CompanyNewsInformation>(1);
	cni->FillData(c, Company::Get(_current_company));

	SetDParam(0, STR_NEWS_COMPANY_MERGER_TITLE);
	SetDParam(1, c->bankrupt_value == 0 ? STR_NEWS_MERGER_TAKEOVER_TITLE : STR_NEWS_COMPANY_MERGER_DESCRIPTION);
	SetDParamStr(2, cni->company_name);
	SetDParamStr(3, cni->other_company_name);
	SetDParam(4, c->bankrupt_value);
	AddCompanyNewsItem(STR_MESSAGE_NEWS_FORMAT, NS_COMPANY_MERGER, cni);
	AI::BroadcastNewEvent(new AIEventCompanyMerger(ci, _current_company));

	ChangeOwnershipOfCompanyItems(ci, _current_company);

	if (c->bankrupt_value == 0) {
		Company *owner = Company::Get(_current_company);
		owner->current_loan += c->current_loan;
	}

	Money value = CalculateCompanyValue(c) >> 2;
	Backup<CompanyByte> cur_company(_current_company, FILE_LINE);
	for (int i = 0; i != 4; i++) {
		if (c->share_owners[i] != COMPANY_SPECTATOR) {
			cur_company.Change(c->share_owners[i]);
			SubtractMoneyFromCompany(CommandCost(EXPENSES_OTHER, -value));
		}
	}
	cur_company.Restore();

	if (c->is_ai) AI::Stop(c->index);

	DeleteCompanyWindows(ci);
	InvalidateWindowClassesData(WC_TRAINS_LIST, 0);
	InvalidateWindowClassesData(WC_SHIPS_LIST, 0);
	InvalidateWindowClassesData(WC_ROADVEH_LIST, 0);
	InvalidateWindowClassesData(WC_AIRCRAFT_LIST, 0);

	delete c;
}

extern int GetAmountOwnedBy(const Company *c, Owner owner);

/**
 * Acquire shares in an opposing company.
 * @param tile unused
 * @param flags type of operation
 * @param p1 company to buy the shares from
 * @param p2 unused
 * @param text unused
 * @return the cost of this operation or an error
 */
CommandCost CmdBuyShareInCompany(TileIndex tile, DoCommandFlag flags, uint32 p1, uint32 p2, const char *text)
{
	CommandCost cost(EXPENSES_OTHER);
	CompanyID target_company = (CompanyID)p1;
	Company *c = Company::GetIfValid(target_company);

	/* Check if buying shares is allowed (protection against modified clients)
	 * Cannot buy own shares */
	if (c == NULL || !_settings_game.economy.allow_shares || _current_company == target_company) return CMD_ERROR;

	/* Protect new companies from hostile takeovers */
	if (_cur_year - c->inaugurated_year < 6) return_cmd_error(STR_ERROR_PROTECTED);

	/* Those lines are here for network-protection (clients can be slow) */
	if (GetAmountOwnedBy(c, COMPANY_SPECTATOR) == 0) return cost;

	if (GetAmountOwnedBy(c, COMPANY_SPECTATOR) == 1) {
		if (!c->is_ai) return cost; //  We can not buy out a real company (temporarily). TODO: well, enable it obviously.

		if (GetAmountOwnedBy(c, _current_company) == 3 && !MayCompanyTakeOver(_current_company, target_company)) return_cmd_error(STR_ERROR_TOO_MANY_VEHICLES_IN_GAME);
	}


	cost.AddCost(CalculateCompanyValue(c) >> 2);
	if (flags & DC_EXEC) {
		OwnerByte *b = c->share_owners;

		while (*b != COMPANY_SPECTATOR) b++; // share owners is guaranteed to contain at least one COMPANY_SPECTATOR
		*b = _current_company;

		for (int i = 0; c->share_owners[i] == _current_company;) {
			if (++i == 4) {
				c->bankrupt_value = 0;
				DoAcquireCompany(c);
				break;
			}
		}
		SetWindowDirty(WC_COMPANY, target_company);
	}
	return cost;
}

/**
 * Sell shares in an opposing company.
 * @param tile unused
 * @param flags type of operation
 * @param p1 company to sell the shares from
 * @param p2 unused
 * @param text unused
 * @return the cost of this operation or an error
 */
CommandCost CmdSellShareInCompany(TileIndex tile, DoCommandFlag flags, uint32 p1, uint32 p2, const char *text)
{
	CompanyID target_company = (CompanyID)p1;
	Company *c = Company::GetIfValid(target_company);

	/* Check if selling shares is allowed (protection against modified clients)
	 * Cannot sell own shares */
	if (c == NULL || !_settings_game.economy.allow_shares || _current_company == target_company) return CMD_ERROR;

	/* Those lines are here for network-protection (clients can be slow) */
	if (GetAmountOwnedBy(c, _current_company) == 0) return CommandCost();

	/* adjust it a little to make it less profitable to sell and buy */
	Money cost = CalculateCompanyValue(c) >> 2;
	cost = -(cost - (cost >> 7));

	if (flags & DC_EXEC) {
		OwnerByte *b = c->share_owners;
		while (*b != _current_company) b++; // share owners is guaranteed to contain company
		*b = COMPANY_SPECTATOR;
		SetWindowDirty(WC_COMPANY, target_company);
	}
	return CommandCost(EXPENSES_OTHER, cost);
}

/**
 * Buy up another company.
 * When a competing company is gone bankrupt you get the chance to purchase
 * that company.
 * @todo currently this only works for AI companies
 * @param tile unused
 * @param flags type of operation
 * @param p1 company to buy up
 * @param p2 unused
 * @param text unused
 * @return the cost of this operation or an error
 */
CommandCost CmdBuyCompany(TileIndex tile, DoCommandFlag flags, uint32 p1, uint32 p2, const char *text)
{
	CompanyID target_company = (CompanyID)p1;
	Company *c = Company::GetIfValid(target_company);
	if (c == NULL) return CMD_ERROR;

	/* Disable takeovers when not asked */
	if (!HasBit(c->bankrupt_asked, _current_company)) return CMD_ERROR;

	/* Disable taking over the local company in single player */
	if (!_networking && _local_company == c->index) return CMD_ERROR;

	/* Do not allow companies to take over themselves */
	if (target_company == _current_company) return CMD_ERROR;

	/* Disable taking over when not allowed. */
	if (!MayCompanyTakeOver(_current_company, target_company)) return CMD_ERROR;

	/* Get the cost here as the company is deleted in DoAcquireCompany. */
	CommandCost cost(EXPENSES_OTHER, c->bankrupt_value);

	if (flags & DC_EXEC) {
		DoAcquireCompany(c);
	}
	return cost;
}<|MERGE_RESOLUTION|>--- conflicted
+++ resolved
@@ -1280,21 +1280,16 @@
 			uint reserved_count = v->cargo.ReservedCount();
 			uint station_count = ge->cargo.Count();
 
-			if (station_count + reserved_count >= (uint)cap_left) full_load_amount = true;
-
-			if (_settings_game.order.improved_load) {
-				v->cargo.LoadReserved(cap_left);
-			}
-<<<<<<< HEAD
-=======
-
 			/* Store whether the maximum possible load amount was loaded or not.*/
-			if (count >= (uint)cap_left) {
+			if (station_count + reserved_count >= (uint)cap_left) {
 				SetBit(full_load_amount, v->cargo_type);
 			} else {
 				ClrBit(full_load_amount, v->cargo_type);
 			}
->>>>>>> fdb16883
+
+			if (_settings_game.order.improved_load) {
+				v->cargo.LoadReserved(cap_left);
+			}
 
 			if (v->cargo.ReservedCount() == 0) {
 				ge->cargo.MoveTo(&v->cargo, cap_left - reserved_count, StationCargoList::MTA_CARGO_LOAD, NULL, st->xy);
