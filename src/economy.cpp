/* $Id$ */

/*
 * This file is part of OpenTTD.
 * OpenTTD is free software; you can redistribute it and/or modify it under the terms of the GNU General Public License as published by the Free Software Foundation, version 2.
 * OpenTTD is distributed in the hope that it will be useful, but WITHOUT ANY WARRANTY; without even the implied warranty of MERCHANTABILITY or FITNESS FOR A PARTICULAR PURPOSE.
 * See the GNU General Public License for more details. You should have received a copy of the GNU General Public License along with OpenTTD. If not, see <http://www.gnu.org/licenses/>.
 */

/** @file economy.cpp Handling of the economy. */

#include "stdafx.h"
#include "company_func.h"
#include "command_func.h"
#include "industry.h"
#include "town.h"
#include "news_func.h"
#include "network/network.h"
#include "network/network_func.h"
#include "vehicle_gui.h"
#include "ai/ai.hpp"
#include "aircraft.h"
#include "train.h"
#include "newgrf_cargo.h"
#include "newgrf_engine.h"
#include "newgrf_sound.h"
#include "newgrf_industries.h"
#include "newgrf_industrytiles.h"
#include "newgrf_station.h"
#include "newgrf_airporttiles.h"
#include "unmovable.h"
#include "group.h"
#include "strings_func.h"
#include "functions.h"
#include "window_func.h"
#include "date_func.h"
#include "vehicle_func.h"
#include "sound_func.h"
#include "autoreplace_func.h"
#include "company_gui.h"
#include "signs_base.h"
#include "subsidy_base.h"
#include "subsidy_func.h"
#include "station_base.h"
#include "waypoint_base.h"
#include "economy_base.h"
#include "core/pool_func.hpp"
#include "newgrf.h"
#include "engine_base.h"

#include "table/strings.h"
#include "table/sprites.h"
#include "table/pricebase.h"


/* Initialize the cargo payment-pool */
CargoPaymentPool _cargo_payment_pool("CargoPayment");
INSTANTIATE_POOL_METHODS(CargoPayment)

/**
 * Multiply two integer values and shift the results to right.
 *
 * This function multiplies two integer values. The result is
 * shifted by the amount of shift to right.
 *
 * @param a The first integer
 * @param b The second integer
 * @param shift The amount to shift the value to right.
 * @return The shifted result
 */
static inline int32 BigMulS(const int32 a, const int32 b, const uint8 shift)
{
	return (int32)((int64)a * (int64)b >> shift);
}

/**
 * Multiply two unsigned integers and shift the results to right.
 *
 * This function multiplies two unsigned integers. The result is
 * shifted by the amount of shift to right.
 *
 * @param a The first unsigned integer
 * @param b The second unsigned integer
 * @param shift The amount to shift the value to right.
 * @return The shifted result
 */
static inline uint32 BigMulSU(const uint32 a, const uint32 b, const uint8 shift)
{
	return (uint32)((uint64)a * (uint64)b >> shift);
}

typedef SmallVector<Industry *, 16> SmallIndustryList;

/* Score info */
const ScoreInfo _score_info[] = {
	{ SCORE_VEHICLES,        120, 100 },
	{ SCORE_STATIONS,         80, 100 },
	{ SCORE_MIN_PROFIT,    10000, 100 },
	{ SCORE_MIN_INCOME,    50000,  50 },
	{ SCORE_MAX_INCOME,   100000, 100 },
	{ SCORE_DELIVERED,     40000, 400 },
	{ SCORE_CARGO,             8,  50 },
	{ SCORE_MONEY,      10000000,  50 },
	{ SCORE_LOAN,         250000,  50 },
	{ SCORE_TOTAL,             0,   0 }
};

int _score_part[MAX_COMPANIES][SCORE_END];
Economy _economy;
Prices _price;
Money _additional_cash_required;
static PriceMultipliers _price_base_multiplier;

/**
 * Calculate the value of the company. That is the value of all
 * assets (vehicles, stations, etc) and money minus the loan,
 * except when including_loan is \c false which is useful when
 * we want to calculate the value for bankruptcy.
 * @param c              the company to get the value of.
 * @param including_loan include the loan in the company value.
 * @return the value of the company.
 */
Money CalculateCompanyValue(const Company *c, bool including_loan)
{
	Owner owner = c->index;
	Money value = 0;

	Station *st;
	uint num = 0;

	FOR_ALL_STATIONS(st) {
		if (st->owner == owner) num += CountBits((byte)st->facilities);
	}

	value += num * _price[PR_STATION_VALUE] * 25;

	Vehicle *v;
	FOR_ALL_VEHICLES(v) {
		if (v->owner != owner) continue;

		if (v->type == VEH_TRAIN ||
				v->type == VEH_ROAD ||
				(v->type == VEH_AIRCRAFT && Aircraft::From(v)->IsNormalAircraft()) ||
				v->type == VEH_SHIP) {
			value += v->value * 3 >> 1;
		}
	}

	/* Add real money value */
	if (including_loan) value -= c->current_loan;
	value += c->money;

	return max(value, (Money)1);
}

/** if update is set to true, the economy is updated with this score
 *  (also the house is updated, should only be true in the on-tick event)
 * @param update the economy with calculated score
 * @param c company been evaluated
 * @return actual score of this company
 * */
int UpdateCompanyRatingAndValue(Company *c, bool update)
{
	Owner owner = c->index;
	int score = 0;

	memset(_score_part[owner], 0, sizeof(_score_part[owner]));

	/* Count vehicles */
	{
		Vehicle *v;
		Money min_profit = 0;
		bool min_profit_first = true;
		uint num = 0;

		FOR_ALL_VEHICLES(v) {
			if (v->owner != owner) continue;
			if (IsCompanyBuildableVehicleType(v->type) && v->IsPrimaryVehicle()) {
				if (v->profit_last_year > 0) num++; // For the vehicle score only count profitable vehicles
				if (v->age > 730) {
					/* Find the vehicle with the lowest amount of profit */
					if (min_profit_first || min_profit > v->profit_last_year) {
						min_profit = v->profit_last_year;
						min_profit_first = false;
					}
				}
			}
		}

		min_profit >>= 8; // remove the fract part

		_score_part[owner][SCORE_VEHICLES] = num;
		/* Don't allow negative min_profit to show */
		if (min_profit > 0)
			_score_part[owner][SCORE_MIN_PROFIT] = ClampToI32(min_profit);
	}

	/* Count stations */
	{
		uint num = 0;
		const Station *st;

		FOR_ALL_STATIONS(st) {
			/* Only count stations that are actually serviced */
			if (st->owner == owner && (st->time_since_load <= 20 || st->time_since_unload <= 20)) num += CountBits((byte)st->facilities);
		}
		_score_part[owner][SCORE_STATIONS] = num;
	}

	/* Generate statistics depending on recent income statistics */
	{
		int numec = min(c->num_valid_stat_ent, 12);
		if (numec != 0) {
			const CompanyEconomyEntry *cee = c->old_economy;
			Money min_income = cee->income + cee->expenses;
			Money max_income = cee->income + cee->expenses;

			do {
				min_income = min(min_income, cee->income + cee->expenses);
				max_income = max(max_income, cee->income + cee->expenses);
			} while (++cee, --numec);

			if (min_income > 0) {
				_score_part[owner][SCORE_MIN_INCOME] = ClampToI32(min_income);
			}

			_score_part[owner][SCORE_MAX_INCOME] = ClampToI32(max_income);
		}
	}

	/* Generate score depending on amount of transported cargo */
	{
		const CompanyEconomyEntry *cee;
		int numec;
		uint32 total_delivered;

		numec = min(c->num_valid_stat_ent, 4);
		if (numec != 0) {
			cee = c->old_economy;
			total_delivered = 0;
			do {
				total_delivered += cee->delivered_cargo;
			} while (++cee, --numec);

			_score_part[owner][SCORE_DELIVERED] = total_delivered;
		}
	}

	/* Generate score for variety of cargo */
	{
		uint num = CountBits(c->cargo_types);
		_score_part[owner][SCORE_CARGO] = num;
		if (update) c->cargo_types = 0;
	}

	/* Generate score for company's money */
	{
		if (c->money > 0) {
			_score_part[owner][SCORE_MONEY] = ClampToI32(c->money);
		}
	}

	/* Generate score for loan */
	{
		_score_part[owner][SCORE_LOAN] = ClampToI32(_score_info[SCORE_LOAN].needed - c->current_loan);
	}

	/* Now we calculate the score for each item.. */
	{
		int total_score = 0;
		int s;
		score = 0;
		for (ScoreID i = SCORE_BEGIN; i < SCORE_END; i++) {
			/* Skip the total */
			if (i == SCORE_TOTAL) continue;
			/*  Check the score */
			s = Clamp(_score_part[owner][i], 0, _score_info[i].needed) * _score_info[i].score / _score_info[i].needed;
			score += s;
			total_score += _score_info[i].score;
		}

		_score_part[owner][SCORE_TOTAL] = score;

		/*  We always want the score scaled to SCORE_MAX (1000) */
		if (total_score != SCORE_MAX) score = score * SCORE_MAX / total_score;
	}

	if (update) {
		c->old_economy[0].performance_history = score;
		UpdateCompanyHQ(c, score);
		c->old_economy[0].company_value = CalculateCompanyValue(c);
	}

	SetWindowDirty(WC_PERFORMANCE_DETAIL, 0);
	return score;
}

/*  use INVALID_OWNER as new_owner to delete the company. */
void ChangeOwnershipOfCompanyItems(Owner old_owner, Owner new_owner)
{
	Town *t;
	CompanyID old = _current_company;

	assert(old_owner != new_owner);

	{
		Company *c;
		uint i;

		/* See if the old_owner had shares in other companies */
		_current_company = old_owner;
		FOR_ALL_COMPANIES(c) {
			for (i = 0; i < 4; i++) {
				if (c->share_owners[i] == old_owner) {
					/* Sell his shares */
					CommandCost res = DoCommand(0, c->index, 0, DC_EXEC, CMD_SELL_SHARE_IN_COMPANY);
					/* Because we are in a DoCommand, we can't just execute another one and
					 *  expect the money to be removed. We need to do it ourself! */
					SubtractMoneyFromCompany(res);
				}
			}
		}

		/* Sell all the shares that people have on this company */
		c = Company::Get(old_owner);
		for (i = 0; i < 4; i++) {
			_current_company = c->share_owners[i];
			if (_current_company != INVALID_OWNER) {
				/* Sell the shares */
				CommandCost res = DoCommand(0, old_owner, 0, DC_EXEC, CMD_SELL_SHARE_IN_COMPANY);
				/* Because we are in a DoCommand, we can't just execute another one and
				 *  expect the money to be removed. We need to do it ourself! */
				SubtractMoneyFromCompany(res);
			}
		}
	}

	_current_company = old_owner;

	/* Temporarily increase the company's money, to be sure that
	 * removing his/her property doesn't fail because of lack of money.
	 * Not too drastically though, because it could overflow */
	if (new_owner == INVALID_OWNER) {
		Company::Get(old_owner)->money = UINT64_MAX >> 2; // jackpot ;p
	}

	Subsidy *s;
	FOR_ALL_SUBSIDIES(s) {
		if (s->awarded == old_owner) {
			if (new_owner == INVALID_OWNER) {
				delete s;
			} else {
				s->awarded = new_owner;
			}
		}
	}
	if (new_owner == INVALID_OWNER) RebuildSubsidisedSourceAndDestinationCache();

	/* Take care of rating in towns */
	FOR_ALL_TOWNS(t) {
		/* If a company takes over, give the ratings to that company. */
		if (new_owner != INVALID_OWNER) {
			if (HasBit(t->have_ratings, old_owner)) {
				if (HasBit(t->have_ratings, new_owner)) {
					/* use max of the two ratings. */
					t->ratings[new_owner] = max(t->ratings[new_owner], t->ratings[old_owner]);
				} else {
					SetBit(t->have_ratings, new_owner);
					t->ratings[new_owner] = t->ratings[old_owner];
				}
			}
		}

		/* Reset the ratings for the old owner */
		t->ratings[old_owner] = RATING_INITIAL;
		ClrBit(t->have_ratings, old_owner);
	}

	{
		FreeUnitIDGenerator unitidgen[] = {
			FreeUnitIDGenerator(VEH_TRAIN, new_owner), FreeUnitIDGenerator(VEH_ROAD,     new_owner),
			FreeUnitIDGenerator(VEH_SHIP,  new_owner), FreeUnitIDGenerator(VEH_AIRCRAFT, new_owner)
		};

		Vehicle *v;
		FOR_ALL_VEHICLES(v) {
			if (v->owner == old_owner && IsCompanyBuildableVehicleType(v->type)) {
				if (new_owner == INVALID_OWNER) {
					if (v->Previous() == NULL) delete v;
				} else {
					v->owner = new_owner;
					v->colourmap = PAL_NONE;
					if (v->IsEngineCountable()) Company::Get(new_owner)->num_engines[v->engine_type]++;
					if (v->IsPrimaryVehicle()) v->unitnumber = unitidgen[v->type].NextID();
				}
			}
		}
	}

	/*  Change ownership of tiles */
	{
		TileIndex tile = 0;
		do {
			ChangeTileOwner(tile, old_owner, new_owner);
		} while (++tile != MapSize());

		if (new_owner != INVALID_OWNER) {
			/* Update all signals because there can be new segment that was owned by two companies
			 * and signals were not propagated
			 * Similiar with crossings - it is needed to bar crossings that weren't before
			 * because of different owner of crossing and approaching train */
			tile = 0;

			do {
				if (IsTileType(tile, MP_RAILWAY) && IsTileOwner(tile, new_owner) && HasSignals(tile)) {
					TrackBits tracks = GetTrackBits(tile);
					do { // there may be two tracks with signals for TRACK_BIT_HORZ and TRACK_BIT_VERT
						Track track = RemoveFirstTrack(&tracks);
						if (HasSignalOnTrack(tile, track)) AddTrackToSignalBuffer(tile, track, new_owner);
					} while (tracks != TRACK_BIT_NONE);
				} else if (IsLevelCrossingTile(tile) && IsTileOwner(tile, new_owner)) {
					UpdateLevelCrossing(tile);
				}
			} while (++tile != MapSize());
		}

		/* update signals in buffer */
		UpdateSignalsInBuffer();
	}

	/* convert owner of stations (including deleted ones, but excluding buoys) */
	Station *st;
	FOR_ALL_STATIONS(st) {
		if (st->owner == old_owner) {
			/* if a company goes bankrupt, set owner to OWNER_NONE so the sign doesn't disappear immediately
			 * also, drawing station window would cause reading invalid company's colour */
			st->owner = new_owner == INVALID_OWNER ? OWNER_NONE : new_owner;
		}
	}

	/* do the same for waypoints (we need to do this here so deleted waypoints are converted too) */
	Waypoint *wp;
	FOR_ALL_WAYPOINTS(wp) {
		if (wp->owner == old_owner) {
			wp->owner = new_owner == INVALID_OWNER ? OWNER_NONE : new_owner;
		}
	}

	/* In all cases clear replace engine rules.
	 * Even if it was copied, it could interfere with new owner's rules */
	RemoveAllEngineReplacementForCompany(Company::Get(old_owner));

	if (new_owner == INVALID_OWNER) {
		RemoveAllGroupsForCompany(old_owner);
	} else {
		Group *g;
		FOR_ALL_GROUPS(g) {
			if (g->owner == old_owner) g->owner = new_owner;
		}
	}

	Sign *si;
	FOR_ALL_SIGNS(si) {
		if (si->owner == old_owner) si->owner = new_owner == INVALID_OWNER ? OWNER_NONE : new_owner;
	}

	/* Change colour of existing windows */
	if (new_owner != INVALID_OWNER) ChangeWindowOwner(old_owner, new_owner);

	_current_company = old;

	MarkWholeScreenDirty();
}

static void ChangeNetworkOwner(Owner current_owner, Owner new_owner)
{
#ifdef ENABLE_NETWORK
	if (!_networking) return;

	if (current_owner == _local_company) {
		SetLocalCompany(new_owner);
	}

	if (!_network_server) return;

	NetworkServerChangeOwner(current_owner, new_owner);
#endif /* ENABLE_NETWORK */
}

static void CompanyCheckBankrupt(Company *c)
{
	/*  If the company has money again, it does not go bankrupt */
	if (c->money >= 0) {
		c->quarters_of_bankruptcy = 0;
		c->bankrupt_asked = 0;
		return;
	}

	c->quarters_of_bankruptcy++;

	CompanyNewsInformation *cni = MallocT<CompanyNewsInformation>(1);
	cni->FillData(c);

	switch (c->quarters_of_bankruptcy) {
		case 0:
		case 1:
			free(cni);
			break;

		case 2:
			SetDParam(0, STR_NEWS_COMPANY_IN_TROUBLE_TITLE);
			SetDParam(1, STR_NEWS_COMPANY_IN_TROUBLE_DESCRIPTION);
			SetDParamStr(2, cni->company_name);
			AddCompanyNewsItem(STR_MESSAGE_NEWS_FORMAT, NS_COMPANY_TROUBLE, cni);
			AI::BroadcastNewEvent(new AIEventCompanyInTrouble(c->index));
			break;
		case 3: {
			/* Check if the company has any value.. if not, declare it bankrupt
			 *  right now */
			Money val = CalculateCompanyValue(c, false);
			if (val > 0) {
				c->bankrupt_value = val;
				c->bankrupt_asked = 1 << c->index; // Don't ask the owner
				c->bankrupt_timeout = 0;
				free(cni);
				break;
			}
			/* Else, falltrue to case 4... */
		}
		default:
		case 4:
			if (!_networking && _local_company == c->index) {
				/* If we are in offline mode, leave the company playing. Eg. there
				 * is no THE-END, otherwise mark the client as spectator to make sure
				 * he/she is no long in control of this company. However... when you
				 * join another company (cheat) the "unowned" company can bankrupt. */
				c->bankrupt_asked = MAX_UVALUE(CompanyMask);
				free(cni);
				break;
			}

			/* Close everything the owner has open */
			DeleteCompanyWindows(c->index);

			/* Show bankrupt news */
			SetDParam(0, STR_NEWS_COMPANY_BANKRUPT_TITLE);
			SetDParam(1, STR_NEWS_COMPANY_BANKRUPT_DESCRIPTION);
			SetDParamStr(2, cni->company_name);
			AddCompanyNewsItem(STR_MESSAGE_NEWS_FORMAT, NS_COMPANY_BANKRUPT, cni);

			/* Remove the company */
			ChangeNetworkOwner(c->index, COMPANY_SPECTATOR);
			ChangeOwnershipOfCompanyItems(c->index, INVALID_OWNER);

			if (c->is_ai) AI::Stop(c->index);

			CompanyID c_index = c->index;
			delete c;
			AI::BroadcastNewEvent(new AIEventCompanyBankrupt(c_index));
	}
}

static void CompaniesGenStatistics()
{
	Station *st;
	Company *c;

	FOR_ALL_STATIONS(st) {
		_current_company = st->owner;
		CommandCost cost(EXPENSES_PROPERTY, _price[PR_STATION_VALUE] >> 1);
		SubtractMoneyFromCompany(cost);
	}

	if (!HasBit(1 << 0 | 1 << 3 | 1 << 6 | 1 << 9, _cur_month))
		return;

	FOR_ALL_COMPANIES(c) {
		memmove(&c->old_economy[1], &c->old_economy[0], sizeof(c->old_economy) - sizeof(c->old_economy[0]));
		c->old_economy[0] = c->cur_economy;
		memset(&c->cur_economy, 0, sizeof(c->cur_economy));

		if (c->num_valid_stat_ent != MAX_HISTORY_MONTHS) c->num_valid_stat_ent++;

		UpdateCompanyRatingAndValue(c, true);
		if (c->block_preview != 0) c->block_preview--;
		CompanyCheckBankrupt(c);
	}

	SetWindowDirty(WC_INCOME_GRAPH, 0);
	SetWindowDirty(WC_OPERATING_PROFIT, 0);
	SetWindowDirty(WC_DELIVERED_CARGO, 0);
	SetWindowDirty(WC_PERFORMANCE_HISTORY, 0);
	SetWindowDirty(WC_COMPANY_VALUE, 0);
	SetWindowDirty(WC_COMPANY_LEAGUE, 0);
}

/**
 * Add monthly inflation
 * @param check_year Shall the inflation get stopped after 170 years?
 */
void AddInflation(bool check_year)
{
	/* The cargo payment inflation differs from the normal inflation, so the
	 * relative amount of money you make with a transport decreases slowly over
	 * the 170 years. After a few hundred years we reach a level in which the
	 * games will become unplayable as the maximum income will be less than
	 * the minimum running cost.
	 *
	 * Furthermore there are a lot of inflation related overflows all over the
	 * place. Solving them is hardly possible because inflation will always
	 * reach the overflow threshold some day. So we'll just perform the
	 * inflation mechanism during the first 170 years (the amount of years that
	 * one had in the original TTD) and stop doing the inflation after that
	 * because it only causes problems that can't be solved nicely and the
	 * inflation doesn't add anything after that either; it even makes playing
	 * it impossible due to the diverging cost and income rates.
	 */
	if (check_year && (_cur_year - _settings_game.game_creation.starting_year) >= (ORIGINAL_MAX_YEAR - ORIGINAL_BASE_YEAR)) return;

	/* Approximation for (100 + infl_amount)% ** (1 / 12) - 100%
	 * scaled by 65536
	 * 12 -> months per year
	 * This is only a good approxiamtion for small values
	 */
	_economy.inflation_prices  += min((_economy.inflation_prices  * _economy.infl_amount    * 54) >> 16, MAX_INFLATION);
	_economy.inflation_payment += min((_economy.inflation_payment * _economy.infl_amount_pr * 54) >> 16, MAX_INFLATION);
}

/**
 * Computes all prices, payments and maximum loan.
 */
void RecomputePrices()
{
	/* Setup maximum loan */
	_economy.max_loan = (_settings_game.difficulty.max_loan * _economy.inflation_prices >> 16) / 50000 * 50000;

	/* Setup price bases */
	for (Price i = PR_BEGIN; i < PR_END; i++) {
		Money price = _price_base_specs[i].start_price;

		/* Apply difficulty settings */
		uint mod = 1;
		switch (_price_base_specs[i].category) {
			case PCAT_RUNNING:
				mod = _settings_game.difficulty.vehicle_costs;
				break;

			case PCAT_CONSTRUCTION:
				mod = _settings_game.difficulty.construction_cost;
				break;

			default: break;
		}
		if (mod < 1) {
			price = price * 3 >> 2;
		} else if (mod > 1) {
			price = price * 9 >> 3;
		}

		/* Apply inflation */
		price = (int64)price * _economy.inflation_prices;

		/* Apply newgrf modifiers, and remove fractional part of inflation */
		int shift = _price_base_multiplier[i] - 16;
		if (shift >= 0) {
			price <<= shift;
		} else {
			price >>= -shift;
		}

		/* Make sure the price does not get reduced to zero.
		 * Zero breaks quite a few commands that use a zero
		 * cost to see whether something got changed or not
		 * and based on that cause an error. When the price
		 * is zero that fails even when things are done. */
		if (price == 0) {
			price = Clamp(_price_base_specs[i].start_price, -1, 1);
			/* No base price should be zero, but be sure. */
			assert(price != 0);
		}
		/* Store value */
		_price[i] = price;
	}

	/* Setup cargo payment */
	CargoSpec *cs;
	FOR_ALL_CARGOSPECS(cs) {
		cs->current_payment = ((int64)cs->initial_payment * _economy.inflation_payment) >> 16;
	}

	SetWindowClassesDirty(WC_BUILD_VEHICLE);
	SetWindowClassesDirty(WC_REPLACE_VEHICLE);
	SetWindowClassesDirty(WC_VEHICLE_DETAILS);
	SetWindowDirty(WC_PAYMENT_RATES, 0);
}

static void CompaniesPayInterest()
{
	const Company *c;

	FOR_ALL_COMPANIES(c) {
		_current_company = c->index;

		/* Over a year the paid interest should be "loan * interest percentage",
		 * but... as that number is likely not dividable by 12 (pay each month),
		 * one needs to account for that in the monthly fee calculations.
		 * To easily calculate what one should pay "this" month, you calculate
		 * what (total) should have been paid up to this month and you substract
		 * whatever has been paid in the previous months. This will mean one month
		 * it'll be a bit more and the other it'll be a bit less than the average
		 * monthly fee, but on average it will be exact. */
		Money yearly_fee = c->current_loan * _economy.interest_rate / 100;
		Money up_to_previous_month = yearly_fee * _cur_month / 12;
		Money up_to_this_month = yearly_fee * (_cur_month + 1) / 12;

		SubtractMoneyFromCompany(CommandCost(EXPENSES_LOAN_INT, up_to_this_month - up_to_previous_month));

		SubtractMoneyFromCompany(CommandCost(EXPENSES_OTHER, _price[PR_STATION_VALUE] >> 2));
	}
}

static void HandleEconomyFluctuations()
{
	if (_settings_game.difficulty.economy != 0) {
		/* When economy is Fluctuating, decrease counter */
		_economy.fluct--;
	} else if (_economy.fluct <= 0) {
		/* When it's Steady and we are in recession, end it now */
		_economy.fluct = -12;
	} else {
		/* No need to do anything else in other cases */
		return;
	}

	if (_economy.fluct == 0) {
		_economy.fluct = -(int)GB(Random(), 0, 2);
		AddNewsItem(STR_NEWS_BEGIN_OF_RECESSION, NS_ECONOMY);
	} else if (_economy.fluct == -12) {
		_economy.fluct = GB(Random(), 0, 8) + 312;
		AddNewsItem(STR_NEWS_END_OF_RECESSION, NS_ECONOMY);
	}
}


/**
 * Reset changes to the price base multipliers.
 */
void ResetPriceBaseMultipliers()
{
	memset(_price_base_multiplier, 0, sizeof(_price_base_multiplier));
}

/**
 * Change a price base by the given factor.
 * The price base is altered by factors of two.
 * NewBaseCost = OldBaseCost * 2^n
 * @param price Index of price base to change.
 * @param factor Amount to change by.
 */
void SetPriceBaseMultiplier(Price price, int factor)
{
	assert(price < PR_END);
	_price_base_multiplier[price] = Clamp(factor, MIN_PRICE_MODIFIER, MAX_PRICE_MODIFIER);
}

/**
 * Initialize the variables that will maintain the daily industry change system.
 * @param init_counter specifies if the counter is required to be initialized
 */
void StartupIndustryDailyChanges(bool init_counter)
{
	uint map_size = MapLogX() + MapLogY();
	/* After getting map size, it needs to be scaled appropriately and divided by 31,
	 * which stands for the days in a month.
	 * Using just 31 will make it so that a monthly reset (based on the real number of days of that month)
	 * would not be needed.
	 * Since it is based on "fractionnal parts", the leftover days will not make much of a difference
	 * on the overall total number of changes performed */
	_economy.industry_daily_increment = (1 << map_size) / 31;

	if (init_counter) {
		/* A new game or a savegame from an older version will require the counter to be initialized */
		_economy.industry_daily_change_counter = 0;
	}
}

void StartupEconomy()
{
	_economy.interest_rate = _settings_game.difficulty.initial_interest;
	_economy.infl_amount = _settings_game.difficulty.initial_interest;
	_economy.infl_amount_pr = max(0, _settings_game.difficulty.initial_interest - 1);
	_economy.fluct = GB(Random(), 0, 8) + 168;

	/* Set up prices */
	RecomputePrices();

	StartupIndustryDailyChanges(true); // As we are starting a new game, initialize the counter too

}

/**
 * Resets economy to initial values
 */
void InitializeEconomy()
{
	_economy.inflation_prices = _economy.inflation_payment = 1 << 16;
}

/**
 * Determine a certain price
 * @param index Price base
 * @param cost_factor Price factor
 * @param grf_file NewGRF to use local price multipliers from.
 * @param shift Extra bit shifting after the computation
 * @return Price
 */
Money GetPrice(Price index, uint cost_factor, const GRFFile *grf_file, int shift)
{
	if (index >= PR_END) return 0;

	Money cost = _price[index] * cost_factor;
	if (grf_file != NULL) shift += grf_file->price_base_multipliers[index];

	if (shift >= 0) {
		cost <<= shift;
	} else {
		cost >>= -shift;
	}

	return cost;
}

static int GetTimeFactor(const CargoSpec *cs, byte transit_days) {
	static const int MIN_TIME_FACTOR = 31;
	static const int MAX_TIME_FACTOR = 255;

	const int days1 = cs->transit_days[0];
	const int days2 = cs->transit_days[1];
	const int days_over_days1 = max(   transit_days - days1, 0);
	const int days_over_days2 = max(days_over_days1 - days2, 0);

	/*
	 * The time factor is calculated based on the time it took
	 * (transit_days) compared two cargo-depending values. The
	 * range is divided into three parts:
	 *
	 *  - constant for fast transits
	 *  - linear decreasing with time with a slope of -1 for medium transports
	 *  - linear decreasing with time with a slope of -2 for slow transports
	 *
	 */
	return max(MAX_TIME_FACTOR - days_over_days1 - days_over_days2, MIN_TIME_FACTOR);
}


Money GetTransportedGoodsIncome(uint num_pieces, uint dist, byte transit_days, CargoID cargo_type)
{
	const CargoSpec *cs = CargoSpec::Get(cargo_type);
	if (!cs->IsValid()) {
		/* User changed newgrfs and some vehicle still carries some cargo which is no longer available. */
		return 0;
	}

	/* Use callback to calculate cargo profit, if available */
	if (HasBit(cs->callback_mask, CBM_CARGO_PROFIT_CALC)) {
		uint32 var18 = min(dist, 0xFFFF) | (min(num_pieces, 0xFF) << 16) | (transit_days << 24);
		uint16 callback = GetCargoCallback(CBID_CARGO_PROFIT_CALC, 0, var18, cs);
		if (callback != CALLBACK_FAILED) {
			int result = GB(callback, 0, 14);

			/* Simulate a 15 bit signed value */
			if (HasBit(callback, 14)) result -= 0x4000;

			/* "The result should be a signed multiplier that gets multiplied
			 * by the amount of cargo moved and the price factor, then gets
			 * divided by 8192." */
			return result * num_pieces * cs->current_payment / 8192;
		}
	}

	return BigMulS(dist * GetTimeFactor(cs, transit_days) * num_pieces, cs->current_payment, 21);
}

/** The industries we've currently brought cargo to. */
static SmallIndustryList _cargo_delivery_destinations;

/**
 * Transfer goods from station to industry.
 * All cargo is delivered to the nearest (Manhattan) industry to the station sign, which is inside the acceptance rectangle and actually accepts the cargo.
 * @param st The station that accepted the cargo
 * @param cargo_type Type of cargo delivered
 * @param num_pieces Amount of cargo delivered
 * @param source The source of the cargo
 * @return actually accepted pieces of cargo
 */
static uint DeliverGoodsToIndustry(const Station *st, CargoID cargo_type, uint num_pieces, IndustryID source)
{
	/* Find the nearest industrytile to the station sign inside the catchment area, whose industry accepts the cargo.
	 * This fails in three cases:
	 *  1) The station accepts the cargo because there are enough houses around it accepting the cargo.
	 *  2) The industries in the catchment area temporarily reject the cargo, and the daily station loop has not yet updated station acceptance.
	 *  3) The results of callbacks CBID_INDUSTRY_REFUSE_CARGO and CBID_INDTILE_CARGO_ACCEPTANCE are inconsistent. (documented behaviour)
	 */

	uint accepted = 0;

	for (uint i = 0; i < st->industries_near.Length() && num_pieces != 0; i++) {
		Industry *ind = st->industries_near[i];
		if (ind->index == source) continue;

		const IndustrySpec *indspec = GetIndustrySpec(ind->type);

		uint cargo_index;
		for (cargo_index = 0; cargo_index < lengthof(ind->accepts_cargo); cargo_index++) {
			if (cargo_type == ind->accepts_cargo[cargo_index]) break;
		}
		/* Check if matching cargo has been found */
		if (cargo_index >= lengthof(ind->accepts_cargo)) continue;

		/* Check if industry temporarily refuses acceptance */
		if (HasBit(indspec->callback_mask, CBM_IND_REFUSE_CARGO)) {
			uint16 res = GetIndustryCallback(CBID_INDUSTRY_REFUSE_CARGO, 0, GetReverseCargoTranslation(cargo_type, indspec->grf_prop.grffile), ind, ind->type, ind->location.tile);
			if (res == 0) continue;
		}

		/* Insert the industry into _cargo_delivery_destinations, if not yet contained */
		_cargo_delivery_destinations.Include(ind);

		uint amount = min(num_pieces, 0xFFFFU - ind->incoming_cargo_waiting[cargo_index]);
		ind->incoming_cargo_waiting[cargo_index] += amount;
		num_pieces -= amount;
		accepted += amount;
	}

	return accepted;
}

/**
 * Delivers goods to industries/towns and calculates the payment
 * @param num_pieces amount of cargo delivered
 * @param cargo_type the type of cargo that is delivered
 * @param dest Station the cargo has been unloaded
 * @param source_tile The origin of the cargo for distance calculation
 * @param days_in_transit Travel time
 * @param company The company delivering the cargo
 * @param src_type Type of source of cargo (industry, town, headquarters)
 * @param src Index of source of cargo
 * @return Revenue for delivering cargo
 * @note The cargo is just added to the stockpile of the industry. It is due to the caller to trigger the industry's production machinery
 */
static Money DeliverGoods(int num_pieces, CargoID cargo_type, StationID dest, TileIndex source_tile, byte days_in_transit, Company *company, SourceType src_type, SourceID src)
{
	assert(num_pieces > 0);

	const Station *st = Station::Get(dest);

	/* Give the goods to the industry. */
	uint accepted = DeliverGoodsToIndustry(st, cargo_type, num_pieces, src_type == ST_INDUSTRY ? src : INVALID_INDUSTRY);

	/* If this cargo type is always accepted, accept all */
	if (HasBit(st->always_accepted, cargo_type)) accepted = num_pieces;

	/* Update company statistics */
	company->cur_economy.delivered_cargo += accepted;
	if (accepted > 0) SetBit(company->cargo_types, cargo_type);

	/* Increase town's counter for some special goods types */
	const CargoSpec *cs = CargoSpec::Get(cargo_type);
	if (cs->town_effect == TE_FOOD) st->town->new_act_food += accepted;
	if (cs->town_effect == TE_WATER) st->town->new_act_water += accepted;

	Town *t = st->town;
	if (t->sum_accepted_cargos_payment > 0) {
		/* there are towns without a single house */
		uint intended_amount = max(1U, _economy.global_production[cargo_type] *
			t->acceptance[cargo_type] /
			(_economy.global_acceptance[cargo_type] + 1)
		);
		/* if you deliver the intended amount for each cargo with time factor
		 * 128 you will get the same bonus as the monthly malus for
		 * RATING_OUTSTANDING
		 */
		int16 rating = t->ratings[company->index];
<<<<<<< HEAD
		uint64 new_rating = max((uint64)1, ((uint64)num_pieces *
				(uint64)RATING_DELIVERY_UP * (uint64)GetTimeFactor(cs,
				days_in_transit) * (uint64)cs->initial_payment /
				(uint64)intended_amount /
				(uint64)t->sum_accepted_cargos_payment) >> 7);
=======
		int16 new_rating = rating + max((uint64)1, (uint64)num_pieces *
			(uint64)RATING_DELIVERY_UP / (uint64)intended_amount /
			(uint64)t->num_accepted_cargos
		);

		t->ratings[company->index] = Clamp(new_rating, RATING_MINIMUM,
			RATING_MAXIMUM
		);
>>>>>>> 2b3cd72a

		assert(new_rating > rating);
	}

	/* Determine profit */
	Money profit = GetTransportedGoodsIncome(accepted, DistanceManhattan(source_tile, st->xy), days_in_transit, cargo_type);

	/* Modify profit if a subsidy is in effect */
	if (CheckSubsidised(cargo_type, company->index, src_type, src, st))  {
		switch (_settings_game.difficulty.subsidy_multiplier) {
			case 0:  profit += profit >> 1; break;
			case 1:  profit *= 2; break;
			case 2:  profit *= 3; break;
			default: profit *= 4; break;
		}
	}

	return profit;
}

/**
 * Inform the industry about just delivered cargo
 * DeliverGoodsToIndustry() silently incremented incoming_cargo_waiting, now it is time to do something with the new cargo.
 * @param i The industry to process
 */
static void TriggerIndustryProduction(Industry *i)
{
	const IndustrySpec *indspec = GetIndustrySpec(i->type);
	uint16 callback = indspec->callback_mask;

	i->was_cargo_delivered = true;
	i->last_cargo_accepted_at = _date;

	if (HasBit(callback, CBM_IND_PRODUCTION_CARGO_ARRIVAL) || HasBit(callback, CBM_IND_PRODUCTION_256_TICKS)) {
		if (HasBit(callback, CBM_IND_PRODUCTION_CARGO_ARRIVAL)) {
			IndustryProductionCallback(i, 0);
		} else {
			SetWindowDirty(WC_INDUSTRY_VIEW, i->index);
		}
	} else {
		for (uint cargo_index = 0; cargo_index < lengthof(i->incoming_cargo_waiting); cargo_index++) {
			uint cargo_waiting = i->incoming_cargo_waiting[cargo_index];
			if (cargo_waiting == 0) continue;

			i->produced_cargo_waiting[0] = min(i->produced_cargo_waiting[0] + (cargo_waiting * indspec->input_cargo_multiplier[cargo_index][0] / 256), 0xFFFF);
			i->produced_cargo_waiting[1] = min(i->produced_cargo_waiting[1] + (cargo_waiting * indspec->input_cargo_multiplier[cargo_index][1] / 256), 0xFFFF);

			i->incoming_cargo_waiting[cargo_index] = 0;
		}
	}

	TriggerIndustry(i, INDUSTRY_TRIGGER_RECEIVED_CARGO);
	StartStopIndustryTileAnimation(i, IAT_INDUSTRY_RECEIVED_CARGO);
}

/**
 * Makes us a new cargo payment helper.
 * @param front The front of the train
 */
CargoPayment::CargoPayment(Vehicle *front) :
	front(front),
	current_station(front->last_station_visited)
{
}

CargoPayment::~CargoPayment()
{
	if (this->CleaningPool()) return;

	this->front->cargo_payment = NULL;

	this->front->profit_this_year += this->visual_profit << 8;
	if (this->visual_profit == 0 || _settings_game.economy.rating_payment) return;

	CompanyID old_company = _current_company;
	_current_company = this->front->owner;

	SubtractMoneyFromCompany(CommandCost(this->front->GetExpenseType(true), -this->route_profit));

	if (this->route_profit != 0) {
		if (IsLocalCompany() && !PlayVehicleSound(this->front, VSE_LOAD_UNLOAD)) {
			SndPlayVehicleFx(SND_14_CASHTILL, this->front);
		}

		ShowCostOrIncomeAnimation(this->front->x_pos, this->front->y_pos, this->front->z_pos, -this->visual_profit);
	} else {
		ShowFeederIncomeAnimation(this->front->x_pos, this->front->y_pos, this->front->z_pos, this->visual_profit);
	}

	_current_company = old_company;
}

/**
 * Handle payment for final delivery of the given cargo packet.
 * @param cp The cargo packet to pay for.
 * @param count The number of packets to pay for.
 */
void CargoPayment::PayFinalDelivery(const CargoPacket *cp, uint count)
{
	if (this->owner == NULL) {
		this->owner = Company::Get(this->front->owner);
	}

	/* Handle end of route payment */
	Money profit = DeliverGoods(count, this->ct, this->current_station, cp->SourceStationXY(), cp->DaysInTransit(), this->owner, cp->SourceSubsidyType(), cp->SourceSubsidyID());
	this->route_profit += profit;

	/* The vehicle's profit is whatever route profit there is minus feeder shares. */
	this->visual_profit += profit - cp->FeederShare();
}

/**
 * Handle payment for transfer of the given cargo packet.
 * @param cp The cargo packet to pay for; actual payment won't be made!.
 * @param count The number of packets to pay for.
 * @return The amount of money paid for the transfer.
 */
Money CargoPayment::PayTransfer(const CargoPacket *cp, uint count)
{
	Money profit = GetTransportedGoodsIncome(
		count,
		/* pay transfer vehicle for only the part of transfer it has done: ie. cargo_loaded_at_xy to here */
		DistanceManhattan(cp->LoadedAtXY(), Station::Get(this->current_station)->xy),
		cp->DaysInTransit(),
		this->ct);

	profit = profit * _settings_game.economy.feeder_payment_share / 100;

	this->visual_profit += profit; // accumulate transfer profits for whole vehicle
	return profit; // account for the (virtual) profit already made for the cargo packet
}

/**
 * Prepare the vehicle to be unloaded.
 * @param front_v the vehicle to be unloaded
 */
void PrepareUnload(Vehicle *front_v)
{
	/* At this moment loading cannot be finished */
	ClrBit(front_v->vehicle_flags, VF_LOADING_FINISHED);

	/* Start unloading in at the first possible moment */
	front_v->load_unload_ticks = 1;

	if ((front_v->current_order.GetUnloadType() & OUFB_NO_UNLOAD) == 0) {
		for (Vehicle *v = front_v; v != NULL; v = v->Next()) {
			if (v->cargo_cap > 0 && !v->cargo.Empty()) {
				SetBit(v->vehicle_flags, VF_CARGO_UNLOADING);
			}
		}
	}

	assert(front_v->cargo_payment == NULL);
	front_v->cargo_payment = new CargoPayment(front_v);
}

/**
 * Loads/unload the vehicle if possible.
 * @param v the vehicle to be (un)loaded
 * @param cargo_left the amount of each cargo type that is
 *                   virtually left on the platform to be
 *                   picked up by another vehicle when all
 *                   previous vehicles have loaded.
 */
static void LoadUnloadVehicle(Vehicle *v, int *cargo_left)
{
	assert(v->current_order.IsType(OT_LOADING));

	assert(v->load_unload_ticks != 0);

	/* We have not waited enough time till the next round of loading/unloading */
	if (--v->load_unload_ticks != 0) {
		if (_settings_game.order.improved_load && (v->current_order.GetLoadType() & OLFB_FULL_LOAD)) {
			/* 'Reserve' this cargo for this vehicle, because we were first. */
			for (; v != NULL; v = v->Next()) {
				int cap_left = v->cargo_cap - v->cargo.Count();
				if (cap_left > 0) cargo_left[v->cargo_type] -= cap_left;
			}
		}
		return;
	}

	StationID last_visited = v->last_station_visited;
	Station *st = Station::Get(last_visited);

	if (v->type == VEH_TRAIN && (!IsTileType(v->tile, MP_STATION) || GetStationIndex(v->tile) != st->index)) {
		/* The train reversed in the station. Take the "easy" way
		 * out and let the train just leave as it always did. */
		SetBit(v->vehicle_flags, VF_LOADING_FINISHED);
		v->load_unload_ticks = 1;
		return;
	}

	int unloading_time = 0;
	Vehicle *u = v;
	bool dirty_vehicle = false;
	bool dirty_station = false;

	bool completely_emptied = true;
	bool anything_unloaded = false;
	bool anything_loaded   = false;
	uint32 cargo_not_full  = 0;
	uint32 cargo_full      = 0;

	v->cur_speed = 0;

	CargoPayment *payment = v->cargo_payment;

	for (; v != NULL; v = v->Next()) {
		if (v->cargo_cap == 0) continue;

		const Engine *e = Engine::Get(v->engine_type);
		byte load_amount = e->info.load_amount;

		/* The default loadamount for mail is 1/4 of the load amount for passengers */
		if (v->type == VEH_AIRCRAFT && !Aircraft::From(v)->IsNormalAircraft()) load_amount = (load_amount + 3) / 4;

		if (_settings_game.order.gradual_loading && HasBit(e->info.callback_mask, CBM_VEHICLE_LOAD_AMOUNT)) {
			uint16 cb_load_amount = GetVehicleCallback(CBID_VEHICLE_LOAD_AMOUNT, 0, 0, v->engine_type, v);
			if (cb_load_amount != CALLBACK_FAILED && GB(cb_load_amount, 0, 8) != 0) load_amount = GB(cb_load_amount, 0, 8);
		}

		GoodsEntry *ge = &st->goods[v->cargo_type];

		if (HasBit(v->vehicle_flags, VF_CARGO_UNLOADING) && (u->current_order.GetUnloadType() & OUFB_NO_UNLOAD) == 0) {
			uint cargo_count = v->cargo.Count();
			uint amount_unloaded = _settings_game.order.gradual_loading ? min(cargo_count, load_amount) : cargo_count;
			bool remaining = false; // Are there cargo entities in this vehicle that can still be unloaded here?
			bool accepted  = false; // Is the cargo accepted by the station?

			payment->SetCargo(v->cargo_type);

			if (HasBit(ge->acceptance_pickup, GoodsEntry::ACCEPTANCE) && !(u->current_order.GetUnloadType() & OUFB_TRANSFER)) {
				/* The cargo has reached it's final destination, the packets may now be destroyed */
				remaining = v->cargo.MoveTo<StationCargoList>(NULL, amount_unloaded, VehicleCargoList::MTA_FINAL_DELIVERY, payment, last_visited);

				dirty_vehicle = true;
				accepted = true;
			}

			/* The !accepted || v->cargo.Count == cargo_count clause is there
			 * to make it possible to force unload vehicles at the station where
			 * they were loaded, but to not force unload the vehicle when the
			 * station is still accepting the cargo in the vehicle. It doesn't
			 * accept cargo that was loaded at the same station. */
			if ((u->current_order.GetUnloadType() & (OUFB_UNLOAD | OUFB_TRANSFER)) && (!accepted || v->cargo.Count() == cargo_count)) {
				remaining = v->cargo.MoveTo(&ge->cargo, amount_unloaded, u->current_order.GetUnloadType() & OUFB_TRANSFER ? VehicleCargoList::MTA_TRANSFER : VehicleCargoList::MTA_UNLOAD, payment);
				SetBit(ge->acceptance_pickup, GoodsEntry::PICKUP);

				dirty_vehicle = dirty_station = true;
			} else if (!accepted) {
				/* The order changed while unloading (unset unload/transfer) or the
				 * station does not accept our goods. */
				ClrBit(v->vehicle_flags, VF_CARGO_UNLOADING);

				/* Say we loaded something, otherwise we'll think we didn't unload
				 * something and we didn't load something, so we must be finished
				 * at this station. Setting the unloaded means that we will get a
				 * retry for loading in the next cycle. */
				anything_unloaded = true;
				continue;
			}

			/* Deliver goods to the station */
			st->time_since_unload = 0;

			unloading_time += amount_unloaded;

			anything_unloaded = true;
			if (_settings_game.order.gradual_loading && remaining) {
				completely_emptied = false;
			} else {
				/* We have finished unloading (cargo count == 0) */
				ClrBit(v->vehicle_flags, VF_CARGO_UNLOADING);
			}

			continue;
		}

		/* Do not pick up goods when we have no-load set. */
		if (u->current_order.GetLoadType() & OLFB_NO_LOAD) continue;

		/* update stats */
		int t;
		switch (u->type) {
			case VEH_TRAIN:    t = Train::From(u)->tcache.cached_max_speed; break;
			case VEH_ROAD:     t = u->max_speed / 2;        break;
			case VEH_SHIP:     t = u->max_speed;            break;
			case VEH_AIRCRAFT: t = u->max_speed * 10 / 129; break; // convert to old units
			default: NOT_REACHED();
		}

		/* if last speed is 0, we treat that as if no vehicle has ever visited the station. */
		ge->last_speed = min(t, 255);
		ge->last_age = _cur_year - u->build_year;
		ge->days_since_pickup = 0;

		/* If there's goods waiting at the station, and the vehicle
		 * has capacity for it, load it on the vehicle. */
		int cap_left = v->cargo_cap - v->cargo.Count();
		if (!ge->cargo.Empty() && cap_left > 0) {
			uint cap = cap_left;
			uint count = ge->cargo.Count();

			/* Skip loading this vehicle if another train/vehicle is already handling
			 * the same cargo type at this station */
			if (_settings_game.order.improved_load && cargo_left[v->cargo_type] <= 0) {
				SetBit(cargo_not_full, v->cargo_type);
				continue;
			}

			if (cap > count) cap = count;
			if (_settings_game.order.gradual_loading) cap = min(cap, load_amount);
			if (_settings_game.order.improved_load) {
				/* Don't load stuff that is already 'reserved' for other vehicles */
				cap = min((uint)cargo_left[v->cargo_type], cap);
				cargo_left[v->cargo_type] -= cap;
			}

			if (v->cargo.Empty()) TriggerVehicle(v, VEHICLE_TRIGGER_NEW_CARGO);

			/* TODO: Regarding this, when we do gradual loading, we
			 * should first unload all vehicles and then start
			 * loading them. Since this will cause
			 * VEHICLE_TRIGGER_EMPTY to be called at the time when
			 * the whole vehicle chain is really totally empty, the
			 * completely_emptied assignment can then be safely
			 * removed; that's how TTDPatch behaves too. --pasky */
			completely_emptied = false;
			anything_loaded = true;

			ge->cargo.MoveTo(&v->cargo, cap, StationCargoList::MTA_CARGO_LOAD, NULL, st->xy);

			st->time_since_load = 0;
			st->last_vehicle_type = v->type;

			StationAnimationTrigger(st, st->xy, STAT_ANIM_CARGO_TAKEN, v->cargo_type);
			AirportAnimationTrigger(st, AAT_STATION_CARGO_TAKEN, v->cargo_type);

			unloading_time += cap;

			dirty_vehicle = dirty_station = true;
		}

		if (v->cargo.Count() >= v->cargo_cap) {
			SetBit(cargo_full, v->cargo_type);
		} else {
			SetBit(cargo_not_full, v->cargo_type);
		}
	}

	/* Only set completly_emptied, if we just unloaded all remaining cargo */
	completely_emptied &= anything_unloaded;

	/* We update these variables here, so gradual loading still fills
	 * all wagons at the same time instead of using the same 'improved'
	 * loading algorithm for the wagons (only fill wagon when there is
	 * enough to fill the previous wagons) */
	if (_settings_game.order.improved_load && (u->current_order.GetLoadType() & OLFB_FULL_LOAD)) {
		/* Update left cargo */
		for (v = u; v != NULL; v = v->Next()) {
			int cap_left = v->cargo_cap - v->cargo.Count();
			if (cap_left > 0) cargo_left[v->cargo_type] -= cap_left;
		}
	}

	v = u;

	if (!anything_unloaded) delete payment;

	if (anything_loaded || anything_unloaded) {
		if (_settings_game.order.gradual_loading) {
			/* The time it takes to load one 'slice' of cargo or passengers depends
			 * on the vehicle type - the values here are those found in TTDPatch */
			const uint gradual_loading_wait_time[] = { 40, 20, 10, 20 };

			unloading_time = gradual_loading_wait_time[v->type];
		}
	} else {
		bool finished_loading = true;
		if (v->current_order.GetLoadType() & OLFB_FULL_LOAD) {
			if (v->current_order.GetLoadType() == OLF_FULL_LOAD_ANY) {
				/* if the aircraft carries passengers and is NOT full, then
				 * continue loading, no matter how much mail is in */
				if ((v->type == VEH_AIRCRAFT && IsCargoInClass(v->cargo_type, CC_PASSENGERS) && v->cargo_cap > v->cargo.Count()) ||
						(cargo_not_full && (cargo_full & ~cargo_not_full) == 0)) { // There are stull non-full cargos
					finished_loading = false;
				}
			} else if (cargo_not_full != 0) {
				finished_loading = false;
			}
		}
		unloading_time = 20;

		SB(v->vehicle_flags, VF_LOADING_FINISHED, 1, finished_loading);
	}

	if (v->type == VEH_TRAIN) {
		/* Each platform tile is worth 2 rail vehicles. */
		int overhang = Train::From(v)->tcache.cached_total_length - st->GetPlatformLength(v->tile) * TILE_SIZE;
		if (overhang > 0) {
			unloading_time <<= 1;
			unloading_time += (overhang * unloading_time) / 8;
		}
	}

	/* Calculate the loading indicator fill percent and display
	 * In the Game Menu do not display indicators
	 * If _settings_client.gui.loading_indicators == 2, show indicators (bool can be promoted to int as 0 or 1 - results in 2 > 0,1 )
	 * if _settings_client.gui.loading_indicators == 1, _local_company must be the owner or must be a spectator to show ind., so 1 > 0
	 * if _settings_client.gui.loading_indicators == 0, do not display indicators ... 0 is never greater than anything
	 */
	if (_game_mode != GM_MENU && (_settings_client.gui.loading_indicators > (uint)(v->owner != _local_company && _local_company != COMPANY_SPECTATOR))) {
		StringID percent_up_down = STR_NULL;
		int percent = CalcPercentVehicleFilled(v, &percent_up_down);
		if (v->fill_percent_te_id == INVALID_TE_ID) {
			v->fill_percent_te_id = ShowFillingPercent(v->x_pos, v->y_pos, v->z_pos + 20, percent, percent_up_down);
		} else {
			UpdateFillingPercent(v->fill_percent_te_id, percent, percent_up_down);
		}
	}

	/* Always wait at least 1, otherwise we'll wait 'infinitively' long. */
	v->load_unload_ticks = max(1, unloading_time);

	if (completely_emptied) {
		TriggerVehicle(v, VEHICLE_TRIGGER_EMPTY);
	}

	if (dirty_vehicle) {
		SetWindowDirty(GetWindowClassForVehicleType(v->type), v->owner);
		SetWindowDirty(WC_VEHICLE_DETAILS, v->index);
		v->MarkDirty();
	}
	if (dirty_station) {
		st->MarkTilesDirty(true);
		SetWindowDirty(WC_STATION_VIEW, last_visited);
	}
}

/**
 * Load/unload the vehicles in this station according to the order
 * they entered.
 * @param st the station to do the loading/unloading for
 */
void LoadUnloadStation(Station *st)
{
	/* No vehicle is here... */
	if (st->loading_vehicles.empty()) return;

	int cargo_left[NUM_CARGO];

	for (uint i = 0; i < NUM_CARGO; i++) cargo_left[i] = st->goods[i].cargo.Count();

	std::list<Vehicle *>::iterator iter;
	for (iter = st->loading_vehicles.begin(); iter != st->loading_vehicles.end(); ++iter) {
		Vehicle *v = *iter;
		if (!(v->vehstatus & (VS_STOPPED | VS_CRASHED))) LoadUnloadVehicle(v, cargo_left);
	}

	/* Call the production machinery of industries */
	const Industry * const *isend = _cargo_delivery_destinations.End();
	for (Industry **iid = _cargo_delivery_destinations.Begin(); iid != isend; iid++) {
		TriggerIndustryProduction(*iid);
	}
	_cargo_delivery_destinations.Clear();
}

void CompaniesMonthlyLoop()
{
	CompaniesGenStatistics();
	if (_settings_game.economy.inflation) {
		AddInflation();
		RecomputePrices();
	}
	CompaniesPayInterest();
	/* Reset the _current_company flag */
	_current_company = OWNER_NONE;
	HandleEconomyFluctuations();
}

static void DoAcquireCompany(Company *c)
{
	Company *owner;
	int i;
	Money value;
	CompanyID ci = c->index;

	CompanyNewsInformation *cni = MallocT<CompanyNewsInformation>(1);
	cni->FillData(c, Company::Get(_current_company));

	SetDParam(0, STR_NEWS_COMPANY_MERGER_TITLE);
	SetDParam(1, c->bankrupt_value == 0 ? STR_NEWS_MERGER_TAKEOVER_TITLE : STR_NEWS_COMPANY_MERGER_DESCRIPTION);
	SetDParamStr(2, cni->company_name);
	SetDParamStr(3, cni->other_company_name);
	SetDParam(4, c->bankrupt_value);
	AddCompanyNewsItem(STR_MESSAGE_NEWS_FORMAT, NS_COMPANY_MERGER, cni);
	AI::BroadcastNewEvent(new AIEventCompanyMerger(ci, _current_company));

	/* original code does this a little bit differently */
	ChangeNetworkOwner(ci, _current_company);
	ChangeOwnershipOfCompanyItems(ci, _current_company);

	if (c->bankrupt_value == 0) {
		owner = Company::Get(_current_company);
		owner->current_loan += c->current_loan;
	}

	value = CalculateCompanyValue(c) >> 2;
	CompanyID old_company = _current_company;
	for (i = 0; i != 4; i++) {
		if (c->share_owners[i] != COMPANY_SPECTATOR) {
			_current_company = c->share_owners[i];
			SubtractMoneyFromCompany(CommandCost(EXPENSES_OTHER, -value));
		}
	}
	_current_company = old_company;

	if (c->is_ai) AI::Stop(c->index);

	DeleteCompanyWindows(ci);
	InvalidateWindowClassesData(WC_TRAINS_LIST, 0);
	InvalidateWindowClassesData(WC_SHIPS_LIST, 0);
	InvalidateWindowClassesData(WC_ROADVEH_LIST, 0);
	InvalidateWindowClassesData(WC_AIRCRAFT_LIST, 0);

	delete c;
}

extern int GetAmountOwnedBy(const Company *c, Owner owner);

/** Acquire shares in an opposing company.
 * @param tile unused
 * @param flags type of operation
 * @param p1 company to buy the shares from
 * @param p2 unused
 * @param text unused
 * @return the cost of this operation or an error
 */
CommandCost CmdBuyShareInCompany(TileIndex tile, DoCommandFlag flags, uint32 p1, uint32 p2, const char *text)
{
	CommandCost cost(EXPENSES_OTHER);

	Company *c = Company::GetIfValid(p1);

	/* Check if buying shares is allowed (protection against modified clients)
	 * Cannot buy own shares */
	if (c == NULL || !_settings_game.economy.allow_shares || _current_company == (CompanyID)p1) return CMD_ERROR;

	/* Protect new companies from hostile takeovers */
	if (_cur_year - c->inaugurated_year < 6) return_cmd_error(STR_ERROR_PROTECTED);

	/* Those lines are here for network-protection (clients can be slow) */
	if (GetAmountOwnedBy(c, COMPANY_SPECTATOR) == 0) return cost;

	/* We can not buy out a real company (temporarily). TODO: well, enable it obviously */
	if (GetAmountOwnedBy(c, COMPANY_SPECTATOR) == 1 && !c->is_ai) return cost;

	cost.AddCost(CalculateCompanyValue(c) >> 2);
	if (flags & DC_EXEC) {
		OwnerByte *b = c->share_owners;
		int i;

		while (*b != COMPANY_SPECTATOR) b++; // share owners is guaranteed to contain at least one COMPANY_SPECTATOR
		*b = _current_company;

		for (i = 0; c->share_owners[i] == _current_company;) {
			if (++i == 4) {
				c->bankrupt_value = 0;
				DoAcquireCompany(c);
				break;
			}
		}
		SetWindowDirty(WC_COMPANY, p1);
	}
	return cost;
}

/** Sell shares in an opposing company.
 * @param tile unused
 * @param flags type of operation
 * @param p1 company to sell the shares from
 * @param p2 unused
 * @param text unused
 * @return the cost of this operation or an error
 */
CommandCost CmdSellShareInCompany(TileIndex tile, DoCommandFlag flags, uint32 p1, uint32 p2, const char *text)
{
	Company *c = Company::GetIfValid(p1);

	/* Check if selling shares is allowed (protection against modified clients)
	 * Cannot sell own shares */
	if (c == NULL || !_settings_game.economy.allow_shares || _current_company == (CompanyID)p1) return CMD_ERROR;

	/* Those lines are here for network-protection (clients can be slow) */
	if (GetAmountOwnedBy(c, _current_company) == 0) return CommandCost();

	/* adjust it a little to make it less profitable to sell and buy */
	Money cost = CalculateCompanyValue(c) >> 2;
	cost = -(cost - (cost >> 7));

	if (flags & DC_EXEC) {
		OwnerByte *b = c->share_owners;
		while (*b != _current_company) b++; // share owners is guaranteed to contain company
		*b = COMPANY_SPECTATOR;
		SetWindowDirty(WC_COMPANY, p1);
	}
	return CommandCost(EXPENSES_OTHER, cost);
}

/** Buy up another company.
 * When a competing company is gone bankrupt you get the chance to purchase
 * that company.
 * @todo currently this only works for AI companies
 * @param tile unused
 * @param flags type of operation
 * @param p1 company to buy up
 * @param p2 unused
 * @param text unused
 * @return the cost of this operation or an error
 */
CommandCost CmdBuyCompany(TileIndex tile, DoCommandFlag flags, uint32 p1, uint32 p2, const char *text)
{
	Company *c = Company::GetIfValid(p1);
	if (c == NULL) return CMD_ERROR;

	/* Disable takeovers when not asked */
	if (!HasBit(c->bankrupt_asked, _current_company)) return CMD_ERROR;

	/* Disable taking over the local company in single player */
	if (!_networking && _local_company == c->index) return CMD_ERROR;

	/* Do not allow companies to take over themselves */
	if ((CompanyID)p1 == _current_company) return CMD_ERROR;

	/* Get the cost here as the company is deleted in DoAcquireCompany. */
	CommandCost cost(EXPENSES_OTHER, c->bankrupt_value);

	if (flags & DC_EXEC) {
		DoAcquireCompany(c);
	}
	return cost;
}<|MERGE_RESOLUTION|>--- conflicted
+++ resolved
@@ -981,13 +981,6 @@
 		 * RATING_OUTSTANDING
 		 */
 		int16 rating = t->ratings[company->index];
-<<<<<<< HEAD
-		uint64 new_rating = max((uint64)1, ((uint64)num_pieces *
-				(uint64)RATING_DELIVERY_UP * (uint64)GetTimeFactor(cs,
-				days_in_transit) * (uint64)cs->initial_payment /
-				(uint64)intended_amount /
-				(uint64)t->sum_accepted_cargos_payment) >> 7);
-=======
 		int16 new_rating = rating + max((uint64)1, (uint64)num_pieces *
 			(uint64)RATING_DELIVERY_UP / (uint64)intended_amount /
 			(uint64)t->num_accepted_cargos
@@ -996,7 +989,6 @@
 		t->ratings[company->index] = Clamp(new_rating, RATING_MINIMUM,
 			RATING_MAXIMUM
 		);
->>>>>>> 2b3cd72a
 
 		assert(new_rating > rating);
 	}
