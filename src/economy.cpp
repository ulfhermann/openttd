/* $Id$ */

/*
 * This file is part of OpenTTD.
 * OpenTTD is free software; you can redistribute it and/or modify it under the terms of the GNU General Public License as published by the Free Software Foundation, version 2.
 * OpenTTD is distributed in the hope that it will be useful, but WITHOUT ANY WARRANTY; without even the implied warranty of MERCHANTABILITY or FITNESS FOR A PARTICULAR PURPOSE.
 * See the GNU General Public License for more details. You should have received a copy of the GNU General Public License along with OpenTTD. If not, see <http://www.gnu.org/licenses/>.
 */

/** @file economy.cpp Handling of the economy. */

#include "stdafx.h"
#include "company_func.h"
#include "command_func.h"
#include "industry.h"
#include "town.h"
#include "news_func.h"
#include "network/network.h"
#include "network/network_func.h"
#include "vehicle_gui.h"
#include "ai/ai.hpp"
#include "aircraft.h"
#include "train.h"
#include "newgrf_cargo.h"
#include "newgrf_sound.h"
#include "newgrf_industries.h"
#include "newgrf_industrytiles.h"
#include "newgrf_station.h"
#include "newgrf_airporttiles.h"
#include "object.h"
#include "group.h"
#include "strings_func.h"
#include "functions.h"
#include "window_func.h"
#include "date_func.h"
#include "vehicle_func.h"
#include "sound_func.h"
#include "autoreplace_func.h"
#include "company_gui.h"
#include "signs_base.h"
#include "subsidy_base.h"
#include "subsidy_func.h"
#include "station_base.h"
#include "waypoint_base.h"
#include "economy_base.h"
#include "core/pool_func.hpp"
#include "newgrf.h"
#include "core/backup_type.hpp"

#include "table/strings.h"
#include "table/pricebase.h"


/* Initialize the cargo payment-pool */
CargoPaymentPool _cargo_payment_pool("CargoPayment");
INSTANTIATE_POOL_METHODS(CargoPayment)

/**
 * Multiply two integer values and shift the results to right.
 *
 * This function multiplies two integer values. The result is
 * shifted by the amount of shift to right.
 *
 * @param a The first integer
 * @param b The second integer
 * @param shift The amount to shift the value to right.
 * @return The shifted result
 */
static inline int32 BigMulS(const int32 a, const int32 b, const uint8 shift)
{
	return (int32)((int64)a * (int64)b >> shift);
}

typedef SmallVector<Industry *, 16> SmallIndustryList;

/**
 * Score info, values used for computing the detailed performance rating.
 */
const ScoreInfo _score_info[] = {
	{     120, 100}, // SCORE_VEHICLES
	{      80, 100}, // SCORE_STATIONS
	{   10000, 100}, // SCORE_MIN_PROFIT
	{   50000,  50}, // SCORE_MIN_INCOME
	{  100000, 100}, // SCORE_MAX_INCOME
	{   40000, 400}, // SCORE_DELIVERED
	{       8,  50}, // SCORE_CARGO
	{10000000,  50}, // SCORE_MONEY
	{  250000,  50}, // SCORE_LOAN
	{       0,   0}  // SCORE_TOTAL
};

int _score_part[MAX_COMPANIES][SCORE_END];
Economy _economy;
Prices _price;
Money _additional_cash_required;
static PriceMultipliers _price_base_multiplier;

/**
 * Calculate the value of the company. That is the value of all
 * assets (vehicles, stations, etc) and money minus the loan,
 * except when including_loan is \c false which is useful when
 * we want to calculate the value for bankruptcy.
 * @param c              the company to get the value of.
 * @param including_loan include the loan in the company value.
 * @return the value of the company.
 */
Money CalculateCompanyValue(const Company *c, bool including_loan)
{
	Owner owner = c->index;

	Station *st;
	uint num = 0;

	FOR_ALL_STATIONS(st) {
		if (st->owner == owner) num += CountBits((byte)st->facilities);
	}

	Money value = num * _price[PR_STATION_VALUE] * 25;

	Vehicle *v;
	FOR_ALL_VEHICLES(v) {
		if (v->owner != owner) continue;

		if (v->type == VEH_TRAIN ||
				v->type == VEH_ROAD ||
				(v->type == VEH_AIRCRAFT && Aircraft::From(v)->IsNormalAircraft()) ||
				v->type == VEH_SHIP) {
			value += v->value * 3 >> 1;
		}
	}

	/* Add real money value */
	if (including_loan) value -= c->current_loan;
	value += c->money;

	return max(value, (Money)1);
}

/**
 * if update is set to true, the economy is updated with this score
 *  (also the house is updated, should only be true in the on-tick event)
 * @param update the economy with calculated score
 * @param c company been evaluated
 * @return actual score of this company
 *
 */
int UpdateCompanyRatingAndValue(Company *c, bool update)
{
	Owner owner = c->index;
	int score = 0;

	memset(_score_part[owner], 0, sizeof(_score_part[owner]));

	/* Count vehicles */
	{
		Vehicle *v;
		Money min_profit = 0;
		bool min_profit_first = true;
		uint num = 0;

		FOR_ALL_VEHICLES(v) {
			if (v->owner != owner) continue;
			if (IsCompanyBuildableVehicleType(v->type) && v->IsPrimaryVehicle()) {
				if (v->profit_last_year > 0) num++; // For the vehicle score only count profitable vehicles
				if (v->age > 730) {
					/* Find the vehicle with the lowest amount of profit */
					if (min_profit_first || min_profit > v->profit_last_year) {
						min_profit = v->profit_last_year;
						min_profit_first = false;
					}
				}
			}
		}

		min_profit >>= 8; // remove the fract part

		_score_part[owner][SCORE_VEHICLES] = num;
		/* Don't allow negative min_profit to show */
		if (min_profit > 0) {
			_score_part[owner][SCORE_MIN_PROFIT] = ClampToI32(min_profit);
		}
	}

	/* Count stations */
	{
		uint num = 0;
		const Station *st;

		FOR_ALL_STATIONS(st) {
			/* Only count stations that are actually serviced */
			if (st->owner == owner && (st->time_since_load <= 20 || st->time_since_unload <= 20)) num += CountBits((byte)st->facilities);
		}
		_score_part[owner][SCORE_STATIONS] = num;
	}

	/* Generate statistics depending on recent income statistics */
	{
		int numec = min(c->num_valid_stat_ent, 12);
		if (numec != 0) {
			const CompanyEconomyEntry *cee = c->old_economy;
			Money min_income = cee->income + cee->expenses;
			Money max_income = cee->income + cee->expenses;

			do {
				min_income = min(min_income, cee->income + cee->expenses);
				max_income = max(max_income, cee->income + cee->expenses);
			} while (++cee, --numec);

			if (min_income > 0) {
				_score_part[owner][SCORE_MIN_INCOME] = ClampToI32(min_income);
			}

			_score_part[owner][SCORE_MAX_INCOME] = ClampToI32(max_income);
		}
	}

	/* Generate score depending on amount of transported cargo */
	{
		const CompanyEconomyEntry *cee;
		int numec;
		uint32 total_delivered;

		numec = min(c->num_valid_stat_ent, 4);
		if (numec != 0) {
			cee = c->old_economy;
			total_delivered = 0;
			do {
				total_delivered += cee->delivered_cargo;
			} while (++cee, --numec);

			_score_part[owner][SCORE_DELIVERED] = total_delivered;
		}
	}

	/* Generate score for variety of cargo */
	{
		uint num = CountBits(c->cargo_types);
		_score_part[owner][SCORE_CARGO] = num;
		if (update) c->cargo_types = 0;
	}

	/* Generate score for company's money */
	{
		if (c->money > 0) {
			_score_part[owner][SCORE_MONEY] = ClampToI32(c->money);
		}
	}

	/* Generate score for loan */
	{
		_score_part[owner][SCORE_LOAN] = ClampToI32(_score_info[SCORE_LOAN].needed - c->current_loan);
	}

	/* Now we calculate the score for each item.. */
	{
		int total_score = 0;
		int s;
		score = 0;
		for (ScoreID i = SCORE_BEGIN; i < SCORE_END; i++) {
			/* Skip the total */
			if (i == SCORE_TOTAL) continue;
			/*  Check the score */
			s = Clamp(_score_part[owner][i], 0, _score_info[i].needed) * _score_info[i].score / _score_info[i].needed;
			score += s;
			total_score += _score_info[i].score;
		}

		_score_part[owner][SCORE_TOTAL] = score;

		/*  We always want the score scaled to SCORE_MAX (1000) */
		if (total_score != SCORE_MAX) score = score * SCORE_MAX / total_score;
	}

	if (update) {
		c->old_economy[0].performance_history = score;
		UpdateCompanyHQ(c->location_of_HQ, score);
		c->old_economy[0].company_value = CalculateCompanyValue(c);
	}

	SetWindowDirty(WC_PERFORMANCE_DETAIL, 0);
	return score;
}

/*  use INVALID_OWNER as new_owner to delete the company. */
void ChangeOwnershipOfCompanyItems(Owner old_owner, Owner new_owner)
{
#ifdef ENABLE_NETWORK
	/* In all cases, make spectators of clients connected to that company */
	if (_networking) NetworkClientsToSpectators(old_owner);
#endif /* ENABLE_NETWORK */

	Town *t;
	Backup<CompanyByte> cur_company(_current_company, old_owner, FILE_LINE);

	assert(old_owner != new_owner);

	{
		Company *c;
		uint i;

		/* See if the old_owner had shares in other companies */
		FOR_ALL_COMPANIES(c) {
			for (i = 0; i < 4; i++) {
				if (c->share_owners[i] == old_owner) {
					/* Sell his shares */
					CommandCost res = DoCommand(0, c->index, 0, DC_EXEC, CMD_SELL_SHARE_IN_COMPANY);
					/* Because we are in a DoCommand, we can't just execute another one and
					 *  expect the money to be removed. We need to do it ourself! */
					SubtractMoneyFromCompany(res);
				}
			}
		}

		/* Sell all the shares that people have on this company */
		Backup<CompanyByte> cur_company2(_current_company, FILE_LINE);
		c = Company::Get(old_owner);
		for (i = 0; i < 4; i++) {
			cur_company2.Change(c->share_owners[i]);
			if (_current_company != INVALID_OWNER) {
				/* Sell the shares */
				CommandCost res = DoCommand(0, old_owner, 0, DC_EXEC, CMD_SELL_SHARE_IN_COMPANY);
				/* Because we are in a DoCommand, we can't just execute another one and
				 *  expect the money to be removed. We need to do it ourself! */
				SubtractMoneyFromCompany(res);
			}
		}
		cur_company2.Restore();
	}

	/* Temporarily increase the company's money, to be sure that
	 * removing his/her property doesn't fail because of lack of money.
	 * Not too drastically though, because it could overflow */
	if (new_owner == INVALID_OWNER) {
		Company::Get(old_owner)->money = UINT64_MAX >> 2; // jackpot ;p
	}

	Subsidy *s;
	FOR_ALL_SUBSIDIES(s) {
		if (s->awarded == old_owner) {
			if (new_owner == INVALID_OWNER) {
				delete s;
			} else {
				s->awarded = new_owner;
			}
		}
	}
	if (new_owner == INVALID_OWNER) RebuildSubsidisedSourceAndDestinationCache();

	/* Take care of rating in towns */
	FOR_ALL_TOWNS(t) {
		/* If a company takes over, give the ratings to that company. */
		if (new_owner != INVALID_OWNER) {
			if (HasBit(t->have_ratings, old_owner)) {
				if (HasBit(t->have_ratings, new_owner)) {
					/* use max of the two ratings. */
					t->ratings[new_owner] = max(t->ratings[new_owner], t->ratings[old_owner]);
				} else {
					SetBit(t->have_ratings, new_owner);
					t->ratings[new_owner] = t->ratings[old_owner];
				}
			}
		}

		/* Reset the ratings for the old owner */
		t->ratings[old_owner] = RATING_INITIAL;
		ClrBit(t->have_ratings, old_owner);
	}

	{
		FreeUnitIDGenerator unitidgen[] = {
			FreeUnitIDGenerator(VEH_TRAIN, new_owner), FreeUnitIDGenerator(VEH_ROAD,     new_owner),
			FreeUnitIDGenerator(VEH_SHIP,  new_owner), FreeUnitIDGenerator(VEH_AIRCRAFT, new_owner)
		};

		Vehicle *v;
		FOR_ALL_VEHICLES(v) {
			if (v->owner == old_owner && IsCompanyBuildableVehicleType(v->type)) {
				if (new_owner == INVALID_OWNER) {
					if (v->Previous() == NULL) delete v;
				} else {
					v->owner = new_owner;
					v->colourmap = PAL_NONE;
					if (v->IsEngineCountable()) Company::Get(new_owner)->num_engines[v->engine_type]++;
					if (v->IsPrimaryVehicle()) v->unitnumber = unitidgen[v->type].NextID();
				}
			}
		}
	}

	/*  Change ownership of tiles */
	{
		TileIndex tile = 0;
		do {
			ChangeTileOwner(tile, old_owner, new_owner);
		} while (++tile != MapSize());

		if (new_owner != INVALID_OWNER) {
			/* Update all signals because there can be new segment that was owned by two companies
			 * and signals were not propagated
			 * Similiar with crossings - it is needed to bar crossings that weren't before
			 * because of different owner of crossing and approaching train */
			tile = 0;

			do {
				if (IsTileType(tile, MP_RAILWAY) && IsTileOwner(tile, new_owner) && HasSignals(tile)) {
					TrackBits tracks = GetTrackBits(tile);
					do { // there may be two tracks with signals for TRACK_BIT_HORZ and TRACK_BIT_VERT
						Track track = RemoveFirstTrack(&tracks);
						if (HasSignalOnTrack(tile, track)) AddTrackToSignalBuffer(tile, track, new_owner);
					} while (tracks != TRACK_BIT_NONE);
				} else if (IsLevelCrossingTile(tile) && IsTileOwner(tile, new_owner)) {
					UpdateLevelCrossing(tile);
				}
			} while (++tile != MapSize());
		}

		/* update signals in buffer */
		UpdateSignalsInBuffer();
	}

	/* convert owner of stations (including deleted ones, but excluding buoys) */
	Station *st;
	FOR_ALL_STATIONS(st) {
		if (st->owner == old_owner) {
			/* if a company goes bankrupt, set owner to OWNER_NONE so the sign doesn't disappear immediately
			 * also, drawing station window would cause reading invalid company's colour */
			st->owner = new_owner == INVALID_OWNER ? OWNER_NONE : new_owner;
		}
	}

	/* do the same for waypoints (we need to do this here so deleted waypoints are converted too) */
	Waypoint *wp;
	FOR_ALL_WAYPOINTS(wp) {
		if (wp->owner == old_owner) {
			wp->owner = new_owner == INVALID_OWNER ? OWNER_NONE : new_owner;
		}
	}

	/* In all cases clear replace engine rules.
	 * Even if it was copied, it could interfere with new owner's rules */
	RemoveAllEngineReplacementForCompany(Company::Get(old_owner));

	if (new_owner == INVALID_OWNER) {
		RemoveAllGroupsForCompany(old_owner);
	} else {
		Group *g;
		FOR_ALL_GROUPS(g) {
			if (g->owner == old_owner) g->owner = new_owner;
		}
	}

	Sign *si;
	FOR_ALL_SIGNS(si) {
		if (si->owner == old_owner) si->owner = new_owner == INVALID_OWNER ? OWNER_NONE : new_owner;
	}

	/* Change colour of existing windows */
	if (new_owner != INVALID_OWNER) ChangeWindowOwner(old_owner, new_owner);

	cur_company.Restore();

	MarkWholeScreenDirty();
}

/**
 * Check for bankruptcy of a company. Called every three months.
 * @param c Company to check.
 */
static void CompanyCheckBankrupt(Company *c)
{
	/*  If the company has money again, it does not go bankrupt */
	if (c->money >= 0) {
		c->quarters_of_bankruptcy = 0;
		c->bankrupt_asked = 0;
		return;
	}

	c->quarters_of_bankruptcy++;

	CompanyNewsInformation *cni = MallocT<CompanyNewsInformation>(1);
	cni->FillData(c);

	switch (c->quarters_of_bankruptcy) {
		case 0:
		case 1:
			free(cni);
			break;

		case 2:
			SetDParam(0, STR_NEWS_COMPANY_IN_TROUBLE_TITLE);
			SetDParam(1, STR_NEWS_COMPANY_IN_TROUBLE_DESCRIPTION);
			SetDParamStr(2, cni->company_name);
			AddCompanyNewsItem(STR_MESSAGE_NEWS_FORMAT, NS_COMPANY_TROUBLE, cni);
			AI::BroadcastNewEvent(new AIEventCompanyInTrouble(c->index));
			break;
		case 3: {
			/* Check if the company has any value.. if not, declare it bankrupt
			 *  right now */
			Money val = CalculateCompanyValue(c, false);
			if (val > 0) {
				c->bankrupt_value = val;
				c->bankrupt_asked = 1 << c->index; // Don't ask the owner
				c->bankrupt_timeout = 0;
				free(cni);
				break;
			}
			/* FALL THROUGH to case 4... */
		}
		default:
		case 4:
			if (!_networking && _local_company == c->index) {
				/* If we are in offline mode, leave the company playing. Eg. there
				 * is no THE-END, otherwise mark the client as spectator to make sure
				 * he/she is no long in control of this company. However... when you
				 * join another company (cheat) the "unowned" company can bankrupt. */
				c->bankrupt_asked = MAX_UVALUE(CompanyMask);
				free(cni);
				break;
			}

			/* Close everything the owner has open */
			DeleteCompanyWindows(c->index);

			/* Show bankrupt news */
			SetDParam(0, STR_NEWS_COMPANY_BANKRUPT_TITLE);
			SetDParam(1, STR_NEWS_COMPANY_BANKRUPT_DESCRIPTION);
			SetDParamStr(2, cni->company_name);
			AddCompanyNewsItem(STR_MESSAGE_NEWS_FORMAT, NS_COMPANY_BANKRUPT, cni);

			ChangeOwnershipOfCompanyItems(c->index, INVALID_OWNER);

			if (c->is_ai) AI::Stop(c->index);

			CompanyID c_index = c->index;
			delete c;
			AI::BroadcastNewEvent(new AIEventCompanyBankrupt(c_index));
			CompanyAdminBankrupt(c_index);
	}
}

/**
 * Update the finances of all companies.
 * Pay for the stations, update the history graph, update ratings and company values, and deal with bankruptcy.
 */
static void CompaniesGenStatistics()
{
	Station *st;

	Backup<CompanyByte> cur_company(_current_company, FILE_LINE);
	FOR_ALL_STATIONS(st) {
		cur_company.Change(st->owner);
		CommandCost cost(EXPENSES_PROPERTY, _price[PR_STATION_VALUE] >> 1);
		SubtractMoneyFromCompany(cost);
	}
	cur_company.Restore();

	if (!HasBit(1 << 0 | 1 << 3 | 1 << 6 | 1 << 9, _cur_month)) return;

	Company *c;
	FOR_ALL_COMPANIES(c) {
		memmove(&c->old_economy[1], &c->old_economy[0], sizeof(c->old_economy) - sizeof(c->old_economy[0]));
		c->old_economy[0] = c->cur_economy;
		memset(&c->cur_economy, 0, sizeof(c->cur_economy));

		if (c->num_valid_stat_ent != MAX_HISTORY_MONTHS) c->num_valid_stat_ent++;

		UpdateCompanyRatingAndValue(c, true);
		if (c->block_preview != 0) c->block_preview--;
		CompanyCheckBankrupt(c);
	}

	SetWindowDirty(WC_INCOME_GRAPH, 0);
	SetWindowDirty(WC_OPERATING_PROFIT, 0);
	SetWindowDirty(WC_DELIVERED_CARGO, 0);
	SetWindowDirty(WC_PERFORMANCE_HISTORY, 0);
	SetWindowDirty(WC_COMPANY_VALUE, 0);
	SetWindowDirty(WC_COMPANY_LEAGUE, 0);
}

/**
 * Add monthly inflation
 * @param check_year Shall the inflation get stopped after 170 years?
 */
void AddInflation(bool check_year)
{
	/* The cargo payment inflation differs from the normal inflation, so the
	 * relative amount of money you make with a transport decreases slowly over
	 * the 170 years. After a few hundred years we reach a level in which the
	 * games will become unplayable as the maximum income will be less than
	 * the minimum running cost.
	 *
	 * Furthermore there are a lot of inflation related overflows all over the
	 * place. Solving them is hardly possible because inflation will always
	 * reach the overflow threshold some day. So we'll just perform the
	 * inflation mechanism during the first 170 years (the amount of years that
	 * one had in the original TTD) and stop doing the inflation after that
	 * because it only causes problems that can't be solved nicely and the
	 * inflation doesn't add anything after that either; it even makes playing
	 * it impossible due to the diverging cost and income rates.
	 */
	if (check_year && (_cur_year - _settings_game.game_creation.starting_year) >= (ORIGINAL_MAX_YEAR - ORIGINAL_BASE_YEAR)) return;

	/* Approximation for (100 + infl_amount)% ** (1 / 12) - 100%
	 * scaled by 65536
	 * 12 -> months per year
	 * This is only a good approxiamtion for small values
	 */
	_economy.inflation_prices  += min((_economy.inflation_prices  * _economy.infl_amount    * 54) >> 16, MAX_INFLATION);
	_economy.inflation_payment += min((_economy.inflation_payment * _economy.infl_amount_pr * 54) >> 16, MAX_INFLATION);
}

/**
 * Computes all prices, payments and maximum loan.
 */
void RecomputePrices()
{
	/* Setup maximum loan */
	_economy.max_loan = (_settings_game.difficulty.max_loan * _economy.inflation_prices >> 16) / 50000 * 50000;

	/* Setup price bases */
	for (Price i = PR_BEGIN; i < PR_END; i++) {
		Money price = _price_base_specs[i].start_price;

		/* Apply difficulty settings */
		uint mod = 1;
		switch (_price_base_specs[i].category) {
			case PCAT_RUNNING:
				mod = _settings_game.difficulty.vehicle_costs;
				break;

			case PCAT_CONSTRUCTION:
				mod = _settings_game.difficulty.construction_cost;
				break;

			default: break;
		}
		if (mod < 1) {
			price = price * 3 >> 2;
		} else if (mod > 1) {
			price = price * 9 >> 3;
		}

		/* Apply inflation */
		price = (int64)price * _economy.inflation_prices;

		/* Apply newgrf modifiers, and remove fractional part of inflation */
		int shift = _price_base_multiplier[i] - 16;
		if (shift >= 0) {
			price <<= shift;
		} else {
			price >>= -shift;
		}

		/* Make sure the price does not get reduced to zero.
		 * Zero breaks quite a few commands that use a zero
		 * cost to see whether something got changed or not
		 * and based on that cause an error. When the price
		 * is zero that fails even when things are done. */
		if (price == 0) {
			price = Clamp(_price_base_specs[i].start_price, -1, 1);
			/* No base price should be zero, but be sure. */
			assert(price != 0);
		}
		/* Store value */
		_price[i] = price;
	}

	/* Setup cargo payment */
	CargoSpec *cs;
	FOR_ALL_CARGOSPECS(cs) {
		cs->current_payment = ((int64)cs->initial_payment * _economy.inflation_payment) >> 16;
	}

	SetWindowClassesDirty(WC_BUILD_VEHICLE);
	SetWindowClassesDirty(WC_REPLACE_VEHICLE);
	SetWindowClassesDirty(WC_VEHICLE_DETAILS);
	SetWindowDirty(WC_PAYMENT_RATES, 0);
}

/** Let all companies pay the monthly interest on their loan. */
static void CompaniesPayInterest()
{
	const Company *c;

	Backup<CompanyByte> cur_company(_current_company, FILE_LINE);
	FOR_ALL_COMPANIES(c) {
		cur_company.Change(c->index);

		/* Over a year the paid interest should be "loan * interest percentage",
		 * but... as that number is likely not dividable by 12 (pay each month),
		 * one needs to account for that in the monthly fee calculations.
		 * To easily calculate what one should pay "this" month, you calculate
		 * what (total) should have been paid up to this month and you subtract
		 * whatever has been paid in the previous months. This will mean one month
		 * it'll be a bit more and the other it'll be a bit less than the average
		 * monthly fee, but on average it will be exact. */
		Money yearly_fee = c->current_loan * _economy.interest_rate / 100;
		Money up_to_previous_month = yearly_fee * _cur_month / 12;
		Money up_to_this_month = yearly_fee * (_cur_month + 1) / 12;

		SubtractMoneyFromCompany(CommandCost(EXPENSES_LOAN_INT, up_to_this_month - up_to_previous_month));

		SubtractMoneyFromCompany(CommandCost(EXPENSES_OTHER, _price[PR_STATION_VALUE] >> 2));
	}
	cur_company.Restore();
}

static void HandleEconomyFluctuations()
{
	if (_settings_game.difficulty.economy != 0) {
		/* When economy is Fluctuating, decrease counter */
		_economy.fluct--;
	} else if (_economy.fluct <= 0) {
		/* When it's Steady and we are in recession, end it now */
		_economy.fluct = -12;
	} else {
		/* No need to do anything else in other cases */
		return;
	}

	if (_economy.fluct == 0) {
		_economy.fluct = -(int)GB(Random(), 0, 2);
		AddNewsItem(STR_NEWS_BEGIN_OF_RECESSION, NS_ECONOMY);
	} else if (_economy.fluct == -12) {
		_economy.fluct = GB(Random(), 0, 8) + 312;
		AddNewsItem(STR_NEWS_END_OF_RECESSION, NS_ECONOMY);
	}
}


/**
 * Reset changes to the price base multipliers.
 */
void ResetPriceBaseMultipliers()
{
	memset(_price_base_multiplier, 0, sizeof(_price_base_multiplier));
}

/**
 * Change a price base by the given factor.
 * The price base is altered by factors of two.
 * NewBaseCost = OldBaseCost * 2^n
 * @param price Index of price base to change.
 * @param factor Amount to change by.
 */
void SetPriceBaseMultiplier(Price price, int factor)
{
	assert(price < PR_END);
	_price_base_multiplier[price] = Clamp(factor, MIN_PRICE_MODIFIER, MAX_PRICE_MODIFIER);
}

/**
 * Initialize the variables that will maintain the daily industry change system.
 * @param init_counter specifies if the counter is required to be initialized
 */
void StartupIndustryDailyChanges(bool init_counter)
{
	uint map_size = MapLogX() + MapLogY();
	/* After getting map size, it needs to be scaled appropriately and divided by 31,
	 * which stands for the days in a month.
	 * Using just 31 will make it so that a monthly reset (based on the real number of days of that month)
	 * would not be needed.
	 * Since it is based on "fractionnal parts", the leftover days will not make much of a difference
	 * on the overall total number of changes performed */
	_economy.industry_daily_increment = (1 << map_size) / 31;

	if (init_counter) {
		/* A new game or a savegame from an older version will require the counter to be initialized */
		_economy.industry_daily_change_counter = 0;
	}
}

void StartupEconomy()
{
	_economy.interest_rate = _settings_game.difficulty.initial_interest;
	_economy.infl_amount = _settings_game.difficulty.initial_interest;
	_economy.infl_amount_pr = max(0, _settings_game.difficulty.initial_interest - 1);
	_economy.fluct = GB(Random(), 0, 8) + 168;

	/* Set up prices */
	RecomputePrices();

	StartupIndustryDailyChanges(true); // As we are starting a new game, initialize the counter too

}

/**
 * Resets economy to initial values
 */
void InitializeEconomy()
{
	_economy.inflation_prices = _economy.inflation_payment = 1 << 16;
}

/**
 * Determine a certain price
 * @param index Price base
 * @param cost_factor Price factor
 * @param grf_file NewGRF to use local price multipliers from.
 * @param shift Extra bit shifting after the computation
 * @return Price
 */
Money GetPrice(Price index, uint cost_factor, const GRFFile *grf_file, int shift)
{
	if (index >= PR_END) return 0;

	Money cost = _price[index] * cost_factor;
	if (grf_file != NULL) shift += grf_file->price_base_multipliers[index];

	if (shift >= 0) {
		cost <<= shift;
	} else {
		cost >>= -shift;
	}

	return cost;
}

Money GetTransportedGoodsIncome(uint num_pieces, uint dist, byte transit_days, CargoID cargo_type)
{
	const CargoSpec *cs = CargoSpec::Get(cargo_type);
	if (!cs->IsValid()) {
		/* User changed newgrfs and some vehicle still carries some cargo which is no longer available. */
		return 0;
	}

	/* Use callback to calculate cargo profit, if available */
	if (HasBit(cs->callback_mask, CBM_CARGO_PROFIT_CALC)) {
		uint32 var18 = min(dist, 0xFFFF) | (min(num_pieces, 0xFF) << 16) | (transit_days << 24);
		uint16 callback = GetCargoCallback(CBID_CARGO_PROFIT_CALC, 0, var18, cs);
		if (callback != CALLBACK_FAILED) {
			int result = GB(callback, 0, 14);

			/* Simulate a 15 bit signed value */
			if (HasBit(callback, 14)) result -= 0x4000;

			/* "The result should be a signed multiplier that gets multiplied
			 * by the amount of cargo moved and the price factor, then gets
			 * divided by 8192." */
			return result * num_pieces * cs->current_payment / 8192;
		}
	}

	static const int MIN_TIME_FACTOR = 31;
	static const int MAX_TIME_FACTOR = 255;

	const int days1 = cs->transit_days[0];
	const int days2 = cs->transit_days[1];
	const int days_over_days1 = max(   transit_days - days1, 0);
	const int days_over_days2 = max(days_over_days1 - days2, 0);

	/*
	 * The time factor is calculated based on the time it took
	 * (transit_days) compared two cargo-depending values. The
	 * range is divided into three parts:
	 *
	 *  - constant for fast transits
	 *  - linear decreasing with time with a slope of -1 for medium transports
	 *  - linear decreasing with time with a slope of -2 for slow transports
	 *
	 */
	const int time_factor = max(MAX_TIME_FACTOR - days_over_days1 - days_over_days2, MIN_TIME_FACTOR);

	return BigMulS(dist * time_factor * num_pieces, cs->current_payment, 21);
}

/** The industries we've currently brought cargo to. */
static SmallIndustryList _cargo_delivery_destinations;

/**
 * Transfer goods from station to industry.
 * All cargo is delivered to the nearest (Manhattan) industry to the station sign, which is inside the acceptance rectangle and actually accepts the cargo.
 * @param st The station that accepted the cargo
 * @param cargo_type Type of cargo delivered
 * @param num_pieces Amount of cargo delivered
 * @param source The source of the cargo
 * @return actually accepted pieces of cargo
 */
static uint DeliverGoodsToIndustry(const Station *st, CargoID cargo_type, uint num_pieces, IndustryID source)
{
	/* Find the nearest industrytile to the station sign inside the catchment area, whose industry accepts the cargo.
	 * This fails in three cases:
	 *  1) The station accepts the cargo because there are enough houses around it accepting the cargo.
	 *  2) The industries in the catchment area temporarily reject the cargo, and the daily station loop has not yet updated station acceptance.
	 *  3) The results of callbacks CBID_INDUSTRY_REFUSE_CARGO and CBID_INDTILE_CARGO_ACCEPTANCE are inconsistent. (documented behaviour)
	 */

	uint accepted = 0;

	for (uint i = 0; i < st->industries_near.Length() && num_pieces != 0; i++) {
		Industry *ind = st->industries_near[i];
		if (ind->index == source) continue;

		uint cargo_index;
		for (cargo_index = 0; cargo_index < lengthof(ind->accepts_cargo); cargo_index++) {
			if (cargo_type == ind->accepts_cargo[cargo_index]) break;
		}
		/* Check if matching cargo has been found */
		if (cargo_index >= lengthof(ind->accepts_cargo)) continue;

		/* Check if industry temporarily refuses acceptance */
		if (IndustryTemporarilyRefusesCargo(ind, cargo_type)) continue;

		/* Insert the industry into _cargo_delivery_destinations, if not yet contained */
		_cargo_delivery_destinations.Include(ind);

		uint amount = min(num_pieces, 0xFFFFU - ind->incoming_cargo_waiting[cargo_index]);
		ind->incoming_cargo_waiting[cargo_index] += amount;
		num_pieces -= amount;
		accepted += amount;
	}

	return accepted;
}

/**
 * Delivers goods to industries/towns and calculates the payment
 * @param num_pieces amount of cargo delivered
 * @param cargo_type the type of cargo that is delivered
 * @param dest Station the cargo has been unloaded
 * @param source_tile The origin of the cargo for distance calculation
 * @param days_in_transit Travel time
 * @param company The company delivering the cargo
 * @param src_type Type of source of cargo (industry, town, headquarters)
 * @param src Index of source of cargo
 * @return Revenue for delivering cargo
 * @note The cargo is just added to the stockpile of the industry. It is due to the caller to trigger the industry's production machinery
 */
static Money DeliverGoods(int num_pieces, CargoID cargo_type, StationID dest, TileIndex source_tile, byte days_in_transit, Company *company, SourceType src_type, SourceID src)
{
	assert(num_pieces > 0);

	const Station *st = Station::Get(dest);

	/* Give the goods to the industry. */
	uint accepted = DeliverGoodsToIndustry(st, cargo_type, num_pieces, src_type == ST_INDUSTRY ? src : INVALID_INDUSTRY);

	/* If this cargo type is always accepted, accept all */
	if (HasBit(st->always_accepted, cargo_type)) accepted = num_pieces;

	/* Update company statistics */
	company->cur_economy.delivered_cargo += accepted;
	if (accepted > 0) SetBit(company->cargo_types, cargo_type);

	/* Increase town's counter for some special goods types */
	const CargoSpec *cs = CargoSpec::Get(cargo_type);
	if (cs->town_effect == TE_FOOD) st->town->new_act_food += accepted;
	if (cs->town_effect == TE_WATER) st->town->new_act_water += accepted;

	/* Determine profit */
	Money profit = GetTransportedGoodsIncome(accepted, DistanceManhattan(source_tile, st->xy), days_in_transit, cargo_type);

	/* Modify profit if a subsidy is in effect */
	if (CheckSubsidised(cargo_type, company->index, src_type, src, st))  {
		switch (_settings_game.difficulty.subsidy_multiplier) {
			case 0:  profit += profit >> 1; break;
			case 1:  profit *= 2; break;
			case 2:  profit *= 3; break;
			default: profit *= 4; break;
		}
	}

	return profit;
}

/**
 * Inform the industry about just delivered cargo
 * DeliverGoodsToIndustry() silently incremented incoming_cargo_waiting, now it is time to do something with the new cargo.
 * @param i The industry to process
 */
static void TriggerIndustryProduction(Industry *i)
{
	const IndustrySpec *indspec = GetIndustrySpec(i->type);
	uint16 callback = indspec->callback_mask;

	i->was_cargo_delivered = true;
	i->last_cargo_accepted_at = _date;

	if (HasBit(callback, CBM_IND_PRODUCTION_CARGO_ARRIVAL) || HasBit(callback, CBM_IND_PRODUCTION_256_TICKS)) {
		if (HasBit(callback, CBM_IND_PRODUCTION_CARGO_ARRIVAL)) {
			IndustryProductionCallback(i, 0);
		} else {
			SetWindowDirty(WC_INDUSTRY_VIEW, i->index);
		}
	} else {
		for (uint cargo_index = 0; cargo_index < lengthof(i->incoming_cargo_waiting); cargo_index++) {
			uint cargo_waiting = i->incoming_cargo_waiting[cargo_index];
			if (cargo_waiting == 0) continue;

			i->produced_cargo_waiting[0] = min(i->produced_cargo_waiting[0] + (cargo_waiting * indspec->input_cargo_multiplier[cargo_index][0] / 256), 0xFFFF);
			i->produced_cargo_waiting[1] = min(i->produced_cargo_waiting[1] + (cargo_waiting * indspec->input_cargo_multiplier[cargo_index][1] / 256), 0xFFFF);

			i->incoming_cargo_waiting[cargo_index] = 0;
		}
	}

	TriggerIndustry(i, INDUSTRY_TRIGGER_RECEIVED_CARGO);
	StartStopIndustryTileAnimation(i, IAT_INDUSTRY_RECEIVED_CARGO);
}

/**
 * Makes us a new cargo payment helper.
 * @param front The front of the train
 */
CargoPayment::CargoPayment(Vehicle *front) :
	front(front),
	current_station(front->last_station_visited)
{
}

CargoPayment::~CargoPayment()
{
	if (this->CleaningPool()) return;

	this->front->cargo_payment = NULL;

	if (this->visual_profit == 0 && this->visual_transfer == 0) return;

	Backup<CompanyByte> cur_company(_current_company, this->front->owner, FILE_LINE);

	SubtractMoneyFromCompany(CommandCost(this->front->GetExpenseType(true), -this->route_profit));
	this->front->profit_this_year += (this->visual_profit + this->visual_transfer) << 8;

	int transfer_offset = 0;
	if (this->route_profit != 0) {
		if (IsLocalCompany() && !PlayVehicleSound(this->front, VSE_LOAD_UNLOAD)) {
			SndPlayVehicleFx(SND_14_CASHTILL, this->front);
		}

		ShowCostOrIncomeAnimation(this->front->x_pos, this->front->y_pos, this->front->z_pos, -this->visual_profit);
		transfer_offset = 6;
	}

	if (this->visual_transfer != 0){
		ShowFeederIncomeAnimation(this->front->x_pos + transfer_offset, this->front->y_pos + transfer_offset, this->front->z_pos, this->visual_transfer);
	}

	cur_company.Restore();
}

/**
 * Handle payment for final delivery of the given cargo packet.
 * @param cp The cargo packet to pay for.
 * @param count The number of packets to pay for.
 */
void CargoPayment::PayFinalDelivery(const CargoPacket *cp, uint count)
{
	if (this->owner == NULL) {
		this->owner = Company::Get(this->front->owner);
	}

	/* Handle end of route payment */
	Money profit = DeliverGoods(count, this->ct, this->current_station, cp->SourceStationXY(), cp->DaysInTransit(), this->owner, cp->SourceSubsidyType(), cp->SourceSubsidyID());
	this->route_profit += profit;

	/* The vehicle's profit is whatever route profit there is minus feeder shares. */
	this->visual_profit += profit - cp->FeederShare();
}

/**
 * Handle payment for transfer of the given cargo packet.
 * @param cp The cargo packet to pay for; actual payment won't be made!.
 * @param count The number of packets to pay for.
 * @return The amount of money paid for the transfer.
 */
Money CargoPayment::PayTransfer(const CargoPacket *cp, uint count)
{
	Money profit = GetTransportedGoodsIncome(
			count,
			/* pay transfer vehicle for only the part of transfer it has done: ie. cargo_loaded_at_xy to here */
			DistanceManhattan(cp->LoadedAtXY(), Station::Get(this->current_station)->xy),
			cp->DaysInTransit(),
			this->ct);

	profit = profit * _settings_game.economy.feeder_payment_share / 100;

	this->visual_transfer += profit; // accumulate transfer profits for whole vehicle
	return profit; // account for the (virtual) profit already made for the cargo packet
}

/**
 * Prepare the vehicle to be unloaded.
 * @param curr_station the station where the consist is at the moment
 * @param front_v the vehicle to be unloaded
 * @param next_station_id id of the station the consist will be traveling next
 */
void PrepareUnload(Station *curr_station, Vehicle *front_v, StationID next_station_id)
{
	/* At this moment loading cannot be finished */
	ClrBit(front_v->vehicle_flags, VF_LOADING_FINISHED);

	/* Start unloading at the first possible moment */
	front_v->load_unload_ticks = 1;

	if ((front_v->current_order.GetUnloadType() & OUFB_NO_UNLOAD) != 0) {
		/* vehicle will keep all its cargo and LoadUnloadVehicle will never call MoveToStation,
		 * so we have to update the flow stats here.
		 */
		if (next_station_id == INVALID_STATION) {
			return;
		} else {
			for (Vehicle *v = front_v; v != NULL; v = v->Next()) {
				const CargoPacketList *packets = v->cargo.Packets();
				for(VehicleCargoList::ConstIterator i(packets->begin()); i != packets->end(); ++i) {
					curr_station->goods[v->cargo_type].UpdateFlowStats(
							(*i)->SourceStation(), (*i)->Count(), next_station_id);
				}
			}
		}
	} else {
		for (Vehicle *v = front_v; v != NULL; v = v->Next()) {
			if (v->cargo_cap > 0 && !v->cargo.Empty()) {
				SetBit(v->vehicle_flags, VF_CARGO_UNLOADING);
			}
		}
	}

	assert(front_v->cargo_payment == NULL);
	front_v->cargo_payment = new CargoPayment(front_v);
}

/**
 * Reserves cargo if the full load order and improved_load is set.
 * @param st The station where the consist is loading at the moment
 * @param u The front of the loading vehicle consist
 * @param next_station The next station the vehicle will stop at
 * @return bit field for the cargo classes with bits for the reserved cargos set (if anything was reserved).
 */
uint32 ReserveConsist(Station *st, Vehicle *u, StationID next_station)
{
	uint32 ret = 0;
	if (_settings_game.order.improved_load && (u->current_order.GetLoadType() & OLFB_FULL_LOAD)) {
		/* Update reserved cargo */
		for (Vehicle *v = u; v != NULL; v = v->Next()) {
			/* Only reserve if the vehicle is not unloading anymore.
			 *
			 * The packets that are kept in the vehicle because they have the
			 * same destination as the vehicle are stored in the reservation
			 * list while unloading for performance reasons. The reservation
			 * list is swapped with the onboard list after unloading. This
			 * doesn't increase the load/unload time. So if we start reserving
			 * cargo before unloading has stopped we'll load that cargo for free
			 * later. Like this there is a slightly increased probability that
			 * another vehicle which has arrived later loads cargo that should
			 * be loaded by this vehicle but as the algorithm isn't perfect in
			 * that regard anyway we can tolerate it.
			 *
			 * The algorithm isn't perfect as it only counts free capacity for
			 * reservation. If another vehicle arrives later but unloads faster
			 * than this one, this vehicle won't reserve all the cargo it may
			 * be able to take after fully unloading. So the other vehicle may
			 * load it even if it has arrived later.
			 */
			if (HasBit(v->vehicle_flags, VF_CARGO_UNLOADING)) continue;

			int cap = v->cargo_cap - v->cargo.Count();
			if (cap > 0) {
				StationCargoList &list = st->goods[v->cargo_type].cargo;
				if (list.MoveTo(&v->cargo, cap, next_station, true) > 0) {
					SetBit(ret, v->cargo_type);
				}
			}
		}
	}
	return ret;
}


/**
 * Loads/unload the vehicle if possible.
 * @param v the vehicle to be (un)loaded
 * @param cargos_reserved bit field: the cargo classes for which cargo has been reserved in this loading cycle
 * @return the updated cargo_reserved
 */
static uint32 LoadUnloadVehicle(Vehicle *v, uint32 cargos_reserved)
{
	assert(v->current_order.IsType(OT_LOADING));

	StationID last_visited = v->last_station_visited;
	Station *st = Station::Get(last_visited);

	StationID next_station = INVALID_STATION;
	OrderList *orders = v->orders.list;
	if (orders != NULL) {
		next_station = orders->GetNextStoppingStation(v->cur_order_index,
				last_visited, v->type == VEH_TRAIN || v->type == VEH_ROAD);
	}

	/* We have not waited enough time till the next round of loading/unloading */
	if (v->load_unload_ticks != 0) {
		return cargos_reserved | ReserveConsist(st, v, next_station);
	}

	OrderUnloadFlags unload_flags = v->current_order.GetUnloadType();

	if (v->type == VEH_TRAIN && (!IsTileType(v->tile, MP_STATION) || GetStationIndex(v->tile) != st->index)) {
		/* The train reversed in the station. Take the "easy" way
		 * out and let the train just leave as it always did. */
		SetBit(v->vehicle_flags, VF_LOADING_FINISHED);
		v->load_unload_ticks = 1;
		return cargos_reserved;
	}

	int unloading_time = 0;
	Vehicle *u = v;
	bool dirty_vehicle = false;
	bool dirty_station = false;

	bool completely_emptied = true;
	bool anything_unloaded = false;
	bool anything_loaded   = false;
	uint32 full_load_amount = 0;
	uint32 cargo_not_full  = 0;
	uint32 cargo_full      = 0;

	v->cur_speed = 0;

	CargoPayment *payment = v->cargo_payment;

	for (; v != NULL; v = v->Next()) {
		if (v->cargo_cap == 0) continue;

		const Engine *e = Engine::Get(v->engine_type);
		byte load_amount = e->info.load_amount;

		/* The default loadamount for mail is 1/4 of the load amount for passengers */
		if (v->type == VEH_AIRCRAFT && !Aircraft::From(v)->IsNormalAircraft()) load_amount = CeilDiv(load_amount, 4);

		if (_settings_game.order.gradual_loading && HasBit(e->info.callback_mask, CBM_VEHICLE_LOAD_AMOUNT)) {
			uint16 cb_load_amount = GetVehicleCallback(CBID_VEHICLE_LOAD_AMOUNT, 0, 0, v->engine_type, v);
			if (cb_load_amount != CALLBACK_FAILED && GB(cb_load_amount, 0, 8) != 0) load_amount = GB(cb_load_amount, 0, 8);
		}

		GoodsEntry *ge = &st->goods[v->cargo_type];

		if (HasBit(v->vehicle_flags, VF_CARGO_UNLOADING)) {
			/* vehicle wants to unload something */

			uint cargo_count = v->cargo.OnboardCount();
			uint amount_unloaded = _settings_game.order.gradual_loading ? min(cargo_count, load_amount) : cargo_count;

			payment->SetCargo(v->cargo_type);
			uint delivered = ge->cargo.TakeFrom(&v->cargo, amount_unloaded, unload_flags, next_station, payment);

<<<<<<< HEAD
=======
			if (HasBit(ge->acceptance_pickup, GoodsEntry::ACCEPTANCE) && !(u->current_order.GetUnloadType() & OUFB_TRANSFER)) {
				/* The cargo has reached its final destination, the packets may now be destroyed */
				remaining = v->cargo.MoveTo<StationCargoList>(NULL, amount_unloaded, VehicleCargoList::MTA_FINAL_DELIVERY, payment, last_visited);

				dirty_vehicle = true;
				accepted = true;
			}

			/* The !accepted || v->cargo.Count == cargo_count clause is there
			 * to make it possible to force unload vehicles at the station where
			 * they were loaded, but to not force unload the vehicle when the
			 * station is still accepting the cargo in the vehicle. It doesn't
			 * accept cargo that was loaded at the same station. */
			if ((u->current_order.GetUnloadType() & (OUFB_UNLOAD | OUFB_TRANSFER)) && (!accepted || v->cargo.OnboardCount() == cargo_count)) {
				remaining = v->cargo.MoveTo(&ge->cargo, amount_unloaded, u->current_order.GetUnloadType() & OUFB_TRANSFER ? VehicleCargoList::MTA_TRANSFER : VehicleCargoList::MTA_UNLOAD, payment);
				if (!HasBit(ge->acceptance_pickup, GoodsEntry::PICKUP)) {
					InvalidateWindowData(WC_STATION_LIST, last_visited);
					SetBit(ge->acceptance_pickup, GoodsEntry::PICKUP);
				}

				dirty_vehicle = dirty_station = true;
			} else if (!accepted) {
				/* The order changed while unloading (unset unload/transfer) or the
				 * station does not accept our goods. */
				ClrBit(v->vehicle_flags, VF_CARGO_UNLOADING);

				/* Say we loaded something, otherwise we'll think we didn't unload
				 * something and we didn't load something, so we must be finished
				 * at this station. Setting the unloaded means that we will get a
				 * retry for loading in the next cycle. */
				anything_unloaded = true;
				continue;
			}

			/* Deliver goods to the station */
>>>>>>> 5d363fbe
			st->time_since_unload = 0;
			unloading_time += delivered;
			anything_unloaded = true;
			dirty_vehicle = true;

			/* load_amount might (theoretically) be 0, which would make delivered == 0 even though there is still cargo
			 * in the vehicle. Thus OnboardCount > 0. In that case we can't stop unloading as SwapReserved wouldn't work.
			 * v->cargo also contains the cargo reserved for the vehicle which is not on board at the moment, but will be
			 * swapped back when done unloading.
			 */
			if (v->cargo.OnboardCount() == 0) {
				/* done delivering */
				if (!v->cargo.Empty()) completely_emptied = false;
				ClrBit(v->vehicle_flags, VF_CARGO_UNLOADING);
				v->cargo.SwapReserved();
			}

			continue;
		}

		/* Do not pick up goods when we have no-load set or loading is stopped. */
		if (u->current_order.GetLoadType() & OLFB_NO_LOAD || HasBit(u->vehicle_flags, VF_STOP_LOADING)) continue;

		/* update stats */
		int t;
		switch (u->type) {
			case VEH_TRAIN: /* FALL THROUGH */
			case VEH_SHIP:
				t = u->vcache.cached_max_speed;
				break;

			case VEH_ROAD:
				t = u->vcache.cached_max_speed / 2;
				break;

			case VEH_AIRCRAFT:
				t = Aircraft::From(u)->GetSpeedOldUnits(); // Convert to old units.
				break;

			default: NOT_REACHED();
		}

		/* if last speed is 0, we treat that as if no vehicle has ever visited the station. */
		ge->last_speed = min(t, 255);
		ge->last_age = _cur_year - u->build_year;
		ge->days_since_pickup = 0;

		/* If there's goods waiting at the station, and the vehicle
		 * has capacity for it, load it on the vehicle. */
		int cap_left = v->cargo_cap - v->cargo.OnboardCount();
		if (cap_left > 0) {
			if (_settings_game.order.gradual_loading) cap_left = min(cap_left, load_amount);
			if (v->cargo.Empty()) TriggerVehicle(v, VEHICLE_TRIGGER_NEW_CARGO);

			int loaded = 0;
			if (_settings_game.order.improved_load) {
				loaded += v->cargo.LoadReserved(cap_left);
			}
			if (loaded < cap_left) {
				assert(v->cargo.ReservedCount() == 0);
				loaded += ge->cargo.MoveTo(&v->cargo, cap_left - loaded, next_station);
			}

			/* Store whether the maximum possible load amount was loaded or not.*/
			if (loaded == cap_left) {
				SetBit(full_load_amount, v->cargo_type);
			} else {
				ClrBit(full_load_amount, v->cargo_type);
			}

			/* TODO: Regarding this, when we do gradual loading, we
			 * should first unload all vehicles and then start
			 * loading them. Since this will cause
			 * VEHICLE_TRIGGER_EMPTY to be called at the time when
			 * the whole vehicle chain is really totally empty, the
			 * completely_emptied assignment can then be safely
			 * removed; that's how TTDPatch behaves too. --pasky */
			if (loaded > 0) {
				completely_emptied = false;
				anything_loaded = true;

				st->time_since_load = 0;
				st->last_vehicle_type = v->type;

				TriggerStationAnimation(st, st->xy, SAT_CARGO_TAKEN, v->cargo_type);
				AirportAnimationTrigger(st, AAT_STATION_CARGO_TAKEN, v->cargo_type);

				unloading_time += loaded;

				dirty_vehicle = dirty_station = true;
			} else if  (_settings_game.order.improved_load && HasBit(cargos_reserved, v->cargo_type)) {
				/* Skip loading this vehicle if another train/vehicle is already handling
				 * the same cargo type at this station */
				SetBit(cargo_not_full, v->cargo_type);
				continue;
			}
		}

		if (v->cargo.OnboardCount() >= v->cargo_cap) {
			SetBit(cargo_full, v->cargo_type);
		} else {
			SetBit(cargo_not_full, v->cargo_type);
		}
	}

	/* Only set completely_emptied, if we just unloaded all remaining cargo */
	completely_emptied &= anything_unloaded;

	v = u;

	if (!anything_unloaded) delete payment;

	ClrBit(u->vehicle_flags, VF_STOP_LOADING);
	if (anything_loaded || anything_unloaded) {
		if (_settings_game.order.gradual_loading) {
			/* The time it takes to load one 'slice' of cargo or passengers depends
			 * on the vehicle type - the values here are those found in TTDPatch */
			const uint gradual_loading_wait_time[] = { 40, 20, 10, 20 };

			unloading_time = gradual_loading_wait_time[v->type];
		}
		/* We loaded less cargo than possible for all cargo types and it's not full
		 * load and we're not supposed to wait any longer: stop loading. */
		if (!anything_unloaded && full_load_amount == 0 && !(v->current_order.GetLoadType() & OLFB_FULL_LOAD) &&
				(!_settings_game.order.timetabling || v->current_order_time >= (uint)max(v->current_order.wait_time - v->lateness_counter, 0))) {
			SetBit(v->vehicle_flags, VF_STOP_LOADING);
		}
	} else {
		bool finished_loading = true;
		if (v->current_order.GetLoadType() & OLFB_FULL_LOAD) {
			if (v->current_order.GetLoadType() == OLF_FULL_LOAD_ANY) {
				/* if the aircraft carries passengers and is NOT full, then
				 * continue loading, no matter how much mail is in */
				if ((v->type == VEH_AIRCRAFT && IsCargoInClass(v->cargo_type, CC_PASSENGERS) && v->cargo_cap > v->cargo.OnboardCount()) ||
						(cargo_not_full && (cargo_full & ~cargo_not_full) == 0)) { // There are still non-full cargoes
					finished_loading = false;
				}
			} else if (cargo_not_full != 0) {
				finished_loading = false;
			}
		}
		unloading_time = 20;

		SB(v->vehicle_flags, VF_LOADING_FINISHED, 1, finished_loading);
	}

	if (v->type == VEH_TRAIN) {
		/* Each platform tile is worth 2 rail vehicles. */
		int overhang = Train::From(v)->tcache.cached_total_length - st->GetPlatformLength(v->tile) * TILE_SIZE;
		if (overhang > 0) {
			unloading_time <<= 1;
			unloading_time += (overhang * unloading_time) / 8;
		}
	}

	/* Calculate the loading indicator fill percent and display
	 * In the Game Menu do not display indicators
	 * If _settings_client.gui.loading_indicators == 2, show indicators (bool can be promoted to int as 0 or 1 - results in 2 > 0,1 )
	 * if _settings_client.gui.loading_indicators == 1, _local_company must be the owner or must be a spectator to show ind., so 1 > 0
	 * if _settings_client.gui.loading_indicators == 0, do not display indicators ... 0 is never greater than anything
	 */
	if (_game_mode != GM_MENU && (_settings_client.gui.loading_indicators > (uint)(v->owner != _local_company && _local_company != COMPANY_SPECTATOR))) {
		StringID percent_up_down = STR_NULL;
		int percent = CalcPercentVehicleFilled(v, &percent_up_down);
		if (v->fill_percent_te_id == INVALID_TE_ID) {
			v->fill_percent_te_id = ShowFillingPercent(v->x_pos, v->y_pos, v->z_pos + 20, percent, percent_up_down);
		} else {
			UpdateFillingPercent(v->fill_percent_te_id, percent, percent_up_down);
		}
	}

	/* Always wait at least 1, otherwise we'll wait 'infinitively' long. */
	v->load_unload_ticks = max(1, unloading_time);

	if (completely_emptied) {
		TriggerVehicle(v, VEHICLE_TRIGGER_EMPTY);
	}

	if (dirty_vehicle) {
		SetWindowDirty(GetWindowClassForVehicleType(v->type), v->owner);
		SetWindowDirty(WC_VEHICLE_DETAILS, v->index);
		v->MarkDirty();
	}
	if (dirty_station) {
		st->MarkTilesDirty(true);
		SetWindowDirty(WC_STATION_VIEW, last_visited);
	}
	return cargos_reserved;
}

/**
 * Load/unload the vehicles in this station according to the order
 * they entered.
 * @param st the station to do the loading/unloading for
 */
void LoadUnloadStation(Station *st)
{
	/* No vehicle is here... */
	if (st->loading_vehicles.empty()) return;

	uint32 cargos_reserved = 0;

	Vehicle *last_loading = NULL;
	std::list<Vehicle *>::iterator iter;

	/* Check if anything will be loaded at all. Otherwise we don't need to reserve either */
	for (iter = st->loading_vehicles.begin(); iter != st->loading_vehicles.end(); ++iter) {
		Vehicle *v = *iter;

		if ((v->vehstatus & (VS_STOPPED | VS_CRASHED))) continue;

		assert(v->load_unload_ticks != 0);
		if (--v->load_unload_ticks == 0) last_loading = v;
	}

	/* We only need to reserve and load/unload up to the last loading vehicle.
	 * Further vehicles shouldn't take preference over earlier ones anyway.
	 */
	if (last_loading == NULL) return;

	for (iter = st->loading_vehicles.begin(); iter != st->loading_vehicles.end(); ++iter) {
		Vehicle *v = *iter;
		if (!(v->vehstatus & (VS_STOPPED | VS_CRASHED))) cargos_reserved = LoadUnloadVehicle(v, cargos_reserved);
		if (v == last_loading) break;
	}

	/* Call the production machinery of industries */
	const Industry * const *isend = _cargo_delivery_destinations.End();
	for (Industry **iid = _cargo_delivery_destinations.Begin(); iid != isend; iid++) {
		TriggerIndustryProduction(*iid);
	}
	_cargo_delivery_destinations.Clear();
}

/**
 * Monthly update of the economic data (of the companies as well as economic fluctuations).
 */
void CompaniesMonthlyLoop()
{
	CompaniesGenStatistics();
	if (_settings_game.economy.inflation) {
		AddInflation();
		RecomputePrices();
	}
	CompaniesPayInterest();
	HandleEconomyFluctuations();
}

static void DoAcquireCompany(Company *c)
{
	CompanyID ci = c->index;

	CompanyNewsInformation *cni = MallocT<CompanyNewsInformation>(1);
	cni->FillData(c, Company::Get(_current_company));

	SetDParam(0, STR_NEWS_COMPANY_MERGER_TITLE);
	SetDParam(1, c->bankrupt_value == 0 ? STR_NEWS_MERGER_TAKEOVER_TITLE : STR_NEWS_COMPANY_MERGER_DESCRIPTION);
	SetDParamStr(2, cni->company_name);
	SetDParamStr(3, cni->other_company_name);
	SetDParam(4, c->bankrupt_value);
	AddCompanyNewsItem(STR_MESSAGE_NEWS_FORMAT, NS_COMPANY_MERGER, cni);
	AI::BroadcastNewEvent(new AIEventCompanyMerger(ci, _current_company));

	ChangeOwnershipOfCompanyItems(ci, _current_company);

	if (c->bankrupt_value == 0) {
		Company *owner = Company::Get(_current_company);
		owner->current_loan += c->current_loan;
	}

	Money value = CalculateCompanyValue(c) >> 2;
	Backup<CompanyByte> cur_company(_current_company, FILE_LINE);
	for (int i = 0; i != 4; i++) {
		if (c->share_owners[i] != COMPANY_SPECTATOR) {
			cur_company.Change(c->share_owners[i]);
			SubtractMoneyFromCompany(CommandCost(EXPENSES_OTHER, -value));
		}
	}
	cur_company.Restore();

	if (c->is_ai) AI::Stop(c->index);

	DeleteCompanyWindows(ci);
	InvalidateWindowClassesData(WC_TRAINS_LIST, 0);
	InvalidateWindowClassesData(WC_SHIPS_LIST, 0);
	InvalidateWindowClassesData(WC_ROADVEH_LIST, 0);
	InvalidateWindowClassesData(WC_AIRCRAFT_LIST, 0);

	delete c;
}

extern int GetAmountOwnedBy(const Company *c, Owner owner);

/**
 * Acquire shares in an opposing company.
 * @param tile unused
 * @param flags type of operation
 * @param p1 company to buy the shares from
 * @param p2 unused
 * @param text unused
 * @return the cost of this operation or an error
 */
CommandCost CmdBuyShareInCompany(TileIndex tile, DoCommandFlag flags, uint32 p1, uint32 p2, const char *text)
{
	CommandCost cost(EXPENSES_OTHER);
	CompanyID target_company = (CompanyID)p1;
	Company *c = Company::GetIfValid(target_company);

	/* Check if buying shares is allowed (protection against modified clients)
	 * Cannot buy own shares */
	if (c == NULL || !_settings_game.economy.allow_shares || _current_company == target_company) return CMD_ERROR;

	/* Protect new companies from hostile takeovers */
	if (_cur_year - c->inaugurated_year < 6) return_cmd_error(STR_ERROR_PROTECTED);

	/* Those lines are here for network-protection (clients can be slow) */
	if (GetAmountOwnedBy(c, COMPANY_SPECTATOR) == 0) return cost;

	if (GetAmountOwnedBy(c, COMPANY_SPECTATOR) == 1) {
		if (!c->is_ai) return cost; //  We can not buy out a real company (temporarily). TODO: well, enable it obviously.

		if (GetAmountOwnedBy(c, _current_company) == 3 && !MayCompanyTakeOver(_current_company, target_company)) return_cmd_error(STR_ERROR_TOO_MANY_VEHICLES_IN_GAME);
	}


	cost.AddCost(CalculateCompanyValue(c) >> 2);
	if (flags & DC_EXEC) {
		OwnerByte *b = c->share_owners;

		while (*b != COMPANY_SPECTATOR) b++; // share owners is guaranteed to contain at least one COMPANY_SPECTATOR
		*b = _current_company;

		for (int i = 0; c->share_owners[i] == _current_company;) {
			if (++i == 4) {
				c->bankrupt_value = 0;
				DoAcquireCompany(c);
				break;
			}
		}
		SetWindowDirty(WC_COMPANY, target_company);
		CompanyAdminUpdate(c);
	}
	return cost;
}

/**
 * Sell shares in an opposing company.
 * @param tile unused
 * @param flags type of operation
 * @param p1 company to sell the shares from
 * @param p2 unused
 * @param text unused
 * @return the cost of this operation or an error
 */
CommandCost CmdSellShareInCompany(TileIndex tile, DoCommandFlag flags, uint32 p1, uint32 p2, const char *text)
{
	CompanyID target_company = (CompanyID)p1;
	Company *c = Company::GetIfValid(target_company);

	/* Check if selling shares is allowed (protection against modified clients)
	 * Cannot sell own shares */
	if (c == NULL || !_settings_game.economy.allow_shares || _current_company == target_company) return CMD_ERROR;

	/* Those lines are here for network-protection (clients can be slow) */
	if (GetAmountOwnedBy(c, _current_company) == 0) return CommandCost();

	/* adjust it a little to make it less profitable to sell and buy */
	Money cost = CalculateCompanyValue(c) >> 2;
	cost = -(cost - (cost >> 7));

	if (flags & DC_EXEC) {
		OwnerByte *b = c->share_owners;
		while (*b != _current_company) b++; // share owners is guaranteed to contain company
		*b = COMPANY_SPECTATOR;
		SetWindowDirty(WC_COMPANY, target_company);
		CompanyAdminUpdate(c);
	}
	return CommandCost(EXPENSES_OTHER, cost);
}

/**
 * Buy up another company.
 * When a competing company is gone bankrupt you get the chance to purchase
 * that company.
 * @todo currently this only works for AI companies
 * @param tile unused
 * @param flags type of operation
 * @param p1 company to buy up
 * @param p2 unused
 * @param text unused
 * @return the cost of this operation or an error
 */
CommandCost CmdBuyCompany(TileIndex tile, DoCommandFlag flags, uint32 p1, uint32 p2, const char *text)
{
	CompanyID target_company = (CompanyID)p1;
	Company *c = Company::GetIfValid(target_company);
	if (c == NULL) return CMD_ERROR;

	/* Disable takeovers when not asked */
	if (!HasBit(c->bankrupt_asked, _current_company)) return CMD_ERROR;

	/* Disable taking over the local company in single player */
	if (!_networking && _local_company == c->index) return CMD_ERROR;

	/* Do not allow companies to take over themselves */
	if (target_company == _current_company) return CMD_ERROR;

	/* Disable taking over when not allowed. */
	if (!MayCompanyTakeOver(_current_company, target_company)) return CMD_ERROR;

	/* Get the cost here as the company is deleted in DoAcquireCompany. */
	CommandCost cost(EXPENSES_OTHER, c->bankrupt_value);

	if (flags & DC_EXEC) {
		DoAcquireCompany(c);
	}
	return cost;
}<|MERGE_RESOLUTION|>--- conflicted
+++ resolved
@@ -1242,46 +1242,14 @@
 			payment->SetCargo(v->cargo_type);
 			uint delivered = ge->cargo.TakeFrom(&v->cargo, amount_unloaded, unload_flags, next_station, payment);
 
-<<<<<<< HEAD
-=======
-			if (HasBit(ge->acceptance_pickup, GoodsEntry::ACCEPTANCE) && !(u->current_order.GetUnloadType() & OUFB_TRANSFER)) {
-				/* The cargo has reached its final destination, the packets may now be destroyed */
-				remaining = v->cargo.MoveTo<StationCargoList>(NULL, amount_unloaded, VehicleCargoList::MTA_FINAL_DELIVERY, payment, last_visited);
-
-				dirty_vehicle = true;
-				accepted = true;
-			}
-
-			/* The !accepted || v->cargo.Count == cargo_count clause is there
-			 * to make it possible to force unload vehicles at the station where
-			 * they were loaded, but to not force unload the vehicle when the
-			 * station is still accepting the cargo in the vehicle. It doesn't
-			 * accept cargo that was loaded at the same station. */
-			if ((u->current_order.GetUnloadType() & (OUFB_UNLOAD | OUFB_TRANSFER)) && (!accepted || v->cargo.OnboardCount() == cargo_count)) {
-				remaining = v->cargo.MoveTo(&ge->cargo, amount_unloaded, u->current_order.GetUnloadType() & OUFB_TRANSFER ? VehicleCargoList::MTA_TRANSFER : VehicleCargoList::MTA_UNLOAD, payment);
-				if (!HasBit(ge->acceptance_pickup, GoodsEntry::PICKUP)) {
-					InvalidateWindowData(WC_STATION_LIST, last_visited);
-					SetBit(ge->acceptance_pickup, GoodsEntry::PICKUP);
-				}
-
-				dirty_vehicle = dirty_station = true;
-			} else if (!accepted) {
-				/* The order changed while unloading (unset unload/transfer) or the
-				 * station does not accept our goods. */
-				ClrBit(v->vehicle_flags, VF_CARGO_UNLOADING);
-
-				/* Say we loaded something, otherwise we'll think we didn't unload
-				 * something and we didn't load something, so we must be finished
-				 * at this station. Setting the unloaded means that we will get a
-				 * retry for loading in the next cycle. */
-				anything_unloaded = true;
-				continue;
-			}
-
-			/* Deliver goods to the station */
->>>>>>> 5d363fbe
 			st->time_since_unload = 0;
 			unloading_time += delivered;
+
+			if (!HasBit(ge->acceptance_pickup, GoodsEntry::PICKUP)) {
+				InvalidateWindowData(WC_STATION_LIST, last_visited);
+				SetBit(ge->acceptance_pickup, GoodsEntry::PICKUP);
+			}
+
 			anything_unloaded = true;
 			dirty_vehicle = true;
 
