/* $Id$ */

/*
 * This file is part of OpenTTD.
 * OpenTTD is free software; you can redistribute it and/or modify it under the terms of the GNU General Public License as published by the Free Software Foundation, version 2.
 * OpenTTD is distributed in the hope that it will be useful, but WITHOUT ANY WARRANTY; without even the implied warranty of MERCHANTABILITY or FITNESS FOR A PARTICULAR PURPOSE.
 * See the GNU General Public License for more details. You should have received a copy of the GNU General Public License along with OpenTTD. If not, see <http://www.gnu.org/licenses/>.
 */

/** @file economy.cpp Handling of the economy. */

#include "stdafx.h"
#include "openttd.h"
#include "tile_cmd.h"
#include "company_func.h"
#include "command_func.h"
#include "industry.h"
#include "town.h"
#include "news_func.h"
#include "network/network.h"
#include "network/network_func.h"
#include "vehicle_gui.h"
#include "ai/ai.hpp"
#include "aircraft.h"
#include "train.h"
#include "newgrf_engine.h"
#include "newgrf_sound.h"
#include "newgrf_industries.h"
#include "newgrf_industrytiles.h"
#include "newgrf_station.h"
#include "unmovable.h"
#include "group.h"
#include "strings_func.h"
#include "functions.h"
#include "window_func.h"
#include "date_func.h"
#include "vehicle_func.h"
#include "sound_func.h"
#include "gfx_func.h"
#include "autoreplace_func.h"
#include "company_gui.h"
#include "signs_base.h"
#include "subsidy_base.h"
#include "subsidy_func.h"
#include "station_base.h"
#include "waypoint_base.h"
#include "economy_base.h"
#include "core/pool_func.hpp"

#include "table/strings.h"
#include "table/sprites.h"
#include "table/pricebase.h"


/* Initialize the cargo payment-pool */
CargoPaymentPool _cargo_payment_pool("CargoPayment");
INSTANTIATE_POOL_METHODS(CargoPayment)

/**
 * Multiply two integer values and shift the results to right.
 *
 * This function multiplies two integer values. The result is
 * shifted by the amount of shift to right.
 *
 * @param a The first integer
 * @param b The second integer
 * @param shift The amount to shift the value to right.
 * @return The shifted result
 */
static inline int32 BigMulS(const int32 a, const int32 b, const uint8 shift)
{
	return (int32)((int64)a * (int64)b >> shift);
}

/**
 * Multiply two unsigned integers and shift the results to right.
 *
 * This function multiplies two unsigned integers. The result is
 * shifted by the amount of shift to right.
 *
 * @param a The first unsigned integer
 * @param b The second unsigned integer
 * @param shift The amount to shift the value to right.
 * @return The shifted result
 */
static inline uint32 BigMulSU(const uint32 a, const uint32 b, const uint8 shift)
{
	return (uint32)((uint64)a * (uint64)b >> shift);
}

typedef SmallVector<Industry *, 16> SmallIndustryList;

/* Score info */
const ScoreInfo _score_info[] = {
	{ SCORE_VEHICLES,        120, 100 },
	{ SCORE_STATIONS,         80, 100 },
	{ SCORE_MIN_PROFIT,    10000, 100 },
	{ SCORE_MIN_INCOME,    50000,  50 },
	{ SCORE_MAX_INCOME,   100000, 100 },
	{ SCORE_DELIVERED,     40000, 400 },
	{ SCORE_CARGO,             8,  50 },
	{ SCORE_MONEY,      10000000,  50 },
	{ SCORE_LOAN,         250000,  50 },
	{ SCORE_TOTAL,             0,   0 }
};

int _score_part[MAX_COMPANIES][SCORE_END];
Economy _economy;
Prices _price;
Money _additional_cash_required;
static byte _price_base_multiplier[NUM_PRICES];

Money CalculateCompanyValue(const Company *c)
{
	Owner owner = c->index;
	Money value = 0;

	Station *st;
	uint num = 0;

	FOR_ALL_STATIONS(st) {
		if (st->owner == owner) num += CountBits((byte)st->facilities);
	}

	value += num * _price.station_value * 25;

	Vehicle *v;
	FOR_ALL_VEHICLES(v) {
		if (v->owner != owner) continue;

		if (v->type == VEH_TRAIN ||
				v->type == VEH_ROAD ||
				(v->type == VEH_AIRCRAFT && Aircraft::From(v)->IsNormalAircraft()) ||
				v->type == VEH_SHIP) {
			value += v->value * 3 >> 1;
		}
	}

	/* Add real money value */
	value -= c->current_loan;
	value += c->money;

	return max(value, (Money)1);
}

/** if update is set to true, the economy is updated with this score
 *  (also the house is updated, should only be true in the on-tick event)
 * @param update the economy with calculated score
 * @param c company been evaluated
 * @return actual score of this company
 * */
int UpdateCompanyRatingAndValue(Company *c, bool update)
{
	Owner owner = c->index;
	int score = 0;

	memset(_score_part[owner], 0, sizeof(_score_part[owner]));

	/* Count vehicles */
	{
		Vehicle *v;
		Money min_profit = 0;
		bool min_profit_first = true;
		uint num = 0;

		FOR_ALL_VEHICLES(v) {
			if (v->owner != owner) continue;
			if (IsCompanyBuildableVehicleType(v->type) && v->IsPrimaryVehicle()) {
				if (v->profit_last_year > 0) num++; // For the vehicle score only count profitable vehicles
				if (v->age > 730) {
					/* Find the vehicle with the lowest amount of profit */
					if (min_profit_first || min_profit > v->profit_last_year) {
						min_profit = v->profit_last_year;
						min_profit_first = false;
					}
				}
			}
		}

		min_profit >>= 8; // remove the fract part

		_score_part[owner][SCORE_VEHICLES] = num;
		/* Don't allow negative min_profit to show */
		if (min_profit > 0)
			_score_part[owner][SCORE_MIN_PROFIT] = ClampToI32(min_profit);
	}

	/* Count stations */
	{
		uint num = 0;
		const Station *st;

		FOR_ALL_STATIONS(st) {
			/* Only count stations that are actually serviced */
			if (st->owner == owner && (st->time_since_load <= 20 || st->time_since_unload <= 20)) num += CountBits((byte)st->facilities);
		}
		_score_part[owner][SCORE_STATIONS] = num;
	}

	/* Generate statistics depending on recent income statistics */
	{
		int numec = min(c->num_valid_stat_ent, 12);
		if (numec != 0) {
			const CompanyEconomyEntry *cee = c->old_economy;
			Money min_income = cee->income + cee->expenses;
			Money max_income = cee->income + cee->expenses;

			do {
				min_income = min(min_income, cee->income + cee->expenses);
				max_income = max(max_income, cee->income + cee->expenses);
			} while (++cee, --numec);

			if (min_income > 0) {
				_score_part[owner][SCORE_MIN_INCOME] = ClampToI32(min_income);
			}

			_score_part[owner][SCORE_MAX_INCOME] = ClampToI32(max_income);
		}
	}

	/* Generate score depending on amount of transported cargo */
	{
		const CompanyEconomyEntry *cee;
		int numec;
		uint32 total_delivered;

		numec = min(c->num_valid_stat_ent, 4);
		if (numec != 0) {
			cee = c->old_economy;
			total_delivered = 0;
			do {
				total_delivered += cee->delivered_cargo;
			} while (++cee, --numec);

			_score_part[owner][SCORE_DELIVERED] = total_delivered;
		}
	}

	/* Generate score for variety of cargo */
	{
		uint num = CountBits(c->cargo_types);
		_score_part[owner][SCORE_CARGO] = num;
		if (update) c->cargo_types = 0;
	}

	/* Generate score for company's money */
	{
		if (c->money > 0) {
			_score_part[owner][SCORE_MONEY] = ClampToI32(c->money);
		}
	}

	/* Generate score for loan */
	{
		_score_part[owner][SCORE_LOAN] = ClampToI32(_score_info[SCORE_LOAN].needed - c->current_loan);
	}

	/* Now we calculate the score for each item.. */
	{
		int total_score = 0;
		int s;
		score = 0;
		for (ScoreID i = SCORE_BEGIN; i < SCORE_END; i++) {
			/* Skip the total */
			if (i == SCORE_TOTAL) continue;
			/*  Check the score */
			s = Clamp(_score_part[owner][i], 0, _score_info[i].needed) * _score_info[i].score / _score_info[i].needed;
			score += s;
			total_score += _score_info[i].score;
		}

		_score_part[owner][SCORE_TOTAL] = score;

		/*  We always want the score scaled to SCORE_MAX (1000) */
		if (total_score != SCORE_MAX) score = score * SCORE_MAX / total_score;
	}

	if (update) {
		c->old_economy[0].performance_history = score;
		UpdateCompanyHQ(c, score);
		c->old_economy[0].company_value = CalculateCompanyValue(c);
	}

	SetWindowDirty(WC_PERFORMANCE_DETAIL, 0);
	return score;
}

/*  use INVALID_OWNER as new_owner to delete the company. */
void ChangeOwnershipOfCompanyItems(Owner old_owner, Owner new_owner)
{
	Town *t;
	CompanyID old = _current_company;

	assert(old_owner != new_owner);

	{
		Company *c;
		uint i;

		/* See if the old_owner had shares in other companies */
		_current_company = old_owner;
		FOR_ALL_COMPANIES(c) {
			for (i = 0; i < 4; i++) {
				if (c->share_owners[i] == old_owner) {
					/* Sell his shares */
					CommandCost res = DoCommand(0, c->index, 0, DC_EXEC, CMD_SELL_SHARE_IN_COMPANY);
					/* Because we are in a DoCommand, we can't just execute an other one and
					 *  expect the money to be removed. We need to do it ourself! */
					SubtractMoneyFromCompany(res);
				}
			}
		}

		/* Sell all the shares that people have on this company */
		c = Company::Get(old_owner);
		for (i = 0; i < 4; i++) {
			_current_company = c->share_owners[i];
			if (_current_company != INVALID_OWNER) {
				/* Sell the shares */
				CommandCost res = DoCommand(0, old_owner, 0, DC_EXEC, CMD_SELL_SHARE_IN_COMPANY);
				/* Because we are in a DoCommand, we can't just execute an other one and
				 *  expect the money to be removed. We need to do it ourself! */
				SubtractMoneyFromCompany(res);
			}
		}
	}

	_current_company = old_owner;

	/* Temporarily increase the company's money, to be sure that
	 * removing his/her property doesn't fail because of lack of money.
	 * Not too drastically though, because it could overflow */
	if (new_owner == INVALID_OWNER) {
		Company::Get(old_owner)->money = UINT64_MAX >> 2; // jackpot ;p
	}

	Subsidy *s;
	FOR_ALL_SUBSIDIES(s) {
		if (s->awarded == old_owner) {
			if (new_owner == INVALID_OWNER) {
				delete s;
			} else {
				s->awarded = new_owner;
			}
		}
	}
	if (new_owner == INVALID_OWNER) RebuildSubsidisedSourceAndDestinationCache();

	/* Take care of rating in towns */
	FOR_ALL_TOWNS(t) {
		/* If a company takes over, give the ratings to that company. */
		if (new_owner != INVALID_OWNER) {
			if (HasBit(t->have_ratings, old_owner)) {
				if (HasBit(t->have_ratings, new_owner)) {
					/* use max of the two ratings. */
					t->ratings[new_owner] = max(t->ratings[new_owner], t->ratings[old_owner]);
				} else {
					SetBit(t->have_ratings, new_owner);
					t->ratings[new_owner] = t->ratings[old_owner];
				}
			}
		}

		/* Reset the ratings for the old owner */
		t->ratings[old_owner] = RATING_INITIAL;
		ClrBit(t->have_ratings, old_owner);
	}

	{
		FreeUnitIDGenerator unitidgen[] = {
			FreeUnitIDGenerator(VEH_TRAIN, new_owner), FreeUnitIDGenerator(VEH_ROAD,     new_owner),
			FreeUnitIDGenerator(VEH_SHIP,  new_owner), FreeUnitIDGenerator(VEH_AIRCRAFT, new_owner)
		};

		Vehicle *v;
		FOR_ALL_VEHICLES(v) {
			if (v->owner == old_owner && IsCompanyBuildableVehicleType(v->type)) {
				if (new_owner == INVALID_OWNER) {
					if (v->Previous() == NULL) delete v;
				} else {
					v->owner = new_owner;
					v->colourmap = PAL_NONE;
					if (v->IsEngineCountable()) Company::Get(new_owner)->num_engines[v->engine_type]++;
					if (v->IsPrimaryVehicle()) v->unitnumber = unitidgen[v->type].NextID();
				}
			}
		}
	}

	/*  Change ownership of tiles */
	{
		TileIndex tile = 0;
		do {
			ChangeTileOwner(tile, old_owner, new_owner);
		} while (++tile != MapSize());

		if (new_owner != INVALID_OWNER) {
			/* Update all signals because there can be new segment that was owned by two companies
			 * and signals were not propagated
			 * Similiar with crossings - it is needed to bar crossings that weren't before
			 * because of different owner of crossing and approaching train */
			tile = 0;

			do {
				if (IsTileType(tile, MP_RAILWAY) && IsTileOwner(tile, new_owner) && HasSignals(tile)) {
					TrackBits tracks = GetTrackBits(tile);
					do { // there may be two tracks with signals for TRACK_BIT_HORZ and TRACK_BIT_VERT
						Track track = RemoveFirstTrack(&tracks);
						if (HasSignalOnTrack(tile, track)) AddTrackToSignalBuffer(tile, track, new_owner);
					} while (tracks != TRACK_BIT_NONE);
				} else if (IsLevelCrossingTile(tile) && IsTileOwner(tile, new_owner)) {
					UpdateLevelCrossing(tile);
				}
			} while (++tile != MapSize());
		}

		/* update signals in buffer */
		UpdateSignalsInBuffer();
	}

	/* convert owner of stations (including deleted ones, but excluding buoys) */
	Station *st;
	FOR_ALL_STATIONS(st) {
		if (st->owner == old_owner) {
			/* if a company goes bankrupt, set owner to OWNER_NONE so the sign doesn't disappear immediately
			 * also, drawing station window would cause reading invalid company's colour */
			st->owner = new_owner == INVALID_OWNER ? OWNER_NONE : new_owner;
		}
	}

	/* do the same for waypoints (we need to do this here so deleted waypoints are converted too) */
	Waypoint *wp;
	FOR_ALL_WAYPOINTS(wp) {
		if (wp->owner == old_owner) {
			wp->owner = new_owner == INVALID_OWNER ? OWNER_NONE : new_owner;
		}
	}

	/* In all cases clear replace engine rules.
	 * Even if it was copied, it could interfere with new owner's rules */
	RemoveAllEngineReplacementForCompany(Company::Get(old_owner));

	if (new_owner == INVALID_OWNER) {
		RemoveAllGroupsForCompany(old_owner);
	} else {
		Group *g;
		FOR_ALL_GROUPS(g) {
			if (g->owner == old_owner) g->owner = new_owner;
		}
	}

	Sign *si;
	FOR_ALL_SIGNS(si) {
		if (si->owner == old_owner) si->owner = new_owner == INVALID_OWNER ? OWNER_NONE : new_owner;
	}

	/* Change colour of existing windows */
	if (new_owner != INVALID_OWNER) ChangeWindowOwner(old_owner, new_owner);

	_current_company = old;

	MarkWholeScreenDirty();
}

static void ChangeNetworkOwner(Owner current_owner, Owner new_owner)
{
#ifdef ENABLE_NETWORK
	if (!_networking) return;

	if (current_owner == _local_company) {
		SetLocalCompany(new_owner);
	}

	if (!_network_server) return;

	NetworkServerChangeOwner(current_owner, new_owner);
#endif /* ENABLE_NETWORK */
}

static void CompanyCheckBankrupt(Company *c)
{
	/*  If the company has money again, it does not go bankrupt */
	if (c->money >= 0) {
		c->quarters_of_bankruptcy = 0;
		c->bankrupt_asked = 0;
		return;
	}

	c->quarters_of_bankruptcy++;

	CompanyNewsInformation *cni = MallocT<CompanyNewsInformation>(1);
	cni->FillData(c);

	switch (c->quarters_of_bankruptcy) {
		case 0:
		case 1:
			free(cni);
			break;

		case 2:
			SetDParam(0, STR_NEWS_COMPANY_IN_TROUBLE_TITLE);
			SetDParam(1, STR_NEWS_COMPANY_IN_TROUBLE_DESCRIPTION);
			SetDParamStr(2, cni->company_name);
			AddCompanyNewsItem(STR_MESSAGE_NEWS_FORMAT, NS_COMPANY_TROUBLE, cni);
			AI::BroadcastNewEvent(new AIEventCompanyInTrouble(c->index));
			break;
		case 3: {
			/* Check if the company has any value.. if not, declare it bankrupt
			 *  right now */
			Money val = CalculateCompanyValue(c);
			if (val > 0) {
				c->bankrupt_value = val;
				c->bankrupt_asked = 1 << c->index; // Don't ask the owner
				c->bankrupt_timeout = 0;
				free(cni);
				break;
			}
			/* Else, falltrue to case 4... */
		}
		default:
		case 4:
			if (!_networking && _local_company == c->index) {
				/* If we are in offline mode, leave the company playing. Eg. there
				 * is no THE-END, otherwise mark the client as spectator to make sure
				 * he/she is no long in control of this company. However... when you
				 * join another company (cheat) the "unowned" company can bankrupt. */
				c->bankrupt_asked = MAX_UVALUE(CompanyMask);
				free(cni);
				break;
			}

			/* Close everything the owner has open */
			DeleteCompanyWindows(c->index);

			/* Show bankrupt news */
			SetDParam(0, STR_NEWS_COMPANY_BANKRUPT_TITLE);
			SetDParam(1, STR_NEWS_COMPANY_BANKRUPT_DESCRIPTION);
			SetDParamStr(2, cni->company_name);
			AddCompanyNewsItem(STR_MESSAGE_NEWS_FORMAT, NS_COMPANY_BANKRUPT, cni);

			/* Remove the company */
			ChangeNetworkOwner(c->index, COMPANY_SPECTATOR);
			ChangeOwnershipOfCompanyItems(c->index, INVALID_OWNER);

			if (c->is_ai) AI::Stop(c->index);

			CompanyID c_index = c->index;
			delete c;
			AI::BroadcastNewEvent(new AIEventCompanyBankrupt(c_index));
	}
}

static void CompaniesGenStatistics()
{
	Station *st;
	Company *c;

	FOR_ALL_STATIONS(st) {
		_current_company = st->owner;
		CommandCost cost(EXPENSES_PROPERTY, _price.station_value >> 1);
		SubtractMoneyFromCompany(cost);
	}

	if (!HasBit(1 << 0 | 1 << 3 | 1 << 6 | 1 << 9, _cur_month))
		return;

	FOR_ALL_COMPANIES(c) {
		memmove(&c->old_economy[1], &c->old_economy[0], sizeof(c->old_economy) - sizeof(c->old_economy[0]));
		c->old_economy[0] = c->cur_economy;
		memset(&c->cur_economy, 0, sizeof(c->cur_economy));

		if (c->num_valid_stat_ent != MAX_HISTORY_MONTHS) c->num_valid_stat_ent++;

		UpdateCompanyRatingAndValue(c, true);
		if (c->block_preview != 0) c->block_preview--;
		CompanyCheckBankrupt(c);
	}

	SetWindowDirty(WC_INCOME_GRAPH, 0);
	SetWindowDirty(WC_OPERATING_PROFIT, 0);
	SetWindowDirty(WC_DELIVERED_CARGO, 0);
	SetWindowDirty(WC_PERFORMANCE_HISTORY, 0);
	SetWindowDirty(WC_COMPANY_VALUE, 0);
	SetWindowDirty(WC_COMPANY_LEAGUE, 0);
}

/**
 * Add monthly inflation
 * @param check_year Shall the inflation get stopped after 170 years?
 */
void AddInflation(bool check_year)
{
	/* The cargo payment inflation differs from the normal inflation, so the
	 * relative amount of money you make with a transport decreases slowly over
	 * the 170 years. After a few hundred years we reach a level in which the
	 * games will become unplayable as the maximum income will be less than
	 * the minimum running cost.
	 *
	 * Furthermore there are a lot of inflation related overflows all over the
	 * place. Solving them is hardly possible because inflation will always
	 * reach the overflow threshold some day. So we'll just perform the
	 * inflation mechanism during the first 170 years (the amount of years that
	 * one had in the original TTD) and stop doing the inflation after that
	 * because it only causes problems that can't be solved nicely and the
	 * inflation doesn't add anything after that either; it even makes playing
	 * it impossible due to the diverging cost and income rates.
	 */
	if (check_year && (_cur_year - _settings_game.game_creation.starting_year) >= (ORIGINAL_MAX_YEAR - ORIGINAL_BASE_YEAR)) return;

	/* Approximation for (100 + infl_amount)% ** (1 / 12) - 100%
	 * scaled by 65536
	 * 12 -> months per year
	 * This is only a good approxiamtion for small values
	 */
	_economy.inflation_prices  += min((_economy.inflation_prices  * _economy.infl_amount    * 54) >> 16, MAX_INFLATION);
	_economy.inflation_payment += min((_economy.inflation_payment * _economy.infl_amount_pr * 54) >> 16, MAX_INFLATION);
}

/**
 * Computes all prices, payments and maximum loan.
 */
void RecomputePrices()
{
	/* Setup maximum loan */
	_economy.max_loan = (_settings_game.difficulty.max_loan * _economy.inflation_prices >> 16) / 50000 * 50000;

	assert_compile(sizeof(_price) == NUM_PRICES * sizeof(Money));

	/* Setup price bases */
	for (uint i = 0; i < NUM_PRICES; i++) {
		Money price = _price_base_specs[i].start_price;

		/* Apply difficulty settings */
		uint mod = 1;
		switch (_price_base_specs[i].category) {
			case PCAT_RUNNING:
				mod = _settings_game.difficulty.vehicle_costs;
				break;

			case PCAT_CONSTRUCTION:
				mod = _settings_game.difficulty.construction_cost;
				break;

			default: break;
		}
		if (mod < 1) {
			price = price * 3 >> 2;
		} else if (mod > 1) {
			price = price * 9 >> 3;
		}

		/* Apply inflation */
		price = (int64)price * _economy.inflation_prices;

		/* Apply newgrf modifiers, and remove fractional part of inflation */
		int shift = _price_base_multiplier[i] - 8 - 16;
		if (shift >= 0) {
			price <<= shift;
		} else {
			price >>= -shift;
		}

		/* Store value */
		((Money *)&_price)[i] = price;
	}

	/* Setup cargo payment */
	CargoSpec *cs;
	FOR_ALL_CARGOSPECS(cs) {
		cs->current_payment = ((int64)cs->initial_payment * _economy.inflation_payment) >> 16;
	}

	SetWindowClassesDirty(WC_BUILD_VEHICLE);
	SetWindowClassesDirty(WC_REPLACE_VEHICLE);
	SetWindowClassesDirty(WC_VEHICLE_DETAILS);
	SetWindowDirty(WC_PAYMENT_RATES, 0);
}

static void CompaniesPayInterest()
{
	const Company *c;

	FOR_ALL_COMPANIES(c) {
		_current_company = c->index;

		/* Over a year the paid interest should be "loan * interest percentage",
		 * but... as that number is likely not dividable by 12 (pay each month),
		 * one needs to account for that in the monthly fee calculations.
		 * To easily calculate what one should pay "this" month, you calculate
		 * what (total) should have been paid up to this month and you substract
		 * whatever has been paid in the previous months. This will mean one month
		 * it'll be a bit more and the other it'll be a bit less than the average
		 * monthly fee, but on average it will be exact. */
		Money yearly_fee = c->current_loan * _economy.interest_rate / 100;
		Money up_to_previous_month = yearly_fee * _cur_month / 12;
		Money up_to_this_month = yearly_fee * (_cur_month + 1) / 12;

		SubtractMoneyFromCompany(CommandCost(EXPENSES_LOAN_INT, up_to_this_month - up_to_previous_month));

		SubtractMoneyFromCompany(CommandCost(EXPENSES_OTHER, _price.station_value >> 2));
	}
}

static void HandleEconomyFluctuations()
{
	if (_settings_game.difficulty.economy != 0) {
		/* When economy is Fluctuating, decrease counter */
		_economy.fluct--;
	} else if (_economy.fluct <= 0) {
		/* When it's Steady and we are in recession, end it now */
		_economy.fluct = -12;
	} else {
		/* No need to do anything else in other cases */
		return;
	}

	if (_economy.fluct == 0) {
		_economy.fluct = -(int)GB(Random(), 0, 2);
		AddNewsItem(STR_NEWS_BEGIN_OF_RECESSION, NS_ECONOMY);
	} else if (_economy.fluct == -12) {
		_economy.fluct = GB(Random(), 0, 8) + 312;
		AddNewsItem(STR_NEWS_END_OF_RECESSION, NS_ECONOMY);
	}
}


/**
 * Reset changes to the price base multipliers.
 */
void ResetPriceBaseMultipliers()
{
	uint i;

	/* 8 means no multiplier. */
	for (i = 0; i < NUM_PRICES; i++)
		_price_base_multiplier[i] = 8;
}

/**
 * Change a price base by the given factor.
 * The price base is altered by factors of two, with an offset of 8.
 * NewBaseCost = OldBaseCost * 2^(n-8)
 * @param price Index of price base to change.
 * @param factor Amount to change by.
 */
void SetPriceBaseMultiplier(uint price, byte factor)
{
	assert(price < NUM_PRICES);
	_price_base_multiplier[price] = min(factor, MAX_PRICE_MODIFIER);
}

/**
 * Initialize the variables that will maintain the daily industry change system.
 * @param init_counter specifies if the counter is required to be initialized
 */
void StartupIndustryDailyChanges(bool init_counter)
{
	uint map_size = MapLogX() + MapLogY();
	/* After getting map size, it needs to be scaled appropriately and divided by 31,
	 * which stands for the days in a month.
	 * Using just 31 will make it so that a monthly reset (based on the real number of days of that month)
	 * would not be needed.
	 * Since it is based on "fractionnal parts", the leftover days will not make much of a difference
	 * on the overall total number of changes performed */
	_economy.industry_daily_increment = (1 << map_size) / 31;

	if (init_counter) {
		/* A new game or a savegame from an older version will require the counter to be initialized */
		_economy.industry_daily_change_counter = 0;
	}
}

void StartupEconomy()
{
	_economy.interest_rate = _settings_game.difficulty.initial_interest;
	_economy.infl_amount = _settings_game.difficulty.initial_interest;
	_economy.infl_amount_pr = max(0, _settings_game.difficulty.initial_interest - 1);
	_economy.fluct = GB(Random(), 0, 8) + 168;

	/* Set up prices */
	RecomputePrices();

	StartupIndustryDailyChanges(true); // As we are starting a new game, initialize the counter too

}

/**
 * Resets economy to initial values
 */
void InitializeEconomy()
{
	_economy.inflation_prices = _economy.inflation_payment = 1 << 16;
}

Money GetPriceByIndex(uint8 index)
{
	if (index > NUM_PRICES) return 0;

	return ((Money*)&_price)[index];
}

Money GetTransportedGoodsIncome(uint num_pieces, uint dist, byte transit_days, CargoID cargo_type)
{
	const CargoSpec *cs = CargoSpec::Get(cargo_type);
	if (!cs->IsValid()) {
		/* User changed newgrfs and some vehicle still carries some cargo which is no longer available. */
		return 0;
	}

	/* Use callback to calculate cargo profit, if available */
	if (HasBit(cs->callback_mask, CBM_CARGO_PROFIT_CALC)) {
		uint32 var18 = min(dist, 0xFFFF) | (min(num_pieces, 0xFF) << 16) | (transit_days << 24);
		uint16 callback = GetCargoCallback(CBID_CARGO_PROFIT_CALC, 0, var18, cs);
		if (callback != CALLBACK_FAILED) {
			int result = GB(callback, 0, 14);

			/* Simulate a 15 bit signed value */
			if (HasBit(callback, 14)) result -= 0x4000;

			/* "The result should be a signed multiplier that gets multiplied
			 * by the amount of cargo moved and the price factor, then gets
			 * divided by 8192." */
			return result * num_pieces * cs->current_payment / 8192;
		}
	}

	static const int MIN_TIME_FACTOR = 31;
	static const int MAX_TIME_FACTOR = 255;

	const int days1 = cs->transit_days[0];
	const int days2 = cs->transit_days[1];
	const int days_over_days1 = max(   transit_days - days1, 0);
	const int days_over_days2 = max(days_over_days1 - days2, 0);

	/*
	 * The time factor is calculated based on the time it took
	 * (transit_days) compared two cargo-depending values. The
	 * range is divided into three parts:
	 *
	 *  - constant for fast transits
	 *  - linear decreasing with time with a slope of -1 for medium transports
	 *  - linear decreasing with time with a slope of -2 for slow transports
	 *
	 */
	const int time_factor = max(MAX_TIME_FACTOR - days_over_days1 - days_over_days2, MIN_TIME_FACTOR);

	return BigMulS(dist * time_factor * num_pieces, cs->current_payment, 21);
}

/** The industries we've currently brought cargo to. */
static SmallIndustryList _cargo_delivery_destinations;

/**
 * Transfer goods from station to industry.
 * All cargo is delivered to the nearest (Manhattan) industry to the station sign, which is inside the acceptance rectangle and actually accepts the cargo.
 * @param st The station that accepted the cargo
 * @param cargo_type Type of cargo delivered
 * @param num_pieces Amount of cargo delivered
 * @param source The source of the cargo
 * @return actually accepted pieces of cargo
 */
static uint DeliverGoodsToIndustry(const Station *st, CargoID cargo_type, uint num_pieces, IndustryID source)
{
	/* Find the nearest industrytile to the station sign inside the catchment area, whose industry accepts the cargo.
	 * This fails in three cases:
	 *  1) The station accepts the cargo because there are enough houses around it accepting the cargo.
	 *  2) The industries in the catchment area temporarily reject the cargo, and the daily station loop has not yet updated station acceptance.
	 *  3) The results of callbacks CBID_INDUSTRY_REFUSE_CARGO and CBID_INDTILE_CARGO_ACCEPTANCE are inconsistent. (documented behaviour)
	 */

	uint accepted = 0;

	for (uint i = 0; i < st->industries_near.Length() && num_pieces != 0; i++) {
		Industry *ind = st->industries_near[i];
		if (ind->index == source) continue;

		const IndustrySpec *indspec = GetIndustrySpec(ind->type);

		uint cargo_index;
		for (cargo_index = 0; cargo_index < lengthof(ind->accepts_cargo); cargo_index++) {
			if (cargo_type == ind->accepts_cargo[cargo_index]) break;
		}
		/* Check if matching cargo has been found */
		if (cargo_index >= lengthof(ind->accepts_cargo)) continue;

		/* Check if industry temporarily refuses acceptance */
		if (HasBit(indspec->callback_mask, CBM_IND_REFUSE_CARGO)) {
			uint16 res = GetIndustryCallback(CBID_INDUSTRY_REFUSE_CARGO, 0, GetReverseCargoTranslation(cargo_type, indspec->grf_prop.grffile), ind, ind->type, ind->xy);
			if (res == 0) continue;
		}

		/* Insert the industry into _cargo_delivery_destinations, if not yet contained */
		_cargo_delivery_destinations.Include(ind);

		uint amount = min(num_pieces, 0xFFFFU - ind->incoming_cargo_waiting[cargo_index]);
		ind->incoming_cargo_waiting[cargo_index] += amount;
		num_pieces -= amount;
		accepted += amount;
	}

	return accepted;
}

/**
 * Delivers goods to industries/towns and calculates the payment
 * @param num_pieces amount of cargo delivered
 * @param cargo_type the type of cargo that is delivered
 * @param dest Station the cargo has been unloaded
 * @param source_tile The origin of the cargo for distance calculation
 * @param days_in_transit Travel time
 * @param company The company delivering the cargo
 * @param src_type Type of source of cargo (industry, town, headquarters)
 * @param src Index of source of cargo
 * @return Revenue for delivering cargo
 * @note The cargo is just added to the stockpile of the industry. It is due to the caller to trigger the industry's production machinery
 */
static Money DeliverGoods(int num_pieces, CargoID cargo_type, StationID dest, TileIndex source_tile, byte days_in_transit, Company *company, SourceType src_type, SourceID src)
{
	assert(num_pieces > 0);

	/* Update company statistics */
	company->cur_economy.delivered_cargo += num_pieces;
	SetBit(company->cargo_types, cargo_type);

	const Station *st = Station::Get(dest);

	/* Increase town's counter for some special goods types */
	const CargoSpec *cs = CargoSpec::Get(cargo_type);
	if (cs->town_effect == TE_FOOD) st->town->new_act_food += num_pieces;
	if (cs->town_effect == TE_WATER) st->town->new_act_water += num_pieces;

	/* Give the goods to the industry. */
	uint accepted = DeliverGoodsToIndustry(st, cargo_type, num_pieces, src_type == ST_INDUSTRY ? src : INVALID_INDUSTRY);

	/* If this cargo type is always accepted, accept all */
	if (HasBit(st->always_accepted, cargo_type)) accepted = num_pieces;

	/* Determine profit */
	Money profit = GetTransportedGoodsIncome(accepted, DistanceManhattan(source_tile, st->xy), days_in_transit, cargo_type);

	/* Modify profit if a subsidy is in effect */
	if (CheckSubsidised(cargo_type, company->index, src_type, src, st))  {
		switch (_settings_game.difficulty.subsidy_multiplier) {
			case 0:  profit += profit >> 1; break;
			case 1:  profit *= 2; break;
			case 2:  profit *= 3; break;
			default: profit *= 4; break;
		}
	}

	return profit;
}

/**
 * Inform the industry about just delivered cargo
 * DeliverGoodsToIndustry() silently incremented incoming_cargo_waiting, now it is time to do something with the new cargo.
 * @param i The industry to process
 */
static void TriggerIndustryProduction(Industry *i)
{
	const IndustrySpec *indspec = GetIndustrySpec(i->type);
	uint16 callback = indspec->callback_mask;

	i->was_cargo_delivered = true;
	i->last_cargo_accepted_at = _date;

	if (HasBit(callback, CBM_IND_PRODUCTION_CARGO_ARRIVAL) || HasBit(callback, CBM_IND_PRODUCTION_256_TICKS)) {
		if (HasBit(callback, CBM_IND_PRODUCTION_CARGO_ARRIVAL)) {
			IndustryProductionCallback(i, 0);
		} else {
			SetWindowDirty(WC_INDUSTRY_VIEW, i->index);
		}
	} else {
		for (uint cargo_index = 0; cargo_index < lengthof(i->incoming_cargo_waiting); cargo_index++) {
			uint cargo_waiting = i->incoming_cargo_waiting[cargo_index];
			if (cargo_waiting == 0) continue;

			i->produced_cargo_waiting[0] = min(i->produced_cargo_waiting[0] + (cargo_waiting * indspec->input_cargo_multiplier[cargo_index][0] / 256), 0xFFFF);
			i->produced_cargo_waiting[1] = min(i->produced_cargo_waiting[1] + (cargo_waiting * indspec->input_cargo_multiplier[cargo_index][1] / 256), 0xFFFF);

			i->incoming_cargo_waiting[cargo_index] = 0;
		}
	}

	TriggerIndustry(i, INDUSTRY_TRIGGER_RECEIVED_CARGO);
	StartStopIndustryTileAnimation(i, IAT_INDUSTRY_RECEIVED_CARGO);
}

/**
 * Makes us a new cargo payment helper.
 * @param front The front of the train
 */
CargoPayment::CargoPayment(Vehicle *front) :
	front(front),
	current_station(front->last_station_visited)
{
}

CargoPayment::~CargoPayment()
{
	if (this->CleaningPool()) return;

	this->front->cargo_payment = NULL;

	if (this->visual_profit == 0 && this->visual_transfer == 0) return;

	CompanyID old_company = _current_company;
	_current_company = this->front->owner;

	SubtractMoneyFromCompany(CommandCost(this->front->GetExpenseType(true), -this->route_profit));
	this->front->profit_this_year += (this->visual_profit + this->visual_transfer) << 8;

	int transfer_offset = 0;
	if (this->route_profit != 0) {
		if (IsLocalCompany() && !PlayVehicleSound(this->front, VSE_LOAD_UNLOAD)) {
			SndPlayVehicleFx(SND_14_CASHTILL, this->front);
		}

		ShowCostOrIncomeAnimation(this->front->x_pos, this->front->y_pos, this->front->z_pos, -this->visual_profit);
		transfer_offset = 6;
	}

	if (this->visual_transfer != 0){
		ShowFeederIncomeAnimation(this->front->x_pos + transfer_offset, this->front->y_pos + transfer_offset, this->front->z_pos, this->visual_transfer);
	}

	_current_company = old_company;
}

/**
 * Handle payment for final delivery of the given cargo packet.
 * @param cp The cargo packet to pay for.
 * @param count The number of packets to pay for.
 */
void CargoPayment::PayFinalDelivery(CargoPacket *cp, uint count)
{
	if (this->owner == NULL) {
		this->owner = Company::Get(this->front->owner);
	}

	/* Handle end of route payment */
	Money profit = DeliverGoods(count, this->ct, this->current_station, cp->source_xy, cp->days_in_transit, this->owner, cp->source_type, cp->source_id);
	this->route_profit += profit;

	/* The vehicle's profit is whatever route profit there is minus feeder shares. */
	this->visual_profit += profit - cp->feeder_share;
}

/**
 * Handle payment for transfer of the given cargo packet.
 * @param cp The cargo packet to pay for.
 * @param count The number of packets to pay for.
 */
void CargoPayment::PayTransfer(CargoPacket *cp, uint count)
{
	Money profit = GetTransportedGoodsIncome(
		count,
		/* pay transfer vehicle for only the part of transfer it has done: ie. cargo_loaded_at_xy to here */
		DistanceManhattan(cp->loaded_at_xy, Station::Get(this->current_station)->xy),
		cp->days_in_transit,
		this->ct);

	this->visual_transfer += profit; // accumulate transfer profits for whole vehicle
	cp->feeder_share      += profit; // account for the (virtual) profit already made for the cargo packet
}

/**
 * Prepare the vehicle to be unloaded.
 * @param front_v the vehicle to be unloaded
 */
void PrepareUnload(Station * curr_station, Vehicle *front_v, StationID next_station_id)
{
	/* At this moment loading cannot be finished */
	ClrBit(front_v->vehicle_flags, VF_LOADING_FINISHED);

	/* Start unloading in at the first possible moment */
	front_v->time_counter = 1;

	if ((front_v->current_order.GetUnloadType() & OUFB_NO_UNLOAD) != 0) {
		/* vehicle will keep all its cargo and LoadUnloadVehicle will never call MoveToStation */
		UpdateFlows(curr_station, front_v, next_station_id);
	} else {
		for (Vehicle *v = front_v; v != NULL; v = v->Next()) {
			if (v->cargo_cap > 0 && !v->cargo.Empty()) {
				SetBit(v->vehicle_flags, VF_CARGO_UNLOADING);
			}
		}
	}

	assert(front_v->cargo_payment == NULL);
	front_v->cargo_payment = new CargoPayment(front_v);
}

/**
 * Moves packets from the reservation list back into the station
 */
static void ReimportReserved(Station * st, CargoReservation & reserved) {
	for (CargoReservation::iterator i = reserved.begin(); i != reserved.end(); ++i) {
		st->goods[i->first].cargo.Import(i->second);
	}
}

/**
 * reserves cargo if the full load order and improved_load is set. Moves rejected packets from the rejection list
 * back into the station
 */
static void ReserveAndUnreject(Station * st, Vehicle * u, StationID next_station, CargoReservation & reserved, CargoReservation & rejected)
{
	if (_settings_game.order.improved_load && (u->current_order.GetLoadType() & OLFB_FULL_LOAD)) {
		/* Update reserved cargo */
		for (Vehicle * v = u; v != NULL; v = v->Next()) {
			CargoID cargo = v->cargo_type;
			CargoList & list = st->goods[cargo].cargo;
			list.ReservePacketsForLoading(&reserved[cargo], v->cargo_cap - v->cargo.Count(), next_station, &rejected[cargo]);
		}
	}
	ReimportReserved(st, rejected);
}

/**
 * Loads/unload the vehicle if possible.
 * @param v the vehicle to be (un)loaded
 * @param reserved   the amount of each cargo type that is
 *                   left on the platform to be
 *                   picked up by another vehicle when all
 *                   previous vehicles have loaded.
 */
static void LoadUnloadVehicle(Vehicle *v, CargoReservation & reserved)
{
	CargoReservation rejected;
	assert(v->current_order.IsType(OT_LOADING));

	assert(v->time_counter != 0);

	StationID last_visited = v->last_station_visited;
	Station *st = Station::Get(last_visited);

	StationID next_station = INVALID_STATION;
	OrderList * orders = v->orders.list;
	if (orders != NULL) {
		next_station = orders->GetNextStoppingStation(v->cur_order_index, v->type == VEH_TRAIN || v->type == VEH_ROAD);
	}

	/* We have not waited enough time till the next round of loading/unloading */
<<<<<<< HEAD
	if (--v->load_unload_time_rem != 0) {
		ReserveAndUnreject(st, v, next_station, reserved, rejected);
=======
	if (--v->time_counter != 0) {
		if (_settings_game.order.improved_load && (v->current_order.GetLoadType() & OLFB_FULL_LOAD)) {
			/* 'Reserve' this cargo for this vehicle, because we were first. */
			for (; v != NULL; v = v->Next()) {
				int cap_left = v->cargo_cap - v->cargo.Count();
				if (cap_left > 0) cargo_left[v->cargo_type] -= cap_left;
			}
		}
>>>>>>> 79020e54
		return;
	}

	OrderUnloadFlags unload_flags = v->current_order.GetUnloadType();

	if (v->type == VEH_TRAIN && (!IsTileType(v->tile, MP_STATION) || GetStationIndex(v->tile) != st->index)) {
		/* The train reversed in the station. Take the "easy" way
		 * out and let the train just leave as it always did. */
		SetBit(v->vehicle_flags, VF_LOADING_FINISHED);
		v->time_counter = 1;
		return;
	}

	int unloading_time = 0;
	Vehicle *u = v;
	int result = 0;

	bool completely_emptied = true;
	bool anything_unloaded = false;
	bool anything_loaded   = false;
	uint32 cargo_not_full  = 0;
	uint32 cargo_full      = 0;

	v->cur_speed = 0;

	CargoPayment *payment = v->cargo_payment;

	for (; v != NULL; v = v->Next()) {
		if (v->cargo_cap == 0) continue;

		byte load_amount = EngInfo(v->engine_type)->load_amount;

		/* The default loadamount for mail is 1/4 of the load amount for passengers */
		if (v->type == VEH_AIRCRAFT && !Aircraft::From(v)->IsNormalAircraft()) load_amount = (load_amount + 3) / 4;

		if (_settings_game.order.gradual_loading && HasBit(EngInfo(v->engine_type)->callback_mask, CBM_VEHICLE_LOAD_AMOUNT)) {
			uint16 cb_load_amount = GetVehicleCallback(CBID_VEHICLE_LOAD_AMOUNT, 0, 0, v->engine_type, v);
			if (cb_load_amount != CALLBACK_FAILED && GB(cb_load_amount, 0, 8) != 0) load_amount = GB(cb_load_amount, 0, 8);
		}

		GoodsEntry *ge = &st->goods[v->cargo_type];

		if (HasBit(v->vehicle_flags, VF_CARGO_UNLOADING) && (unload_flags & OUFB_NO_UNLOAD) == 0) {
			/* vehicle wants to unload something */

			uint cargo_count = v->cargo.Count();
			uint amount_unloaded = _settings_game.order.gradual_loading ? min(cargo_count, load_amount) : cargo_count;

			payment->SetCargo(v->cargo_type);
			uint delivered = v->cargo.MoveToStation(ge, amount_unloaded, unload_flags, last_visited, next_station, payment);

			st->time_since_unload = 0;
			unloading_time += delivered;
			anything_unloaded = true;
			result |= 1;

			if (!_settings_game.order.gradual_loading || delivered < amount_unloaded || delivered == 0){
				/* done delivering */
				if (!v->cargo.Empty()) {
					completely_emptied = false;
					v->cargo.UpdateFlows(next_station, ge);
				}
				ClrBit(v->vehicle_flags, VF_CARGO_UNLOADING);
			}

			continue;
		}

		/* Do not pick up goods when we have no-load set. */
		if (u->current_order.GetLoadType() & OLFB_NO_LOAD) continue;

		/* update stats */
		int t;
		switch (u->type) {
			case VEH_TRAIN:    t = Train::From(u)->tcache.cached_max_speed; break;
			case VEH_ROAD:     t = u->max_speed / 2;        break;
			case VEH_SHIP:     t = u->max_speed;            break;
			case VEH_AIRCRAFT: t = u->max_speed * 10 / 129; break; // convert to old units
			default: NOT_REACHED();
		}

		/* if last speed is 0, we treat that as if no vehicle has ever visited the station. */
		ge->last_speed = min(t, 255);
		ge->last_age = _cur_year - u->build_year;
		ge->days_since_pickup = 0;

		/* If there's goods waiting at the station, and the vehicle
		 * has capacity for it, load it on the vehicle. */
		int cap_left = v->cargo_cap - v->cargo.Count();
		if (cap_left > 0) {
			if (!ge->cargo.Empty()) {
				uint cap = cap_left;
				uint count = ge->cargo.Count();

				if (cap > count) cap = count;
				if (_settings_game.order.gradual_loading) cap = min(cap, load_amount);

				if (v->cargo.Empty()) TriggerVehicle(v, VEHICLE_TRIGGER_NEW_CARGO);

				/* The full load order could be seen as interference by the user.
				 * In that case force_load should be set and all cargo available
				 * be moved onto the vehicle.
				 */
				uint loaded = ge->cargo.MoveToVehicle(&v->cargo, cap, next_station, &rejected[v->cargo_type], st->xy);

				/* TODO: Regarding this, when we do gradual loading, we
				 * should first unload all vehicles and then start
				 * loading them. Since this will cause
				 * VEHICLE_TRIGGER_EMPTY to be called at the time when
				 * the whole vehicle chain is really totally empty, the
				 * completely_emptied assignment can then be safely
				 * removed; that's how TTDPatch behaves too. --pasky */
				if (loaded > 0) {
					completely_emptied = false;
					anything_loaded = true;
				}

				st->time_since_load = 0;
				st->last_vehicle_type = v->type;

				StationAnimationTrigger(st, st->xy, STAT_ANIM_CARGO_TAKEN, v->cargo_type);

				unloading_time += loaded;

				result |= 2;
			} else if (_settings_game.order.improved_load && !reserved[v->cargo_type].empty()) {
				/* Skip loading this vehicle if another train/vehicle is already handling
				 * the same cargo type at this station */
				SetBit(cargo_not_full, v->cargo_type);
				continue;
			}
		}

		if (v->cargo.Count() >= v->cargo_cap) {
			SetBit(cargo_full, v->cargo_type);
		} else {
			SetBit(cargo_not_full, v->cargo_type);
		}
	}

	/* Only set completly_emptied, if we just unloaded all remaining cargo */
	completely_emptied &= anything_unloaded;

	/* We update these variables here, so gradual loading still fills
	 * all wagons at the same time instead of using the same 'improved'
	 * loading algorithm for the wagons (only fill wagon when there is
	 * enough to fill the previous wagons) */
	ReserveAndUnreject(st, u, next_station, reserved, rejected);

	v = u;

	if (!anything_unloaded) delete payment;

	if (anything_loaded || anything_unloaded) {
		if (_settings_game.order.gradual_loading) {
			/* The time it takes to load one 'slice' of cargo or passengers depends
			 * on the vehicle type - the values here are those found in TTDPatch */
			const uint gradual_loading_wait_time[] = { 40, 20, 10, 20 };

			unloading_time = gradual_loading_wait_time[v->type];
		}
	} else {
		bool finished_loading = true;
		if (v->current_order.GetLoadType() & OLFB_FULL_LOAD) {
			if (v->current_order.GetLoadType() == OLF_FULL_LOAD_ANY) {
				/* if the aircraft carries passengers and is NOT full, then
				 * continue loading, no matter how much mail is in */
				if ((v->type == VEH_AIRCRAFT && IsCargoInClass(v->cargo_type, CC_PASSENGERS) && v->cargo_cap > v->cargo.Count()) ||
						(cargo_not_full && (cargo_full & ~cargo_not_full) == 0)) { // There are stull non-full cargos
					finished_loading = false;
				}
			} else if (cargo_not_full != 0) {
				finished_loading = false;
			}
		}
		unloading_time = 20;

		SB(v->vehicle_flags, VF_LOADING_FINISHED, 1, finished_loading);
	}

	if (v->type == VEH_TRAIN) {
		/* Each platform tile is worth 2 rail vehicles. */
		int overhang = Train::From(v)->tcache.cached_total_length - st->GetPlatformLength(v->tile) * TILE_SIZE;
		if (overhang > 0) {
			unloading_time <<= 1;
			unloading_time += (overhang * unloading_time) / 8;
		}
	}

	/* Calculate the loading indicator fill percent and display
	 * In the Game Menu do not display indicators
	 * If _settings_client.gui.loading_indicators == 2, show indicators (bool can be promoted to int as 0 or 1 - results in 2 > 0,1 )
	 * if _settings_client.gui.loading_indicators == 1, _local_company must be the owner or must be a spectator to show ind., so 1 > 0
	 * if _settings_client.gui.loading_indicators == 0, do not display indicators ... 0 is never greater than anything
	 */
	if (_game_mode != GM_MENU && (_settings_client.gui.loading_indicators > (uint)(v->owner != _local_company && _local_company != COMPANY_SPECTATOR))) {
		StringID percent_up_down = STR_NULL;
		int percent = CalcPercentVehicleFilled(v, &percent_up_down);
		if (v->fill_percent_te_id == INVALID_TE_ID) {
			v->fill_percent_te_id = ShowFillingPercent(v->x_pos, v->y_pos, v->z_pos + 20, percent, percent_up_down);
		} else {
			UpdateFillingPercent(v->fill_percent_te_id, percent, percent_up_down);
		}
	}

	/* Always wait at least 1, otherwise we'll wait 'infinitively' long. */
	v->time_counter = max(1, unloading_time);

	if (completely_emptied) {
		TriggerVehicle(v, VEHICLE_TRIGGER_EMPTY);
	}

	if (result != 0) {
		SetWindowDirty(GetWindowClassForVehicleType(v->type), v->owner);
		SetWindowDirty(WC_VEHICLE_DETAILS, v->index);

		st->MarkTilesDirty(true);
		v->MarkDirty();

		if (result & 2) SetWindowDirty(WC_STATION_VIEW, last_visited);
	}
}

/**
 * Load/unload the vehicles in this station according to the order
 * they entered.
 * @param st the station to do the loading/unloading for
 */
void LoadUnloadStation(Station *st)
{
	/* No vehicle is here... */
	if (st->loading_vehicles.empty()) return;

	CargoReservation reserved;

	std::list<Vehicle *>::iterator iter;
	for (iter = st->loading_vehicles.begin(); iter != st->loading_vehicles.end(); ++iter) {
		Vehicle *v = *iter;
		if (!(v->vehstatus & (VS_STOPPED | VS_CRASHED))) LoadUnloadVehicle(v, reserved);
	}

	ReimportReserved(st, reserved);

	/* Call the production machinery of industries */
	const Industry * const *isend = _cargo_delivery_destinations.End();
	for (Industry **iid = _cargo_delivery_destinations.Begin(); iid != isend; iid++) {
		TriggerIndustryProduction(*iid);
	}
	_cargo_delivery_destinations.Clear();
}

void CompaniesMonthlyLoop()
{
	CompaniesGenStatistics();
	if (_settings_game.economy.inflation) {
		AddInflation();
		RecomputePrices();
	}
	CompaniesPayInterest();
	/* Reset the _current_company flag */
	_current_company = OWNER_NONE;
	HandleEconomyFluctuations();
}

static void DoAcquireCompany(Company *c)
{
	Company *owner;
	int i;
	Money value;
	CompanyID ci = c->index;

	CompanyNewsInformation *cni = MallocT<CompanyNewsInformation>(1);
	cni->FillData(c, Company::Get(_current_company));

	SetDParam(0, STR_NEWS_COMPANY_MERGER_TITLE);
	SetDParam(1, c->bankrupt_value == 0 ? STR_NEWS_MERGER_TAKEOVER_TITLE : STR_NEWS_COMPANY_MERGER_DESCRIPTION);
	SetDParamStr(2, cni->company_name);
	SetDParamStr(3, cni->other_company_name);
	SetDParam(4, c->bankrupt_value);
	AddCompanyNewsItem(STR_MESSAGE_NEWS_FORMAT, NS_COMPANY_MERGER, cni);
	AI::BroadcastNewEvent(new AIEventCompanyMerger(ci, _current_company));

	/* original code does this a little bit differently */
	ChangeNetworkOwner(ci, _current_company);
	ChangeOwnershipOfCompanyItems(ci, _current_company);

	if (c->bankrupt_value == 0) {
		owner = Company::Get(_current_company);
		owner->current_loan += c->current_loan;
	}

	value = CalculateCompanyValue(c) >> 2;
	CompanyID old_company = _current_company;
	for (i = 0; i != 4; i++) {
		if (c->share_owners[i] != COMPANY_SPECTATOR) {
			_current_company = c->share_owners[i];
			SubtractMoneyFromCompany(CommandCost(EXPENSES_OTHER, -value));
		}
	}
	_current_company = old_company;

	if (c->is_ai) AI::Stop(c->index);

	DeleteCompanyWindows(ci);
	InvalidateWindowClassesData(WC_TRAINS_LIST, 0);
	InvalidateWindowClassesData(WC_SHIPS_LIST, 0);
	InvalidateWindowClassesData(WC_ROADVEH_LIST, 0);
	InvalidateWindowClassesData(WC_AIRCRAFT_LIST, 0);

	delete c;
}

extern int GetAmountOwnedBy(const Company *c, Owner owner);

/** Acquire shares in an opposing company.
 * @param tile unused
 * @param flags type of operation
 * @param p1 company to buy the shares from
 * @param p2 unused
 * @param text unused
 * @return the cost of this operation or an error
 */
CommandCost CmdBuyShareInCompany(TileIndex tile, DoCommandFlag flags, uint32 p1, uint32 p2, const char *text)
{
	CommandCost cost(EXPENSES_OTHER);

	Company *c = Company::GetIfValid(p1);

	/* Check if buying shares is allowed (protection against modified clients)
	 * Cannot buy own shares */
	if (c == NULL || !_settings_game.economy.allow_shares || _current_company == (CompanyID)p1) return CMD_ERROR;

	/* Protect new companies from hostile takeovers */
	if (_cur_year - c->inaugurated_year < 6) return_cmd_error(STR_ERROR_PROTECTED);

	/* Those lines are here for network-protection (clients can be slow) */
	if (GetAmountOwnedBy(c, COMPANY_SPECTATOR) == 0) return cost;

	/* We can not buy out a real company (temporarily). TODO: well, enable it obviously */
	if (GetAmountOwnedBy(c, COMPANY_SPECTATOR) == 1 && !c->is_ai) return cost;

	cost.AddCost(CalculateCompanyValue(c) >> 2);
	if (flags & DC_EXEC) {
		OwnerByte *b = c->share_owners;
		int i;

		while (*b != COMPANY_SPECTATOR) b++; // share owners is guaranteed to contain at least one COMPANY_SPECTATOR
		*b = _current_company;

		for (i = 0; c->share_owners[i] == _current_company;) {
			if (++i == 4) {
				c->bankrupt_value = 0;
				DoAcquireCompany(c);
				break;
			}
		}
		SetWindowDirty(WC_COMPANY, p1);
	}
	return cost;
}

/** Sell shares in an opposing company.
 * @param tile unused
 * @param flags type of operation
 * @param p1 company to sell the shares from
 * @param p2 unused
 * @param text unused
 * @return the cost of this operation or an error
 */
CommandCost CmdSellShareInCompany(TileIndex tile, DoCommandFlag flags, uint32 p1, uint32 p2, const char *text)
{
	Company *c = Company::GetIfValid(p1);

	/* Check if selling shares is allowed (protection against modified clients)
	 * Cannot sell own shares */
	if (c == NULL || !_settings_game.economy.allow_shares || _current_company == (CompanyID)p1) return CMD_ERROR;

	/* Those lines are here for network-protection (clients can be slow) */
	if (GetAmountOwnedBy(c, _current_company) == 0) return CommandCost();

	/* adjust it a little to make it less profitable to sell and buy */
	Money cost = CalculateCompanyValue(c) >> 2;
	cost = -(cost - (cost >> 7));

	if (flags & DC_EXEC) {
		OwnerByte *b = c->share_owners;
		while (*b != _current_company) b++; // share owners is guaranteed to contain company
		*b = COMPANY_SPECTATOR;
		SetWindowDirty(WC_COMPANY, p1);
	}
	return CommandCost(EXPENSES_OTHER, cost);
}

/** Buy up another company.
 * When a competing company is gone bankrupt you get the chance to purchase
 * that company.
 * @todo currently this only works for AI companies
 * @param tile unused
 * @param flags type of operation
 * @param p1 company to buy up
 * @param p2 unused
 * @param text unused
 * @return the cost of this operation or an error
 */
CommandCost CmdBuyCompany(TileIndex tile, DoCommandFlag flags, uint32 p1, uint32 p2, const char *text)
{
	Company *c = Company::GetIfValid(p1);
	if (c == NULL) return CMD_ERROR;

	/* Disable takeovers when not asked */
	if (!HasBit(c->bankrupt_asked, _current_company)) return CMD_ERROR;

	/* Disable taking over the local company in single player */
	if (!_networking && _local_company == c->index) return CMD_ERROR;

	/* Do not allow companies to take over themselves */
	if ((CompanyID)p1 == _current_company) return CMD_ERROR;

	/* Get the cost here as the company is deleted in DoAcquireCompany. */
	CommandCost cost(EXPENSES_OTHER, c->bankrupt_value);

	if (flags & DC_EXEC) {
		DoAcquireCompany(c);
	}
	return cost;
}<|MERGE_RESOLUTION|>--- conflicted
+++ resolved
@@ -1142,19 +1142,8 @@
 	}
 
 	/* We have not waited enough time till the next round of loading/unloading */
-<<<<<<< HEAD
-	if (--v->load_unload_time_rem != 0) {
+	if (--v->time_counter != 0) {
 		ReserveAndUnreject(st, v, next_station, reserved, rejected);
-=======
-	if (--v->time_counter != 0) {
-		if (_settings_game.order.improved_load && (v->current_order.GetLoadType() & OLFB_FULL_LOAD)) {
-			/* 'Reserve' this cargo for this vehicle, because we were first. */
-			for (; v != NULL; v = v->Next()) {
-				int cap_left = v->cargo_cap - v->cargo.Count();
-				if (cap_left > 0) cargo_left[v->cargo_type] -= cap_left;
-			}
-		}
->>>>>>> 79020e54
 		return;
 	}
 
