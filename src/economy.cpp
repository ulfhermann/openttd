/* $Id$ */

/*
 * This file is part of OpenTTD.
 * OpenTTD is free software; you can redistribute it and/or modify it under the terms of the GNU General Public License as published by the Free Software Foundation, version 2.
 * OpenTTD is distributed in the hope that it will be useful, but WITHOUT ANY WARRANTY; without even the implied warranty of MERCHANTABILITY or FITNESS FOR A PARTICULAR PURPOSE.
 * See the GNU General Public License for more details. You should have received a copy of the GNU General Public License along with OpenTTD. If not, see <http://www.gnu.org/licenses/>.
 */

/** @file economy.cpp Handling of the economy. */

#include "stdafx.h"
#include "openttd.h"
#include "tile_cmd.h"
#include "company_func.h"
#include "command_func.h"
#include "industry.h"
#include "town.h"
#include "news_func.h"
#include "network/network.h"
#include "network/network_func.h"
#include "vehicle_gui.h"
#include "ai/ai.hpp"
#include "aircraft.h"
#include "train.h"
#include "newgrf_engine.h"
#include "newgrf_sound.h"
#include "newgrf_industries.h"
#include "newgrf_industrytiles.h"
#include "newgrf_station.h"
#include "unmovable.h"
#include "group.h"
#include "strings_func.h"
#include "functions.h"
#include "window_func.h"
#include "date_func.h"
#include "vehicle_func.h"
#include "sound_func.h"
#include "gfx_func.h"
#include "autoreplace_func.h"
#include "company_gui.h"
#include "signs_base.h"
#include "subsidy_base.h"
#include "subsidy_func.h"
#include "station_base.h"
#include "waypoint_base.h"
#include "economy_base.h"
#include "core/pool_func.hpp"
#include "debug.h"

#include "table/strings.h"
#include "table/sprites.h"
#include "table/pricebase.h"


/* Initialize the cargo payment-pool */
CargoPaymentPool _cargo_payment_pool("CargoPayment");
INSTANTIATE_POOL_METHODS(CargoPayment)

/**
 * Multiply two integer values and shift the results to right.
 *
 * This function multiplies two integer values. The result is
 * shifted by the amount of shift to right.
 *
 * @param a The first integer
 * @param b The second integer
 * @param shift The amount to shift the value to right.
 * @return The shifted result
 */
static inline int32 BigMulS(const int32 a, const int32 b, const uint8 shift)
{
	return (int32)((int64)a * (int64)b >> shift);
}

/**
 * Multiply two unsigned integers and shift the results to right.
 *
 * This function multiplies two unsigned integers. The result is
 * shifted by the amount of shift to right.
 *
 * @param a The first unsigned integer
 * @param b The second unsigned integer
 * @param shift The amount to shift the value to right.
 * @return The shifted result
 */
static inline uint32 BigMulSU(const uint32 a, const uint32 b, const uint8 shift)
{
	return (uint32)((uint64)a * (uint64)b >> shift);
}

typedef SmallVector<Industry *, 16> SmallIndustryList;

/* Score info */
const ScoreInfo _score_info[] = {
	{ SCORE_VEHICLES,        120, 100 },
	{ SCORE_STATIONS,         80, 100 },
	{ SCORE_MIN_PROFIT,    10000, 100 },
	{ SCORE_MIN_INCOME,    50000,  50 },
	{ SCORE_MAX_INCOME,   100000, 100 },
	{ SCORE_DELIVERED,     40000, 400 },
	{ SCORE_CARGO,             8,  50 },
	{ SCORE_MONEY,      10000000,  50 },
	{ SCORE_LOAN,         250000,  50 },
	{ SCORE_TOTAL,             0,   0 }
};

int _score_part[MAX_COMPANIES][SCORE_END];
Economy _economy;
Prices _price;
Money _additional_cash_required;
static byte _price_base_multiplier[NUM_PRICES];

Money CalculateCompanyValue(const Company *c)
{
	Owner owner = c->index;
	Money value = 0;

	Station *st;
	uint num = 0;

	FOR_ALL_STATIONS(st) {
		if (st->owner == owner) num += CountBits((byte)st->facilities);
	}

	value += num * _price.station_value * 25;

	Vehicle *v;
	FOR_ALL_VEHICLES(v) {
		if (v->owner != owner) continue;

		if (v->type == VEH_TRAIN ||
				v->type == VEH_ROAD ||
				(v->type == VEH_AIRCRAFT && Aircraft::From(v)->IsNormalAircraft()) ||
				v->type == VEH_SHIP) {
			value += v->value * 3 >> 1;
		}
	}

	/* Add real money value */
	value -= c->current_loan;
	value += c->money;

	return max(value, (Money)1);
}

/** if update is set to true, the economy is updated with this score
 *  (also the house is updated, should only be true in the on-tick event)
 * @param update the economy with calculated score
 * @param c company been evaluated
 * @return actual score of this company
 * */
int UpdateCompanyRatingAndValue(Company *c, bool update)
{
	Owner owner = c->index;
	int score = 0;

	memset(_score_part[owner], 0, sizeof(_score_part[owner]));

	/* Count vehicles */
	{
		Vehicle *v;
		Money min_profit = 0;
		bool min_profit_first = true;
		uint num = 0;

		FOR_ALL_VEHICLES(v) {
			if (v->owner != owner) continue;
			if (IsCompanyBuildableVehicleType(v->type) && v->IsPrimaryVehicle()) {
				if (v->profit_last_year > 0) num++; // For the vehicle score only count profitable vehicles
				if (v->age > 730) {
					/* Find the vehicle with the lowest amount of profit */
					if (min_profit_first || min_profit > v->profit_last_year) {
						min_profit = v->profit_last_year;
						min_profit_first = false;
					}
				}
			}
		}

		min_profit >>= 8; // remove the fract part

		_score_part[owner][SCORE_VEHICLES] = num;
		/* Don't allow negative min_profit to show */
		if (min_profit > 0)
			_score_part[owner][SCORE_MIN_PROFIT] = ClampToI32(min_profit);
	}

	/* Count stations */
	{
		uint num = 0;
		const Station *st;

		FOR_ALL_STATIONS(st) {
			/* Only count stations that are actually serviced */
			if (st->owner == owner && (st->time_since_load <= 20 || st->time_since_unload <= 20)) num += CountBits((byte)st->facilities);
		}
		_score_part[owner][SCORE_STATIONS] = num;
	}

	/* Generate statistics depending on recent income statistics */
	{
		int numec = min(c->num_valid_stat_ent, 12);
		if (numec != 0) {
			const CompanyEconomyEntry *cee = c->old_economy;
			Money min_income = cee->income + cee->expenses;
			Money max_income = cee->income + cee->expenses;

			do {
				min_income = min(min_income, cee->income + cee->expenses);
				max_income = max(max_income, cee->income + cee->expenses);
			} while (++cee, --numec);

			if (min_income > 0) {
				_score_part[owner][SCORE_MIN_INCOME] = ClampToI32(min_income);
			}

			_score_part[owner][SCORE_MAX_INCOME] = ClampToI32(max_income);
		}
	}

	/* Generate score depending on amount of transported cargo */
	{
		const CompanyEconomyEntry *cee;
		int numec;
		uint32 total_delivered;

		numec = min(c->num_valid_stat_ent, 4);
		if (numec != 0) {
			cee = c->old_economy;
			total_delivered = 0;
			do {
				total_delivered += cee->delivered_cargo;
			} while (++cee, --numec);

			_score_part[owner][SCORE_DELIVERED] = total_delivered;
		}
	}

	/* Generate score for variety of cargo */
	{
		uint num = CountBits(c->cargo_types);
		_score_part[owner][SCORE_CARGO] = num;
		if (update) c->cargo_types = 0;
	}

	/* Generate score for company's money */
	{
		if (c->money > 0) {
			_score_part[owner][SCORE_MONEY] = ClampToI32(c->money);
		}
	}

	/* Generate score for loan */
	{
		_score_part[owner][SCORE_LOAN] = ClampToI32(_score_info[SCORE_LOAN].needed - c->current_loan);
	}

	/* Now we calculate the score for each item.. */
	{
		int total_score = 0;
		int s;
		score = 0;
		for (ScoreID i = SCORE_BEGIN; i < SCORE_END; i++) {
			/* Skip the total */
			if (i == SCORE_TOTAL) continue;
			/*  Check the score */
			s = Clamp(_score_part[owner][i], 0, _score_info[i].needed) * _score_info[i].score / _score_info[i].needed;
			score += s;
			total_score += _score_info[i].score;
		}

		_score_part[owner][SCORE_TOTAL] = score;

		/*  We always want the score scaled to SCORE_MAX (1000) */
		if (total_score != SCORE_MAX) score = score * SCORE_MAX / total_score;
	}

	if (update) {
		c->old_economy[0].performance_history = score;
		UpdateCompanyHQ(c, score);
		c->old_economy[0].company_value = CalculateCompanyValue(c);
	}

	SetWindowDirty(WC_PERFORMANCE_DETAIL, 0);
	return score;
}

/*  use INVALID_OWNER as new_owner to delete the company. */
void ChangeOwnershipOfCompanyItems(Owner old_owner, Owner new_owner)
{
	Town *t;
	CompanyID old = _current_company;

	assert(old_owner != new_owner);

	{
		Company *c;
		uint i;

		/* See if the old_owner had shares in other companies */
		_current_company = old_owner;
		FOR_ALL_COMPANIES(c) {
			for (i = 0; i < 4; i++) {
				if (c->share_owners[i] == old_owner) {
					/* Sell his shares */
					CommandCost res = DoCommand(0, c->index, 0, DC_EXEC, CMD_SELL_SHARE_IN_COMPANY);
					/* Because we are in a DoCommand, we can't just execute an other one and
					 *  expect the money to be removed. We need to do it ourself! */
					SubtractMoneyFromCompany(res);
				}
			}
		}

		/* Sell all the shares that people have on this company */
		c = Company::Get(old_owner);
		for (i = 0; i < 4; i++) {
			_current_company = c->share_owners[i];
			if (_current_company != INVALID_OWNER) {
				/* Sell the shares */
				CommandCost res = DoCommand(0, old_owner, 0, DC_EXEC, CMD_SELL_SHARE_IN_COMPANY);
				/* Because we are in a DoCommand, we can't just execute an other one and
				 *  expect the money to be removed. We need to do it ourself! */
				SubtractMoneyFromCompany(res);
			}
		}
	}

	_current_company = old_owner;

	/* Temporarily increase the company's money, to be sure that
	 * removing his/her property doesn't fail because of lack of money.
	 * Not too drastically though, because it could overflow */
	if (new_owner == INVALID_OWNER) {
		Company::Get(old_owner)->money = UINT64_MAX >> 2; // jackpot ;p
	}

	Subsidy *s;
	FOR_ALL_SUBSIDIES(s) {
		if (s->awarded == old_owner) {
			if (new_owner == INVALID_OWNER) {
				delete s;
			} else {
				s->awarded = new_owner;
			}
		}
	}
	if (new_owner == INVALID_OWNER) RebuildSubsidisedSourceAndDestinationCache();

	/* Take care of rating in towns */
	FOR_ALL_TOWNS(t) {
		/* If a company takes over, give the ratings to that company. */
		if (new_owner != INVALID_OWNER) {
			if (HasBit(t->have_ratings, old_owner)) {
				if (HasBit(t->have_ratings, new_owner)) {
					/* use max of the two ratings. */
					t->ratings[new_owner] = max(t->ratings[new_owner], t->ratings[old_owner]);
				} else {
					SetBit(t->have_ratings, new_owner);
					t->ratings[new_owner] = t->ratings[old_owner];
				}
			}
		}

		/* Reset the ratings for the old owner */
		t->ratings[old_owner] = RATING_INITIAL;
		ClrBit(t->have_ratings, old_owner);
	}

	{
		FreeUnitIDGenerator unitidgen[] = {
			FreeUnitIDGenerator(VEH_TRAIN, new_owner), FreeUnitIDGenerator(VEH_ROAD,     new_owner),
			FreeUnitIDGenerator(VEH_SHIP,  new_owner), FreeUnitIDGenerator(VEH_AIRCRAFT, new_owner)
		};

		Vehicle *v;
		FOR_ALL_VEHICLES(v) {
			if (v->owner == old_owner && IsCompanyBuildableVehicleType(v->type)) {
				if (new_owner == INVALID_OWNER) {
					if (v->Previous() == NULL) delete v;
				} else {
					v->owner = new_owner;
					v->colourmap = PAL_NONE;
					if (v->IsEngineCountable()) Company::Get(new_owner)->num_engines[v->engine_type]++;
					if (v->IsPrimaryVehicle()) v->unitnumber = unitidgen[v->type].NextID();
				}
			}
		}
	}

	/*  Change ownership of tiles */
	{
		TileIndex tile = 0;
		do {
			ChangeTileOwner(tile, old_owner, new_owner);
		} while (++tile != MapSize());

		if (new_owner != INVALID_OWNER) {
			/* Update all signals because there can be new segment that was owned by two companies
			 * and signals were not propagated
			 * Similiar with crossings - it is needed to bar crossings that weren't before
			 * because of different owner of crossing and approaching train */
			tile = 0;

			do {
				if (IsTileType(tile, MP_RAILWAY) && IsTileOwner(tile, new_owner) && HasSignals(tile)) {
					TrackBits tracks = GetTrackBits(tile);
					do { // there may be two tracks with signals for TRACK_BIT_HORZ and TRACK_BIT_VERT
						Track track = RemoveFirstTrack(&tracks);
						if (HasSignalOnTrack(tile, track)) AddTrackToSignalBuffer(tile, track, new_owner);
					} while (tracks != TRACK_BIT_NONE);
				} else if (IsLevelCrossingTile(tile) && IsTileOwner(tile, new_owner)) {
					UpdateLevelCrossing(tile);
				}
			} while (++tile != MapSize());
		}

		/* update signals in buffer */
		UpdateSignalsInBuffer();
	}

	/* convert owner of stations (including deleted ones, but excluding buoys) */
	Station *st;
	FOR_ALL_STATIONS(st) {
		if (st->owner == old_owner) {
			/* if a company goes bankrupt, set owner to OWNER_NONE so the sign doesn't disappear immediately
			 * also, drawing station window would cause reading invalid company's colour */
			st->owner = new_owner == INVALID_OWNER ? OWNER_NONE : new_owner;
		}
	}

	/* do the same for waypoints (we need to do this here so deleted waypoints are converted too) */
	Waypoint *wp;
	FOR_ALL_WAYPOINTS(wp) {
		if (wp->owner == old_owner) {
			wp->owner = new_owner == INVALID_OWNER ? OWNER_NONE : new_owner;
		}
	}

	/* In all cases clear replace engine rules.
	 * Even if it was copied, it could interfere with new owner's rules */
	RemoveAllEngineReplacementForCompany(Company::Get(old_owner));

	if (new_owner == INVALID_OWNER) {
		RemoveAllGroupsForCompany(old_owner);
	} else {
		Group *g;
		FOR_ALL_GROUPS(g) {
			if (g->owner == old_owner) g->owner = new_owner;
		}
	}

	Sign *si;
	FOR_ALL_SIGNS(si) {
		if (si->owner == old_owner) si->owner = new_owner == INVALID_OWNER ? OWNER_NONE : new_owner;
	}

	/* Change colour of existing windows */
	if (new_owner != INVALID_OWNER) ChangeWindowOwner(old_owner, new_owner);

	_current_company = old;

	MarkWholeScreenDirty();
}

static void ChangeNetworkOwner(Owner current_owner, Owner new_owner)
{
#ifdef ENABLE_NETWORK
	if (!_networking) return;

	if (current_owner == _local_company) {
		SetLocalCompany(new_owner);
	}

	if (!_network_server) return;

	NetworkServerChangeOwner(current_owner, new_owner);
#endif /* ENABLE_NETWORK */
}

static void CompanyCheckBankrupt(Company *c)
{
	/*  If the company has money again, it does not go bankrupt */
	if (c->money >= 0) {
		c->quarters_of_bankruptcy = 0;
		c->bankrupt_asked = 0;
		return;
	}

	c->quarters_of_bankruptcy++;

	CompanyNewsInformation *cni = MallocT<CompanyNewsInformation>(1);
	cni->FillData(c);

	switch (c->quarters_of_bankruptcy) {
		case 0:
		case 1:
			free(cni);
			break;

		case 2:
			SetDParam(0, STR_NEWS_COMPANY_IN_TROUBLE_TITLE);
			SetDParam(1, STR_NEWS_COMPANY_IN_TROUBLE_DESCRIPTION);
			SetDParamStr(2, cni->company_name);
			AddCompanyNewsItem(STR_MESSAGE_NEWS_FORMAT, NS_COMPANY_TROUBLE, cni);
			AI::BroadcastNewEvent(new AIEventCompanyInTrouble(c->index));
			break;
		case 3: {
			/* Check if the company has any value.. if not, declare it bankrupt
			 *  right now */
			Money val = CalculateCompanyValue(c);
			if (val > 0) {
				c->bankrupt_value = val;
				c->bankrupt_asked = 1 << c->index; // Don't ask the owner
				c->bankrupt_timeout = 0;
				free(cni);
				break;
			}
			/* Else, falltrue to case 4... */
		}
		default:
		case 4:
			if (!_networking && _local_company == c->index) {
				/* If we are in offline mode, leave the company playing. Eg. there
				 * is no THE-END, otherwise mark the client as spectator to make sure
				 * he/she is no long in control of this company. However... when you
				 * join another company (cheat) the "unowned" company can bankrupt. */
				c->bankrupt_asked = MAX_UVALUE(CompanyMask);
				free(cni);
				break;
			}

			/* Close everything the owner has open */
			DeleteCompanyWindows(c->index);

			/* Show bankrupt news */
			SetDParam(0, STR_NEWS_COMPANY_BANKRUPT_TITLE);
			SetDParam(1, STR_NEWS_COMPANY_BANKRUPT_DESCRIPTION);
			SetDParamStr(2, cni->company_name);
			AddCompanyNewsItem(STR_MESSAGE_NEWS_FORMAT, NS_COMPANY_BANKRUPT, cni);

			/* Remove the company */
			ChangeNetworkOwner(c->index, COMPANY_SPECTATOR);
			ChangeOwnershipOfCompanyItems(c->index, INVALID_OWNER);

			if (c->is_ai) AI::Stop(c->index);

			CompanyID c_index = c->index;
			delete c;
			AI::BroadcastNewEvent(new AIEventCompanyBankrupt(c_index));
	}
}

static void CompaniesGenStatistics()
{
	Station *st;
	Company *c;

	FOR_ALL_STATIONS(st) {
		_current_company = st->owner;
		CommandCost cost(EXPENSES_PROPERTY, _price.station_value >> 1);
		SubtractMoneyFromCompany(cost);
	}

	if (!HasBit(1 << 0 | 1 << 3 | 1 << 6 | 1 << 9, _cur_month))
		return;

	FOR_ALL_COMPANIES(c) {
		memmove(&c->old_economy[1], &c->old_economy[0], sizeof(c->old_economy) - sizeof(c->old_economy[0]));
		c->old_economy[0] = c->cur_economy;
		memset(&c->cur_economy, 0, sizeof(c->cur_economy));

		if (c->num_valid_stat_ent != MAX_HISTORY_MONTHS) c->num_valid_stat_ent++;

		UpdateCompanyRatingAndValue(c, true);
		if (c->block_preview != 0) c->block_preview--;
		CompanyCheckBankrupt(c);
	}

	SetWindowDirty(WC_INCOME_GRAPH, 0);
	SetWindowDirty(WC_OPERATING_PROFIT, 0);
	SetWindowDirty(WC_DELIVERED_CARGO, 0);
	SetWindowDirty(WC_PERFORMANCE_HISTORY, 0);
	SetWindowDirty(WC_COMPANY_VALUE, 0);
	SetWindowDirty(WC_COMPANY_LEAGUE, 0);
}

/**
 * Add monthly inflation
 * @param check_year Shall the inflation get stopped after 170 years?
 */
void AddInflation(bool check_year)
{
	/* The cargo payment inflation differs from the normal inflation, so the
	 * relative amount of money you make with a transport decreases slowly over
	 * the 170 years. After a few hundred years we reach a level in which the
	 * games will become unplayable as the maximum income will be less than
	 * the minimum running cost.
	 *
	 * Furthermore there are a lot of inflation related overflows all over the
	 * place. Solving them is hardly possible because inflation will always
	 * reach the overflow threshold some day. So we'll just perform the
	 * inflation mechanism during the first 170 years (the amount of years that
	 * one had in the original TTD) and stop doing the inflation after that
	 * because it only causes problems that can't be solved nicely and the
	 * inflation doesn't add anything after that either; it even makes playing
	 * it impossible due to the diverging cost and income rates.
	 */
	if (check_year && (_cur_year - _settings_game.game_creation.starting_year) >= (ORIGINAL_MAX_YEAR - ORIGINAL_BASE_YEAR)) return;

	/* Approximation for (100 + infl_amount)% ** (1 / 12) - 100%
	 * scaled by 65536
	 * 12 -> months per year
	 * This is only a good approxiamtion for small values
	 */
	_economy.inflation_prices  += min((_economy.inflation_prices  * _economy.infl_amount    * 54) >> 16, MAX_INFLATION);
	_economy.inflation_payment += min((_economy.inflation_payment * _economy.infl_amount_pr * 54) >> 16, MAX_INFLATION);
}

/**
 * Computes all prices, payments and maximum loan.
 */
void RecomputePrices()
{
	/* Setup maximum loan */
	_economy.max_loan = (_settings_game.difficulty.max_loan * _economy.inflation_prices >> 16) / 50000 * 50000;

	assert_compile(sizeof(_price) == NUM_PRICES * sizeof(Money));

	/* Setup price bases */
	for (uint i = 0; i < NUM_PRICES; i++) {
		Money price = _price_base_specs[i].start_price;

		/* Apply difficulty settings */
		uint mod = 1;
		switch (_price_base_specs[i].category) {
			case PCAT_RUNNING:
				mod = _settings_game.difficulty.vehicle_costs;
				break;

			case PCAT_CONSTRUCTION:
				mod = _settings_game.difficulty.construction_cost;
				break;

			default: break;
		}
		if (mod < 1) {
			price = price * 3 >> 2;
		} else if (mod > 1) {
			price = price * 9 >> 3;
		}

		/* Apply inflation */
		price = (int64)price * _economy.inflation_prices;

		/* Apply newgrf modifiers, and remove fractional part of inflation */
		int shift = _price_base_multiplier[i] - 8 - 16;
		if (shift >= 0) {
			price <<= shift;
		} else {
			price >>= -shift;
		}

		/* Store value */
		((Money *)&_price)[i] = price;
	}

	/* Setup cargo payment */
	CargoSpec *cs;
	FOR_ALL_CARGOSPECS(cs) {
		cs->current_payment = ((int64)cs->initial_payment * _economy.inflation_payment) >> 16;
	}

	SetWindowClassesDirty(WC_BUILD_VEHICLE);
	SetWindowClassesDirty(WC_REPLACE_VEHICLE);
	SetWindowClassesDirty(WC_VEHICLE_DETAILS);
	SetWindowDirty(WC_PAYMENT_RATES, 0);
}

static void CompaniesPayInterest()
{
	const Company *c;

	FOR_ALL_COMPANIES(c) {
		_current_company = c->index;

		/* Over a year the paid interest should be "loan * interest percentage",
		 * but... as that number is likely not dividable by 12 (pay each month),
		 * one needs to account for that in the monthly fee calculations.
		 * To easily calculate what one should pay "this" month, you calculate
		 * what (total) should have been paid up to this month and you substract
		 * whatever has been paid in the previous months. This will mean one month
		 * it'll be a bit more and the other it'll be a bit less than the average
		 * monthly fee, but on average it will be exact. */
		Money yearly_fee = c->current_loan * _economy.interest_rate / 100;
		Money up_to_previous_month = yearly_fee * _cur_month / 12;
		Money up_to_this_month = yearly_fee * (_cur_month + 1) / 12;

		SubtractMoneyFromCompany(CommandCost(EXPENSES_LOAN_INT, up_to_this_month - up_to_previous_month));

		SubtractMoneyFromCompany(CommandCost(EXPENSES_OTHER, _price.station_value >> 2));
	}
}

static void HandleEconomyFluctuations()
{
	if (_settings_game.difficulty.economy != 0) {
		/* When economy is Fluctuating, decrease counter */
		_economy.fluct--;
	} else if (_economy.fluct <= 0) {
		/* When it's Steady and we are in recession, end it now */
		_economy.fluct = -12;
	} else {
		/* No need to do anything else in other cases */
		return;
	}

	if (_economy.fluct == 0) {
		_economy.fluct = -(int)GB(Random(), 0, 2);
		AddNewsItem(STR_NEWS_BEGIN_OF_RECESSION, NS_ECONOMY);
	} else if (_economy.fluct == -12) {
		_economy.fluct = GB(Random(), 0, 8) + 312;
		AddNewsItem(STR_NEWS_END_OF_RECESSION, NS_ECONOMY);
	}
}


/**
 * Reset changes to the price base multipliers.
 */
void ResetPriceBaseMultipliers()
{
	uint i;

	/* 8 means no multiplier. */
	for (i = 0; i < NUM_PRICES; i++)
		_price_base_multiplier[i] = 8;
}

/**
 * Change a price base by the given factor.
 * The price base is altered by factors of two, with an offset of 8.
 * NewBaseCost = OldBaseCost * 2^(n-8)
 * @param price Index of price base to change.
 * @param factor Amount to change by.
 */
void SetPriceBaseMultiplier(uint price, byte factor)
{
	assert(price < NUM_PRICES);
	_price_base_multiplier[price] = min(factor, MAX_PRICE_MODIFIER);
}

/**
 * Initialize the variables that will maintain the daily industry change system.
 * @param init_counter specifies if the counter is required to be initialized
 */
void StartupIndustryDailyChanges(bool init_counter)
{
	uint map_size = MapLogX() + MapLogY();
	/* After getting map size, it needs to be scaled appropriately and divided by 31,
	 * which stands for the days in a month.
	 * Using just 31 will make it so that a monthly reset (based on the real number of days of that month)
	 * would not be needed.
	 * Since it is based on "fractionnal parts", the leftover days will not make much of a difference
	 * on the overall total number of changes performed */
	_economy.industry_daily_increment = (1 << map_size) / 31;

	if (init_counter) {
		/* A new game or a savegame from an older version will require the counter to be initialized */
		_economy.industry_daily_change_counter = 0;
	}
}

void StartupEconomy()
{
	_economy.interest_rate = _settings_game.difficulty.initial_interest;
	_economy.infl_amount = _settings_game.difficulty.initial_interest;
	_economy.infl_amount_pr = max(0, _settings_game.difficulty.initial_interest - 1);
	_economy.fluct = GB(Random(), 0, 8) + 168;

	/* Set up prices */
	RecomputePrices();

	StartupIndustryDailyChanges(true); // As we are starting a new game, initialize the counter too

}

/**
 * Resets economy to initial values
 */
void InitializeEconomy()
{
	_economy.inflation_prices = _economy.inflation_payment = 1 << 16;
}

Money GetPriceByIndex(uint8 index)
{
	if (index > NUM_PRICES) return 0;

	return ((Money*)&_price)[index];
}

Money GetTransportedGoodsIncome(uint num_pieces, uint dist, byte transit_days, CargoID cargo_type)
{
	const CargoSpec *cs = CargoSpec::Get(cargo_type);
	if (!cs->IsValid()) {
		/* User changed newgrfs and some vehicle still carries some cargo which is no longer available. */
		return 0;
	}

	/* Use callback to calculate cargo profit, if available */
	if (HasBit(cs->callback_mask, CBM_CARGO_PROFIT_CALC)) {
		uint32 var18 = min(dist, 0xFFFF) | (min(num_pieces, 0xFF) << 16) | (transit_days << 24);
		uint16 callback = GetCargoCallback(CBID_CARGO_PROFIT_CALC, 0, var18, cs);
		if (callback != CALLBACK_FAILED) {
			int result = GB(callback, 0, 14);

			/* Simulate a 15 bit signed value */
			if (HasBit(callback, 14)) result -= 0x4000;

			/* "The result should be a signed multiplier that gets multiplied
			 * by the amount of cargo moved and the price factor, then gets
			 * divided by 8192." */
			return result * num_pieces * cs->current_payment / 8192;
		}
	}

	static const int MIN_TIME_FACTOR = 31;
	static const int MAX_TIME_FACTOR = 255;

	const int days1 = cs->transit_days[0];
	const int days2 = cs->transit_days[1];
	const int days_over_days1 = max(   transit_days - days1, 0);
	const int days_over_days2 = max(days_over_days1 - days2, 0);

	/*
	 * The time factor is calculated based on the time it took
	 * (transit_days) compared two cargo-depending values. The
	 * range is divided into three parts:
	 *
	 *  - constant for fast transits
	 *  - linear decreasing with time with a slope of -1 for medium transports
	 *  - linear decreasing with time with a slope of -2 for slow transports
	 *
	 */
	const int time_factor = max(MAX_TIME_FACTOR - days_over_days1 - days_over_days2, MIN_TIME_FACTOR);

	return BigMulS(dist * time_factor * num_pieces, cs->current_payment, 21);
}

/** The industries we've currently brought cargo to. */
static SmallIndustryList _cargo_delivery_destinations;

/**
 * Transfer goods from station to industry.
 * All cargo is delivered to the nearest (Manhattan) industry to the station sign, which is inside the acceptance rectangle and actually accepts the cargo.
 * @param st The station that accepted the cargo
 * @param cargo_type Type of cargo delivered
 * @param num_pieces Amount of cargo delivered
 * @param source The source of the cargo
 * @return actually accepted pieces of cargo
 */
static uint DeliverGoodsToIndustry(const Station *st, CargoID cargo_type, uint num_pieces, IndustryID source)
{
	/* Find the nearest industrytile to the station sign inside the catchment area, whose industry accepts the cargo.
	 * This fails in three cases:
	 *  1) The station accepts the cargo because there are enough houses around it accepting the cargo.
	 *  2) The industries in the catchment area temporarily reject the cargo, and the daily station loop has not yet updated station acceptance.
	 *  3) The results of callbacks CBID_INDUSTRY_REFUSE_CARGO and CBID_INDTILE_CARGO_ACCEPTANCE are inconsistent. (documented behaviour)
	 */

	uint accepted = 0;

	for (uint i = 0; i < st->industries_near.Length() && num_pieces != 0; i++) {
		Industry *ind = st->industries_near[i];
		if (ind->index == source) continue;

		const IndustrySpec *indspec = GetIndustrySpec(ind->type);

		uint cargo_index;
		for (cargo_index = 0; cargo_index < lengthof(ind->accepts_cargo); cargo_index++) {
			if (cargo_type == ind->accepts_cargo[cargo_index]) break;
		}
		/* Check if matching cargo has been found */
		if (cargo_index >= lengthof(ind->accepts_cargo)) continue;

		/* Check if industry temporarily refuses acceptance */
		if (HasBit(indspec->callback_mask, CBM_IND_REFUSE_CARGO)) {
			uint16 res = GetIndustryCallback(CBID_INDUSTRY_REFUSE_CARGO, 0, GetReverseCargoTranslation(cargo_type, indspec->grf_prop.grffile), ind, ind->type, ind->xy);
			if (res == 0) continue;
		}

		/* Insert the industry into _cargo_delivery_destinations, if not yet contained */
		_cargo_delivery_destinations.Include(ind);

		uint amount = min(num_pieces, 0xFFFFU - ind->incoming_cargo_waiting[cargo_index]);
		ind->incoming_cargo_waiting[cargo_index] += amount;
		num_pieces -= amount;
		accepted += amount;
	}

	return accepted;
}

/**
 * Delivers goods to industries/towns and calculates the payment
 * @param num_pieces amount of cargo delivered
 * @param cargo_type the type of cargo that is delivered
 * @param dest Station the cargo has been unloaded
 * @param source_tile The origin of the cargo for distance calculation
 * @param days_in_transit Travel time
 * @param company The company delivering the cargo
 * @param src_type Type of source of cargo (industry, town, headquarters)
 * @param src Index of source of cargo
 * @return Revenue for delivering cargo
 * @note The cargo is just added to the stockpile of the industry. It is due to the caller to trigger the industry's production machinery
 */
static Money DeliverGoods(int num_pieces, CargoID cargo_type, StationID dest, TileIndex source_tile, byte days_in_transit, Company *company, SourceType src_type, SourceID src)
{
	assert(num_pieces > 0);

	/* Update company statistics */
	company->cur_economy.delivered_cargo += num_pieces;
	SetBit(company->cargo_types, cargo_type);

	const Station *st = Station::Get(dest);

	/* Increase town's counter for some special goods types */
	const CargoSpec *cs = CargoSpec::Get(cargo_type);
	if (cs->town_effect == TE_FOOD) st->town->new_act_food += num_pieces;
	if (cs->town_effect == TE_WATER) st->town->new_act_water += num_pieces;

	/* Give the goods to the industry. */
	uint accepted = DeliverGoodsToIndustry(st, cargo_type, num_pieces, src_type == ST_INDUSTRY ? src : INVALID_INDUSTRY);

	/* If this cargo type is always accepted, accept all */
	if (HasBit(st->always_accepted, cargo_type)) accepted = num_pieces;

	/* Determine profit */
	Money profit = GetTransportedGoodsIncome(accepted, DistanceManhattan(source_tile, st->xy), days_in_transit, cargo_type);

	/* Modify profit if a subsidy is in effect */
	if (CheckSubsidised(cargo_type, company->index, src_type, src, st))  {
		switch (_settings_game.difficulty.subsidy_multiplier) {
			case 0:  profit += profit >> 1; break;
			case 1:  profit *= 2; break;
			case 2:  profit *= 3; break;
			default: profit *= 4; break;
		}
	}

	return profit;
}

/**
 * Inform the industry about just delivered cargo
 * DeliverGoodsToIndustry() silently incremented incoming_cargo_waiting, now it is time to do something with the new cargo.
 * @param i The industry to process
 */
static void TriggerIndustryProduction(Industry *i)
{
	const IndustrySpec *indspec = GetIndustrySpec(i->type);
	uint16 callback = indspec->callback_mask;

	i->was_cargo_delivered = true;
	i->last_cargo_accepted_at = _date;

	if (HasBit(callback, CBM_IND_PRODUCTION_CARGO_ARRIVAL) || HasBit(callback, CBM_IND_PRODUCTION_256_TICKS)) {
		if (HasBit(callback, CBM_IND_PRODUCTION_CARGO_ARRIVAL)) {
			IndustryProductionCallback(i, 0);
		} else {
			SetWindowDirty(WC_INDUSTRY_VIEW, i->index);
		}
	} else {
		for (uint cargo_index = 0; cargo_index < lengthof(i->incoming_cargo_waiting); cargo_index++) {
			uint cargo_waiting = i->incoming_cargo_waiting[cargo_index];
			if (cargo_waiting == 0) continue;

			i->produced_cargo_waiting[0] = min(i->produced_cargo_waiting[0] + (cargo_waiting * indspec->input_cargo_multiplier[cargo_index][0] / 256), 0xFFFF);
			i->produced_cargo_waiting[1] = min(i->produced_cargo_waiting[1] + (cargo_waiting * indspec->input_cargo_multiplier[cargo_index][1] / 256), 0xFFFF);

			i->incoming_cargo_waiting[cargo_index] = 0;
		}
	}

	TriggerIndustry(i, INDUSTRY_TRIGGER_RECEIVED_CARGO);
	StartStopIndustryTileAnimation(i, IAT_INDUSTRY_RECEIVED_CARGO);
}

/**
 * Makes us a new cargo payment helper.
 * @param front The front of the train
 */
CargoPayment::CargoPayment(Vehicle *front) :
	front(front),
	current_station(front->last_station_visited)
{
}

CargoPayment::~CargoPayment()
{
	if (this->CleaningPool()) return;

	this->front->cargo_payment = NULL;

	if (this->visual_profit == 0 && this->visual_transfer == 0) return;

	CompanyID old_company = _current_company;
	_current_company = this->front->owner;

	SubtractMoneyFromCompany(CommandCost(this->front->GetExpenseType(true), -this->route_profit));
	this->front->profit_this_year += (this->visual_profit + this->visual_transfer) << 8;

	int transfer_offset = 0;
	if (this->route_profit != 0) {
		if (IsLocalCompany() && !PlayVehicleSound(this->front, VSE_LOAD_UNLOAD)) {
			SndPlayVehicleFx(SND_14_CASHTILL, this->front);
		}

		ShowCostOrIncomeAnimation(this->front->x_pos, this->front->y_pos, this->front->z_pos, -this->visual_profit);
		transfer_offset = 6;
	}

	if (this->visual_transfer != 0){
		ShowFeederIncomeAnimation(this->front->x_pos + transfer_offset, this->front->y_pos + transfer_offset, this->front->z_pos, this->visual_transfer);
	}

	_current_company = old_company;
}

/**
 * Handle payment for final delivery of the given cargo packet.
 * @param cp The cargo packet to pay for.
 * @param count The number of packets to pay for.
 */
void CargoPayment::PayFinalDelivery(const CargoPacket *cp, uint count)
{
	if (this->owner == NULL) {
		this->owner = Company::Get(this->front->owner);
	}

	/* Handle end of route payment */
<<<<<<< HEAD
	Money profit = DeliverGoods(count, this->ct, this->current_station, cp->GetSourceXY(), cp->GetDaysInTransit(), this->owner, cp->GetSourceType(), cp->GetSourceID());
	this->route_profit += profit;

	/* The vehicle's profit is whatever route profit there is minus feeder shares. */
	this->visual_profit += profit - cp->GetFeederShare();
=======
	Money profit = DeliverGoods(count, this->ct, this->current_station, cp->source_xy, cp->DaysInTransit(), this->owner, cp->source_type, cp->source_id);
	this->route_profit += profit;

	/* The vehicle's profit is whatever route profit there is minus feeder shares. */
	this->visual_profit += profit - cp->FeederShare();
>>>>>>> 1b76a308
}

/**
 * Handle payment for transfer of the given cargo packet.
 * @param cp The cargo packet to pay for; actual payment won't be made!.
 * @param count The number of packets to pay for.
<<<<<<< HEAD
 * @return the feeder share received for this transfer
 */
Money CargoPayment::PayTransfer(CargoPacket *cp, uint count)
=======
 * @return The amount of money paid for the transfer.
 */
Money CargoPayment::PayTransfer(const CargoPacket *cp, uint count)
>>>>>>> 1b76a308
{
	Money profit = GetTransportedGoodsIncome(
		count,
		/* pay transfer vehicle for only the part of transfer it has done: ie. cargo_loaded_at_xy to here */
		DistanceManhattan(cp->loaded_at_xy, Station::Get(this->current_station)->xy),
<<<<<<< HEAD
		cp->GetDaysInTransit(),
		this->ct);

	this->visual_transfer += profit; // accumulate transfer profits for whole vehicle
	return profit;                   // account for the (virtual) profit already made for the cargo packet
=======
		cp->DaysInTransit(),
		this->ct);

	this->visual_transfer += profit; // accumulate transfer profits for whole vehicle
	return profit; // account for the (virtual) profit already made for the cargo packet
>>>>>>> 1b76a308
}

/**
 * Prepare the vehicle to be unloaded.
 * @param front_v the vehicle to be unloaded
 */
void PrepareUnload(Station * curr_station, Vehicle *front_v, StationID next_station_id)
{
	/* At this moment loading cannot be finished */
	ClrBit(front_v->vehicle_flags, VF_LOADING_FINISHED);

	/* Start unloading in at the first possible moment */
	front_v->time_counter = 1;

	if ((front_v->current_order.GetUnloadType() & OUFB_NO_UNLOAD) != 0) {
		/* vehicle will keep all its cargo and LoadUnloadVehicle will never call MoveToStation */
		UpdateFlows(curr_station, front_v, next_station_id);
	} else {
		for (Vehicle *v = front_v; v != NULL; v = v->Next()) {
			if (v->cargo_cap > 0 && !v->cargo.Empty()) {
				SetBit(v->vehicle_flags, VF_CARGO_UNLOADING);
			}
		}
	}

	assert(front_v->cargo_payment == NULL);
	front_v->cargo_payment = new CargoPayment(front_v);
}

/**
 * reserves cargo if the full load order and improved_load is set.
 */
uint32 ReserveConsist(Station * st, Vehicle * u, StationID next_station)
{
	uint32 ret = 0;
	if (_settings_game.order.improved_load && (u->current_order.GetLoadType() & OLFB_FULL_LOAD)) {
		/* Update reserved cargo */
		for (Vehicle * v = u; v != NULL; v = v->Next()) {
			int cap = v->cargo_cap - v->cargo.Count() - v->reserved.Count();
			if (cap > 0) {
				StationCargoList & list = st->goods[v->cargo_type].cargo;
				if (list.MoveToVehicle(&v->reserved, cap, next_station, st->xy) > 0) {
					SetBit(ret, v->cargo_type);
				}
			} else if (cap < 0) {
				DEBUG(misc, 0, "too much cargo reserved!");
			}
		}
	}
	return ret;
}


/**
 * Loads/unload the vehicle if possible.
 * @param v the vehicle to be (un)loaded
 */
static uint32 LoadUnloadVehicle(Vehicle *v, uint32 cargos_reserved)
{
	assert(v->current_order.IsType(OT_LOADING));

	assert(v->time_counter != 0);

	StationID last_visited = v->last_station_visited;
	Station *st = Station::Get(last_visited);

	StationID next_station = INVALID_STATION;
	OrderList * orders = v->orders.list;
	if (orders != NULL) {
		next_station = orders->GetNextStoppingStation(v->cur_order_index, v->type == VEH_TRAIN || v->type == VEH_ROAD);
	}

	/* We have not waited enough time till the next round of loading/unloading */
	if (--v->time_counter != 0) {
		cargos_reserved |= ReserveConsist(st, v, next_station);
		return cargos_reserved;
	}

	OrderUnloadFlags unload_flags = v->current_order.GetUnloadType();

	if (v->type == VEH_TRAIN && (!IsTileType(v->tile, MP_STATION) || GetStationIndex(v->tile) != st->index)) {
		/* The train reversed in the station. Take the "easy" way
		 * out and let the train just leave as it always did. */
		SetBit(v->vehicle_flags, VF_LOADING_FINISHED);
		v->time_counter = 1;
		return cargos_reserved;
	}

	int unloading_time = 0;
	Vehicle *u = v;
	int result = 0;

	bool completely_emptied = true;
	bool anything_unloaded = false;
	bool anything_loaded   = false;
	uint32 cargo_not_full  = 0;
	uint32 cargo_full      = 0;

	v->cur_speed = 0;

	CargoPayment *payment = v->cargo_payment;

	for (; v != NULL; v = v->Next()) {
		if (v->cargo_cap == 0) continue;

		const Engine *e = Engine::Get(v->engine_type);
		byte load_amount = e->info.load_amount;

		/* The default loadamount for mail is 1/4 of the load amount for passengers */
		if (v->type == VEH_AIRCRAFT && !Aircraft::From(v)->IsNormalAircraft()) load_amount = (load_amount + 3) / 4;

		if (_settings_game.order.gradual_loading && HasBit(e->info.callback_mask, CBM_VEHICLE_LOAD_AMOUNT)) {
			uint16 cb_load_amount = GetVehicleCallback(CBID_VEHICLE_LOAD_AMOUNT, 0, 0, v->engine_type, v);
			if (cb_load_amount != CALLBACK_FAILED && GB(cb_load_amount, 0, 8) != 0) load_amount = GB(cb_load_amount, 0, 8);
		}

		GoodsEntry *ge = &st->goods[v->cargo_type];

		if (HasBit(v->vehicle_flags, VF_CARGO_UNLOADING) && (unload_flags & OUFB_NO_UNLOAD) == 0) {
			/* vehicle wants to unload something */

			uint cargo_count = v->cargo.Count();
			uint amount_unloaded = _settings_game.order.gradual_loading ? min(cargo_count, load_amount) : cargo_count;

			payment->SetCargo(v->cargo_type);
			uint delivered = v->cargo.MoveToStation(ge, amount_unloaded, unload_flags, last_visited, next_station, payment);

			st->time_since_unload = 0;
			unloading_time += delivered;
			anything_unloaded = true;
			result |= 1;

			if (!_settings_game.order.gradual_loading || delivered < amount_unloaded || delivered == 0){
				/* done delivering */
				if (!v->cargo.Empty()) {
					completely_emptied = false;
					/* update stats for kept cargo */
					v->cargo.UpdateFlows(next_station, ge);
				}
				ClrBit(v->vehicle_flags, VF_CARGO_UNLOADING);
			}

			continue;
		}

		/* Do not pick up goods when we have no-load set. */
		if (u->current_order.GetLoadType() & OLFB_NO_LOAD) continue;

		/* update stats */
		int t;
		switch (u->type) {
			case VEH_TRAIN:    t = Train::From(u)->tcache.cached_max_speed; break;
			case VEH_ROAD:     t = u->max_speed / 2;        break;
			case VEH_SHIP:     t = u->max_speed;            break;
			case VEH_AIRCRAFT: t = u->max_speed * 10 / 129; break; // convert to old units
			default: NOT_REACHED();
		}

		/* if last speed is 0, we treat that as if no vehicle has ever visited the station. */
		ge->last_speed = min(t, 255);
		ge->last_age = _cur_year - u->build_year;
		ge->days_since_pickup = 0;

		/* If there's goods waiting at the station, and the vehicle
		 * has capacity for it, load it on the vehicle. */
		int cap_left = v->cargo_cap - v->cargo.Count();
		if (cap_left > 0) {
			uint cap = cap_left;

			if (_settings_game.order.gradual_loading) cap = min(cap, load_amount);

			if (v->cargo.Empty()) TriggerVehicle(v, VEHICLE_TRIGGER_NEW_CARGO);

			uint loaded = 0;
			if (_settings_game.order.improved_load) {
				loaded += v->reserved.MoveToVehicle(&v->cargo, cap, st->xy);
			}
			if (loaded < cap) {
				assert(v->reserved.Count() == 0);
				loaded += ge->cargo.MoveToVehicle(&v->cargo, cap - loaded, next_station, st->xy);
			}
			/* TODO: Regarding this, when we do gradual loading, we
			 * should first unload all vehicles and then start
			 * loading them. Since this will cause
			 * VEHICLE_TRIGGER_EMPTY to be called at the time when
			 * the whole vehicle chain is really totally empty, the
			 * completely_emptied assignment can then be safely
			 * removed; that's how TTDPatch behaves too. --pasky */
			if (loaded > 0) {
				completely_emptied = false;
				anything_loaded = true;
				st->time_since_load = 0;
				st->last_vehicle_type = v->type;

				StationAnimationTrigger(st, st->xy, STAT_ANIM_CARGO_TAKEN, v->cargo_type);

				unloading_time += loaded;

				result |= 2;
			} else if (_settings_game.order.improved_load && HasBit(cargos_reserved, v->cargo_type)) {
				/* Skip loading this vehicle if another train/vehicle is already handling
				 * the same cargo type at this station */
				SetBit(cargo_not_full, v->cargo_type);
				continue;
			}
		}

		if (v->cargo.Count() >= v->cargo_cap) {
			SetBit(cargo_full, v->cargo_type);
		} else {
			SetBit(cargo_not_full, v->cargo_type);
		}
	}

	/* Only set completly_emptied, if we just unloaded all remaining cargo */
	completely_emptied &= anything_unloaded;

	v = u;

	if (!anything_unloaded) delete payment;

	if (anything_loaded || anything_unloaded) {
		if (_settings_game.order.gradual_loading) {
			/* The time it takes to load one 'slice' of cargo or passengers depends
			 * on the vehicle type - the values here are those found in TTDPatch */
			const uint gradual_loading_wait_time[] = { 40, 20, 10, 20 };

			unloading_time = gradual_loading_wait_time[v->type];
		}
	} else {
		bool finished_loading = true;
		if (v->current_order.GetLoadType() & OLFB_FULL_LOAD) {
			if (v->current_order.GetLoadType() == OLF_FULL_LOAD_ANY) {
				/* if the aircraft carries passengers and is NOT full, then
				 * continue loading, no matter how much mail is in */
				if ((v->type == VEH_AIRCRAFT && IsCargoInClass(v->cargo_type, CC_PASSENGERS) && v->cargo_cap > v->cargo.Count()) ||
						(cargo_not_full && (cargo_full & ~cargo_not_full) == 0)) { // There are stull non-full cargos
					finished_loading = false;
				}
			} else if (cargo_not_full != 0) {
				finished_loading = false;
			}
		}
		unloading_time = 20;

		SB(v->vehicle_flags, VF_LOADING_FINISHED, 1, finished_loading);
	}

	if (v->type == VEH_TRAIN) {
		/* Each platform tile is worth 2 rail vehicles. */
		int overhang = Train::From(v)->tcache.cached_total_length - st->GetPlatformLength(v->tile) * TILE_SIZE;
		if (overhang > 0) {
			unloading_time <<= 1;
			unloading_time += (overhang * unloading_time) / 8;
		}
	}

	/* Calculate the loading indicator fill percent and display
	 * In the Game Menu do not display indicators
	 * If _settings_client.gui.loading_indicators == 2, show indicators (bool can be promoted to int as 0 or 1 - results in 2 > 0,1 )
	 * if _settings_client.gui.loading_indicators == 1, _local_company must be the owner or must be a spectator to show ind., so 1 > 0
	 * if _settings_client.gui.loading_indicators == 0, do not display indicators ... 0 is never greater than anything
	 */
	if (_game_mode != GM_MENU && (_settings_client.gui.loading_indicators > (uint)(v->owner != _local_company && _local_company != COMPANY_SPECTATOR))) {
		StringID percent_up_down = STR_NULL;
		int percent = CalcPercentVehicleFilled(v, &percent_up_down);
		if (v->fill_percent_te_id == INVALID_TE_ID) {
			v->fill_percent_te_id = ShowFillingPercent(v->x_pos, v->y_pos, v->z_pos + 20, percent, percent_up_down);
		} else {
			UpdateFillingPercent(v->fill_percent_te_id, percent, percent_up_down);
		}
	}

	/* Always wait at least 1, otherwise we'll wait 'infinitively' long. */
	v->time_counter = max(1, unloading_time);

	if (completely_emptied) {
		TriggerVehicle(v, VEHICLE_TRIGGER_EMPTY);
	}

	if (result != 0) {
		SetWindowDirty(GetWindowClassForVehicleType(v->type), v->owner);
		SetWindowDirty(WC_VEHICLE_DETAILS, v->index);

		st->MarkTilesDirty(true);
		v->MarkDirty();

		if (result & 2) SetWindowDirty(WC_STATION_VIEW, last_visited);
	}

	return cargos_reserved;
}

/**
 * Load/unload the vehicles in this station according to the order
 * they entered.
 * @param st the station to do the loading/unloading for
 */
void LoadUnloadStation(Station *st)
{
	/* No vehicle is here... */
	if (st->loading_vehicles.empty()) return;

	uint32 cargos_reserved = 0;
	std::list<Vehicle *>::iterator iter;
	for (iter = st->loading_vehicles.begin(); iter != st->loading_vehicles.end(); ++iter) {
		Vehicle *v = *iter;
		if (!(v->vehstatus & (VS_STOPPED | VS_CRASHED))) {
			cargos_reserved = LoadUnloadVehicle(v, cargos_reserved);
		}
	}

	/* Call the production machinery of industries */
	const Industry * const *isend = _cargo_delivery_destinations.End();
	for (Industry **iid = _cargo_delivery_destinations.Begin(); iid != isend; iid++) {
		TriggerIndustryProduction(*iid);
	}
	_cargo_delivery_destinations.Clear();
}

void CompaniesMonthlyLoop()
{
	CompaniesGenStatistics();
	if (_settings_game.economy.inflation) {
		AddInflation();
		RecomputePrices();
	}
	CompaniesPayInterest();
	/* Reset the _current_company flag */
	_current_company = OWNER_NONE;
	HandleEconomyFluctuations();
}

static void DoAcquireCompany(Company *c)
{
	Company *owner;
	int i;
	Money value;
	CompanyID ci = c->index;

	CompanyNewsInformation *cni = MallocT<CompanyNewsInformation>(1);
	cni->FillData(c, Company::Get(_current_company));

	SetDParam(0, STR_NEWS_COMPANY_MERGER_TITLE);
	SetDParam(1, c->bankrupt_value == 0 ? STR_NEWS_MERGER_TAKEOVER_TITLE : STR_NEWS_COMPANY_MERGER_DESCRIPTION);
	SetDParamStr(2, cni->company_name);
	SetDParamStr(3, cni->other_company_name);
	SetDParam(4, c->bankrupt_value);
	AddCompanyNewsItem(STR_MESSAGE_NEWS_FORMAT, NS_COMPANY_MERGER, cni);
	AI::BroadcastNewEvent(new AIEventCompanyMerger(ci, _current_company));

	/* original code does this a little bit differently */
	ChangeNetworkOwner(ci, _current_company);
	ChangeOwnershipOfCompanyItems(ci, _current_company);

	if (c->bankrupt_value == 0) {
		owner = Company::Get(_current_company);
		owner->current_loan += c->current_loan;
	}

	value = CalculateCompanyValue(c) >> 2;
	CompanyID old_company = _current_company;
	for (i = 0; i != 4; i++) {
		if (c->share_owners[i] != COMPANY_SPECTATOR) {
			_current_company = c->share_owners[i];
			SubtractMoneyFromCompany(CommandCost(EXPENSES_OTHER, -value));
		}
	}
	_current_company = old_company;

	if (c->is_ai) AI::Stop(c->index);

	DeleteCompanyWindows(ci);
	InvalidateWindowClassesData(WC_TRAINS_LIST, 0);
	InvalidateWindowClassesData(WC_SHIPS_LIST, 0);
	InvalidateWindowClassesData(WC_ROADVEH_LIST, 0);
	InvalidateWindowClassesData(WC_AIRCRAFT_LIST, 0);

	delete c;
}

extern int GetAmountOwnedBy(const Company *c, Owner owner);

/** Acquire shares in an opposing company.
 * @param tile unused
 * @param flags type of operation
 * @param p1 company to buy the shares from
 * @param p2 unused
 * @param text unused
 * @return the cost of this operation or an error
 */
CommandCost CmdBuyShareInCompany(TileIndex tile, DoCommandFlag flags, uint32 p1, uint32 p2, const char *text)
{
	CommandCost cost(EXPENSES_OTHER);

	Company *c = Company::GetIfValid(p1);

	/* Check if buying shares is allowed (protection against modified clients)
	 * Cannot buy own shares */
	if (c == NULL || !_settings_game.economy.allow_shares || _current_company == (CompanyID)p1) return CMD_ERROR;

	/* Protect new companies from hostile takeovers */
	if (_cur_year - c->inaugurated_year < 6) return_cmd_error(STR_ERROR_PROTECTED);

	/* Those lines are here for network-protection (clients can be slow) */
	if (GetAmountOwnedBy(c, COMPANY_SPECTATOR) == 0) return cost;

	/* We can not buy out a real company (temporarily). TODO: well, enable it obviously */
	if (GetAmountOwnedBy(c, COMPANY_SPECTATOR) == 1 && !c->is_ai) return cost;

	cost.AddCost(CalculateCompanyValue(c) >> 2);
	if (flags & DC_EXEC) {
		OwnerByte *b = c->share_owners;
		int i;

		while (*b != COMPANY_SPECTATOR) b++; // share owners is guaranteed to contain at least one COMPANY_SPECTATOR
		*b = _current_company;

		for (i = 0; c->share_owners[i] == _current_company;) {
			if (++i == 4) {
				c->bankrupt_value = 0;
				DoAcquireCompany(c);
				break;
			}
		}
		SetWindowDirty(WC_COMPANY, p1);
	}
	return cost;
}

/** Sell shares in an opposing company.
 * @param tile unused
 * @param flags type of operation
 * @param p1 company to sell the shares from
 * @param p2 unused
 * @param text unused
 * @return the cost of this operation or an error
 */
CommandCost CmdSellShareInCompany(TileIndex tile, DoCommandFlag flags, uint32 p1, uint32 p2, const char *text)
{
	Company *c = Company::GetIfValid(p1);

	/* Check if selling shares is allowed (protection against modified clients)
	 * Cannot sell own shares */
	if (c == NULL || !_settings_game.economy.allow_shares || _current_company == (CompanyID)p1) return CMD_ERROR;

	/* Those lines are here for network-protection (clients can be slow) */
	if (GetAmountOwnedBy(c, _current_company) == 0) return CommandCost();

	/* adjust it a little to make it less profitable to sell and buy */
	Money cost = CalculateCompanyValue(c) >> 2;
	cost = -(cost - (cost >> 7));

	if (flags & DC_EXEC) {
		OwnerByte *b = c->share_owners;
		while (*b != _current_company) b++; // share owners is guaranteed to contain company
		*b = COMPANY_SPECTATOR;
		SetWindowDirty(WC_COMPANY, p1);
	}
	return CommandCost(EXPENSES_OTHER, cost);
}

/** Buy up another company.
 * When a competing company is gone bankrupt you get the chance to purchase
 * that company.
 * @todo currently this only works for AI companies
 * @param tile unused
 * @param flags type of operation
 * @param p1 company to buy up
 * @param p2 unused
 * @param text unused
 * @return the cost of this operation or an error
 */
CommandCost CmdBuyCompany(TileIndex tile, DoCommandFlag flags, uint32 p1, uint32 p2, const char *text)
{
	Company *c = Company::GetIfValid(p1);
	if (c == NULL) return CMD_ERROR;

	/* Disable takeovers when not asked */
	if (!HasBit(c->bankrupt_asked, _current_company)) return CMD_ERROR;

	/* Disable taking over the local company in single player */
	if (!_networking && _local_company == c->index) return CMD_ERROR;

	/* Do not allow companies to take over themselves */
	if ((CompanyID)p1 == _current_company) return CMD_ERROR;

	/* Get the cost here as the company is deleted in DoAcquireCompany. */
	CommandCost cost(EXPENSES_OTHER, c->bankrupt_value);

	if (flags & DC_EXEC) {
		DoAcquireCompany(c);
	}
	return cost;
}<|MERGE_RESOLUTION|>--- conflicted
+++ resolved
@@ -1040,52 +1040,30 @@
 	}
 
 	/* Handle end of route payment */
-<<<<<<< HEAD
-	Money profit = DeliverGoods(count, this->ct, this->current_station, cp->GetSourceXY(), cp->GetDaysInTransit(), this->owner, cp->GetSourceType(), cp->GetSourceID());
-	this->route_profit += profit;
-
-	/* The vehicle's profit is whatever route profit there is minus feeder shares. */
-	this->visual_profit += profit - cp->GetFeederShare();
-=======
-	Money profit = DeliverGoods(count, this->ct, this->current_station, cp->source_xy, cp->DaysInTransit(), this->owner, cp->source_type, cp->source_id);
+	Money profit = DeliverGoods(count, this->ct, this->current_station, cp->GetSourceXY(), cp->DaysInTransit(), this->owner, cp->GetSourceType(), cp->GetSourceID());
 	this->route_profit += profit;
 
 	/* The vehicle's profit is whatever route profit there is minus feeder shares. */
 	this->visual_profit += profit - cp->FeederShare();
->>>>>>> 1b76a308
 }
 
 /**
  * Handle payment for transfer of the given cargo packet.
  * @param cp The cargo packet to pay for; actual payment won't be made!.
  * @param count The number of packets to pay for.
-<<<<<<< HEAD
- * @return the feeder share received for this transfer
- */
-Money CargoPayment::PayTransfer(CargoPacket *cp, uint count)
-=======
  * @return The amount of money paid for the transfer.
  */
 Money CargoPayment::PayTransfer(const CargoPacket *cp, uint count)
->>>>>>> 1b76a308
 {
 	Money profit = GetTransportedGoodsIncome(
 		count,
 		/* pay transfer vehicle for only the part of transfer it has done: ie. cargo_loaded_at_xy to here */
 		DistanceManhattan(cp->loaded_at_xy, Station::Get(this->current_station)->xy),
-<<<<<<< HEAD
-		cp->GetDaysInTransit(),
-		this->ct);
-
-	this->visual_transfer += profit; // accumulate transfer profits for whole vehicle
-	return profit;                   // account for the (virtual) profit already made for the cargo packet
-=======
 		cp->DaysInTransit(),
 		this->ct);
 
 	this->visual_transfer += profit; // accumulate transfer profits for whole vehicle
 	return profit; // account for the (virtual) profit already made for the cargo packet
->>>>>>> 1b76a308
 }
 
 /**
