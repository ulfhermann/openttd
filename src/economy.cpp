--- conflicted
+++ resolved
@@ -1094,42 +1094,6 @@
 }
 
 /**
-<<<<<<< HEAD
- * Moves packets from the reservation list back into the station
- */
-static void ReimportReserved(Station * st, CargoReservation & reserved) {
-	for (CargoReservation::iterator i = reserved.begin(); i != reserved.end(); ++i) {
-		st->goods[i->first].cargo.Import(i->second);
-	}
-}
-
-/**
- * reserves cargo if the full load order and improved_load is set. Moves rejected packets from the rejection list
- * back into the station
- */
-static void ReserveAndUnreject(Station * st, Vehicle * u, StationID next_station, CargoReservation & reserved, CargoReservation & rejected)
-{
-	if (_settings_game.order.improved_load && (u->current_order.GetLoadType() & OLFB_FULL_LOAD)) {
-		/* Update reserved cargo */
-		for (Vehicle * v = u; v != NULL; v = v->Next()) {
-			CargoID cargo = v->cargo_type;
-			CargoList & list = st->goods[cargo].cargo;
-			list.ReservePacketsForLoading(&reserved[cargo], v->cargo_cap - v->cargo.Count(), next_station, &rejected[cargo]);
-		}
-	}
-	ReimportReserved(st, rejected);
-}
-
-/**
- * Loads/unload the vehicle if possible.
- * @param v the vehicle to be (un)loaded
- * @param reserved   the amount of each cargo type that is
- *                   left on the platform to be
- *                   picked up by another vehicle when all
- *                   previous vehicles have loaded.
- */
-static void LoadUnloadVehicle(Vehicle *v, CargoReservation & reserved)
-=======
  * reserves cargo if the full load order and improved_load is set.
  */
 uint32 ReserveConsist(Station * st, Vehicle * u, StationID next_station)
@@ -1158,9 +1122,7 @@
  * @param v the vehicle to be (un)loaded
  */
 static uint32 LoadUnloadVehicle(Vehicle *v, uint32 cargos_reserved)
->>>>>>> 274ad939
-{
-	CargoReservation rejected;
+{
 	assert(v->current_order.IsType(OT_LOADING));
 
 	assert(v->time_counter != 0);
@@ -1176,13 +1138,8 @@
 
 	/* We have not waited enough time till the next round of loading/unloading */
 	if (--v->time_counter != 0) {
-<<<<<<< HEAD
-		ReserveAndUnreject(st, v, next_station, reserved, rejected);
-		return;
-=======
 		cargos_reserved |= ReserveConsist(st, v, next_station);
 		return cargos_reserved;
->>>>>>> 274ad939
 	}
 
 	OrderUnloadFlags unload_flags = v->current_order.GetUnloadType();
@@ -1243,10 +1200,7 @@
 				/* done delivering */
 				if (!v->cargo.Empty()) {
 					completely_emptied = false;
-<<<<<<< HEAD
-=======
 					/* update stats for kept cargo */
->>>>>>> 274ad939
 					v->cargo.UpdateFlows(next_station, ge);
 				}
 				ClrBit(v->vehicle_flags, VF_CARGO_UNLOADING);
@@ -1277,35 +1231,6 @@
 		 * has capacity for it, load it on the vehicle. */
 		int cap_left = v->cargo_cap - v->cargo.Count();
 		if (cap_left > 0) {
-<<<<<<< HEAD
-			if (!ge->cargo.Empty()) {
-				uint cap = cap_left;
-				uint count = ge->cargo.Count();
-
-				if (cap > count) cap = count;
-				if (_settings_game.order.gradual_loading) cap = min(cap, load_amount);
-
-				if (v->cargo.Empty()) TriggerVehicle(v, VEHICLE_TRIGGER_NEW_CARGO);
-
-				/* The full load order could be seen as interference by the user.
-				 * In that case force_load should be set and all cargo available
-				 * be moved onto the vehicle.
-				 */
-				uint loaded = ge->cargo.MoveToVehicle(&v->cargo, cap, next_station, &rejected[v->cargo_type], st->xy);
-
-				/* TODO: Regarding this, when we do gradual loading, we
-				 * should first unload all vehicles and then start
-				 * loading them. Since this will cause
-				 * VEHICLE_TRIGGER_EMPTY to be called at the time when
-				 * the whole vehicle chain is really totally empty, the
-				 * completely_emptied assignment can then be safely
-				 * removed; that's how TTDPatch behaves too. --pasky */
-				if (loaded > 0) {
-					completely_emptied = false;
-					anything_loaded = true;
-				}
-
-=======
 			uint cap = cap_left;
 
 			if (_settings_game.order.gradual_loading) cap = min(cap, load_amount);
@@ -1330,7 +1255,6 @@
 			if (loaded > 0) {
 				completely_emptied = false;
 				anything_loaded = true;
->>>>>>> 274ad939
 				st->time_since_load = 0;
 				st->last_vehicle_type = v->type;
 
@@ -1339,11 +1263,7 @@
 				unloading_time += loaded;
 
 				result |= 2;
-<<<<<<< HEAD
-			} else if (_settings_game.order.improved_load && !reserved[v->cargo_type].empty()) {
-=======
 			} else if (_settings_game.order.improved_load && HasBit(cargos_reserved, v->cargo_type)) {
->>>>>>> 274ad939
 				/* Skip loading this vehicle if another train/vehicle is already handling
 				 * the same cargo type at this station */
 				SetBit(cargo_not_full, v->cargo_type);
@@ -1361,15 +1281,6 @@
 	/* Only set completly_emptied, if we just unloaded all remaining cargo */
 	completely_emptied &= anything_unloaded;
 
-<<<<<<< HEAD
-	/* We update these variables here, so gradual loading still fills
-	 * all wagons at the same time instead of using the same 'improved'
-	 * loading algorithm for the wagons (only fill wagon when there is
-	 * enough to fill the previous wagons) */
-	ReserveAndUnreject(st, u, next_station, reserved, rejected);
-
-=======
->>>>>>> 274ad939
 	v = u;
 
 	if (!anything_unloaded) delete payment;
@@ -1456,14 +1367,6 @@
 	/* No vehicle is here... */
 	if (st->loading_vehicles.empty()) return;
 
-<<<<<<< HEAD
-	CargoReservation reserved;
-
-	std::list<Vehicle *>::iterator iter;
-	for (iter = st->loading_vehicles.begin(); iter != st->loading_vehicles.end(); ++iter) {
-		Vehicle *v = *iter;
-		if (!(v->vehstatus & (VS_STOPPED | VS_CRASHED))) LoadUnloadVehicle(v, reserved);
-=======
 	uint32 cargos_reserved = 0;
 	std::list<Vehicle *>::iterator iter;
 	for (iter = st->loading_vehicles.begin(); iter != st->loading_vehicles.end(); ++iter) {
@@ -1471,10 +1374,7 @@
 		if (!(v->vehstatus & (VS_STOPPED | VS_CRASHED))) {
 			cargos_reserved = LoadUnloadVehicle(v, cargos_reserved);
 		}
->>>>>>> 274ad939
-	}
-
-	ReimportReserved(st, reserved);
+	}
 
 	/* Call the production machinery of industries */
 	const Industry * const *isend = _cargo_delivery_destinations.End();
