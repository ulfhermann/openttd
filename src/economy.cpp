/* $Id$ */

/*
 * This file is part of OpenTTD.
 * OpenTTD is free software; you can redistribute it and/or modify it under the terms of the GNU General Public License as published by the Free Software Foundation, version 2.
 * OpenTTD is distributed in the hope that it will be useful, but WITHOUT ANY WARRANTY; without even the implied warranty of MERCHANTABILITY or FITNESS FOR A PARTICULAR PURPOSE.
 * See the GNU General Public License for more details. You should have received a copy of the GNU General Public License along with OpenTTD. If not, see <http://www.gnu.org/licenses/>.
 */

/** @file economy.cpp Handling of the economy. */

#include "stdafx.h"
#include "company_func.h"
#include "command_func.h"
#include "industry.h"
#include "town.h"
#include "news_func.h"
#include "network/network.h"
#include "network/network_func.h"
#include "vehicle_gui.h"
#include "ai/ai.hpp"
#include "aircraft.h"
#include "newgrf_engine.h"
#include "engine_base.h"
#include "ground_vehicle.hpp"
#include "newgrf_cargo.h"
#include "newgrf_sound.h"
#include "newgrf_industrytiles.h"
#include "newgrf_station.h"
#include "newgrf_airporttiles.h"
#include "object.h"
#include "group.h"
#include "strings_func.h"
#include "window_func.h"
#include "date_func.h"
#include "vehicle_func.h"
#include "sound_func.h"
#include "autoreplace_func.h"
#include "company_gui.h"
#include "signs_base.h"
#include "subsidy_base.h"
#include "subsidy_func.h"
#include "station_base.h"
#include "waypoint_base.h"
#include "economy_base.h"
#include "core/pool_func.hpp"
#include "newgrf.h"
#include "core/backup_type.hpp"

#include "table/strings.h"
#include "table/pricebase.h"


/* Initialize the cargo payment-pool */
CargoPaymentPool _cargo_payment_pool("CargoPayment");
INSTANTIATE_POOL_METHODS(CargoPayment)

/**
 * Multiply two integer values and shift the results to right.
 *
 * This function multiplies two integer values. The result is
 * shifted by the amount of shift to right.
 *
 * @param a The first integer
 * @param b The second integer
 * @param shift The amount to shift the value to right.
 * @return The shifted result
 */
static inline int32 BigMulS(const int32 a, const int32 b, const uint8 shift)
{
	return (int32)((int64)a * (int64)b >> shift);
}

typedef SmallVector<Industry *, 16> SmallIndustryList;

/**
 * Score info, values used for computing the detailed performance rating.
 */
const ScoreInfo _score_info[] = {
	{     120, 100}, // SCORE_VEHICLES
	{      80, 100}, // SCORE_STATIONS
	{   10000, 100}, // SCORE_MIN_PROFIT
	{   50000,  50}, // SCORE_MIN_INCOME
	{  100000, 100}, // SCORE_MAX_INCOME
	{   40000, 400}, // SCORE_DELIVERED
	{       8,  50}, // SCORE_CARGO
	{10000000,  50}, // SCORE_MONEY
	{  250000,  50}, // SCORE_LOAN
	{       0,   0}  // SCORE_TOTAL
};

int _score_part[MAX_COMPANIES][SCORE_END];
Economy _economy;
Prices _price;
Money _additional_cash_required;
static PriceMultipliers _price_base_multiplier;

/**
 * Calculate the value of the company. That is the value of all
 * assets (vehicles, stations, etc) and money minus the loan,
 * except when including_loan is \c false which is useful when
 * we want to calculate the value for bankruptcy.
 * @param c              the company to get the value of.
 * @param including_loan include the loan in the company value.
 * @return the value of the company.
 */
Money CalculateCompanyValue(const Company *c, bool including_loan)
{
	Owner owner = c->index;

	Station *st;
	uint num = 0;

	FOR_ALL_STATIONS(st) {
		if (st->owner == owner) num += CountBits((byte)st->facilities);
	}

	Money value = num * _price[PR_STATION_VALUE] * 25;

	Vehicle *v;
	FOR_ALL_VEHICLES(v) {
		if (v->owner != owner) continue;

		if (v->type == VEH_TRAIN ||
				v->type == VEH_ROAD ||
				(v->type == VEH_AIRCRAFT && Aircraft::From(v)->IsNormalAircraft()) ||
				v->type == VEH_SHIP) {
			value += v->value * 3 >> 1;
		}
	}

	/* Add real money value */
	if (including_loan) value -= c->current_loan;
	value += c->money;

	return max(value, (Money)1);
}

/**
 * if update is set to true, the economy is updated with this score
 *  (also the house is updated, should only be true in the on-tick event)
 * @param update the economy with calculated score
 * @param c company been evaluated
 * @return actual score of this company
 *
 */
int UpdateCompanyRatingAndValue(Company *c, bool update)
{
	Owner owner = c->index;
	int score = 0;

	memset(_score_part[owner], 0, sizeof(_score_part[owner]));

	/* Count vehicles */
	{
		Vehicle *v;
		Money min_profit = 0;
		bool min_profit_first = true;
		uint num = 0;

		FOR_ALL_VEHICLES(v) {
			if (v->owner != owner) continue;
			if (IsCompanyBuildableVehicleType(v->type) && v->IsPrimaryVehicle()) {
				if (v->profit_last_year > 0) num++; // For the vehicle score only count profitable vehicles
				if (v->age > 730) {
					/* Find the vehicle with the lowest amount of profit */
					if (min_profit_first || min_profit > v->profit_last_year) {
						min_profit = v->profit_last_year;
						min_profit_first = false;
					}
				}
			}
		}

		min_profit >>= 8; // remove the fract part

		_score_part[owner][SCORE_VEHICLES] = num;
		/* Don't allow negative min_profit to show */
		if (min_profit > 0) {
			_score_part[owner][SCORE_MIN_PROFIT] = ClampToI32(min_profit);
		}
	}

	/* Count stations */
	{
		uint num = 0;
		const Station *st;

		FOR_ALL_STATIONS(st) {
			/* Only count stations that are actually serviced */
			if (st->owner == owner && (st->time_since_load <= 20 || st->time_since_unload <= 20)) num += CountBits((byte)st->facilities);
		}
		_score_part[owner][SCORE_STATIONS] = num;
	}

	/* Generate statistics depending on recent income statistics */
	{
		int numec = min(c->num_valid_stat_ent, 12);
		if (numec != 0) {
			const CompanyEconomyEntry *cee = c->old_economy;
			Money min_income = cee->income + cee->expenses;
			Money max_income = cee->income + cee->expenses;

			do {
				min_income = min(min_income, cee->income + cee->expenses);
				max_income = max(max_income, cee->income + cee->expenses);
			} while (++cee, --numec);

			if (min_income > 0) {
				_score_part[owner][SCORE_MIN_INCOME] = ClampToI32(min_income);
			}

			_score_part[owner][SCORE_MAX_INCOME] = ClampToI32(max_income);
		}
	}

	/* Generate score depending on amount of transported cargo */
	{
		const CompanyEconomyEntry *cee;
		int numec;
		uint32 total_delivered;

		numec = min(c->num_valid_stat_ent, 4);
		if (numec != 0) {
			cee = c->old_economy;
			total_delivered = 0;
			do {
				total_delivered += cee->delivered_cargo;
			} while (++cee, --numec);

			_score_part[owner][SCORE_DELIVERED] = total_delivered;
		}
	}

	/* Generate score for variety of cargo */
	{
		uint num = CountBits(c->cargo_types);
		_score_part[owner][SCORE_CARGO] = num;
		if (update) c->cargo_types = 0;
	}

	/* Generate score for company's money */
	{
		if (c->money > 0) {
			_score_part[owner][SCORE_MONEY] = ClampToI32(c->money);
		}
	}

	/* Generate score for loan */
	{
		_score_part[owner][SCORE_LOAN] = ClampToI32(_score_info[SCORE_LOAN].needed - c->current_loan);
	}

	/* Now we calculate the score for each item.. */
	{
		int total_score = 0;
		int s;
		score = 0;
		for (ScoreID i = SCORE_BEGIN; i < SCORE_END; i++) {
			/* Skip the total */
			if (i == SCORE_TOTAL) continue;
			/*  Check the score */
			s = Clamp(_score_part[owner][i], 0, _score_info[i].needed) * _score_info[i].score / _score_info[i].needed;
			score += s;
			total_score += _score_info[i].score;
		}

		_score_part[owner][SCORE_TOTAL] = score;

		/*  We always want the score scaled to SCORE_MAX (1000) */
		if (total_score != SCORE_MAX) score = score * SCORE_MAX / total_score;
	}

	if (update) {
		c->old_economy[0].performance_history = score;
		UpdateCompanyHQ(c->location_of_HQ, score);
		c->old_economy[0].company_value = CalculateCompanyValue(c);
	}

	SetWindowDirty(WC_PERFORMANCE_DETAIL, 0);
	return score;
}

/*  use INVALID_OWNER as new_owner to delete the company. */
void ChangeOwnershipOfCompanyItems(Owner old_owner, Owner new_owner)
{
	/* We need to set _current_company to old_owner before we try to move
	 * the client. This is needed as it needs to know whether "you" really
	 * are the current local company. */
	Backup<CompanyByte> cur_company(_current_company, old_owner, FILE_LINE);
#ifdef ENABLE_NETWORK
	/* In all cases, make spectators of clients connected to that company */
	if (_networking) NetworkClientsToSpectators(old_owner);
#endif /* ENABLE_NETWORK */

	Town *t;

	assert(old_owner != new_owner);

	{
		Company *c;
		uint i;

		/* See if the old_owner had shares in other companies */
		FOR_ALL_COMPANIES(c) {
			for (i = 0; i < 4; i++) {
				if (c->share_owners[i] == old_owner) {
					/* Sell his shares */
					CommandCost res = DoCommand(0, c->index, 0, DC_EXEC, CMD_SELL_SHARE_IN_COMPANY);
					/* Because we are in a DoCommand, we can't just execute another one and
					 *  expect the money to be removed. We need to do it ourself! */
					SubtractMoneyFromCompany(res);
				}
			}
		}

		/* Sell all the shares that people have on this company */
		Backup<CompanyByte> cur_company2(_current_company, FILE_LINE);
		c = Company::Get(old_owner);
		for (i = 0; i < 4; i++) {
			cur_company2.Change(c->share_owners[i]);
			if (_current_company != INVALID_OWNER) {
				/* Sell the shares */
				CommandCost res = DoCommand(0, old_owner, 0, DC_EXEC, CMD_SELL_SHARE_IN_COMPANY);
				/* Because we are in a DoCommand, we can't just execute another one and
				 *  expect the money to be removed. We need to do it ourself! */
				SubtractMoneyFromCompany(res);
			}
		}
		cur_company2.Restore();
	}

	/* Temporarily increase the company's money, to be sure that
	 * removing his/her property doesn't fail because of lack of money.
	 * Not too drastically though, because it could overflow */
	if (new_owner == INVALID_OWNER) {
		Company::Get(old_owner)->money = UINT64_MAX >> 2; // jackpot ;p
	}

	Subsidy *s;
	FOR_ALL_SUBSIDIES(s) {
		if (s->awarded == old_owner) {
			if (new_owner == INVALID_OWNER) {
				delete s;
			} else {
				s->awarded = new_owner;
			}
		}
	}
	if (new_owner == INVALID_OWNER) RebuildSubsidisedSourceAndDestinationCache();

	/* Take care of rating in towns */
	FOR_ALL_TOWNS(t) {
		/* If a company takes over, give the ratings to that company. */
		if (new_owner != INVALID_OWNER) {
			if (HasBit(t->have_ratings, old_owner)) {
				if (HasBit(t->have_ratings, new_owner)) {
					/* use max of the two ratings. */
					t->ratings[new_owner] = max(t->ratings[new_owner], t->ratings[old_owner]);
				} else {
					SetBit(t->have_ratings, new_owner);
					t->ratings[new_owner] = t->ratings[old_owner];
				}
			}
		}

		/* Reset the ratings for the old owner */
		t->ratings[old_owner] = RATING_INITIAL;
		ClrBit(t->have_ratings, old_owner);
	}

	{
		FreeUnitIDGenerator unitidgen[] = {
			FreeUnitIDGenerator(VEH_TRAIN, new_owner), FreeUnitIDGenerator(VEH_ROAD,     new_owner),
			FreeUnitIDGenerator(VEH_SHIP,  new_owner), FreeUnitIDGenerator(VEH_AIRCRAFT, new_owner)
		};

		Vehicle *v;
		FOR_ALL_VEHICLES(v) {
			if (v->owner == old_owner && IsCompanyBuildableVehicleType(v->type)) {
				if (new_owner == INVALID_OWNER) {
					if (v->Previous() == NULL) delete v;
				} else {
					v->owner = new_owner;
					v->colourmap = PAL_NONE;
					if (v->IsEngineCountable()) Company::Get(new_owner)->num_engines[v->engine_type]++;
					if (v->IsPrimaryVehicle()) v->unitnumber = unitidgen[v->type].NextID();

					/* Invalidate the vehicle's cargo payment "owner cache". */
					if (v->cargo_payment != NULL) v->cargo_payment->owner = NULL;
				}
			}
		}
	}

	/*  Change ownership of tiles */
	{
		TileIndex tile = 0;
		do {
			ChangeTileOwner(tile, old_owner, new_owner);
		} while (++tile != MapSize());

		if (new_owner != INVALID_OWNER) {
			/* Update all signals because there can be new segment that was owned by two companies
			 * and signals were not propagated
			 * Similiar with crossings - it is needed to bar crossings that weren't before
			 * because of different owner of crossing and approaching train */
			tile = 0;

			do {
				if (IsTileType(tile, MP_RAILWAY) && IsTileOwner(tile, new_owner) && HasSignals(tile)) {
					TrackBits tracks = GetTrackBits(tile);
					do { // there may be two tracks with signals for TRACK_BIT_HORZ and TRACK_BIT_VERT
						Track track = RemoveFirstTrack(&tracks);
						if (HasSignalOnTrack(tile, track)) AddTrackToSignalBuffer(tile, track, new_owner);
					} while (tracks != TRACK_BIT_NONE);
				} else if (IsLevelCrossingTile(tile) && IsTileOwner(tile, new_owner)) {
					UpdateLevelCrossing(tile);
				}
			} while (++tile != MapSize());
		}

		/* update signals in buffer */
		UpdateSignalsInBuffer();
	}

	/* convert owner of stations (including deleted ones, but excluding buoys) */
	Station *st;
	FOR_ALL_STATIONS(st) {
		if (st->owner == old_owner) {
			/* if a company goes bankrupt, set owner to OWNER_NONE so the sign doesn't disappear immediately
			 * also, drawing station window would cause reading invalid company's colour */
			st->owner = new_owner == INVALID_OWNER ? OWNER_NONE : new_owner;
		}
	}

	/* do the same for waypoints (we need to do this here so deleted waypoints are converted too) */
	Waypoint *wp;
	FOR_ALL_WAYPOINTS(wp) {
		if (wp->owner == old_owner) {
			wp->owner = new_owner == INVALID_OWNER ? OWNER_NONE : new_owner;
		}
	}

	/* In all cases clear replace engine rules.
	 * Even if it was copied, it could interfere with new owner's rules */
	RemoveAllEngineReplacementForCompany(Company::Get(old_owner));

	if (new_owner == INVALID_OWNER) {
		RemoveAllGroupsForCompany(old_owner);
	} else {
		Group *g;
		FOR_ALL_GROUPS(g) {
			if (g->owner == old_owner) g->owner = new_owner;
		}
	}

	Sign *si;
	FOR_ALL_SIGNS(si) {
		if (si->owner == old_owner) si->owner = new_owner == INVALID_OWNER ? OWNER_NONE : new_owner;
	}

	/* Change colour of existing windows */
	if (new_owner != INVALID_OWNER) ChangeWindowOwner(old_owner, new_owner);

	cur_company.Restore();

	MarkWholeScreenDirty();
}

/**
 * Check for bankruptcy of a company. Called every three months.
 * @param c Company to check.
 */
static void CompanyCheckBankrupt(Company *c)
{
	/*  If the company has money again, it does not go bankrupt */
	if (c->money >= 0) {
		c->quarters_of_bankruptcy = 0;
		c->bankrupt_asked = 0;
		return;
	}

	c->quarters_of_bankruptcy++;

	switch (c->quarters_of_bankruptcy) {
		case 0:
		case 1:
			break;

		case 2: {
			CompanyNewsInformation *cni = MallocT<CompanyNewsInformation>(1);
			cni->FillData(c);
			SetDParam(0, STR_NEWS_COMPANY_IN_TROUBLE_TITLE);
			SetDParam(1, STR_NEWS_COMPANY_IN_TROUBLE_DESCRIPTION);
			SetDParamStr(2, cni->company_name);
			AddCompanyNewsItem(STR_MESSAGE_NEWS_FORMAT, NS_COMPANY_TROUBLE, cni);
			AI::BroadcastNewEvent(new AIEventCompanyInTrouble(c->index));
			break;
		}

		case 3: {
			/* Check if the company has any value.. if not, declare it bankrupt
			 *  right now */
			Money val = CalculateCompanyValue(c, false);
			if (val > 0) {
				c->bankrupt_value = val;
				c->bankrupt_asked = 1 << c->index; // Don't ask the owner
				c->bankrupt_timeout = 0;
				break;
			}
			/* FALL THROUGH to case 4... */
		}
		default:
		case 4:
			if (!_networking && _local_company == c->index) {
				/* If we are in offline mode, leave the company playing. Eg. there
				 * is no THE-END, otherwise mark the client as spectator to make sure
				 * he/she is no long in control of this company. However... when you
				 * join another company (cheat) the "unowned" company can bankrupt. */
				c->bankrupt_asked = MAX_UVALUE(CompanyMask);
				break;
			}

			/* Actually remove the company, but not when we're a network client.
			 * In case of network clients we will be getting a command from the
			 * server. It is done in this way as we are called from the
			 * StateGameLoop which can't change the current company, and thus
			 * updating the local company triggers an assert later on. In the
			 * case of a network game the command will be processed at a time
			 * that changing the current company is okay. In case of single
			 * player we are sure (the above check) that we are not the local
			 * company and thus we won't be moved. */
			if (!_networking || _network_server) DoCommandP(0, 2 | (c->index << 16), 0, CMD_COMPANY_CTRL);
			break;
	}
}

/**
 * Update the finances of all companies.
 * Pay for the stations, update the history graph, update ratings and company values, and deal with bankruptcy.
 */
static void CompaniesGenStatistics()
{
	Station *st;

	Backup<CompanyByte> cur_company(_current_company, FILE_LINE);
	FOR_ALL_STATIONS(st) {
		cur_company.Change(st->owner);
		CommandCost cost(EXPENSES_PROPERTY, _price[PR_STATION_VALUE] >> 1);
		SubtractMoneyFromCompany(cost);
	}
	cur_company.Restore();

	/* Only run the economic statics and update company stats every 3rd month (1st of quarter). */
	if (!HasBit(1 << 0 | 1 << 3 | 1 << 6 | 1 << 9, _cur_month)) return;

	Company *c;
	FOR_ALL_COMPANIES(c) {
		memmove(&c->old_economy[1], &c->old_economy[0], sizeof(c->old_economy) - sizeof(c->old_economy[0]));
		c->old_economy[0] = c->cur_economy;
		memset(&c->cur_economy, 0, sizeof(c->cur_economy));

		if (c->num_valid_stat_ent != MAX_HISTORY_MONTHS) c->num_valid_stat_ent++;

		UpdateCompanyRatingAndValue(c, true);
		if (c->block_preview != 0) c->block_preview--;
		CompanyCheckBankrupt(c);
	}

	SetWindowDirty(WC_INCOME_GRAPH, 0);
	SetWindowDirty(WC_OPERATING_PROFIT, 0);
	SetWindowDirty(WC_DELIVERED_CARGO, 0);
	SetWindowDirty(WC_PERFORMANCE_HISTORY, 0);
	SetWindowDirty(WC_COMPANY_VALUE, 0);
	SetWindowDirty(WC_COMPANY_LEAGUE, 0);
}

/**
 * Add monthly inflation
 * @param check_year Shall the inflation get stopped after 170 years?
 */
void AddInflation(bool check_year)
{
	/* The cargo payment inflation differs from the normal inflation, so the
	 * relative amount of money you make with a transport decreases slowly over
	 * the 170 years. After a few hundred years we reach a level in which the
	 * games will become unplayable as the maximum income will be less than
	 * the minimum running cost.
	 *
	 * Furthermore there are a lot of inflation related overflows all over the
	 * place. Solving them is hardly possible because inflation will always
	 * reach the overflow threshold some day. So we'll just perform the
	 * inflation mechanism during the first 170 years (the amount of years that
	 * one had in the original TTD) and stop doing the inflation after that
	 * because it only causes problems that can't be solved nicely and the
	 * inflation doesn't add anything after that either; it even makes playing
	 * it impossible due to the diverging cost and income rates.
	 */
	if (check_year && (_cur_year - _settings_game.game_creation.starting_year) >= (ORIGINAL_MAX_YEAR - ORIGINAL_BASE_YEAR)) return;

	/* Approximation for (100 + infl_amount)% ** (1 / 12) - 100%
	 * scaled by 65536
	 * 12 -> months per year
	 * This is only a good approxiamtion for small values
	 */
	_economy.inflation_prices  += min((_economy.inflation_prices  * _economy.infl_amount    * 54) >> 16, MAX_INFLATION);
	_economy.inflation_payment += min((_economy.inflation_payment * _economy.infl_amount_pr * 54) >> 16, MAX_INFLATION);
}

/**
 * Computes all prices, payments and maximum loan.
 */
void RecomputePrices()
{
	/* Setup maximum loan */
	_economy.max_loan = (_settings_game.difficulty.max_loan * _economy.inflation_prices >> 16) / 50000 * 50000;

	/* Setup price bases */
	for (Price i = PR_BEGIN; i < PR_END; i++) {
		Money price = _price_base_specs[i].start_price;

		/* Apply difficulty settings */
		uint mod = 1;
		switch (_price_base_specs[i].category) {
			case PCAT_RUNNING:
				mod = _settings_game.difficulty.vehicle_costs;
				break;

			case PCAT_CONSTRUCTION:
				mod = _settings_game.difficulty.construction_cost;
				break;

			default: break;
		}
		if (mod < 1) {
			price = price * 3 >> 2;
		} else if (mod > 1) {
			price = price * 9 >> 3;
		}

		/* Apply inflation */
		price = (int64)price * _economy.inflation_prices;

		/* Apply newgrf modifiers, and remove fractional part of inflation */
		int shift = _price_base_multiplier[i] - 16;
		if (shift >= 0) {
			price <<= shift;
		} else {
			price >>= -shift;
		}

		/* Make sure the price does not get reduced to zero.
		 * Zero breaks quite a few commands that use a zero
		 * cost to see whether something got changed or not
		 * and based on that cause an error. When the price
		 * is zero that fails even when things are done. */
		if (price == 0) {
			price = Clamp(_price_base_specs[i].start_price, -1, 1);
			/* No base price should be zero, but be sure. */
			assert(price != 0);
		}
		/* Store value */
		_price[i] = price;
	}

	/* Setup cargo payment */
	CargoSpec *cs;
	FOR_ALL_CARGOSPECS(cs) {
		cs->current_payment = ((int64)cs->initial_payment * _economy.inflation_payment) >> 16;
	}

	SetWindowClassesDirty(WC_BUILD_VEHICLE);
	SetWindowClassesDirty(WC_REPLACE_VEHICLE);
	SetWindowClassesDirty(WC_VEHICLE_DETAILS);
	InvalidateWindowData(WC_PAYMENT_RATES, 0);
}

/** Let all companies pay the monthly interest on their loan. */
static void CompaniesPayInterest()
{
	const Company *c;

	Backup<CompanyByte> cur_company(_current_company, FILE_LINE);
	FOR_ALL_COMPANIES(c) {
		cur_company.Change(c->index);

		/* Over a year the paid interest should be "loan * interest percentage",
		 * but... as that number is likely not dividable by 12 (pay each month),
		 * one needs to account for that in the monthly fee calculations.
		 * To easily calculate what one should pay "this" month, you calculate
		 * what (total) should have been paid up to this month and you subtract
		 * whatever has been paid in the previous months. This will mean one month
		 * it'll be a bit more and the other it'll be a bit less than the average
		 * monthly fee, but on average it will be exact. */
		Money yearly_fee = c->current_loan * _economy.interest_rate / 100;
		Money up_to_previous_month = yearly_fee * _cur_month / 12;
		Money up_to_this_month = yearly_fee * (_cur_month + 1) / 12;

		SubtractMoneyFromCompany(CommandCost(EXPENSES_LOAN_INT, up_to_this_month - up_to_previous_month));

		SubtractMoneyFromCompany(CommandCost(EXPENSES_OTHER, _price[PR_STATION_VALUE] >> 2));
	}
	cur_company.Restore();
}

static void HandleEconomyFluctuations()
{
	if (_settings_game.difficulty.economy != 0) {
		/* When economy is Fluctuating, decrease counter */
		_economy.fluct--;
	} else if (EconomyIsInRecession()) {
		/* When it's Steady and we are in recession, end it now */
		_economy.fluct = -12;
	} else {
		/* No need to do anything else in other cases */
		return;
	}

	if (_economy.fluct == 0) {
		_economy.fluct = -(int)GB(Random(), 0, 2);
		AddNewsItem(STR_NEWS_BEGIN_OF_RECESSION, NS_ECONOMY);
	} else if (_economy.fluct == -12) {
		_economy.fluct = GB(Random(), 0, 8) + 312;
		AddNewsItem(STR_NEWS_END_OF_RECESSION, NS_ECONOMY);
	}
}


/**
 * Reset changes to the price base multipliers.
 */
void ResetPriceBaseMultipliers()
{
	memset(_price_base_multiplier, 0, sizeof(_price_base_multiplier));
}

/**
 * Change a price base by the given factor.
 * The price base is altered by factors of two.
 * NewBaseCost = OldBaseCost * 2^n
 * @param price Index of price base to change.
 * @param factor Amount to change by.
 */
void SetPriceBaseMultiplier(Price price, int factor)
{
	assert(price < PR_END);
	_price_base_multiplier[price] = Clamp(factor, MIN_PRICE_MODIFIER, MAX_PRICE_MODIFIER);
}

/**
 * Initialize the variables that will maintain the daily industry change system.
 * @param init_counter specifies if the counter is required to be initialized
 */
void StartupIndustryDailyChanges(bool init_counter)
{
	uint map_size = MapLogX() + MapLogY();
	/* After getting map size, it needs to be scaled appropriately and divided by 31,
	 * which stands for the days in a month.
	 * Using just 31 will make it so that a monthly reset (based on the real number of days of that month)
	 * would not be needed.
	 * Since it is based on "fractionnal parts", the leftover days will not make much of a difference
	 * on the overall total number of changes performed */
	_economy.industry_daily_increment = (1 << map_size) / 31;

	if (init_counter) {
		/* A new game or a savegame from an older version will require the counter to be initialized */
		_economy.industry_daily_change_counter = 0;
	}
}

void StartupEconomy()
{
	_economy.interest_rate = _settings_game.difficulty.initial_interest;
	_economy.infl_amount = _settings_game.difficulty.initial_interest;
	_economy.infl_amount_pr = max(0, _settings_game.difficulty.initial_interest - 1);
	_economy.fluct = GB(Random(), 0, 8) + 168;

	/* Set up prices */
	RecomputePrices();

	StartupIndustryDailyChanges(true); // As we are starting a new game, initialize the counter too

}

/**
 * Resets economy to initial values
 */
void InitializeEconomy()
{
	_economy.inflation_prices = _economy.inflation_payment = 1 << 16;
}

/**
 * Determine a certain price
 * @param index Price base
 * @param cost_factor Price factor
 * @param grf_file NewGRF to use local price multipliers from.
 * @param shift Extra bit shifting after the computation
 * @return Price
 */
Money GetPrice(Price index, uint cost_factor, const GRFFile *grf_file, int shift)
{
	if (index >= PR_END) return 0;

	Money cost = _price[index] * cost_factor;
	if (grf_file != NULL) shift += grf_file->price_base_multipliers[index];

	if (shift >= 0) {
		cost <<= shift;
	} else {
		cost >>= -shift;
	}

	return cost;
}

Money GetTransportedGoodsIncome(uint num_pieces, uint dist, byte transit_days, CargoID cargo_type)
{
	const CargoSpec *cs = CargoSpec::Get(cargo_type);
	if (!cs->IsValid()) {
		/* User changed newgrfs and some vehicle still carries some cargo which is no longer available. */
		return 0;
	}

	/* Use callback to calculate cargo profit, if available */
	if (HasBit(cs->callback_mask, CBM_CARGO_PROFIT_CALC)) {
		uint32 var18 = min(dist, 0xFFFF) | (min(num_pieces, 0xFF) << 16) | (transit_days << 24);
		uint16 callback = GetCargoCallback(CBID_CARGO_PROFIT_CALC, 0, var18, cs);
		if (callback != CALLBACK_FAILED) {
			int result = GB(callback, 0, 14);

			/* Simulate a 15 bit signed value */
			if (HasBit(callback, 14)) result -= 0x4000;

			/* "The result should be a signed multiplier that gets multiplied
			 * by the amount of cargo moved and the price factor, then gets
			 * divided by 8192." */
			return result * num_pieces * cs->current_payment / 8192;
		}
	}

	static const int MIN_TIME_FACTOR = 31;
	static const int MAX_TIME_FACTOR = 255;

	const int days1 = cs->transit_days[0];
	const int days2 = cs->transit_days[1];
	const int days_over_days1 = max(   transit_days - days1, 0);
	const int days_over_days2 = max(days_over_days1 - days2, 0);

	/*
	 * The time factor is calculated based on the time it took
	 * (transit_days) compared two cargo-depending values. The
	 * range is divided into three parts:
	 *
	 *  - constant for fast transits
	 *  - linear decreasing with time with a slope of -1 for medium transports
	 *  - linear decreasing with time with a slope of -2 for slow transports
	 *
	 */
	const int time_factor = max(MAX_TIME_FACTOR - days_over_days1 - days_over_days2, MIN_TIME_FACTOR);

	return BigMulS(dist * time_factor * num_pieces, cs->current_payment, 21);
}

/** The industries we've currently brought cargo to. */
static SmallIndustryList _cargo_delivery_destinations;

/**
 * Transfer goods from station to industry.
 * All cargo is delivered to the nearest (Manhattan) industry to the station sign, which is inside the acceptance rectangle and actually accepts the cargo.
 * @param st The station that accepted the cargo
 * @param cargo_type Type of cargo delivered
 * @param num_pieces Amount of cargo delivered
 * @param source The source of the cargo
 * @return actually accepted pieces of cargo
 */
static uint DeliverGoodsToIndustry(const Station *st, CargoID cargo_type, uint num_pieces, IndustryID source)
{
	/* Find the nearest industrytile to the station sign inside the catchment area, whose industry accepts the cargo.
	 * This fails in three cases:
	 *  1) The station accepts the cargo because there are enough houses around it accepting the cargo.
	 *  2) The industries in the catchment area temporarily reject the cargo, and the daily station loop has not yet updated station acceptance.
	 *  3) The results of callbacks CBID_INDUSTRY_REFUSE_CARGO and CBID_INDTILE_CARGO_ACCEPTANCE are inconsistent. (documented behaviour)
	 */

	uint accepted = 0;

	for (uint i = 0; i < st->industries_near.Length() && num_pieces != 0; i++) {
		Industry *ind = st->industries_near[i];
		if (ind->index == source) continue;

		uint cargo_index;
		for (cargo_index = 0; cargo_index < lengthof(ind->accepts_cargo); cargo_index++) {
			if (cargo_type == ind->accepts_cargo[cargo_index]) break;
		}
		/* Check if matching cargo has been found */
		if (cargo_index >= lengthof(ind->accepts_cargo)) continue;

		/* Check if industry temporarily refuses acceptance */
		if (IndustryTemporarilyRefusesCargo(ind, cargo_type)) continue;

		/* Insert the industry into _cargo_delivery_destinations, if not yet contained */
		_cargo_delivery_destinations.Include(ind);

		uint amount = min(num_pieces, 0xFFFFU - ind->incoming_cargo_waiting[cargo_index]);
		ind->incoming_cargo_waiting[cargo_index] += amount;
		num_pieces -= amount;
		accepted += amount;
	}

	return accepted;
}

/**
 * Delivers goods to industries/towns and calculates the payment
 * @param num_pieces amount of cargo delivered
 * @param cargo_type the type of cargo that is delivered
 * @param dest Station the cargo has been unloaded
 * @param source_tile The origin of the cargo for distance calculation
 * @param days_in_transit Travel time
 * @param company The company delivering the cargo
 * @param src_type Type of source of cargo (industry, town, headquarters)
 * @param src Index of source of cargo
 * @return Revenue for delivering cargo
 * @note The cargo is just added to the stockpile of the industry. It is due to the caller to trigger the industry's production machinery
 */
static Money DeliverGoods(int num_pieces, CargoID cargo_type, StationID dest, TileIndex source_tile, byte days_in_transit, Company *company, SourceType src_type, SourceID src)
{
	assert(num_pieces > 0);

	const Station *st = Station::Get(dest);

	/* Give the goods to the industry. */
	uint accepted = DeliverGoodsToIndustry(st, cargo_type, num_pieces, src_type == ST_INDUSTRY ? src : INVALID_INDUSTRY);

	/* If this cargo type is always accepted, accept all */
	if (HasBit(st->always_accepted, cargo_type)) accepted = num_pieces;

	/* Update company statistics */
	company->cur_economy.delivered_cargo += accepted;
	if (accepted > 0) SetBit(company->cargo_types, cargo_type);

	/* Increase town's counter for some special goods types */
	const CargoSpec *cs = CargoSpec::Get(cargo_type);
	if (cs->town_effect == TE_FOOD) st->town->new_act_food += accepted;
	if (cs->town_effect == TE_WATER) st->town->new_act_water += accepted;

	/* Determine profit */
	Money profit = GetTransportedGoodsIncome(accepted, DistanceManhattan(source_tile, st->xy), days_in_transit, cargo_type);

	/* Modify profit if a subsidy is in effect */
	if (CheckSubsidised(cargo_type, company->index, src_type, src, st))  {
		switch (_settings_game.difficulty.subsidy_multiplier) {
			case 0:  profit += profit >> 1; break;
			case 1:  profit *= 2; break;
			case 2:  profit *= 3; break;
			default: profit *= 4; break;
		}
	}

	return profit;
}

/**
 * Inform the industry about just delivered cargo
 * DeliverGoodsToIndustry() silently incremented incoming_cargo_waiting, now it is time to do something with the new cargo.
 * @param i The industry to process
 */
static void TriggerIndustryProduction(Industry *i)
{
	const IndustrySpec *indspec = GetIndustrySpec(i->type);
	uint16 callback = indspec->callback_mask;

	i->was_cargo_delivered = true;
	i->last_cargo_accepted_at = _date;

	if (HasBit(callback, CBM_IND_PRODUCTION_CARGO_ARRIVAL) || HasBit(callback, CBM_IND_PRODUCTION_256_TICKS)) {
		if (HasBit(callback, CBM_IND_PRODUCTION_CARGO_ARRIVAL)) {
			IndustryProductionCallback(i, 0);
		} else {
			SetWindowDirty(WC_INDUSTRY_VIEW, i->index);
		}
	} else {
		for (uint cargo_index = 0; cargo_index < lengthof(i->incoming_cargo_waiting); cargo_index++) {
			uint cargo_waiting = i->incoming_cargo_waiting[cargo_index];
			if (cargo_waiting == 0) continue;

			i->produced_cargo_waiting[0] = min(i->produced_cargo_waiting[0] + (cargo_waiting * indspec->input_cargo_multiplier[cargo_index][0] / 256), 0xFFFF);
			i->produced_cargo_waiting[1] = min(i->produced_cargo_waiting[1] + (cargo_waiting * indspec->input_cargo_multiplier[cargo_index][1] / 256), 0xFFFF);

			i->incoming_cargo_waiting[cargo_index] = 0;
		}
	}

	TriggerIndustry(i, INDUSTRY_TRIGGER_RECEIVED_CARGO);
	StartStopIndustryTileAnimation(i, IAT_INDUSTRY_RECEIVED_CARGO);
}

/**
 * Makes us a new cargo payment helper.
 * @param front The front of the train
 */
CargoPayment::CargoPayment(Vehicle *front) :
	front(front),
	current_station(front->last_station_visited)
{
}

CargoPayment::~CargoPayment()
{
	if (this->CleaningPool()) return;

	this->front->cargo_payment = NULL;

	if (this->visual_profit == 0 && this->visual_transfer == 0) return;

	Backup<CompanyByte> cur_company(_current_company, this->front->owner, FILE_LINE);

	SubtractMoneyFromCompany(CommandCost(this->front->GetExpenseType(true), -this->route_profit));
	this->front->profit_this_year += (this->visual_profit + this->visual_transfer) << 8;

	if (this->route_profit != 0 && IsLocalCompany() && !PlayVehicleSound(this->front, VSE_LOAD_UNLOAD)) {
		SndPlayVehicleFx(SND_14_CASHTILL, this->front);
	}

<<<<<<< HEAD
	if (this->visual_transfer != 0){
		ShowFeederIncomeAnimation(this->front->x_pos, this->front->y_pos,
				this->front->z_pos, this->visual_transfer, -this->visual_profit);
	} else if (this->visual_profit) {
=======
	if (this->visual_transfer != 0) {
		ShowFeederIncomeAnimation(this->front->x_pos, this->front->y_pos,
				this->front->z_pos, this->visual_transfer, -this->visual_profit);
	} else if (this->visual_profit != 0) {
>>>>>>> 126c5ba8
		ShowCostOrIncomeAnimation(this->front->x_pos, this->front->y_pos,
				this->front->z_pos, -this->visual_profit);
	}

	cur_company.Restore();
}

/**
 * Handle payment for final delivery of the given cargo packet.
 * @param cp The cargo packet to pay for.
 * @param count The number of packets to pay for.
 */
void CargoPayment::PayFinalDelivery(const CargoPacket *cp, uint count)
{
	if (this->owner == NULL) {
		this->owner = Company::Get(this->front->owner);
	}

	/* Handle end of route payment */
	Money profit = DeliverGoods(count, this->ct, this->current_station, cp->SourceStationXY(), cp->DaysInTransit(), this->owner, cp->SourceSubsidyType(), cp->SourceSubsidyID());
	this->route_profit += profit;

	/* The vehicle's profit is whatever route profit there is minus feeder shares. */
	this->visual_profit += profit - cp->FeederShare();
}

/**
 * Handle payment for transfer of the given cargo packet.
 * @param cp The cargo packet to pay for; actual payment won't be made!.
 * @param count The number of packets to pay for.
 * @return The amount of money paid for the transfer.
 */
Money CargoPayment::PayTransfer(const CargoPacket *cp, uint count)
{
	Money profit = GetTransportedGoodsIncome(
			count,
			/* pay transfer vehicle for only the part of transfer it has done: ie. cargo_loaded_at_xy to here */
			DistanceManhattan(cp->LoadedAtXY(), Station::Get(this->current_station)->xy),
			cp->DaysInTransit(),
			this->ct);

	profit = profit * _settings_game.economy.feeder_payment_share / 100;

	this->visual_transfer += profit; // accumulate transfer profits for whole vehicle
	return profit; // account for the (virtual) profit already made for the cargo packet
}

/**
 * Prepare the vehicle to be unloaded.
 * @param front_v the vehicle to be unloaded
 */
void PrepareUnload(Vehicle *front_v)
{
	/* At this moment loading cannot be finished */
	ClrBit(front_v->vehicle_flags, VF_LOADING_FINISHED);

	/* Start unloading in at the first possible moment */
	front_v->load_unload_ticks = 1;

	if ((front_v->current_order.GetUnloadType() & OUFB_NO_UNLOAD) == 0) {
		for (Vehicle *v = front_v; v != NULL; v = v->Next()) {
			if (v->cargo_cap > 0 && !v->cargo.Empty()) {
				SetBit(v->vehicle_flags, VF_CARGO_UNLOADING);
			}
		}
	}

	assert(front_v->cargo_payment == NULL);
	/* One CargoPayment per vehicle and the vehicle limit equals the
	 * limit in number of CargoPayments. Can't go wrong. */
	assert_compile(CargoPaymentPool::MAX_SIZE == VehiclePool::MAX_SIZE);
	assert(CargoPayment::CanAllocateItem());
	front_v->cargo_payment = new CargoPayment(front_v);
}

/**
 * Reserves cargo if the full load order and improved_load is set.
 * @param st The station where the consist is loading at the moment
 * @param u The front of the loading vehicle consist
 * @return bit field for the cargo classes with bits for the reserved cargos set (if anything was reserved).
 */
uint32 ReserveConsist(Station *st, Vehicle *u)
{
	uint32 ret = 0;
	if (_settings_game.order.improved_load && (u->current_order.GetLoadType() & OLFB_FULL_LOAD)) {
		/* Update reserved cargo */
		for (Vehicle *v = u; v != NULL; v = v->Next()) {
			int cap = v->cargo_cap - v->cargo.Count();
			if (cap > 0) {
				StationCargoList &list = st->goods[v->cargo_type].cargo;
				list.MoveTo(&v->cargo, cap, StationCargoList::MTA_RESERVE, NULL, st->xy);
				SetBit(ret, v->cargo_type);
			}
		}
	}
	return ret;
}


/**
 * Loads/unload the vehicle if possible.
 * @param v the vehicle to be (un)loaded
 * @param cargos_reserved bit field: the cargo classes for which cargo has been reserved in this loading cycle
 * @return the updated cargo_reserved
 */
static uint32 LoadUnloadVehicle(Vehicle *v, uint32 cargos_reserved)
{
	assert(v->current_order.IsType(OT_LOADING));

	StationID last_visited = v->last_station_visited;
	Station *st = Station::Get(last_visited);

	/* We have not waited enough time till the next round of loading/unloading */
	if (v->load_unload_ticks != 0) {
		return cargos_reserved | ReserveConsist(st, v);
	}

	if (v->type == VEH_TRAIN && (!IsTileType(v->tile, MP_STATION) || GetStationIndex(v->tile) != st->index)) {
		/* The train reversed in the station. Take the "easy" way
		 * out and let the train just leave as it always did. */
		SetBit(v->vehicle_flags, VF_LOADING_FINISHED);
		v->load_unload_ticks = 1;
		return cargos_reserved;
	}

	int unloading_time = 0;
	Vehicle *u = v;
	bool dirty_vehicle = false;
	bool dirty_station = false;

	bool completely_emptied = true;
	bool anything_unloaded = false;
	bool anything_loaded   = false;
	uint32 full_load_amount = 0;
	uint32 cargo_not_full  = 0;
	uint32 cargo_full      = 0;

	v->cur_speed = 0;

	CargoPayment *payment = v->cargo_payment;

	for (; v != NULL; v = v->Next()) {
		if (v->cargo_cap == 0) continue;

		const Engine *e = Engine::Get(v->engine_type);
		byte load_amount = e->info.load_amount;

		/* The default loadamount for mail is 1/4 of the load amount for passengers */
		if (v->type == VEH_AIRCRAFT && !Aircraft::From(v)->IsNormalAircraft()) load_amount = CeilDiv(load_amount, 4);

		if (_settings_game.order.gradual_loading && HasBit(e->info.callback_mask, CBM_VEHICLE_LOAD_AMOUNT)) {
			uint16 cb_load_amount = GetVehicleCallback(CBID_VEHICLE_LOAD_AMOUNT, 0, 0, v->engine_type, v);
			if (cb_load_amount != CALLBACK_FAILED && GB(cb_load_amount, 0, 8) != 0) load_amount = GB(cb_load_amount, 0, 8);
		}

		GoodsEntry *ge = &st->goods[v->cargo_type];

		if (HasBit(v->vehicle_flags, VF_CARGO_UNLOADING) && (u->current_order.GetUnloadType() & OUFB_NO_UNLOAD) == 0) {
			uint cargo_count = v->cargo.OnboardCount();
			uint amount_unloaded = _settings_game.order.gradual_loading ? min(cargo_count, load_amount) : cargo_count;
			bool remaining = false; // Are there cargo entities in this vehicle that can still be unloaded here?
			bool accepted  = false; // Is the cargo accepted by the station?

			payment->SetCargo(v->cargo_type);

			if (HasBit(ge->acceptance_pickup, GoodsEntry::ACCEPTANCE) && !(u->current_order.GetUnloadType() & OUFB_TRANSFER)) {
				/* The cargo has reached its final destination, the packets may now be destroyed */
				remaining = v->cargo.MoveTo<StationCargoList>(NULL, amount_unloaded, VehicleCargoList::MTA_FINAL_DELIVERY, payment, last_visited);

				dirty_vehicle = true;
				accepted = true;
			}

			/* The !accepted || v->cargo.Count == cargo_count clause is there
			 * to make it possible to force unload vehicles at the station where
			 * they were loaded, but to not force unload the vehicle when the
			 * station is still accepting the cargo in the vehicle. It doesn't
			 * accept cargo that was loaded at the same station. */
			if ((u->current_order.GetUnloadType() & (OUFB_UNLOAD | OUFB_TRANSFER)) && (!accepted || v->cargo.OnboardCount() == cargo_count)) {
				remaining = v->cargo.MoveTo(&ge->cargo, amount_unloaded, u->current_order.GetUnloadType() & OUFB_TRANSFER ? VehicleCargoList::MTA_TRANSFER : VehicleCargoList::MTA_UNLOAD, payment);
				if (!HasBit(ge->acceptance_pickup, GoodsEntry::PICKUP)) {
					InvalidateWindowData(WC_STATION_LIST, last_visited);
					SetBit(ge->acceptance_pickup, GoodsEntry::PICKUP);
				}

				dirty_vehicle = dirty_station = true;
			} else if (!accepted) {
				/* The order changed while unloading (unset unload/transfer) or the
				 * station does not accept our goods. */
				ClrBit(v->vehicle_flags, VF_CARGO_UNLOADING);

				/* Say we loaded something, otherwise we'll think we didn't unload
				 * something and we didn't load something, so we must be finished
				 * at this station. Setting the unloaded means that we will get a
				 * retry for loading in the next cycle. */
				anything_unloaded = true;
				continue;
			}

			/* Deliver goods to the station */
			st->time_since_unload = 0;

			unloading_time += amount_unloaded;

			anything_unloaded = true;
			if (_settings_game.order.gradual_loading && remaining) {
				completely_emptied = false;
			} else {
				/* We have finished unloading (cargo count == 0) */
				ClrBit(v->vehicle_flags, VF_CARGO_UNLOADING);
			}

			continue;
		}

		/* Do not pick up goods when we have no-load set or loading is stopped. */
		if (u->current_order.GetLoadType() & OLFB_NO_LOAD || HasBit(u->vehicle_flags, VF_STOP_LOADING)) continue;

		/* update stats */
		int t;
		switch (u->type) {
			case VEH_TRAIN: /* FALL THROUGH */
			case VEH_SHIP:
				t = u->vcache.cached_max_speed;
				break;

			case VEH_ROAD:
				t = u->vcache.cached_max_speed / 2;
				break;

			case VEH_AIRCRAFT:
				t = Aircraft::From(u)->GetSpeedOldUnits(); // Convert to old units.
				break;

			default: NOT_REACHED();
		}

		/* if last speed is 0, we treat that as if no vehicle has ever visited the station. */
		ge->last_speed = min(t, 255);
		ge->last_age = _cur_year - u->build_year;
		ge->days_since_pickup = 0;

		/* If there's goods waiting at the station, and the vehicle
		 * has capacity for it, load it on the vehicle. */
		int cap_left = v->cargo_cap - v->cargo.OnboardCount();
		if (cap_left > 0) {
			if (_settings_game.order.gradual_loading) cap_left = min(cap_left, load_amount);
			if (v->cargo.Empty()) TriggerVehicle(v, VEHICLE_TRIGGER_NEW_CARGO);

			uint reserved_count = v->cargo.ReservedCount();
			uint station_count = ge->cargo.Count();

			if (_settings_game.order.improved_load) {
				v->cargo.LoadReserved(cap_left);
			}

			if (v->cargo.ReservedCount() == 0) {
				ge->cargo.MoveTo(&v->cargo, cap_left - reserved_count, StationCargoList::MTA_CARGO_LOAD, NULL, st->xy);
			}
			uint loaded = reserved_count + station_count - v->cargo.ReservedCount() - ge->cargo.Count();

			/* Store whether the maximum possible load amount was loaded or not.*/
			if (loaded == (uint)cap_left) {
				SetBit(full_load_amount, v->cargo_type);
			} else {
				ClrBit(full_load_amount, v->cargo_type);
			}

			/* TODO: Regarding this, when we do gradual loading, we
			 * should first unload all vehicles and then start
			 * loading them. Since this will cause
			 * VEHICLE_TRIGGER_EMPTY to be called at the time when
			 * the whole vehicle chain is really totally empty, the
			 * completely_emptied assignment can then be safely
			 * removed; that's how TTDPatch behaves too. --pasky */
			if (loaded > 0) {
				completely_emptied = false;
				anything_loaded = true;

				st->time_since_load = 0;
				st->last_vehicle_type = v->type;

				TriggerStationAnimation(st, st->xy, SAT_CARGO_TAKEN, v->cargo_type);
				AirportAnimationTrigger(st, AAT_STATION_CARGO_TAKEN, v->cargo_type);

				unloading_time += loaded;

				dirty_vehicle = dirty_station = true;
			} else if (_settings_game.order.improved_load && HasBit(cargos_reserved, v->cargo_type)) {
				/* Skip loading this vehicle if another train/vehicle is already handling
				 * the same cargo type at this station */
				SetBit(cargo_not_full, v->cargo_type);
				continue;
			}
		}

		if (v->cargo.OnboardCount() >= v->cargo_cap) {
			SetBit(cargo_full, v->cargo_type);
		} else {
			SetBit(cargo_not_full, v->cargo_type);
		}
	}

	/* Only set completely_emptied, if we just unloaded all remaining cargo */
	completely_emptied &= anything_unloaded;

	v = u;

	if (!anything_unloaded) delete payment;

	ClrBit(u->vehicle_flags, VF_STOP_LOADING);
	if (anything_loaded || anything_unloaded) {
		if (_settings_game.order.gradual_loading) {
			/* The time it takes to load one 'slice' of cargo or passengers depends
			 * on the vehicle type - the values here are those found in TTDPatch */
			const uint gradual_loading_wait_time[] = { 40, 20, 10, 20 };

			unloading_time = gradual_loading_wait_time[v->type];
		}
		/* We loaded less cargo than possible for all cargo types and it's not full
		 * load and we're not supposed to wait any longer: stop loading. */
		if (!anything_unloaded && full_load_amount == 0 && !(v->current_order.GetLoadType() & OLFB_FULL_LOAD) &&
				v->current_order_time >= (uint)max(v->current_order.wait_time - v->lateness_counter, 0)) {
			SetBit(v->vehicle_flags, VF_STOP_LOADING);
		}
	} else {
		bool finished_loading = true;
		if (v->current_order.GetLoadType() & OLFB_FULL_LOAD) {
			if (v->current_order.GetLoadType() == OLF_FULL_LOAD_ANY) {
				/* if the aircraft carries passengers and is NOT full, then
				 * continue loading, no matter how much mail is in */
				if ((v->type == VEH_AIRCRAFT && IsCargoInClass(v->cargo_type, CC_PASSENGERS) && v->cargo_cap > v->cargo.OnboardCount()) ||
						(cargo_not_full && (cargo_full & ~cargo_not_full) == 0)) { // There are still non-full cargoes
					finished_loading = false;
				}
			} else if (cargo_not_full != 0) {
				finished_loading = false;
			}
		}
		unloading_time = 20;

		SB(v->vehicle_flags, VF_LOADING_FINISHED, 1, finished_loading);
	}

	if (v->type == VEH_TRAIN) {
		/* Each platform tile is worth 2 rail vehicles. */
		int overhang = v->GetGroundVehicleCache()->cached_total_length - st->GetPlatformLength(v->tile) * TILE_SIZE;
		if (overhang > 0) {
			unloading_time <<= 1;
			unloading_time += (overhang * unloading_time) / 8;
		}
	}

	/* Calculate the loading indicator fill percent and display
	 * In the Game Menu do not display indicators
	 * If _settings_client.gui.loading_indicators == 2, show indicators (bool can be promoted to int as 0 or 1 - results in 2 > 0,1 )
	 * if _settings_client.gui.loading_indicators == 1, _local_company must be the owner or must be a spectator to show ind., so 1 > 0
	 * if _settings_client.gui.loading_indicators == 0, do not display indicators ... 0 is never greater than anything
	 */
	if (_game_mode != GM_MENU && (_settings_client.gui.loading_indicators > (uint)(v->owner != _local_company && _local_company != COMPANY_SPECTATOR))) {
		StringID percent_up_down = STR_NULL;
		int percent = CalcPercentVehicleFilled(v, &percent_up_down);
		if (v->fill_percent_te_id == INVALID_TE_ID) {
			v->fill_percent_te_id = ShowFillingPercent(v->x_pos, v->y_pos, v->z_pos + 20, percent, percent_up_down);
		} else {
			UpdateFillingPercent(v->fill_percent_te_id, percent, percent_up_down);
		}
	}

	/* Always wait at least 1, otherwise we'll wait 'infinitively' long. */
	v->load_unload_ticks = max(1, unloading_time);

	if (completely_emptied) {
		TriggerVehicle(v, VEHICLE_TRIGGER_EMPTY);
	}

	if (dirty_vehicle) {
		SetWindowDirty(GetWindowClassForVehicleType(v->type), v->owner);
		SetWindowDirty(WC_VEHICLE_DETAILS, v->index);
		v->MarkDirty();
	}
	if (dirty_station) {
		st->MarkTilesDirty(true);
		SetWindowDirty(WC_STATION_VIEW, last_visited);
	}
	return cargos_reserved;
}

/**
 * Load/unload the vehicles in this station according to the order
 * they entered.
 * @param st the station to do the loading/unloading for
 */
void LoadUnloadStation(Station *st)
{
	/* No vehicle is here... */
	if (st->loading_vehicles.empty()) return;

	Vehicle *last_loading = NULL;
	std::list<Vehicle *>::iterator iter;

	/* Check if anything will be loaded at all. Otherwise we don't need to reserve either. */
	for (iter = st->loading_vehicles.begin(); iter != st->loading_vehicles.end(); ++iter) {
		Vehicle *v = *iter;

		if ((v->vehstatus & (VS_STOPPED | VS_CRASHED))) continue;

		assert(v->load_unload_ticks != 0);
		if (--v->load_unload_ticks == 0) last_loading = v;
	}

	/* We only need to reserve and load/unload up to the last loading vehicle.
	 * Anything else will be forgotten anyway after returning from this function.
	 *
	 * Especially this means we do _not_ need to reserve cargo for a single
	 * consist in a station which is not allowed to load yet because its
	 * load_unload_ticks is still not 0.
	 */
	if (last_loading == NULL) return;

	uint cargos_reserved = 0;

	for (iter = st->loading_vehicles.begin(); iter != st->loading_vehicles.end(); ++iter) {
		Vehicle *v = *iter;
		if (!(v->vehstatus & (VS_STOPPED | VS_CRASHED))) cargos_reserved = LoadUnloadVehicle(v, cargos_reserved);
		if (v == last_loading) break;
	}

	/* Call the production machinery of industries */
	const Industry * const *isend = _cargo_delivery_destinations.End();
	for (Industry **iid = _cargo_delivery_destinations.Begin(); iid != isend; iid++) {
		TriggerIndustryProduction(*iid);
	}
	_cargo_delivery_destinations.Clear();
}

/**
 * Monthly update of the economic data (of the companies as well as economic fluctuations).
 */
void CompaniesMonthlyLoop()
{
	CompaniesGenStatistics();
	if (_settings_game.economy.inflation) {
		AddInflation();
		RecomputePrices();
	}
	CompaniesPayInterest();
	HandleEconomyFluctuations();
}

static void DoAcquireCompany(Company *c)
{
	CompanyID ci = c->index;

	CompanyNewsInformation *cni = MallocT<CompanyNewsInformation>(1);
	cni->FillData(c, Company::Get(_current_company));

	SetDParam(0, STR_NEWS_COMPANY_MERGER_TITLE);
	SetDParam(1, c->bankrupt_value == 0 ? STR_NEWS_MERGER_TAKEOVER_TITLE : STR_NEWS_COMPANY_MERGER_DESCRIPTION);
	SetDParamStr(2, cni->company_name);
	SetDParamStr(3, cni->other_company_name);
	SetDParam(4, c->bankrupt_value);
	AddCompanyNewsItem(STR_MESSAGE_NEWS_FORMAT, NS_COMPANY_MERGER, cni);
	AI::BroadcastNewEvent(new AIEventCompanyMerger(ci, _current_company));

	ChangeOwnershipOfCompanyItems(ci, _current_company);

	if (c->bankrupt_value == 0) {
		Company *owner = Company::Get(_current_company);
		owner->current_loan += c->current_loan;
	}

	Money value = CalculateCompanyValue(c) >> 2;
	Backup<CompanyByte> cur_company(_current_company, FILE_LINE);
	for (int i = 0; i != 4; i++) {
		if (c->share_owners[i] != COMPANY_SPECTATOR) {
			cur_company.Change(c->share_owners[i]);
			SubtractMoneyFromCompany(CommandCost(EXPENSES_OTHER, -value));
		}
	}
	cur_company.Restore();

	if (c->is_ai) AI::Stop(c->index);

	DeleteCompanyWindows(ci);
	InvalidateWindowClassesData(WC_TRAINS_LIST, 0);
	InvalidateWindowClassesData(WC_SHIPS_LIST, 0);
	InvalidateWindowClassesData(WC_ROADVEH_LIST, 0);
	InvalidateWindowClassesData(WC_AIRCRAFT_LIST, 0);

	delete c;
}

extern int GetAmountOwnedBy(const Company *c, Owner owner);

/**
 * Acquire shares in an opposing company.
 * @param tile unused
 * @param flags type of operation
 * @param p1 company to buy the shares from
 * @param p2 unused
 * @param text unused
 * @return the cost of this operation or an error
 */
CommandCost CmdBuyShareInCompany(TileIndex tile, DoCommandFlag flags, uint32 p1, uint32 p2, const char *text)
{
	CommandCost cost(EXPENSES_OTHER);
	CompanyID target_company = (CompanyID)p1;
	Company *c = Company::GetIfValid(target_company);

	/* Check if buying shares is allowed (protection against modified clients)
	 * Cannot buy own shares */
	if (c == NULL || !_settings_game.economy.allow_shares || _current_company == target_company) return CMD_ERROR;

	/* Protect new companies from hostile takeovers */
	if (_cur_year - c->inaugurated_year < 6) return_cmd_error(STR_ERROR_PROTECTED);

	/* Those lines are here for network-protection (clients can be slow) */
	if (GetAmountOwnedBy(c, COMPANY_SPECTATOR) == 0) return cost;

	if (GetAmountOwnedBy(c, COMPANY_SPECTATOR) == 1) {
		if (!c->is_ai) return cost; //  We can not buy out a real company (temporarily). TODO: well, enable it obviously.

		if (GetAmountOwnedBy(c, _current_company) == 3 && !MayCompanyTakeOver(_current_company, target_company)) return_cmd_error(STR_ERROR_TOO_MANY_VEHICLES_IN_GAME);
	}


	cost.AddCost(CalculateCompanyValue(c) >> 2);
	if (flags & DC_EXEC) {
		OwnerByte *b = c->share_owners;

		while (*b != COMPANY_SPECTATOR) b++; // share owners is guaranteed to contain at least one COMPANY_SPECTATOR
		*b = _current_company;

		for (int i = 0; c->share_owners[i] == _current_company;) {
			if (++i == 4) {
				c->bankrupt_value = 0;
				DoAcquireCompany(c);
				break;
			}
		}
		SetWindowDirty(WC_COMPANY, target_company);
		CompanyAdminUpdate(c);
	}
	return cost;
}

/**
 * Sell shares in an opposing company.
 * @param tile unused
 * @param flags type of operation
 * @param p1 company to sell the shares from
 * @param p2 unused
 * @param text unused
 * @return the cost of this operation or an error
 */
CommandCost CmdSellShareInCompany(TileIndex tile, DoCommandFlag flags, uint32 p1, uint32 p2, const char *text)
{
	CompanyID target_company = (CompanyID)p1;
	Company *c = Company::GetIfValid(target_company);

	/* Check if selling shares is allowed (protection against modified clients)
	 * Cannot sell own shares */
	if (c == NULL || !_settings_game.economy.allow_shares || _current_company == target_company) return CMD_ERROR;

	/* Those lines are here for network-protection (clients can be slow) */
	if (GetAmountOwnedBy(c, _current_company) == 0) return CommandCost();

	/* adjust it a little to make it less profitable to sell and buy */
	Money cost = CalculateCompanyValue(c) >> 2;
	cost = -(cost - (cost >> 7));

	if (flags & DC_EXEC) {
		OwnerByte *b = c->share_owners;
		while (*b != _current_company) b++; // share owners is guaranteed to contain company
		*b = COMPANY_SPECTATOR;
		SetWindowDirty(WC_COMPANY, target_company);
		CompanyAdminUpdate(c);
	}
	return CommandCost(EXPENSES_OTHER, cost);
}

/**
 * Buy up another company.
 * When a competing company is gone bankrupt you get the chance to purchase
 * that company.
 * @todo currently this only works for AI companies
 * @param tile unused
 * @param flags type of operation
 * @param p1 company to buy up
 * @param p2 unused
 * @param text unused
 * @return the cost of this operation or an error
 */
CommandCost CmdBuyCompany(TileIndex tile, DoCommandFlag flags, uint32 p1, uint32 p2, const char *text)
{
	CompanyID target_company = (CompanyID)p1;
	Company *c = Company::GetIfValid(target_company);
	if (c == NULL) return CMD_ERROR;

	/* Disable takeovers when not asked */
	if (!HasBit(c->bankrupt_asked, _current_company)) return CMD_ERROR;

	/* Disable taking over the local company in single player */
	if (!_networking && _local_company == c->index) return CMD_ERROR;

	/* Do not allow companies to take over themselves */
	if (target_company == _current_company) return CMD_ERROR;

	/* Disable taking over when not allowed. */
	if (!MayCompanyTakeOver(_current_company, target_company)) return CMD_ERROR;

	/* Get the cost here as the company is deleted in DoAcquireCompany. */
	CommandCost cost(EXPENSES_OTHER, c->bankrupt_value);

	if (flags & DC_EXEC) {
		DoAcquireCompany(c);
	}
	return cost;
}<|MERGE_RESOLUTION|>--- conflicted
+++ resolved
@@ -1024,17 +1024,10 @@
 		SndPlayVehicleFx(SND_14_CASHTILL, this->front);
 	}
 
-<<<<<<< HEAD
-	if (this->visual_transfer != 0){
-		ShowFeederIncomeAnimation(this->front->x_pos, this->front->y_pos,
-				this->front->z_pos, this->visual_transfer, -this->visual_profit);
-	} else if (this->visual_profit) {
-=======
 	if (this->visual_transfer != 0) {
 		ShowFeederIncomeAnimation(this->front->x_pos, this->front->y_pos,
 				this->front->z_pos, this->visual_transfer, -this->visual_profit);
 	} else if (this->visual_profit != 0) {
->>>>>>> 126c5ba8
 		ShowCostOrIncomeAnimation(this->front->x_pos, this->front->y_pos,
 				this->front->z_pos, -this->visual_profit);
 	}
