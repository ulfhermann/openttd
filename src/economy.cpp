--- conflicted
+++ resolved
@@ -1187,11 +1187,7 @@
 
 	/* We have not waited enough time till the next round of loading/unloading */
 	if (v->load_unload_ticks != 0) {
-<<<<<<< HEAD
 		return cargos_reserved | ReserveConsist(st, v, next_station);
-=======
-		return cargos_reserved | ReserveConsist(st, v);
->>>>>>> 39662926
 	}
 
 	OrderUnloadFlags unload_flags = v->current_order.GetUnloadType();
@@ -1457,28 +1453,6 @@
 	/* No vehicle is here... */
 	if (st->loading_vehicles.empty()) return;
 
-<<<<<<< HEAD
-	uint32 cargos_reserved = 0;
-
-	Vehicle *last_loading = NULL;
-	std::list<Vehicle *>::iterator iter;
-
-	/* Check if anything will be loaded at all. Otherwise we don't need to reserve either */
-	for (iter = st->loading_vehicles.begin(); iter != st->loading_vehicles.end(); ++iter) {
-		Vehicle *v = *iter;
-
-		if ((v->vehstatus & (VS_STOPPED | VS_CRASHED))) continue;
-
-		assert(v->load_unload_ticks != 0);
-		if (--v->load_unload_ticks == 0) last_loading = v;
-	}
-
-	/* We only need to reserve and load/unload up to the last loading vehicle.
-	 * Further vehicles shouldn't take preference over earlier ones anyway.
-	 */
-	if (last_loading == NULL) return;
-
-=======
 	Vehicle *last_loading = NULL;
 	std::list<Vehicle *>::iterator iter;
 
@@ -1503,7 +1477,6 @@
 
 	uint cargos_reserved = 0;
 
->>>>>>> 39662926
 	for (iter = st->loading_vehicles.begin(); iter != st->loading_vehicles.end(); ++iter) {
 		Vehicle *v = *iter;
 		if (!(v->vehstatus & (VS_STOPPED | VS_CRASHED))) cargos_reserved = LoadUnloadVehicle(v, cargos_reserved);
