--- conflicted
+++ resolved
@@ -959,39 +959,25 @@
 	if (cs->town_effect == TE_WATER) st->town->new_act_water += accepted;
 
 	Town *t = st->town;
-<<<<<<< HEAD
 	if (t->sum_accepted_cargos_payment > 0) {
-=======
-	if (t->num_accepted_cargos > 0) {
->>>>>>> c39d196d
 		/* there are towns without a single house */
 		uint intended_amount = max(1U, _economy.global_production[cargo_type] *
 				t->acceptance[cargo_type] /
 				(_economy.global_acceptance[cargo_type] + 1)
 		);
-<<<<<<< HEAD
 		/* if you deliver the intended amount for each cargo with time factor
 		 * 128 you will get the same bonus as the monthly malus for
 		 * RATING_OUTSTANDING
 		 */
-		t->ratings[company->index] += max((uint64)1, ((uint64)num_pieces *
+		int16 rating = t->ratings[company->index];
+		uint64 new_rating = max((uint64)1, ((uint64)num_pieces *
 				(uint64)RATING_DELIVERY_UP * (uint64)GetTimeFactor(cs,
 				days_in_transit) * (uint64)cs->initial_payment /
 				(uint64)intended_amount /
-				(uint64)t->sum_accepted_cargos_payment) >> 7
-		);
-=======
-		/* if you deliver the intended amount for each cargo you will get the
-		 * same bonus as the monthly malus for RATING_OUTSTANDING
-		 */
-		int16 rating = t->ratings[company->index];
-		uint64 new_rating = t->ratings[company->index] + max((uint64)1,
-				(uint64)num_pieces * (uint64)RATING_DELIVERY_UP /
-				(uint64)intended_amount / (uint64)t->num_accepted_cargos);
+				(uint64)t->sum_accepted_cargos_payment) >> 7);
 
 		t->ratings[company->index] = Clamp(new_rating, RATING_MINIMUM, RATING_MAXIMUM);
 		assert((int)new_rating > rating);
->>>>>>> c39d196d
 	}
 
 	/* Determine profit */
