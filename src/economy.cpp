--- conflicted
+++ resolved
@@ -1176,15 +1176,9 @@
 
 	front->cur_speed = 0;
 
-<<<<<<< HEAD
-	CargoPayment *payment = v->cargo_payment;
-	
-	for (; v != NULL; v = v->Next()) {
-=======
 	CargoPayment *payment = front->cargo_payment;
 
 	for (Vehicle *v = front; v != NULL; v = v->Next()) {
->>>>>>> efa755e5
 		if (v->cargo_cap == 0) continue;
 
 		const Engine *e = Engine::Get(v->engine_type);
@@ -1351,15 +1345,11 @@
 			SetBit(cargo_not_full, v->cargo_type);
 		}
 	}
-<<<<<<< HEAD
-	
-=======
 
 	if (anything_loaded || anything_unloaded) {
 		if (front->type == VEH_TRAIN) TriggerStationAnimation(st, st->xy, SAT_TRAIN_LOADS);
 	}
 
->>>>>>> efa755e5
 	/* Only set completely_emptied, if we just unloaded all remaining cargo */
 	completely_emptied &= anything_unloaded;
 
@@ -1407,7 +1397,7 @@
 			}
 
 			/* Refresh next hop stats if we're full loading to avoid deadlocks. */
-			if (!finished_loading) v->RefreshNextHopsStats();
+			if (!finished_loading) front->RefreshNextHopsStats();
 		}
 		unloading_time = 20;
 
