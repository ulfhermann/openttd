--- conflicted
+++ resolved
@@ -977,15 +977,6 @@
 		 * same bonus as the monthly malus for RATING_OUTSTANDING
 		 */
 		int16 rating = t->ratings[company->index];
-<<<<<<< HEAD
-		int16 new_rating = rating + t->ratings[company->index] + max((uint64)1,
-			(uint64)num_pieces * (uint64)RATING_DELIVERY_UP /
-			(uint64)intended_amount / (uint64)t->num_accepted_cargos
-		);
-
-
-		t->ratings[company->index] = Clamp(new_rating, RATING_MINIMUM, RATING_MAXIMUM);
-=======
 		int16 new_rating = rating + max((uint64)1, (uint64)num_pieces *
 			(uint64)RATING_DELIVERY_UP / (uint64)intended_amount /
 			(uint64)t->num_accepted_cargos
@@ -995,7 +986,6 @@
 			RATING_MAXIMUM
 		);
 
->>>>>>> e750105e
 		assert(new_rating > rating);
 	}
 
