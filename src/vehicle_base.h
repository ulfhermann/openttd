--- conflicted
+++ resolved
@@ -239,10 +239,7 @@
 	virtual ~Vehicle();
 
 	void BeginLoading(StationID curr_station_id);
-<<<<<<< HEAD
 	void CancelReservation(Station *st);
-=======
->>>>>>> dd4ed578
 	void LeaveStation();
 
 	/**
