/* $Id$ */

/*
 * This file is part of OpenTTD.
 * OpenTTD is free software; you can redistribute it and/or modify it under the terms of the GNU General Public License as published by the Free Software Foundation, version 2.
 * OpenTTD is distributed in the hope that it will be useful, but WITHOUT ANY WARRANTY; without even the implied warranty of MERCHANTABILITY or FITNESS FOR A PARTICULAR PURPOSE.
 * See the GNU General Public License for more details. You should have received a copy of the GNU General Public License along with OpenTTD. If not, see <http://www.gnu.org/licenses/>.
 */

/** @file  vehicle_base.h Base class for all vehicles. */

#ifndef VEHICLE_BASE_H
#define VEHICLE_BASE_H

#include "track_type.h"
#include "direction_type.h"
#include "command_type.h"
#include "order_base.h"
#include "cargopacket.h"
#include "texteff.hpp"
#include "engine_type.h"
#include "order_func.h"
#include "transport_type.h"

enum VehStatus {
	VS_HIDDEN          = 0x01,
	VS_STOPPED         = 0x02,
	VS_UNCLICKABLE     = 0x04,
	VS_DEFPAL          = 0x08,
	VS_TRAIN_SLOWING   = 0x10,
	VS_SHADOW          = 0x20,
	VS_AIRCRAFT_BROKEN = 0x40,
	VS_CRASHED         = 0x80,
};

enum VehicleFlags {
	VF_LOADING_FINISHED,
	VF_CARGO_UNLOADING,
	VF_BUILT_AS_PROTOTYPE,
	VF_TIMETABLE_STARTED,       ///< Whether the vehicle has started running on the timetable yet.
	VF_AUTOFILL_TIMETABLE,      ///< Whether the vehicle should fill in the timetable automatically.
	VF_AUTOFILL_PRES_WAIT_TIME, ///< Whether non-destructive auto-fill should preserve waiting times
};

/** Cached oftenly queried (NewGRF) values */
struct VehicleCache {
	uint8 cache_valid;   ///< Whether the caches are valid
	uint32 cached_var40; ///< Cache for NewGRF var 40
	uint32 cached_var41; ///< Cache for NewGRF var 41
	uint32 cached_var42; ///< Cache for NewGRF var 42
	uint32 cached_var43; ///< Cache for NewGRF var 43
};

typedef Pool<Vehicle, VehicleID, 512, 64000> VehiclePool;
extern VehiclePool _vehicle_pool;

/* Some declarations of functions, so we can make them friendly */
struct SaveLoad;
extern const SaveLoad *GetVehicleDescription(VehicleType vt);
struct LoadgameState;
extern bool LoadOldVehicle(LoadgameState *ls, int num);
extern bool AfterLoadGame();
extern void FixOldVehicles();

struct Vehicle : VehiclePool::PoolItem<&_vehicle_pool>, BaseVehicle {
private:
	Vehicle *next;           ///< pointer to the next vehicle in the chain
	Vehicle *previous;       ///< NOSAVE: pointer to the previous vehicle in the chain
	Vehicle *first;          ///< NOSAVE: pointer to the first vehicle in the chain

	Vehicle *next_shared;     ///< pointer to the next vehicle that shares the order
	Vehicle *previous_shared; ///< NOSAVE: pointer to the previous vehicle in the shared order chain
public:
	friend const SaveLoad *GetVehicleDescription(VehicleType vt); ///< So we can use private/protected variables in the saveload code
	friend bool AfterLoadGame();
	friend void FixOldVehicles();
	friend void AfterLoadVehicles(bool part_of_load);             ///< So we can set the previous and first pointers while loading
	friend bool LoadOldVehicle(LoadgameState *ls, int num);       ///< So we can set the proper next pointer while loading

	char *name;              ///< Name of vehicle

	TileIndex tile;          ///< Current tile index

	/**
	 * Heading for this tile.
	 * For airports and train stations this tile does not necessarily belong to the destination station,
	 * but it can be used for heuristical purposes to estimate the distance.
	 */
	TileIndex dest_tile;

	Money profit_this_year;        ///< Profit this year << 8, low 8 bits are fract
	Money profit_last_year;        ///< Profit last year << 8, low 8 bits are fract
	Money value;                   ///< Value of the vehicle

	CargoPayment *cargo_payment;   ///< The cargo payment we're currently in

	/* Used for timetabling. */
	uint32 current_order_time;     ///< How many ticks have passed since this order started.
	int32 lateness_counter;        ///< How many ticks late (or early if negative) this vehicle is.
	Date timetable_start;          ///< When the vehicle is supposed to start the timetable.

	/* Boundaries for the current position in the world and a next hash link.
	 * NOSAVE: All of those can be updated with VehiclePositionChanged() */
	Rect coord;
	Vehicle *next_hash, **prev_hash;
	Vehicle *next_new_hash, **prev_new_hash;
	Vehicle **old_new_hash;

	SpriteID colourmap; // NOSAVE: cached colour mapping

	/* Related to age and service time */
	Year build_year;
	Date age;     // Age in days
	Date max_age; // Maximum age
	Date date_of_last_service;
	Date service_interval;
	uint16 reliability;
	uint16 reliability_spd_dec;
	byte breakdown_ctr;
	byte breakdown_delay;
	byte breakdowns_since_last_service;
	byte breakdown_chance;

	int32 x_pos;             // coordinates
	int32 y_pos;
	byte z_pos;
	DirectionByte direction; // facing

	OwnerByte owner;         // which company owns the vehicle?
	byte spritenum;          // currently displayed sprite index
	                         // 0xfd == custom sprite, 0xfe == custom second head sprite
	                         // 0xff == reserved for another custom sprite
	uint16 cur_image;        // sprite number for this vehicle
	byte x_extent;           // x-extent of vehicle bounding box
	byte y_extent;           // y-extent of vehicle bounding box
	byte z_extent;           // z-extent of vehicle bounding box
	int8 x_offs;             // x offset for vehicle sprite
	int8 y_offs;             // y offset for vehicle sprite
	EngineID engine_type;

	TextEffectID fill_percent_te_id; // a text-effect id to a loading indicator object
	UnitID unitnumber;       // unit number, for display purposes only

	uint16 max_speed;        ///< maximum speed
	uint16 cur_speed;        ///< current speed
	byte subspeed;           ///< fractional speed
	byte acceleration;       ///< used by train & aircraft
	uint32 motion_counter;
	byte progress;

	/* for randomized variational spritegroups
	 * bitmask used to resolve them; parts of it get reseeded when triggers
	 * of corresponding spritegroups get matched */
	byte random_bits;
	byte waiting_triggers;   ///< triggers to be yet matched

	StationID last_station_visited;

	CargoID cargo_type;      ///< type of cargo this vehicle is carrying
	byte cargo_subtype;      ///< Used for livery refits (NewGRF variations)
	uint16 cargo_cap;        ///< total capacity
	VehicleCargoList cargo;  ///< The cargo this vehicle is carrying

	byte day_counter;        ///< Increased by one for each day
	byte tick_counter;       ///< Increased by one for each tick
	byte running_ticks;      ///< Number of ticks this vehicle was not stopped this day

	byte vehstatus;                 ///< Status
	Order current_order;            ///< The current order (+ status, like: loading)
	VehicleOrderID cur_order_index; ///< The index to the current order

	union {
		OrderList *list;              ///< Pointer to the order list for this vehicle
		Order     *old;               ///< Only used during conversion of old save games
	} orders;

	byte vehicle_flags;             ///< Used for gradual loading and other miscellaneous things (@see VehicleFlags enum)

	/** Ticks to wait before starting next cycle. */
	uint16 load_unload_ticks;

	GroupID group_id;               ///< Index of group Pool array

	byte subtype;                   ///< subtype (Filled with values from EffectVehicles/TrainSubTypes/AircraftSubTypes)

	VehicleCache vcache;            ///< Cache of often used calculated values

	/** Create a new vehicle */
	Vehicle(VehicleType type = VEH_INVALID);

	/** Destroy all stuff that (still) needs the virtual functions to work properly */
	void PreDestructor();
	/** We want to 'destruct' the right class. */
	virtual ~Vehicle();

<<<<<<< HEAD
	void BeginLoading(StationID curr_station_id);
=======
	void BeginLoading();
	void CancelReservation(Station *st);
>>>>>>> dfd2bdb1
	void LeaveStation();

	/**
	 * Handle the loading of the vehicle; when not it skips through dummy
	 * orders and does nothing in all other cases.
	 * @param mode is the non-first call for this vehicle in this tick?
	 */
	void HandleLoading(bool mode = false);

	/**
	 * Get a string 'representation' of the vehicle type.
	 * @return the string representation.
	 */
	virtual const char *GetTypeString() const { return "base vehicle"; }

	/**
	 * Marks the vehicles to be redrawn and updates cached variables
	 *
	 * This method marks the area of the vehicle on the screen as dirty.
	 * It can be use to repaint the vehicle.
	 *
	 * @ingroup dirty
	 */
	virtual void MarkDirty() {}

	/**
	 * Updates the x and y offsets and the size of the sprite used
	 * for this vehicle.
	 * @param direction the direction the vehicle is facing
	 */
	virtual void UpdateDeltaXY(Direction direction) {}

	/**
	 * Sets the expense type associated to this vehicle type
	 * @param income whether this is income or (running) expenses of the vehicle
	 */
	virtual ExpensesType GetExpenseType(bool income) const { return EXPENSES_OTHER; }

	/**
	 * Play the sound associated with leaving the station
	 */
	virtual void PlayLeaveStationSound() const {}

	/**
	 * Whether this is the primary vehicle in the chain.
	 */
	virtual bool IsPrimaryVehicle() const { return false; }

	/**
	 * Gets the sprite to show for the given direction
	 * @param direction the direction the vehicle is facing
	 * @return the sprite for the given vehicle in the given direction
	 */
	virtual SpriteID GetImage(Direction direction) const { return 0; }

	/**
	 * Invalidates cached NewGRF variables
	 * @see InvalidateNewGRFCacheOfChain
	 */
	FORCEINLINE void InvalidateNewGRFCache()
	{
		this->vcache.cache_valid = 0;
	}

	/**
	 * Invalidates cached NewGRF variables of all vehicles in the chain (after the current vehicle)
	 * @see InvalidateNewGRFCache
	 */
	FORCEINLINE void InvalidateNewGRFCacheOfChain()
	{
		for (Vehicle *u = this; u != NULL; u = u->Next()) {
			u->InvalidateNewGRFCache();
		}
	}

	/**
	 * Gets the speed in km-ish/h that can be sent into SetDParam for string processing.
	 * @return the vehicle's speed
	 */
	virtual int GetDisplaySpeed() const { return 0; }

	/**
	 * Gets the maximum speed in km-ish/h that can be sent into SetDParam for string processing.
	 * @return the vehicle's maximum speed
	 */
	virtual int GetDisplayMaxSpeed() const { return 0; }

	/**
	 * Gets the running cost of a vehicle
	 * @return the vehicle's running cost
	 */
	virtual Money GetRunningCost() const { return 0; }

	/**
	 * Check whether the vehicle is in the depot.
	 * @return true if and only if the vehicle is in the depot.
	 */
	virtual bool IsInDepot() const { return false; }

	/**
	 * Check whether the vehicle is in the depot *and* stopped.
	 * @return true if and only if the vehicle is in the depot and stopped.
	 */
	virtual bool IsStoppedInDepot() const { return this->IsInDepot() && (this->vehstatus & VS_STOPPED) != 0; }

	/**
	 * Calls the tick handler of the vehicle
	 * @return is this vehicle still valid?
	 */
	virtual bool Tick() { return true; };

	/**
	 * Calls the new day handler of the vehicle
	 */
	virtual void OnNewDay() {};

	/**
	 * Crash the (whole) vehicle chain.
	 * @param flooded whether the cause of the crash is flooding or not.
	 * @return the number of lost souls.
	 */
	virtual uint Crash(bool flooded = false);

	/**
	 * Returns the Trackdir on which the vehicle is currently located.
	 * Works for trains and ships.
	 * Currently works only sortof for road vehicles, since they have a fuzzy
	 * concept of being "on" a trackdir. Dunno really what it returns for a road
	 * vehicle that is halfway a tile, never really understood that part. For road
	 * vehicles that are at the beginning or end of the tile, should just return
	 * the diagonal trackdir on which they are driving. I _think_.
	 * For other vehicles types, or vehicles with no clear trackdir (such as those
	 * in depots), returns 0xFF.
	 * @return the trackdir of the vehicle
	 */
	virtual Trackdir GetVehicleTrackdir() const { return INVALID_TRACKDIR; }

	/**
	 * Gets the running cost of a vehicle  that can be sent into SetDParam for string processing.
	 * @return the vehicle's running cost
	 */
	Money GetDisplayRunningCost() const { return (this->GetRunningCost() >> 8); }

	/**
	 * Gets the profit vehicle had this year. It can be sent into SetDParam for string processing.
	 * @return the vehicle's profit this year
	 */
	Money GetDisplayProfitThisYear() const { return (this->profit_this_year >> 8); }

	/**
	 * Gets the profit vehicle had last year. It can be sent into SetDParam for string processing.
	 * @return the vehicle's profit last year
	 */
	Money GetDisplayProfitLastYear() const { return (this->profit_last_year >> 8); }

	/**
	 * Set the next vehicle of this vehicle.
	 * @param next the next vehicle. NULL removes the next vehicle.
	 */
	void SetNext(Vehicle *next);

	/**
	 * Get the next vehicle of this vehicle.
	 * @note articulated parts are also counted as vehicles.
	 * @return the next vehicle or NULL when there isn't a next vehicle.
	 */
	inline Vehicle *Next() const { return this->next; }

	/**
	 * Get the previous vehicle of this vehicle.
	 * @note articulated parts are also counted as vehicles.
	 * @return the previous vehicle or NULL when there isn't a previous vehicle.
	 */
	inline Vehicle *Previous() const { return this->previous; }

	/**
	 * Get the first vehicle of this vehicle chain.
	 * @return the first vehicle of the chain.
	 */
	inline Vehicle *First() const { return this->first; }

	/**
	 * Get the last vehicle of this vehicle chain.
	 * @return the last vehicle of the chain.
	 */
	inline Vehicle *Last()
	{
		Vehicle *v = this;
		while (v->Next() != NULL) v = v->Next();
		return v;
	}

	/**
	 * Get the last vehicle of this vehicle chain.
	 * @return the last vehicle of the chain.
	 */
	inline const Vehicle *Last() const
	{
		const Vehicle *v = this;
		while (v->Next() != NULL) v = v->Next();
		return v;
	}

	/**
	 * Get the first order of the vehicles order list.
	 * @return first order of order list.
	 */
	inline Order *GetFirstOrder() const { return (this->orders.list == NULL) ? NULL : this->orders.list->GetFirstOrder(); }

	/**
	 * Adds this vehicle to a shared vehicle chain.
	 * @param shared_chain a vehicle of the chain with shared vehicles.
	 * @pre !this->IsOrderListShared()
	 */
	void AddToShared(Vehicle *shared_chain);

	/**
	 * Removes the vehicle from the shared order list.
	 */
	void RemoveFromShared();

	/**
	 * Get the next vehicle of the shared vehicle chain.
	 * @return the next shared vehicle or NULL when there isn't a next vehicle.
	 */
	inline Vehicle *NextShared() const { return this->next_shared; }

	/**
	 * Get the previous vehicle of the shared vehicle chain
	 * @return the previous shared vehicle or NULL when there isn't a previous vehicle.
	 */
	inline Vehicle *PreviousShared() const { return this->previous_shared; }

	/**
	 * Get the first vehicle of this vehicle chain.
	 * @return the first vehicle of the chain.
	 */
	inline Vehicle *FirstShared() const { return (this->orders.list == NULL) ? this->First() : this->orders.list->GetFirstSharedVehicle(); }

	/**
	 * Check if we share our orders with another vehicle.
	 * @return true if there are other vehicles sharing the same order
	 */
	inline bool IsOrderListShared() const { return this->orders.list != NULL && this->orders.list->IsShared(); }

	/**
	 * Get the number of orders this vehicle has.
	 * @return the number of orders this vehicle has.
	 */
	inline VehicleOrderID GetNumOrders() const { return (this->orders.list == NULL) ? 0 : this->orders.list->GetNumOrders(); }

	/**
	 * Copy certain configurations and statistics of a vehicle after successful autoreplace/renew
	 * The function shall copy everything that cannot be copied by a command (like orders / group etc),
	 * and that shall not be resetted for the new vehicle.
	 * @param src The old vehicle
	 */
	inline void CopyVehicleConfigAndStatistics(const Vehicle *src)
	{
		this->unitnumber = src->unitnumber;

		this->cur_order_index = src->cur_order_index;
		this->current_order = src->current_order;
		this->dest_tile  = src->dest_tile;

		this->profit_this_year = src->profit_this_year;
		this->profit_last_year = src->profit_last_year;

		this->current_order_time = src->current_order_time;
		this->lateness_counter = src->lateness_counter;
		this->timetable_start = src->timetable_start;

		if (HasBit(src->vehicle_flags, VF_TIMETABLE_STARTED)) SetBit(this->vehicle_flags, VF_TIMETABLE_STARTED);
		if (HasBit(src->vehicle_flags, VF_AUTOFILL_TIMETABLE)) SetBit(this->vehicle_flags, VF_AUTOFILL_TIMETABLE);
		if (HasBit(src->vehicle_flags, VF_AUTOFILL_PRES_WAIT_TIME)) SetBit(this->vehicle_flags, VF_AUTOFILL_PRES_WAIT_TIME);

		this->service_interval = src->service_interval;
	}

	bool NeedsAutorenewing(const Company *c) const;

	/**
	 * Check if the vehicle needs to go to a depot in near future (if a opportunity presents itself) for service or replacement.
	 *
	 * @see NeedsAutomaticServicing()
	 * @return true if the vehicle should go to a depot if a opportunity presents itself.
	 */
	bool NeedsServicing() const;

	/**
	 * Checks if the current order should be interupted for a service-in-depot-order.
	 * @see NeedsServicing()
	 * @return true if the current order should be interupted.
	 */
	bool NeedsAutomaticServicing() const;

	/**
	 * Determine the location for the station where the vehicle goes to next.
	 * Things done for example are allocating slots in a road stop or exact
	 * location of the platform is determined for ships.
	 * @param station the station to make the next location of the vehicle.
	 * @return the location (tile) to aim for.
	 */
	virtual TileIndex GetOrderStationLocation(StationID station) { return INVALID_TILE; }

	/**
	 * Find the closest depot for this vehicle and tell us the location,
	 * DestinationID and whether we should reverse.
	 * @param location    where do we go to?
	 * @param destination what hangar do we go to?
	 * @param reverse     should the vehicle be reversed?
	 * @return true if a depot could be found.
	 */
	virtual bool FindClosestDepot(TileIndex *location, DestinationID *destination, bool *reverse) { return false; }

	/**
	 * Send this vehicle to the depot using the given command(s).
	 * @param flags   the command flags (like execute and such).
	 * @param command the command to execute.
	 * @return the cost of the depot action.
	 */
	CommandCost SendToDepot(DoCommandFlag flags, DepotCommand command);

	/**
	 * Increments cur_order_index, keeps care of the wrap-around and invalidates the GUI.
	 * Note: current_order is not invalidated.
	 */
	void IncrementOrderIndex()
	{
		this->cur_order_index++;
		if (this->cur_order_index >= this->GetNumOrders()) this->cur_order_index = 0;
		InvalidateVehicleOrder(this, 0);
	}

	/**
	 * Returns order 'index' of a vehicle or NULL when it doesn't exists
	 * @param index the order to fetch
	 * @return the found (or not) order
	 */
	inline Order *GetOrder(int index) const
	{
		return (this->orders.list == NULL) ? NULL : this->orders.list->GetOrderAt(index);
	}

	/**
	 * Returns the last order of a vehicle, or NULL if it doesn't exists
	 * @return last order of a vehicle, if available
	 */
	inline Order *GetLastOrder() const
	{
		return (this->orders.list == NULL) ? NULL : this->orders.list->GetLastOrder();
	}

	bool IsEngineCountable() const;
};

#define FOR_ALL_VEHICLES_FROM(var, start) FOR_ALL_ITEMS_FROM(Vehicle, vehicle_index, var, start)
#define FOR_ALL_VEHICLES(var) FOR_ALL_VEHICLES_FROM(var, 0)

/**
 * Class defining several overloaded accessors so we don't
 * have to cast vehicle types that often
 */
template <class T, VehicleType Type>
struct SpecializedVehicle : public Vehicle {
	static const VehicleType EXPECTED_TYPE = Type; ///< Specialized type

	/**
	 * Set vehicle type correctly
	 */
	FORCEINLINE SpecializedVehicle<T, Type>() : Vehicle(Type) { }

	/**
	 * Get the first vehicle in the chain
	 * @return first vehicle in the chain
	 */
	FORCEINLINE T *First() const { return (T *)this->Vehicle::First(); }

	/**
	 * Get the last vehicle in the chain
	 * @return last vehicle in the chain
	 */
	FORCEINLINE T *Last() { return (T *)this->Vehicle::Last(); }

	/**
	 * Get the last vehicle in the chain
	 * @return last vehicle in the chain
	 */
	FORCEINLINE const T *Last() const { return (const T *)this->Vehicle::Last(); }

	/**
	 * Get next vehicle in the chain
	 * @return next vehicle in the chain
	 */
	FORCEINLINE T *Next() const { return (T *)this->Vehicle::Next(); }

	/**
	 * Get previous vehicle in the chain
	 * @return previous vehicle in the chain
	 */
	FORCEINLINE T *Previous() const { return (T *)this->Vehicle::Previous(); }


	/**
	 * Tests whether given index is a valid index for vehicle of this type
	 * @param index tested index
	 * @return is this index valid index of T?
	 */
	static FORCEINLINE bool IsValidID(size_t index)
	{
		return Vehicle::IsValidID(index) && Vehicle::Get(index)->type == Type;
	}

	/**
	 * Gets vehicle with given index
	 * @return pointer to vehicle with given index casted to T *
	 */
	static FORCEINLINE T *Get(size_t index)
	{
		return (T *)Vehicle::Get(index);
	}

	/**
	 * Returns vehicle if the index is a valid index for this vehicle type
	 * @return pointer to vehicle with given index if it's a vehicle of this type
	 */
	static FORCEINLINE T *GetIfValid(size_t index)
	{
		return IsValidID(index) ? Get(index) : NULL;
	}

	/**
	 * Converts a Vehicle to SpecializedVehicle with type checking.
	 * @param v Vehicle pointer
	 * @return pointer to SpecializedVehicle
	 */
	static FORCEINLINE T *From(Vehicle *v)
	{
		assert(v->type == Type);
		return (T *)v;
	}

	/**
	 * Converts a const Vehicle to const SpecializedVehicle with type checking.
	 * @param v Vehicle pointer
	 * @return pointer to SpecializedVehicle
	 */
	static FORCEINLINE const T *From(const Vehicle *v)
	{
		assert(v->type == Type);
		return (const T *)v;
	}

	/**
	 * Update vehicle sprite- and position caches
	 * @param moved Was the vehicle moved?
	 * @param turned Did the vehicle direction change?
	 */
	FORCEINLINE void UpdateViewport(bool moved, bool turned)
	{
		extern void VehicleMove(Vehicle *v, bool update_viewport);

		/* Explicitly choose method to call to prevent vtable dereference -
		 * it gives ~3% runtime improvements in games with many vehicles */
		if (turned) ((T *)this)->T::UpdateDeltaXY(this->direction);
		SpriteID old_image = this->cur_image;
		this->cur_image = ((T *)this)->T::GetImage(this->direction);
		if (moved || this->cur_image != old_image) VehicleMove(this, true);
	}
};

#define FOR_ALL_VEHICLES_OF_TYPE(name, var) FOR_ALL_ITEMS_FROM(name, vehicle_index, var, 0) if (var->type == name::EXPECTED_TYPE)

/**
 * Disasters, like submarines, skyrangers and their shadows, belong to this class.
 */
struct DisasterVehicle : public SpecializedVehicle<DisasterVehicle, VEH_DISASTER> {
	uint16 image_override;
	VehicleID big_ufo_destroyer_target;

	/** We don't want GCC to zero our struct! It already is zeroed and has an index! */
	DisasterVehicle() : SpecializedVehicle<DisasterVehicle, VEH_DISASTER>() {}
	/** We want to 'destruct' the right class. */
	virtual ~DisasterVehicle() {}

	const char *GetTypeString() const { return "disaster vehicle"; }
	void UpdateDeltaXY(Direction direction);
	bool Tick();
};

#define FOR_ALL_DISASTERVEHICLES(var) FOR_ALL_VEHICLES_OF_TYPE(DisasterVehicle, var)

/** Generates sequence of free UnitID numbers */
struct FreeUnitIDGenerator {
	bool *cache;  ///< array of occupied unit id numbers
	UnitID maxid; ///< maximum ID at the moment of constructor call
	UnitID curid; ///< last ID returned; 0 if none

	/** Initializes the structure. Vehicle unit numbers are supposed not to change after
	 * struct initialization, except after each call to this->NextID() the returned value
	 * is assigned to a vehicle.
	 * @param type type of vehicle
	 * @param owner owner of vehicles
	 */
	FreeUnitIDGenerator(VehicleType type, CompanyID owner);

	/** Returns next free UnitID. Supposes the last returned value was assigned to a vehicle. */
	UnitID NextID();

	/** Releases allocated memory */
	~FreeUnitIDGenerator() { free(this->cache); }
};

static const int32 INVALID_COORD = 0x7fffffff;

#endif /* VEHICLE_BASE_H */<|MERGE_RESOLUTION|>--- conflicted
+++ resolved
@@ -193,12 +193,8 @@
 	/** We want to 'destruct' the right class. */
 	virtual ~Vehicle();
 
-<<<<<<< HEAD
 	void BeginLoading(StationID curr_station_id);
-=======
-	void BeginLoading();
 	void CancelReservation(Station *st);
->>>>>>> dfd2bdb1
 	void LeaveStation();
 
 	/**
