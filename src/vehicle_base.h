--- conflicted
+++ resolved
@@ -240,12 +240,8 @@
 	/** We want to 'destruct' the right class. */
 	virtual ~Vehicle();
 
-<<<<<<< HEAD
 	void BeginLoading(StationID curr_station_id);
-=======
-	void BeginLoading();
 	void CancelReservation(Station *st);
->>>>>>> 13c7e357
 	void LeaveStation();
 
 	GroundVehicleCache *GetGroundVehicleCache();
