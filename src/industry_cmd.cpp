/* $Id$ */

/*
 * This file is part of OpenTTD.
 * OpenTTD is free software; you can redistribute it and/or modify it under the terms of the GNU General Public License as published by the Free Software Foundation, version 2.
 * OpenTTD is distributed in the hope that it will be useful, but WITHOUT ANY WARRANTY; without even the implied warranty of MERCHANTABILITY or FITNESS FOR A PARTICULAR PURPOSE.
 * See the GNU General Public License for more details. You should have received a copy of the GNU General Public License along with OpenTTD. If not, see <http://www.gnu.org/licenses/>.
 */

/** @file industry_cmd.cpp Handling of industry tiles. */

#include "stdafx.h"
#include "clear_map.h"
#include "industry.h"
#include "station_base.h"
#include "train.h"
#include "landscape.h"
#include "viewport_func.h"
#include "command_func.h"
#include "town.h"
#include "news_func.h"
#include "variables.h"
#include "cheat_type.h"
#include "genworld.h"
#include "tree_map.h"
#include "newgrf.h"
#include "newgrf_cargo.h"
#include "newgrf_commons.h"
#include "newgrf_industries.h"
#include "newgrf_industrytiles.h"
#include "autoslope.h"
#include "water.h"
#include "strings_func.h"
#include "functions.h"
#include "window_func.h"
#include "date_func.h"
#include "vehicle_func.h"
#include "sound_func.h"
#include "animated_tile_func.h"
#include "effectvehicle_func.h"
#include "effectvehicle_base.h"
#include "ai/ai.hpp"
#include "core/pool_func.hpp"
#include "subsidy_func.h"

#include "table/strings.h"
#include "table/industry_land.h"
#include "table/build_industry.h"

IndustryPool _industry_pool("Industry");
INSTANTIATE_POOL_METHODS(Industry)

void ShowIndustryViewWindow(int industry);
void BuildOilRig(TileIndex tile);

static byte _industry_sound_ctr;
static TileIndex _industry_sound_tile;

uint16 Industry::counts[NUM_INDUSTRYTYPES];

IndustrySpec _industry_specs[NUM_INDUSTRYTYPES];
IndustryTileSpec _industry_tile_specs[NUM_INDUSTRYTILES];

/** This function initialize the spec arrays of both
 * industry and industry tiles.
 * It adjusts the enabling of the industry too, based on climate availability.
 * This will allow for clearer testings */
void ResetIndustries()
{
	memset(&_industry_specs, 0, sizeof(_industry_specs));
	memcpy(&_industry_specs, &_origin_industry_specs, sizeof(_origin_industry_specs));

	/* once performed, enable only the current climate industries */
	for (IndustryType i = 0; i < NUM_INDUSTRYTYPES; i++) {
		_industry_specs[i].enabled = i < NEW_INDUSTRYOFFSET &&
				HasBit(_origin_industry_specs[i].climate_availability, _settings_game.game_creation.landscape);
	}

	memset(&_industry_tile_specs, 0, sizeof(_industry_tile_specs));
	memcpy(&_industry_tile_specs, &_origin_industry_tile_specs, sizeof(_origin_industry_tile_specs));

	/* Reset any overrides that have been set. */
	_industile_mngr.ResetOverride();
	_industry_mngr.ResetOverride();
}

/**
 * Retrieve the type for this industry.  Although it is accessed by a tile,
 * it will return the general type of industry, and not the sprite index
 * as would do GetIndustryGfx.
 * @param tile that is queried
 * @pre IsTileType(tile, MP_INDUSTRY)
 * @return general type for this industry, as defined in industry.h
 **/
IndustryType GetIndustryType(TileIndex tile)
{
	assert(IsTileType(tile, MP_INDUSTRY));

	const Industry *ind = Industry::GetByTile(tile);
	assert(ind != NULL);
	return ind->type;
}

/**
 * Accessor for array _industry_specs.
 * This will ensure at once : proper access and
 * not allowing modifications of it.
 * @param thistype of industry (which is the index in _industry_specs)
 * @pre thistype < NUM_INDUSTRYTYPES
 * @return a pointer to the corresponding industry spec
 **/
const IndustrySpec *GetIndustrySpec(IndustryType thistype)
{
	assert(thistype < NUM_INDUSTRYTYPES);
	return &_industry_specs[thistype];
}

/**
 * Accessor for array _industry_tile_specs.
 * This will ensure at once : proper access and
 * not allowing modifications of it.
 * @param gfx of industrytile (which is the index in _industry_tile_specs)
 * @pre gfx < INVALID_INDUSTRYTILE
 * @return a pointer to the corresponding industrytile spec
 **/
const IndustryTileSpec *GetIndustryTileSpec(IndustryGfx gfx)
{
	assert(gfx < INVALID_INDUSTRYTILE);
	return &_industry_tile_specs[gfx];
}

Industry::~Industry()
{
	if (CleaningPool()) return;

	/* Industry can also be destroyed when not fully initialized.
	 * This means that we do not have to clear tiles either.
	 * Also we must not decrement industry counts in that case. */
	if (this->location.w == 0) return;

	TILE_AREA_LOOP(tile_cur, this->location) {
		if (IsTileType(tile_cur, MP_INDUSTRY)) {
			if (GetIndustryIndex(tile_cur) == this->index) {
<<<<<<< HEAD
				ModifyAcceptedCargo_Industry(tile_cur, this->town->acceptance, ACCEPTANCE_SUBTRACT);
				this->town->CountAcceptedCargos();
				ModifyAcceptedCargo_Industry(tile_cur, _economy.global_acceptance, ACCEPTANCE_SUBTRACT);

=======
>>>>>>> 563f6b3c
				/* MakeWaterKeepingClass() can also handle 'land' */
				MakeWaterKeepingClass(tile_cur, OWNER_NONE);

				/* MakeWaterKeepingClass() doesn't remove animation if the tiles
				 * become watery, but be on the safe side an always remote it. */
				DeleteAnimatedTile(tile_cur);

				MarkTileDirtyByTile(tile_cur);
			}
		} else if (IsTileType(tile_cur, MP_STATION) && IsOilRig(tile_cur)) {
			DeleteOilRig(tile_cur);
		}
	}

	if (GetIndustrySpec(this->type)->behaviour & INDUSTRYBEH_PLANT_FIELDS) {
		/* Remove the farmland and convert it to regular tiles over time. */
		TILE_LOOP(tile_cur, 42, 42, this->location.tile - TileDiffXY(21, 21)) {
			tile_cur = TILE_MASK(tile_cur);
			if (IsTileType(tile_cur, MP_CLEAR) && IsClearGround(tile_cur, CLEAR_FIELDS) &&
					GetIndustryIndexOfField(tile_cur) == this->index) {
				SetIndustryIndexOfField(tile_cur, INVALID_INDUSTRY);
			}
		}
	}

	/* don't let any disaster vehicle target invalid industry */
	ReleaseDisastersTargetingIndustry(this->index);

	DecIndustryTypeCount(this->type);

	DeleteIndustryNews(this->index);
	DeleteWindowById(WC_INDUSTRY_VIEW, this->index);

	DeleteSubsidyWith(ST_INDUSTRY, this->index);
	CargoPacket::InvalidateAllFrom(ST_INDUSTRY, this->index);
}

/**
 * Invalidating some stuff after removing item from the pool.
 * @param index index of deleted item
 */
void Industry::PostDestructor(size_t index)
{
	InvalidateWindowData(WC_INDUSTRY_DIRECTORY, 0, 0);
	Station::RecomputeIndustriesNearForAll();
}


/**
 * Return a random valid industry.
 * @return random industry, NULL if there are no industries
 */
/* static */ Industry *Industry::GetRandom()
{
	if (Industry::GetNumItems() == 0) return NULL;
	int num = RandomRange((uint16)Industry::GetNumItems());
	size_t index = MAX_UVALUE(size_t);

	while (num >= 0) {
		num--;
		index++;

		/* Make sure we have a valid industry */
		while (!Industry::IsValidID(index)) {
			index++;
			assert(index < Industry::GetPoolSize());
		}
	}

	return Industry::Get(index);
}


static void IndustryDrawSugarMine(const TileInfo *ti)
{
	const DrawIndustryAnimationStruct *d;

	if (!IsIndustryCompleted(ti->tile)) return;

	d = &_draw_industry_spec1[GetIndustryAnimationState(ti->tile)];

	AddChildSpriteScreen(SPR_IT_SUGAR_MINE_SIEVE + d->image_1, PAL_NONE, d->x, 0);

	if (d->image_2 != 0) {
		AddChildSpriteScreen(SPR_IT_SUGAR_MINE_CLOUDS + d->image_2 - 1, PAL_NONE, 8, 41);
	}

	if (d->image_3 != 0) {
		AddChildSpriteScreen(SPR_IT_SUGAR_MINE_PILE + d->image_3 - 1, PAL_NONE,
			_drawtile_proc1[d->image_3 - 1].x, _drawtile_proc1[d->image_3 - 1].y);
	}
}

static void IndustryDrawToffeeQuarry(const TileInfo *ti)
{
	uint8 x = 0;

	if (IsIndustryCompleted(ti->tile)) {
		x = _industry_anim_offs_toffee[GetIndustryAnimationState(ti->tile)];
		if (x == 0xFF)
			x = 0;
	}

	AddChildSpriteScreen(SPR_IT_TOFFEE_QUARRY_SHOVEL, PAL_NONE, 22 - x, 24 + x);
	AddChildSpriteScreen(SPR_IT_TOFFEE_QUARRY_TOFFEE, PAL_NONE, 6, 14);
}

static void IndustryDrawBubbleGenerator( const TileInfo *ti)
{
	if (IsIndustryCompleted(ti->tile)) {
		AddChildSpriteScreen(SPR_IT_BUBBLE_GENERATOR_BUBBLE, PAL_NONE, 5, _industry_anim_offs_bubbles[GetIndustryAnimationState(ti->tile)]);
	} else {
		AddChildSpriteScreen(SPR_IT_BUBBLE_GENERATOR_SPRING, PAL_NONE, 3, 67);
	}
}

static void IndustryDrawToyFactory(const TileInfo *ti)
{
	const DrawIndustryAnimationStruct *d;

	d = &_industry_anim_offs_toys[GetIndustryAnimationState(ti->tile)];

	if (d->image_1 != 0xFF) {
		AddChildSpriteScreen(SPR_IT_TOY_FACTORY_CLAY, PAL_NONE, d->x, 96 + d->image_1);
	}

	if (d->image_2 != 0xFF) {
		AddChildSpriteScreen(SPR_IT_TOY_FACTORY_ROBOT, PAL_NONE, 16 - d->image_2 * 2, 100 + d->image_2);
	}

	AddChildSpriteScreen(SPR_IT_TOY_FACTORY_STAMP, PAL_NONE, 7, d->image_3);
	AddChildSpriteScreen(SPR_IT_TOY_FACTORY_STAMP_HOLDER, PAL_NONE, 0, 42);
}

static void IndustryDrawCoalPlantSparks(const TileInfo *ti)
{
	if (IsIndustryCompleted(ti->tile)) {
		uint8 image = GetIndustryAnimationState(ti->tile);

		if (image != 0 && image < 7) {
			AddChildSpriteScreen(image + SPR_IT_POWER_PLANT_TRANSFORMERS,
				PAL_NONE,
				_coal_plant_sparks[image - 1].x,
				_coal_plant_sparks[image - 1].y
			);
		}
	}
}

typedef void IndustryDrawTileProc(const TileInfo *ti);
static IndustryDrawTileProc * const _industry_draw_tile_procs[5] = {
	IndustryDrawSugarMine,
	IndustryDrawToffeeQuarry,
	IndustryDrawBubbleGenerator,
	IndustryDrawToyFactory,
	IndustryDrawCoalPlantSparks,
};

static void DrawTile_Industry(TileInfo *ti)
{
	IndustryGfx gfx = GetIndustryGfx(ti->tile);
	Industry *ind = Industry::GetByTile(ti->tile);
	const IndustryTileSpec *indts = GetIndustryTileSpec(gfx);
	const DrawBuildingsTileStruct *dits;

	/* Retrieve pointer to the draw industry tile struct */
	if (gfx >= NEW_INDUSTRYTILEOFFSET) {
		/* Draw the tile using the specialized method of newgrf industrytile.
		 * DrawNewIndustry will return false if ever the resolver could not
		 * find any sprite to display.  So in this case, we will jump on the
		 * substitute gfx instead. */
		if (indts->grf_prop.spritegroup != NULL && DrawNewIndustryTile(ti, ind, gfx, indts)) {
			return;
		} else {
			/* No sprite group (or no valid one) found, meaning no graphics associated.
			 * Use the substitute one instead */
			if (indts->grf_prop.subst_id != INVALID_INDUSTRYTILE) {
				gfx = indts->grf_prop.subst_id;
				/* And point the industrytile spec accordingly */
				indts = GetIndustryTileSpec(gfx);
			}
		}
	}

	dits = &_industry_draw_tile_data[gfx << 2 | (indts->anim_state ?
			GetIndustryAnimationState(ti->tile) & INDUSTRY_COMPLETED :
			GetIndustryConstructionStage(ti->tile))];

	SpriteID image = dits->ground.sprite;

	/* DrawFoundation() modifes ti->z and ti->tileh */
	if (ti->tileh != SLOPE_FLAT) DrawFoundation(ti, FOUNDATION_LEVELED);

	/* If the ground sprite is the default flat water sprite, draw also canal/river borders.
	 * Do not do this if the tile's WaterClass is 'land'. */
	if (image == SPR_FLAT_WATER_TILE && IsIndustryTileOnWater(ti->tile)) {
		DrawWaterClassGround(ti);
	} else {
		DrawGroundSprite(image, GroundSpritePaletteTransform(image, dits->ground.pal, GENERAL_SPRITE_COLOUR(ind->random_colour)));
	}

	/* If industries are transparent and invisible, do not draw the upper part */
	if (IsInvisibilitySet(TO_INDUSTRIES)) return;

	/* Add industry on top of the ground? */
	image = dits->building.sprite;
	if (image != 0) {
		AddSortableSpriteToDraw(image, SpriteLayoutPaletteTransform(image, dits->building.pal, GENERAL_SPRITE_COLOUR(ind->random_colour)),
			ti->x + dits->subtile_x,
			ti->y + dits->subtile_y,
			dits->width,
			dits->height,
			dits->dz,
			ti->z,
			IsTransparencySet(TO_INDUSTRIES));

		if (IsTransparencySet(TO_INDUSTRIES)) return;
	}

	{
		int proc = dits->draw_proc - 1;
		if (proc >= 0) _industry_draw_tile_procs[proc](ti);
	}
}

static uint GetSlopeZ_Industry(TileIndex tile, uint x, uint y)
{
	return GetTileMaxZ(tile);
}

static Foundation GetFoundation_Industry(TileIndex tile, Slope tileh)
{
	IndustryGfx gfx = GetIndustryGfx(tile);

	/* For NewGRF industry tiles we might not be drawing a foundation. We need to
	 * account for this, as other structures should
	 * draw the wall of the foundation in this case.
	 */
	if (gfx >= NEW_INDUSTRYTILEOFFSET) {
		const IndustryTileSpec *indts = GetIndustryTileSpec(gfx);
		if (indts->grf_prop.spritegroup != NULL && HasBit(indts->callback_mask, CBM_INDT_DRAW_FOUNDATIONS)) {
			uint32 callback_res = GetIndustryTileCallback(CBID_INDUSTRY_DRAW_FOUNDATIONS, 0, 0, gfx, Industry::GetByTile(tile), tile);
			if (callback_res == 0) return FOUNDATION_NONE;
		}
	}
	return FlatteningFoundation(tileh);
}

static void AddAcceptedCargo_Industry(TileIndex tile, CargoArray &acceptance, uint32 *always_accepted)
{
	IndustryGfx gfx = GetIndustryGfx(tile);
	const IndustryTileSpec *itspec = GetIndustryTileSpec(gfx);

	/* When we have to use a callback, we put our data in the next two variables */
	CargoID raw_accepts_cargo[lengthof(itspec->accepts_cargo)];
	uint8 raw_cargo_acceptance[lengthof(itspec->acceptance)];

	/* And then these will always point to a same sized array with the required data */
	const CargoID *accepts_cargo = itspec->accepts_cargo;
	const uint8 *cargo_acceptance = itspec->acceptance;

	if (HasBit(itspec->callback_mask, CBM_INDT_ACCEPT_CARGO)) {
		uint16 res = GetIndustryTileCallback(CBID_INDTILE_ACCEPT_CARGO, 0, 0, gfx, Industry::GetByTile(tile), tile);
		if (res != CALLBACK_FAILED) {
			accepts_cargo = raw_accepts_cargo;
			for (uint i = 0; i < lengthof(itspec->accepts_cargo); i++) raw_accepts_cargo[i] = GetCargoTranslation(GB(res, i * 5, 5), itspec->grf_prop.grffile);
		}
	}

	if (HasBit(itspec->callback_mask, CBM_INDT_CARGO_ACCEPTANCE)) {
		uint16 res = GetIndustryTileCallback(CBID_INDTILE_CARGO_ACCEPTANCE, 0, 0, gfx, Industry::GetByTile(tile), tile);
		if (res != CALLBACK_FAILED) {
			cargo_acceptance = raw_cargo_acceptance;
			for (uint i = 0; i < lengthof(itspec->accepts_cargo); i++) raw_cargo_acceptance[i] = GB(res, i * 4, 4);
		}
	}

	const Industry *ind = Industry::GetByTile(tile);
	for (byte i = 0; i < lengthof(itspec->accepts_cargo); i++) {
		CargoID a = accepts_cargo[i];
		if (a == CT_INVALID || cargo_acceptance[i] == 0) continue; // work only with valid cargos

		/* Add accepted cargo */
		acceptance[a] += cargo_acceptance[i];

		/* Maybe set 'always accepted' bit (if it's not set already) */
		if (HasBit(*always_accepted, a)) continue;

		bool accepts = false;
		for (uint cargo_index = 0; cargo_index < lengthof(ind->accepts_cargo); cargo_index++) {
			/* Test whether the industry itself accepts the cargo type */
			if (ind->accepts_cargo[cargo_index] == a) {
				accepts = true;
				break;
			}
		}

		if (accepts) continue;

		/* If the industry itself doesn't accept this cargo, set 'always accepted' bit */
		SetBit(*always_accepted, a);
	}
}

static void GetTileDesc_Industry(TileIndex tile, TileDesc *td)
{
	const Industry *i = Industry::GetByTile(tile);
	const IndustrySpec *is = GetIndustrySpec(i->type);

	td->owner[0] = i->owner;
	td->str = is->name;
	if (!IsIndustryCompleted(tile)) {
		SetDParamX(td->dparam, 0, td->str);
		td->str = STR_LAI_TOWN_INDUSTRY_DESCRIPTION_UNDER_CONSTRUCTION;
	}

	if (is->grf_prop.grffile != NULL) {
		td->grf = GetGRFConfig(is->grf_prop.grffile->grfid)->GetName();
	}
}

static CommandCost ClearTile_Industry(TileIndex tile, DoCommandFlag flags)
{
	Industry *i = Industry::GetByTile(tile);
	const IndustrySpec *indspec = GetIndustrySpec(i->type);

	/* water can destroy industries
	 * in editor you can bulldoze industries
	 * with magic_bulldozer cheat you can destroy industries
	 * (area around OILRIG is water, so water shouldn't flood it
	 */
	if ((_current_company != OWNER_WATER && _game_mode != GM_EDITOR &&
			!_cheats.magic_bulldozer.value) ||
			((flags & DC_AUTO) != 0) ||
			(_current_company == OWNER_WATER &&
				((indspec->behaviour & INDUSTRYBEH_BUILT_ONWATER) ||
				HasBit(GetIndustryTileSpec(GetIndustryGfx(tile))->slopes_refused, 5)))) {
		SetDParam(1, indspec->name);
		return_cmd_error(flags & DC_AUTO ? STR_ERROR_UNMOVABLE_OBJECT_IN_THE_WAY : INVALID_STRING_ID);
	}

	if (flags & DC_EXEC) {
		AI::BroadcastNewEvent(new AIEventIndustryClose(i->index));
		delete i;
	}
	return CommandCost(EXPENSES_CONSTRUCTION, indspec->GetRemovalCost());
}

static void TransportIndustryGoods(TileIndex tile)
{
	Industry *i = Industry::GetByTile(tile);
	const IndustrySpec *indspec = GetIndustrySpec(i->type);
	bool moved_cargo = false;

	StationFinder stations(i->location);

	for (uint j = 0; j < lengthof(i->produced_cargo_waiting); j++) {
		uint cw = min(i->produced_cargo_waiting[j], 255);
		if (cw > indspec->minimal_cargo && i->produced_cargo[j] != CT_INVALID) {
			i->produced_cargo_waiting[j] -= cw;

			/* fluctuating economy? */
			if (_economy.fluct <= 0) cw = (cw + 1) / 2;

			i->this_month_production[j] += cw;
			_economy.global_production_new[i->produced_cargo[j]] += cw;

			uint am = MoveGoodsToStation(i->produced_cargo[j], cw, ST_INDUSTRY, i->index, stations.GetStations());
			i->this_month_transported[j] += am;

			moved_cargo |= (am != 0);
		}
	}

	if (moved_cargo && !StartStopIndustryTileAnimation(i, IAT_INDUSTRY_DISTRIBUTES_CARGO)) {
		uint newgfx = GetIndustryTileSpec(GetIndustryGfx(tile))->anim_production;

		if (newgfx != INDUSTRYTILE_NOANIM) {
			ResetIndustryConstructionStage(tile);
			SetIndustryCompleted(tile, true);
			SetIndustryGfx(tile, newgfx);
			MarkTileDirtyByTile(tile);
		}
	}
}


static void AnimateTile_Industry(TileIndex tile)
{
	byte m;
	IndustryGfx gfx = GetIndustryGfx(tile);

	if (GetIndustryTileSpec(gfx)->animation_info != 0xFFFF) {
		AnimateNewIndustryTile(tile);
		return;
	}

	switch (gfx) {
	case GFX_SUGAR_MINE_SIEVE:
		if ((_tick_counter & 1) == 0) {
			m = GetIndustryAnimationState(tile) + 1;

			switch (m & 7) {
			case 2: SndPlayTileFx(SND_2D_RIP_2, tile); break;
			case 6: SndPlayTileFx(SND_29_RIP, tile); break;
			}

			if (m >= 96) {
				m = 0;
				DeleteAnimatedTile(tile);
			}
			SetIndustryAnimationState(tile, m);

			MarkTileDirtyByTile(tile);
		}
		break;

	case GFX_TOFFEE_QUARY:
		if ((_tick_counter & 3) == 0) {
			m = GetIndustryAnimationState(tile);

			if (_industry_anim_offs_toffee[m] == 0xFF) {
				SndPlayTileFx(SND_30_CARTOON_SOUND, tile);
			}

			if (++m >= 70) {
				m = 0;
				DeleteAnimatedTile(tile);
			}
			SetIndustryAnimationState(tile, m);

			MarkTileDirtyByTile(tile);
		}
		break;

	case GFX_BUBBLE_CATCHER:
		if ((_tick_counter & 1) == 0) {
			m = GetIndustryAnimationState(tile);

			if (++m >= 40) {
				m = 0;
				DeleteAnimatedTile(tile);
			}
			SetIndustryAnimationState(tile, m);

			MarkTileDirtyByTile(tile);
		}
		break;

	/* Sparks on a coal plant */
	case GFX_POWERPLANT_SPARKS:
		if ((_tick_counter & 3) == 0) {
			m = GetIndustryAnimationState(tile);
			if (m == 6) {
				SetIndustryAnimationState(tile, 0);
				DeleteAnimatedTile(tile);
			} else {
				SetIndustryAnimationState(tile, m + 1);
				MarkTileDirtyByTile(tile);
			}
		}
		break;

	case GFX_TOY_FACTORY:
		if ((_tick_counter & 1) == 0) {
			m = GetIndustryAnimationState(tile) + 1;

			switch (m) {
				case  1: SndPlayTileFx(SND_2C_MACHINERY, tile); break;
				case 23: SndPlayTileFx(SND_2B_COMEDY_HIT, tile); break;
				case 28: SndPlayTileFx(SND_2A_EXTRACT_AND_POP, tile); break;
				default:
					if (m >= 50) {
						int n = GetIndustryAnimationLoop(tile) + 1;
						m = 0;
						if (n >= 8) {
							n = 0;
							DeleteAnimatedTile(tile);
						}
						SetIndustryAnimationLoop(tile, n);
					}
			}

			SetIndustryAnimationState(tile, m);
			MarkTileDirtyByTile(tile);
		}
		break;

	case GFX_PLASTIC_FOUNTAIN_ANIMATED_1: case GFX_PLASTIC_FOUNTAIN_ANIMATED_2:
	case GFX_PLASTIC_FOUNTAIN_ANIMATED_3: case GFX_PLASTIC_FOUNTAIN_ANIMATED_4:
	case GFX_PLASTIC_FOUNTAIN_ANIMATED_5: case GFX_PLASTIC_FOUNTAIN_ANIMATED_6:
	case GFX_PLASTIC_FOUNTAIN_ANIMATED_7: case GFX_PLASTIC_FOUNTAIN_ANIMATED_8:
		if ((_tick_counter & 3) == 0) {
			IndustryGfx gfx = GetIndustryGfx(tile);

			gfx = (gfx < 155) ? gfx + 1 : 148;
			SetIndustryGfx(tile, gfx);
			MarkTileDirtyByTile(tile);
		}
		break;

	case GFX_OILWELL_ANIMATED_1:
	case GFX_OILWELL_ANIMATED_2:
	case GFX_OILWELL_ANIMATED_3:
		if ((_tick_counter & 7) == 0) {
			bool b = Chance16(1, 7);
			IndustryGfx gfx = GetIndustryGfx(tile);

			m = GetIndustryAnimationState(tile) + 1;
			if (m == 4 && (m = 0, ++gfx) == GFX_OILWELL_ANIMATED_3 + 1 && (gfx = GFX_OILWELL_ANIMATED_1, b)) {
				SetIndustryGfx(tile, GFX_OILWELL_NOT_ANIMATED);
				SetIndustryConstructionStage(tile, 3);
				DeleteAnimatedTile(tile);
			} else {
				SetIndustryAnimationState(tile, m);
				SetIndustryGfx(tile, gfx);
				MarkTileDirtyByTile(tile);
			}
		}
		break;

	case GFX_COAL_MINE_TOWER_ANIMATED:
	case GFX_COPPER_MINE_TOWER_ANIMATED:
	case GFX_GOLD_MINE_TOWER_ANIMATED: {
			int state = _tick_counter & 0x7FF;

			if ((state -= 0x400) < 0)
				return;

			if (state < 0x1A0) {
				if (state < 0x20 || state >= 0x180) {
					m = GetIndustryAnimationState(tile);
					if (!(m & 0x40)) {
						SetIndustryAnimationState(tile, m | 0x40);
						SndPlayTileFx(SND_0B_MINING_MACHINERY, tile);
					}
					if (state & 7)
						return;
				} else {
					if (state & 3)
						return;
				}
				m = (GetIndustryAnimationState(tile) + 1) | 0x40;
				if (m > 0xC2) m = 0xC0;
				SetIndustryAnimationState(tile, m);
				MarkTileDirtyByTile(tile);
			} else if (state >= 0x200 && state < 0x3A0) {
				int i;
				i = (state < 0x220 || state >= 0x380) ? 7 : 3;
				if (state & i)
					return;

				m = (GetIndustryAnimationState(tile) & 0xBF) - 1;
				if (m < 0x80) m = 0x82;
				SetIndustryAnimationState(tile, m);
				MarkTileDirtyByTile(tile);
			}
		} break;
	}
}

static void CreateChimneySmoke(TileIndex tile)
{
	uint x = TileX(tile) * TILE_SIZE;
	uint y = TileY(tile) * TILE_SIZE;
	uint z = GetTileMaxZ(tile);

	CreateEffectVehicle(x + 15, y + 14, z + 59, EV_CHIMNEY_SMOKE);
}

static void MakeIndustryTileBigger(TileIndex tile)
{
	byte cnt = GetIndustryConstructionCounter(tile) + 1;
	byte stage;

	if (cnt != 4) {
		SetIndustryConstructionCounter(tile, cnt);
		return;
	}

	stage = GetIndustryConstructionStage(tile) + 1;
	SetIndustryConstructionCounter(tile, 0);
	SetIndustryConstructionStage(tile, stage);
	StartStopIndustryTileAnimation(tile, IAT_CONSTRUCTION_STATE_CHANGE);
	if (stage == INDUSTRY_COMPLETED) SetIndustryCompleted(tile, true);

	MarkTileDirtyByTile(tile);

	if (!IsIndustryCompleted(tile)) return;

	IndustryGfx gfx = GetIndustryGfx(tile);
	if (gfx >= NEW_INDUSTRYTILEOFFSET) {
		/* New industries are already animated on construction. */
		return;
	}

	switch (gfx) {
	case GFX_POWERPLANT_CHIMNEY:
		CreateChimneySmoke(tile);
		break;

	case GFX_OILRIG_1: {
		/* Do not require an industry tile to be after the first two GFX_OILRIG_1
		 * tiles (like the default oil rig). Do a proper check to ensure the
		 * tiles belong to the same industry and based on that build the oil rig's
		 * station. */
		TileIndex other = tile + TileDiffXY(0, 1);

		if (IsTileType(other, MP_INDUSTRY) &&
				GetIndustryGfx(other) == GFX_OILRIG_1 &&
				GetIndustryIndex(tile) == GetIndustryIndex(other)) {
			BuildOilRig(tile);
		}
	} break;

	case GFX_TOY_FACTORY:
	case GFX_BUBBLE_CATCHER:
	case GFX_TOFFEE_QUARY:
		SetIndustryAnimationState(tile, 0);
		SetIndustryAnimationLoop(tile, 0);
		break;

	case GFX_PLASTIC_FOUNTAIN_ANIMATED_1: case GFX_PLASTIC_FOUNTAIN_ANIMATED_2:
	case GFX_PLASTIC_FOUNTAIN_ANIMATED_3: case GFX_PLASTIC_FOUNTAIN_ANIMATED_4:
	case GFX_PLASTIC_FOUNTAIN_ANIMATED_5: case GFX_PLASTIC_FOUNTAIN_ANIMATED_6:
	case GFX_PLASTIC_FOUNTAIN_ANIMATED_7: case GFX_PLASTIC_FOUNTAIN_ANIMATED_8:
		AddAnimatedTile(tile);
		break;
	}
}

static void TileLoopIndustry_BubbleGenerator(TileIndex tile)
{
	static const int8 _bubble_spawn_location[3][4] = {
		{ 11,   0, -4, -14 },
		{ -4, -10, -4,   1 },
		{ 49,  59, 60,  65 },
	};

	SndPlayTileFx(SND_2E_EXTRACT_AND_POP, tile);

	int dir = Random() & 3;

	EffectVehicle *v = CreateEffectVehicleAbove(
		TileX(tile) * TILE_SIZE + _bubble_spawn_location[0][dir],
		TileY(tile) * TILE_SIZE + _bubble_spawn_location[1][dir],
		_bubble_spawn_location[2][dir],
		EV_BUBBLE
	);

	if (v != NULL) v->animation_substate = dir;
}

static void TileLoop_Industry(TileIndex tile)
{
	IndustryGfx newgfx;
	IndustryGfx gfx;

	if (IsIndustryTileOnWater(tile)) TileLoop_Water(tile);

	TriggerIndustryTile(tile, INDTILE_TRIGGER_TILE_LOOP);

	if (!IsIndustryCompleted(tile)) {
		MakeIndustryTileBigger(tile);
		return;
	}

	if (_game_mode == GM_EDITOR) return;

	TransportIndustryGoods(tile);

	if (StartStopIndustryTileAnimation(tile, IAT_TILELOOP)) return;

	newgfx = GetIndustryTileSpec(GetIndustryGfx(tile))->anim_next;
	if (newgfx != INDUSTRYTILE_NOANIM) {
		ResetIndustryConstructionStage(tile);
		SetIndustryGfx(tile, newgfx);
		MarkTileDirtyByTile(tile);
		return;
	}

	gfx = GetIndustryGfx(tile);

	switch (gfx) {
	case GFX_COAL_MINE_TOWER_NOT_ANIMATED:
	case GFX_COPPER_MINE_TOWER_NOT_ANIMATED:
	case GFX_GOLD_MINE_TOWER_NOT_ANIMATED:
		if (!(_tick_counter & 0x400) && Chance16(1, 2)) {
			switch (gfx) {
				case GFX_COAL_MINE_TOWER_NOT_ANIMATED:   gfx = GFX_COAL_MINE_TOWER_ANIMATED;   break;
				case GFX_COPPER_MINE_TOWER_NOT_ANIMATED: gfx = GFX_COPPER_MINE_TOWER_ANIMATED; break;
				case GFX_GOLD_MINE_TOWER_NOT_ANIMATED:   gfx = GFX_GOLD_MINE_TOWER_ANIMATED;   break;
			}
			SetIndustryGfx(tile, gfx);
			SetIndustryAnimationState(tile, 0x80);
			AddAnimatedTile(tile);
		}
		break;

	case GFX_OILWELL_NOT_ANIMATED:
		if (Chance16(1, 6)) {
			SetIndustryGfx(tile, GFX_OILWELL_ANIMATED_1);
			SetIndustryAnimationState(tile, 0);
			AddAnimatedTile(tile);
		}
		break;

	case GFX_COAL_MINE_TOWER_ANIMATED:
	case GFX_COPPER_MINE_TOWER_ANIMATED:
	case GFX_GOLD_MINE_TOWER_ANIMATED:
		if (!(_tick_counter & 0x400)) {
			switch (gfx) {
				case GFX_COAL_MINE_TOWER_ANIMATED:   gfx = GFX_COAL_MINE_TOWER_NOT_ANIMATED;   break;
				case GFX_COPPER_MINE_TOWER_ANIMATED: gfx = GFX_COPPER_MINE_TOWER_NOT_ANIMATED; break;
				case GFX_GOLD_MINE_TOWER_ANIMATED:   gfx = GFX_GOLD_MINE_TOWER_NOT_ANIMATED;   break;
			}
			SetIndustryGfx(tile, gfx);
			SetIndustryCompleted(tile, true);
			SetIndustryConstructionStage(tile, 3);
			DeleteAnimatedTile(tile);
		}
		break;

	case GFX_POWERPLANT_SPARKS:
		if (Chance16(1, 3)) {
			SndPlayTileFx(SND_0C_ELECTRIC_SPARK, tile);
			AddAnimatedTile(tile);
		}
		break;

	case GFX_COPPER_MINE_CHIMNEY:
		CreateEffectVehicleAbove(TileX(tile) * TILE_SIZE + 6, TileY(tile) * TILE_SIZE + 6, 43, EV_SMOKE);
		break;


	case GFX_TOY_FACTORY: {
			Industry *i = Industry::GetByTile(tile);
			if (i->was_cargo_delivered) {
				i->was_cargo_delivered = false;
				SetIndustryAnimationLoop(tile, 0);
				AddAnimatedTile(tile);
			}
		}
		break;

	case GFX_BUBBLE_GENERATOR:
		TileLoopIndustry_BubbleGenerator(tile);
		break;

	case GFX_TOFFEE_QUARY:
		AddAnimatedTile(tile);
		break;

	case GFX_SUGAR_MINE_SIEVE:
		if (Chance16(1, 3)) AddAnimatedTile(tile);
		break;
	}
}

static bool ClickTile_Industry(TileIndex tile)
{
	ShowIndustryViewWindow(GetIndustryIndex(tile));
	return true;
}

static TrackStatus GetTileTrackStatus_Industry(TileIndex tile, TransportType mode, uint sub_mode, DiagDirection side)
{
	return 0;
}

static void ChangeTileOwner_Industry(TileIndex tile, Owner old_owner, Owner new_owner)
{
	/* If the founder merges, the industry was created by the merged company */
	Industry *i = Industry::GetByTile(tile);
	if (i->founder == old_owner) i->founder = (new_owner == INVALID_OWNER) ? OWNER_NONE : new_owner;
}

static const byte _plantfarmfield_type[] = {1, 1, 1, 1, 1, 3, 3, 4, 4, 4, 5, 5, 5, 6, 6, 6};

static bool IsBadFarmFieldTile(TileIndex tile)
{
	switch (GetTileType(tile)) {
		case MP_CLEAR: return IsClearGround(tile, CLEAR_FIELDS) || IsClearGround(tile, CLEAR_SNOW) || IsClearGround(tile, CLEAR_DESERT);
		case MP_TREES: return (GetTreeGround(tile) == TREE_GROUND_SHORE);
		default:       return true;
	}
}

static bool IsBadFarmFieldTile2(TileIndex tile)
{
	switch (GetTileType(tile)) {
		case MP_CLEAR: return IsClearGround(tile, CLEAR_SNOW) || IsClearGround(tile, CLEAR_DESERT);
		case MP_TREES: return (GetTreeGround(tile) == TREE_GROUND_SHORE);
		default:       return true;
	}
}

static void SetupFarmFieldFence(TileIndex tile, int size, byte type, Axis direction)
{
	do {
		tile = TILE_MASK(tile);

		if (IsTileType(tile, MP_CLEAR) || IsTileType(tile, MP_TREES)) {
			byte or_ = type;

			if (or_ == 1 && Chance16(1, 7)) or_ = 2;

			if (direction == AXIS_X) {
				SetFenceSE(tile, or_);
			} else {
				SetFenceSW(tile, or_);
			}
		}

		tile += (direction == AXIS_X ? TileDiffXY(1, 0) : TileDiffXY(0, 1));
	} while (--size);
}

static void PlantFarmField(TileIndex tile, IndustryID industry)
{
	uint size_x, size_y;
	uint32 r;
	uint count;
	uint counter;
	uint field_type;
	int type;

	if (_settings_game.game_creation.landscape == LT_ARCTIC) {
		if (GetTileZ(tile) + TILE_HEIGHT * 2 >= GetSnowLine())
			return;
	}

	/* determine field size */
	r = (Random() & 0x303) + 0x404;
	if (_settings_game.game_creation.landscape == LT_ARCTIC) r += 0x404;
	size_x = GB(r, 0, 8);
	size_y = GB(r, 8, 8);

	/* offset tile to match size */
	tile -= TileDiffXY(size_x / 2, size_y / 2);

	if (TileX(tile) + size_x >= MapSizeX() || TileY(tile) + size_y >= MapSizeY()) return;

	/* check the amount of bad tiles */
	count = 0;
	TILE_LOOP(cur_tile, size_x, size_y, tile) {
		assert(cur_tile < MapSize());
		count += IsBadFarmFieldTile(cur_tile);
	}
	if (count * 2 >= size_x * size_y) return;

	/* determine type of field */
	r = Random();
	counter = GB(r, 5, 3);
	field_type = GB(r, 8, 8) * 9 >> 8;

	/* make field */
	TILE_LOOP(cur_tile, size_x, size_y, tile) {
		assert(cur_tile < MapSize());
		if (!IsBadFarmFieldTile2(cur_tile)) {
			MakeField(cur_tile, field_type, industry);
			SetClearCounter(cur_tile, counter);
			MarkTileDirtyByTile(cur_tile);
		}
	}

	type = 3;
	if (_settings_game.game_creation.landscape != LT_ARCTIC && _settings_game.game_creation.landscape != LT_TROPIC) {
		type = _plantfarmfield_type[Random() & 0xF];
	}

	SetupFarmFieldFence(tile - TileDiffXY(1, 0), size_y, type, AXIS_Y);
	SetupFarmFieldFence(tile - TileDiffXY(0, 1), size_x, type, AXIS_X);
	SetupFarmFieldFence(tile + TileDiffXY(size_x - 1, 0), size_y, type, AXIS_Y);
	SetupFarmFieldFence(tile + TileDiffXY(0, size_y - 1), size_x, type, AXIS_X);
}

void PlantRandomFarmField(const Industry *i)
{
	int x = i->location.w / 2 + Random() % 31 - 16;
	int y = i->location.h / 2 + Random() % 31 - 16;

	TileIndex tile = TileAddWrap(i->location.tile, x, y);

	if (tile != INVALID_TILE) PlantFarmField(tile, i->index);
}

/**
 * Search callback function for ChopLumberMillTrees
 * @param tile to test
 * @param user_data that is passed by the caller.  In this case, nothing
 * @return the result of the test
 */
static bool SearchLumberMillTrees(TileIndex tile, void *user_data)
{
	if (IsTileType(tile, MP_TREES) && GetTreeGrowth(tile) > 2) { ///< 3 and up means all fully grown trees
		CompanyID old_company = _current_company;
		/* found a tree */

		_current_company = OWNER_NONE;
		_industry_sound_ctr = 1;
		_industry_sound_tile = tile;
		SndPlayTileFx(SND_38_CHAINSAW, tile);

		DoCommand(tile, 0, 0, DC_EXEC, CMD_LANDSCAPE_CLEAR);

		_current_company = old_company;
		return true;
	}
	return false;
}

/**
 * Perform a circular search around the Lumber Mill in order to find trees to cut
 * @param i industry
 */
static void ChopLumberMillTrees(Industry *i)
{
	TileIndex tile = i->location.tile;

	if (!IsIndustryCompleted(tile)) return;  ///< Can't proceed if not completed

	if (CircularTileSearch(&tile, 40, SearchLumberMillTrees, NULL)) ///< 40x40 tiles  to search
		i->produced_cargo_waiting[0] = min(0xffff, i->produced_cargo_waiting[0] + 45); ///< Found a tree, add according value to waiting cargo
}

static void ProduceIndustryGoods(Industry *i)
{
	uint32 r;
	uint num;
	const IndustrySpec *indsp = GetIndustrySpec(i->type);

	/* play a sound? */
	if ((i->counter & 0x3F) == 0) {
		if (Chance16R(1, 14, r) && (num = indsp->number_of_sounds) != 0) {
			SndPlayTileFx(
				(SoundFx)(indsp->random_sounds[((r >> 16) * num) >> 16]),
				i->location.tile);
		}
	}

	i->counter--;

	/* produce some cargo */
	if ((i->counter & 0xFF) == 0) {
		if (HasBit(indsp->callback_mask, CBM_IND_PRODUCTION_256_TICKS)) IndustryProductionCallback(i, 1);

		IndustryBehaviour indbehav = indsp->behaviour;
		i->produced_cargo_waiting[0] = min(0xffff, i->produced_cargo_waiting[0] + i->production_rate[0]);
		i->produced_cargo_waiting[1] = min(0xffff, i->produced_cargo_waiting[1] + i->production_rate[1]);

		if ((indbehav & INDUSTRYBEH_PLANT_FIELDS) != 0) {
			bool plant;
			if (HasBit(indsp->callback_mask, CBM_IND_SPECIAL_EFFECT)) {
				plant = (GetIndustryCallback(CBID_INDUSTRY_SPECIAL_EFFECT, Random(), 0, i, i->type, i->location.tile) != 0);
			} else {
				plant = Chance16(1, 8);
			}

			if (plant) PlantRandomFarmField(i);
		}
		if ((indbehav & INDUSTRYBEH_CUT_TREES) != 0) {
			bool cut = ((i->counter & 0x1FF) == 0);
			if (HasBit(indsp->callback_mask, CBM_IND_SPECIAL_EFFECT)) {
				cut = (GetIndustryCallback(CBID_INDUSTRY_SPECIAL_EFFECT, 0, 1, i, i->type, i->location.tile) != 0);
			}

			if (cut) ChopLumberMillTrees(i);
		}

		TriggerIndustry(i, INDUSTRY_TRIGGER_INDUSTRY_TICK);
		StartStopIndustryTileAnimation(i, IAT_INDUSTRY_TICK);
	}
}

void OnTick_Industry()
{
	Industry *i;

	if (_industry_sound_ctr != 0) {
		_industry_sound_ctr++;

		if (_industry_sound_ctr == 75) {
			SndPlayTileFx(SND_37_BALLOON_SQUEAK, _industry_sound_tile);
		} else if (_industry_sound_ctr == 160) {
			_industry_sound_ctr = 0;
			SndPlayTileFx(SND_36_CARTOON_CRASH, _industry_sound_tile);
		}
	}

	if (_game_mode == GM_EDITOR) return;

	FOR_ALL_INDUSTRIES(i) {
		ProduceIndustryGoods(i);
	}
}

/** Check the conditions of #CHECK_NOTHING (Always succeeds).
 * @param tile %Tile to perform the checking.
 * @return Succeeded or failed command.
 */
static CommandCost CheckNewIndustry_NULL(TileIndex tile)
{
	return CommandCost();
}

/** Check the conditions of #CHECK_FOREST (Industry should be build above snow-line in arctic climate).
 * @param tile %Tile to perform the checking.
 * @return Succeeded or failed command.
 */
static CommandCost CheckNewIndustry_Forest(TileIndex tile)
{
	if (_settings_game.game_creation.landscape == LT_ARCTIC) {
		if (GetTileZ(tile) < HighestSnowLine() + TILE_HEIGHT * 2U) {
			return_cmd_error(STR_ERROR_FOREST_CAN_ONLY_BE_PLANTED);
		}
	}
	return CommandCost();
}

/** Check the conditions of #CHECK_REFINERY (Industry should be positioned near edge of the map).
 * @param tile %Tile to perform the checking.
 * @return Succeeded or failed command.
 */
static CommandCost CheckNewIndustry_OilRefinery(TileIndex tile)
{
	if (_game_mode == GM_EDITOR) return CommandCost();
	if (DistanceFromEdge(TILE_ADDXY(tile, 1, 1)) < _settings_game.game_creation.oil_refinery_limit) return CommandCost();

	return_cmd_error(STR_ERROR_CAN_ONLY_BE_POSITIONED);
}

extern bool _ignore_restrictions;

/** Check the conditions of #CHECK_OIL_RIG (Industries at sea should be positioned near edge of the map).
 * @param tile %Tile to perform the checking.
 * @return Succeeded or failed command.
 */
static CommandCost CheckNewIndustry_OilRig(TileIndex tile)
{
	if (_game_mode == GM_EDITOR && _ignore_restrictions) return CommandCost();
	if (TileHeight(tile) == 0 &&
			DistanceFromEdge(TILE_ADDXY(tile, 1, 1)) < _settings_game.game_creation.oil_refinery_limit) return CommandCost();

	return_cmd_error(STR_ERROR_CAN_ONLY_BE_POSITIONED);
}

/** Check the conditions of #CHECK_FARM (Industry should be below snow-line in arctic).
 * @param tile %Tile to perform the checking.
 * @return Succeeded or failed command.
 */
static CommandCost CheckNewIndustry_Farm(TileIndex tile)
{
	if (_settings_game.game_creation.landscape == LT_ARCTIC) {
		if (GetTileZ(tile) + TILE_HEIGHT * 2 >= HighestSnowLine()) {
			return_cmd_error(STR_ERROR_SITE_UNSUITABLE);
		}
	}
	return CommandCost();
}

/** Check the conditions of #CHECK_PLANTATION (Industry should NOT be in the desert).
 * @param tile %Tile to perform the checking.
 * @return Succeeded or failed command.
 */
static CommandCost CheckNewIndustry_Plantation(TileIndex tile)
{
	if (GetTropicZone(tile) == TROPICZONE_DESERT) {
		return_cmd_error(STR_ERROR_SITE_UNSUITABLE);
	}
	return CommandCost();
}

/** Check the conditions of #CHECK_WATER (Industry should be in the desert).
 * @param tile %Tile to perform the checking.
 * @return Succeeded or failed command.
 */
static CommandCost CheckNewIndustry_Water(TileIndex tile)
{
	if (GetTropicZone(tile) != TROPICZONE_DESERT) {
		return_cmd_error(STR_ERROR_CAN_ONLY_BE_BUILT_IN_DESERT);
	}
	return CommandCost();
}

/** Check the conditions of #CHECK_LUMBERMILL (Industry should be in the rain forest).
 * @param tile %Tile to perform the checking.
 * @return Succeeded or failed command.
 */
static CommandCost CheckNewIndustry_Lumbermill(TileIndex tile)
{
	if (GetTropicZone(tile) != TROPICZONE_RAINFOREST) {
		return_cmd_error(STR_ERROR_CAN_ONLY_BE_BUILT_IN_RAINFOREST);
	}
	return CommandCost();
}

/** Check the conditions of #CHECK_BUBBLEGEN (Industry should be in low land).
 * @param tile %Tile to perform the checking.
 * @return Succeeded or failed command.
 */
static CommandCost CheckNewIndustry_BubbleGen(TileIndex tile)
{
	if (GetTileZ(tile) > TILE_HEIGHT * 4) {
		return_cmd_error(STR_ERROR_CAN_ONLY_BE_BUILT_IN_LOW_AREAS);
	}
	return CommandCost();
}

/** Industrytype check function signature.
 * @param tile %Tile to check.
 * @return Succeeded or failed command.
 */
typedef CommandCost CheckNewIndustryProc(TileIndex tile);

/** Check functions for different types of industry. */
static CheckNewIndustryProc * const _check_new_industry_procs[CHECK_END] = {
	CheckNewIndustry_NULL,        ///< CHECK_NOTHING
	CheckNewIndustry_Forest,      ///< CHECK_FOREST
	CheckNewIndustry_OilRefinery, ///< CHECK_REFINERY
	CheckNewIndustry_Farm,        ///< CHECK_FARM
	CheckNewIndustry_Plantation,  ///< CHECK_PLANTATION
	CheckNewIndustry_Water,       ///< CHECK_WATER
	CheckNewIndustry_Lumbermill,  ///< CHECK_LUMBERMILL
	CheckNewIndustry_BubbleGen,   ///< CHECK_BUBBLEGEN
	CheckNewIndustry_OilRig,      ///< CHECK_OIL_RIG
};

/** Find a town for the industry, while checking for multiple industries in the same town.
 * @param tile Position of the industry to build.
 * @param type Industry type.
 * @param [out] town Pointer to return town for the new industry, \c NULL is written if no good town can be found.
 * @return Succeeded or failed command.
 *
 * @precond \c *t != NULL
 * @postcon \c *t points to a town on success, and \c NULL on failure.
 */
static CommandCost FindTownForIndustry(TileIndex tile, int type, Town **t)
{
	*t = ClosestTownFromTile(tile, UINT_MAX);

	if (_settings_game.economy.multiple_industry_per_town) return CommandCost();

	const Industry *i;
	FOR_ALL_INDUSTRIES(i) {
		if (i->type == (byte)type && i->town == *t) {
			*t = NULL;
			return_cmd_error(STR_ERROR_ONLY_ONE_ALLOWED_PER_TOWN);
		}
	}

	return CommandCost();
}

bool IsSlopeRefused(Slope current, Slope refused)
{
	if (IsSteepSlope(current)) return true;
	if (current != SLOPE_FLAT) {
		if (IsSteepSlope(refused)) return true;

		Slope t = ComplementSlope(current);

		if ((refused & SLOPE_W) && (t & SLOPE_NW)) return true;
		if ((refused & SLOPE_S) && (t & SLOPE_NE)) return true;
		if ((refused & SLOPE_E) && (t & SLOPE_SW)) return true;
		if ((refused & SLOPE_N) && (t & SLOPE_SE)) return true;
	}

	return false;
}

/** Are the tiles of the industry free?
 * @param tile                     Position to check.
 * @param it                       Industry tiles table.
 * @param itspec_index             The index of the itsepc to build/fund
 * @param type                     Type of the industry.
 * @param [out] custom_shape_check Perform custom check for the site.
 * @return Failed or succeeded command.
 */
static CommandCost CheckIfIndustryTilesAreFree(TileIndex tile, const IndustryTileTable *it, uint itspec_index, int type, bool *custom_shape_check = NULL)
{
	bool refused_slope = false;
	bool custom_shape = false;

	do {
		IndustryGfx gfx = GetTranslatedIndustryTileID(it->gfx);
		TileIndex cur_tile = TileAddWrap(tile, it->ti.x, it->ti.y);

		if (!IsValidTile(cur_tile)) {
			return_cmd_error(STR_ERROR_SITE_UNSUITABLE);
		}

		if (gfx == GFX_WATERTILE_SPECIALCHECK) {
			if (!IsTileType(cur_tile, MP_WATER) ||
					GetTileSlope(cur_tile, NULL) != SLOPE_FLAT) {
				return_cmd_error(STR_ERROR_SITE_UNSUITABLE);
			}
		} else {
			CommandCost ret = EnsureNoVehicleOnGround(cur_tile);
			if (ret.Failed()) return ret;
			if (MayHaveBridgeAbove(cur_tile) && IsBridgeAbove(cur_tile)) return_cmd_error(STR_ERROR_SITE_UNSUITABLE);

			const IndustryTileSpec *its = GetIndustryTileSpec(gfx);

			IndustryBehaviour ind_behav = GetIndustrySpec(type)->behaviour;

			/* Perform land/water check if not disabled */
			if (!HasBit(its->slopes_refused, 5) && (IsWaterTile(cur_tile) == !(ind_behav & INDUSTRYBEH_BUILT_ONWATER))) return_cmd_error(STR_ERROR_SITE_UNSUITABLE);

			if (HasBit(its->callback_mask, CBM_INDT_SHAPE_CHECK)) {
				custom_shape = true;
				CommandCost ret = PerformIndustryTileSlopeCheck(tile, cur_tile, its, type, gfx, itspec_index);
				if (ret.Failed()) return ret;
			} else {
				Slope tileh = GetTileSlope(cur_tile, NULL);
				refused_slope |= IsSlopeRefused(tileh, its->slopes_refused);
			}

			if ((ind_behav & (INDUSTRYBEH_ONLY_INTOWN | INDUSTRYBEH_TOWN1200_MORE)) || // Tile must be a house
					((ind_behav & INDUSTRYBEH_ONLY_NEARTOWN) && IsTileType(cur_tile, MP_HOUSE))) { // Tile is allowed to be a house (and it is a house)
				if (!IsTileType(cur_tile, MP_HOUSE)) {
					return_cmd_error(STR_ERROR_CAN_ONLY_BE_BUILT_IN_TOWNS);
				}

				/* Clear the tiles as OWNER_TOWN to not affect town rating, and to not clear protected buildings */
				CompanyID old_company = _current_company;
				_current_company = OWNER_TOWN;
				CommandCost ret = DoCommand(cur_tile, 0, 0, DC_NONE, CMD_LANDSCAPE_CLEAR);
				_current_company = old_company;

				if (ret.Failed()) return ret;
			} else {
				/* Clear the tiles, but do not affect town ratings */
				CommandCost ret = DoCommand(cur_tile, 0, 0, DC_AUTO | DC_NO_TEST_TOWN_RATING | DC_NO_MODIFY_TOWN_RATING, CMD_LANDSCAPE_CLEAR);

				if (ret.Failed()) return ret;
			}
		}
	} while ((++it)->ti.x != -0x80);

	if (custom_shape_check != NULL) *custom_shape_check = custom_shape;

	/* It is almost impossible to have a fully flat land in TG, so what we
	 *  do is that we check if we can make the land flat later on. See
	 *  CheckIfCanLevelIndustryPlatform(). */
	if (!refused_slope || (_settings_game.game_creation.land_generator == LG_TERRAGENESIS && _generating_world && !custom_shape && !_ignore_restrictions)) {
		return CommandCost();
	}
	return_cmd_error(STR_ERROR_SITE_UNSUITABLE);
}

/** Is the industry allowed to be built at this place for the town?
 * @param tile Tile to construct the industry.
 * @param type Type of the industry.
 * @param t    Town authority that the industry belongs to.
 * @return Succeeded or failed command.
 */
static CommandCost CheckIfIndustryIsAllowed(TileIndex tile, int type, const Town *t)
{
	if ((GetIndustrySpec(type)->behaviour & INDUSTRYBEH_TOWN1200_MORE) && t->population < 1200) {
		return_cmd_error(STR_ERROR_CAN_ONLY_BE_BUILT_IN_TOWNS_WITH_POPULATION_OF_1200);
	}

	if ((GetIndustrySpec(type)->behaviour & INDUSTRYBEH_ONLY_NEARTOWN) && DistanceMax(t->xy, tile) > 9) {
		return_cmd_error(STR_ERROR_SITE_UNSUITABLE);
	}

	return CommandCost();
}

static bool CheckCanTerraformSurroundingTiles(TileIndex tile, uint height, int internal)
{
	int size_x, size_y;
	uint curh;

	size_x = 2;
	size_y = 2;

	/* Check if we don't leave the map */
	if (TileX(tile) == 0 || TileY(tile) == 0 || GetTileType(tile) == MP_VOID) return false;

	tile += TileDiffXY(-1, -1);
	TILE_LOOP(tile_walk, size_x, size_y, tile) {
		curh = TileHeight(tile_walk);
		/* Is the tile clear? */
		if ((GetTileType(tile_walk) != MP_CLEAR) && (GetTileType(tile_walk) != MP_TREES))
			return false;

		/* Don't allow too big of a change if this is the sub-tile check */
		if (internal != 0 && Delta(curh, height) > 1) return false;

		/* Different height, so the surrounding tiles of this tile
		 *  has to be correct too (in level, or almost in level)
		 *  else you get a chain-reaction of terraforming. */
		if (internal == 0 && curh != height) {
			if (TileX(tile_walk) == 0 || TileY(tile_walk) == 0 || !CheckCanTerraformSurroundingTiles(tile_walk + TileDiffXY(-1, -1), height, internal + 1))
				return false;
		}
	}

	return true;
}

/**
 * This function tries to flatten out the land below an industry, without
 *  damaging the surroundings too much.
 */
static bool CheckIfCanLevelIndustryPlatform(TileIndex tile, DoCommandFlag flags, const IndustryTileTable *it, int type)
{
	const int MKEND = -0x80;   // used for last element in an IndustryTileTable (see build_industry.h)
	int max_x = 0;
	int max_y = 0;
	TileIndex cur_tile;
	uint size_x, size_y;
	uint h, curh;

	/* Finds dimensions of largest variant of this industry */
	do {
		if (it->gfx == 0xFF) continue;  //  FF been a marquer for a check on clear water, skip it
		if (it->ti.x > max_x) max_x = it->ti.x;
		if (it->ti.y > max_y) max_y = it->ti.y;
	} while ((++it)->ti.x != MKEND);

	/* Remember level height */
	h = TileHeight(tile);

	if (TileX(tile) <= 1 || TileY(tile) <= 1) return false;
	/* Check that all tiles in area and surrounding are clear
	 * this determines that there are no obstructing items */
	cur_tile = tile + TileDiffXY(-1, -1);
	size_x = max_x + 4;
	size_y = max_y + 4;

	/* Check if we don't leave the map */
	if (TileX(cur_tile) + size_x >= MapMaxX() || TileY(cur_tile) + size_y >= MapMaxY()) return false;

	/* _current_company is OWNER_NONE for randomly generated industries and in editor, or the company who funded or prospected the industry.
	 * Perform terraforming as OWNER_TOWN to disable autoslope and town ratings. */
	CompanyID old_company = _current_company;
	_current_company = OWNER_TOWN;

	TILE_LOOP(tile_walk, size_x, size_y, cur_tile) {
		curh = TileHeight(tile_walk);
		if (curh != h) {
			/* This tile needs terraforming. Check if we can do that without
			 *  damaging the surroundings too much. */
			if (!CheckCanTerraformSurroundingTiles(tile_walk, h, 0)) {
				_current_company = old_company;
				return false;
			}
			/* This is not 100% correct check, but the best we can do without modifying the map.
			 *  What is missing, is if the difference in height is more than 1.. */
			if (DoCommand(tile_walk, SLOPE_N, (curh > h) ? 0 : 1, flags & ~DC_EXEC, CMD_TERRAFORM_LAND).Failed()) {
				_current_company = old_company;
				return false;
			}
		}
	}

	if (flags & DC_EXEC) {
		/* Terraform the land under the industry */
		TILE_LOOP(tile_walk, size_x, size_y, cur_tile) {
			curh = TileHeight(tile_walk);
			while (curh != h) {
				/* We give the terraforming for free here, because we can't calculate
				 *  exact cost in the test-round, and as we all know, that will cause
				 *  a nice assert if they don't match ;) */
				DoCommand(tile_walk, SLOPE_N, (curh > h) ? 0 : 1, flags, CMD_TERRAFORM_LAND);
				curh += (curh > h) ? -1 : 1;
			}
		}
	}

	_current_company = old_company;
	return true;
}


/** Check that the new industry is far enough from conflicting industries.
 * @param tile Tile to construct the industry.
 * @param type Type of the new industry.
 * @return Succeeded or failed command.
 */
static CommandCost CheckIfFarEnoughFromConflictingIndustry(TileIndex tile, int type)
{
	const IndustrySpec *indspec = GetIndustrySpec(type);
	const Industry *i;
	FOR_ALL_INDUSTRIES(i) {
		/* Within 14 tiles from another industry is considered close */
		if (DistanceMax(tile, i->location.tile) > 14) continue;

		/* check if there are any conflicting industry types around */
		if (i->type == indspec->conflicting[0] ||
				i->type == indspec->conflicting[1] ||
				i->type == indspec->conflicting[2]) {
			return_cmd_error(STR_ERROR_INDUSTRY_TOO_CLOSE);
		}
	}
	return CommandCost();
}

/** Production level maximum, minimum and default values.
 * It is not a value been really used in order to change, but rather an indicator
 * of how the industry is behaving. */
enum ProductionLevels {
	PRODLEVEL_CLOSURE = 0x00,  ///< signal set to actually close the industry
	PRODLEVEL_MINIMUM = 0x04,  ///< below this level, the industry is set to be closing
	PRODLEVEL_DEFAULT = 0x10,  ///< default level set when the industry is created
	PRODLEVEL_MAXIMUM = 0x80,  ///< the industry is running at full speed
};

/**
 * Put an industry on the map.
 * @param i       Just allocated poolitem, mostly empty.
 * @param tile    North tile of the industry.
 * @param type    Type of the industry.
 * @param it      Industrylayout to build.
 * @param layout  Number of the layout.
 * @param t       Nearest town.
 * @param founder Founder of the industry; OWNER_NONE in case of random construction.
 */
static void DoCreateNewIndustry(Industry *i, TileIndex tile, int type, const IndustryTileTable *it, byte layout, Town *t, Owner founder)
{
	const IndustrySpec *indspec = GetIndustrySpec(type);

	i->location = TileArea(tile, 1, 1);
	i->type = type;
	Industry::IncIndustryTypeCount(type);

	i->produced_cargo[0] = indspec->produced_cargo[0];
	i->produced_cargo[1] = indspec->produced_cargo[1];
	i->accepts_cargo[0] = indspec->accepts_cargo[0];
	i->accepts_cargo[1] = indspec->accepts_cargo[1];
	i->accepts_cargo[2] = indspec->accepts_cargo[2];
	i->production_rate[0] = indspec->production_rate[0];
	i->production_rate[1] = indspec->production_rate[1];

	/* don't use smooth economy for industries using production related callbacks */
	if (_settings_game.economy.smooth_economy &&
	    !(HasBit(indspec->callback_mask, CBM_IND_PRODUCTION_256_TICKS) || HasBit(indspec->callback_mask, CBM_IND_PRODUCTION_CARGO_ARRIVAL)) && // production callbacks
	    !(HasBit(indspec->callback_mask, CBM_IND_MONTHLYPROD_CHANGE) || HasBit(indspec->callback_mask, CBM_IND_PRODUCTION_CHANGE))             // production change callbacks
	) {
		i->production_rate[0] = min((RandomRange(256) + 128) * i->production_rate[0] >> 8, 255);
		i->production_rate[1] = min((RandomRange(256) + 128) * i->production_rate[1] >> 8, 255);
	}

	i->town = t;
	i->owner = OWNER_NONE;

	uint32 r = Random();
	i->random_colour = GB(r, 0, 4);
	i->counter = GB(r, 4, 12);
	i->random = GB(r, 16, 16);
	i->produced_cargo_waiting[0] = 0;
	i->produced_cargo_waiting[1] = 0;
	i->incoming_cargo_waiting[0] = 0;
	i->incoming_cargo_waiting[1] = 0;
	i->incoming_cargo_waiting[2] = 0;
	i->this_month_production[0] = 0;
	i->this_month_production[1] = 0;
	i->this_month_transported[0] = 0;
	i->this_month_transported[1] = 0;
	i->last_month_pct_transported[0] = 0;
	i->last_month_pct_transported[1] = 0;
	i->last_month_transported[0] = 0;
	i->last_month_transported[1] = 0;
	i->was_cargo_delivered = false;
	i->last_prod_year = _cur_year;
	i->last_month_production[0] = i->production_rate[0] * 8;
	i->last_month_production[1] = i->production_rate[1] * 8;
	i->founder = founder;

	if (HasBit(indspec->callback_mask, CBM_IND_DECIDE_COLOUR)) {
		uint16 res = GetIndustryCallback(CBID_INDUSTRY_DECIDE_COLOUR, 0, 0, i, type, INVALID_TILE);
		if (res != CALLBACK_FAILED) i->random_colour = GB(res, 0, 4);
	}

	if (HasBit(indspec->callback_mask, CBM_IND_INPUT_CARGO_TYPES)) {
		for (uint j = 0; j < lengthof(i->accepts_cargo); j++) i->accepts_cargo[j] = CT_INVALID;
		for (uint j = 0; j < lengthof(i->accepts_cargo); j++) {
			uint16 res = GetIndustryCallback(CBID_INDUSTRY_INPUT_CARGO_TYPES, j, 0, i, type, INVALID_TILE);
			if (res == CALLBACK_FAILED || GB(res, 0, 8) == CT_INVALID) break;
			i->accepts_cargo[j] = GetCargoTranslation(GB(res, 0, 8), indspec->grf_prop.grffile);
		}
	}

	if (HasBit(indspec->callback_mask, CBM_IND_OUTPUT_CARGO_TYPES)) {
		for (uint j = 0; j < lengthof(i->produced_cargo); j++) i->produced_cargo[j] = CT_INVALID;
		for (uint j = 0; j < lengthof(i->produced_cargo); j++) {
			uint16 res = GetIndustryCallback(CBID_INDUSTRY_OUTPUT_CARGO_TYPES, j, 0, i, type, INVALID_TILE);
			if (res == CALLBACK_FAILED || GB(res, 0, 8) == CT_INVALID) break;
			i->produced_cargo[j] = GetCargoTranslation(GB(res, 0, 8), indspec->grf_prop.grffile);
		}
	}

	i->construction_date = _date;
	i->construction_type = (_game_mode == GM_EDITOR) ? ICT_SCENARIO_EDITOR :
			(_generating_world ? ICT_MAP_GENERATION : ICT_NORMAL_GAMEPLAY);

	/* Adding 1 here makes it conform to specs of var44 of varaction2 for industries
	 * 0 = created prior of newindustries
	 * else, chosen layout + 1 */
	i->selected_layout = layout + 1;

	if (!_generating_world) i->last_month_production[0] = i->last_month_production[1] = 0;

	i->prod_level = PRODLEVEL_DEFAULT;

	do {
		TileIndex cur_tile = tile + ToTileIndexDiff(it->ti);

		if (it->gfx != GFX_WATERTILE_SPECIALCHECK) {
			i->location.Add(cur_tile);

			WaterClass wc = (IsWaterTile(cur_tile) ? GetWaterClass(cur_tile) : WATER_CLASS_INVALID);

			DoCommand(cur_tile, 0, 0, DC_EXEC | DC_NO_TEST_TOWN_RATING | DC_NO_MODIFY_TOWN_RATING, CMD_LANDSCAPE_CLEAR);

			MakeIndustry(cur_tile, i->index, it->gfx, Random(), wc);
<<<<<<< HEAD
			Town *t = i->town;
			ModifyAcceptedCargo_Industry(cur_tile, t->acceptance, ACCEPTANCE_ADD);
			t->CountAcceptedCargos();
			ModifyAcceptedCargo_Industry(cur_tile, _economy.global_acceptance, ACCEPTANCE_ADD);
=======
>>>>>>> 563f6b3c

			if (_generating_world) {
				SetIndustryConstructionCounter(cur_tile, 3);
				SetIndustryConstructionStage(cur_tile, 2);
			}

			/* it->gfx is stored in the map. But the translated ID cur_gfx is the interesting one */
			IndustryGfx cur_gfx = GetTranslatedIndustryTileID(it->gfx);
			const IndustryTileSpec *its = GetIndustryTileSpec(cur_gfx);
			if (its->animation_info != 0xFFFF) AddAnimatedTile(cur_tile);
		}
	} while ((++it)->ti.x != -0x80);

	if (GetIndustrySpec(i->type)->behaviour & INDUSTRYBEH_PLANT_ON_BUILT) {
		for (uint j = 0; j != 50; j++) PlantRandomFarmField(i);
	}
	InvalidateWindowData(WC_INDUSTRY_DIRECTORY, 0, 0);

	Station::RecomputeIndustriesNearForAll();
}

/** Helper function for Build/Fund an industry
 * @param tile tile where industry is built
 * @param type of industry to build
 * @param flags of operations to conduct
 * @param indspec pointer to industry specifications
 * @param itspec_index the index of the itsepc to build/fund
 * @param seed random seed (possibly) used by industries
 * @param founder Founder of the industry
 * @param ip Pointer to store newly created industry.
 * @return Succeeded or failed command.
 *
 * @post \c *ip contains the newly created industry if all checks are successful and the \a flags request actual creation, else it contains \c NULL afterwards.
 */
static CommandCost CreateNewIndustryHelper(TileIndex tile, IndustryType type, DoCommandFlag flags, const IndustrySpec *indspec, uint itspec_index, uint32 seed, Owner founder, Industry **ip)
{
	assert(itspec_index < indspec->num_table);
	const IndustryTileTable *it = indspec->table[itspec_index];
	bool custom_shape_check = false;

	*ip = NULL;

	CommandCost ret = CheckIfIndustryTilesAreFree(tile, it, itspec_index, type, &custom_shape_check);
	if (ret.Failed()) return ret;

	if (HasBit(GetIndustrySpec(type)->callback_mask, CBM_IND_LOCATION)) {
		ret = CheckIfCallBackAllowsCreation(tile, type, itspec_index, seed);
	} else {
		ret = _check_new_industry_procs[indspec->check_proc](tile);
	}
	if (ret.Failed()) return ret;

	if (!custom_shape_check && _settings_game.game_creation.land_generator == LG_TERRAGENESIS && _generating_world &&
			!_ignore_restrictions && !CheckIfCanLevelIndustryPlatform(tile, DC_NO_WATER, it, type)) {
		return_cmd_error(STR_ERROR_SITE_UNSUITABLE);
	}

	ret = CheckIfFarEnoughFromConflictingIndustry(tile, type);
	if (ret.Failed()) return ret;

	Town *t = NULL;
	ret = FindTownForIndustry(tile, type, &t);
	if (ret.Failed()) return ret;
	assert(t != NULL);

	ret = CheckIfIndustryIsAllowed(tile, type, t);
	if (ret.Failed()) return ret;

	if (!Industry::CanAllocateItem()) return_cmd_error(STR_ERROR_TOO_MANY_INDUSTRIES);

	if (flags & DC_EXEC) {
		*ip = new Industry(tile);
		if (!custom_shape_check) CheckIfCanLevelIndustryPlatform(tile, DC_NO_WATER | DC_EXEC, it, type);
		DoCreateNewIndustry(*ip, tile, type, it, itspec_index, t, founder);
	}

	return CommandCost();
}

/** Build/Fund an industry
 * @param tile tile where industry is built
 * @param flags of operations to conduct
 * @param p1 various bitstuffed elements
 * - p1 = (bit  0 -  7) - industry type see build_industry.h and see industry.h
 * - p1 = (bit  8 - 15) - first layout to try
 * @param p2 seed to use for variable 8F
 * @param text unused
 * @return the cost of this operation or an error
 */
CommandCost CmdBuildIndustry(TileIndex tile, DoCommandFlag flags, uint32 p1, uint32 p2, const char *text)
{
	IndustryType it = GB(p1, 0, 8);
	if (it >= NUM_INDUSTRYTYPES) return CMD_ERROR;

	const IndustrySpec *indspec = GetIndustrySpec(it);

	/* Check if the to-be built/founded industry is available for this climate. */
	if (!indspec->enabled || indspec->num_table == 0) return CMD_ERROR;

	/* If the setting for raw-material industries is not on, you cannot build raw-material industries.
	 * Raw material industries are industries that do not accept cargo (at least for now) */
	if (_game_mode != GM_EDITOR && _settings_game.construction.raw_industry_construction == 0 && indspec->IsRawIndustry()) {
		return CMD_ERROR;
	}

	Industry *ind = NULL;
	if (_game_mode != GM_EDITOR && _settings_game.construction.raw_industry_construction == 2 && indspec->IsRawIndustry()) {
		if (flags & DC_EXEC) {
			/* Prospected industries are build as OWNER_TOWN to not e.g. be build on owned land of the founder */
			CompanyID founder = _current_company;
			_current_company = OWNER_TOWN;
			/* Prospecting has a chance to fail, however we cannot guarantee that something can
			 * be built on the map, so the chance gets lower when the map is fuller, but there
			 * is nothing we can really do about that. */
			if (Random() <= indspec->prospecting_chance) {
				for (int i = 0; i < 5000; i++) {
					/* We should not have more than one Random() in a function call
					 * because parameter evaluation order is not guaranteed in the c++ standard
					 */
					tile = RandomTile();
					CommandCost ret = CreateNewIndustryHelper(tile, it, flags, indspec, RandomRange(indspec->num_table), p2, founder, &ind);
					if (ret.Succeeded()) break;
				}
			}
			_current_company = founder;
		}
	} else {
		int count = indspec->num_table;
		const IndustryTileTable * const *itt = indspec->table;
		int num = GB(p1, 8, 8);
		if (num >= count) return CMD_ERROR;

		CommandCost ret = CommandCost(STR_ERROR_SITE_UNSUITABLE);
		do {
			if (--count < 0) return ret;
			if (--num < 0) num = indspec->num_table - 1;
			ret = CheckIfIndustryTilesAreFree(tile, itt[num], num, it);
		} while (ret.Failed());

		ret = CreateNewIndustryHelper(tile, it, flags, indspec, num, p2, _current_company, &ind);
		if (ret.Failed()) return ret;
	}

	if ((flags & DC_EXEC) && ind != NULL && _game_mode != GM_EDITOR) {
		/* Created a new industry in-game, advertise the event. */
		SetDParam(0, indspec->name);
		if (indspec->new_industry_text > STR_LAST_STRINGID) {
			SetDParam(1, STR_TOWN_NAME);
			SetDParam(2, ind->town->index);
		} else {
			SetDParam(1, ind->town->index);
		}
		AddIndustryNewsItem(indspec->new_industry_text, NS_INDUSTRY_OPEN, ind->index);
		AI::BroadcastNewEvent(new AIEventIndustryOpen(ind->index));
	}

	return CommandCost(EXPENSES_OTHER, indspec->GetConstructionCost());
}


static Industry *CreateNewIndustry(TileIndex tile, IndustryType type)
{
	const IndustrySpec *indspec = GetIndustrySpec(type);

	uint32 seed = Random();
	Industry *i = NULL;
	CommandCost ret = CreateNewIndustryHelper(tile, type, DC_EXEC, indspec, RandomRange(indspec->num_table), seed, OWNER_NONE, &i);
	assert(i != NULL || ret.Failed());
	return i;
}

/**
 * Compute the appearance probability for an industry during map creation.
 * @param it Industrytype to compute for
 * @param force_at_least_one Returns whether at least one instance should be forced on map creation
 * @return relative probability for the industry to appear
 */
static uint32 GetScaledIndustryProbability(IndustryType it, bool *force_at_least_one)
{
	const IndustrySpec *ind_spc = GetIndustrySpec(it);
	uint32 chance = ind_spc->appear_creation[_settings_game.game_creation.landscape] * 16; // * 16 to increase precision
	if (!ind_spc->enabled || chance == 0 || ind_spc->num_table == 0 ||
			!CheckIfCallBackAllowsAvailability(it, IACT_MAPGENERATION) || _settings_game.difficulty.number_industries == 0) {
		*force_at_least_one = false;
		return 0;
	} else {
		/* We want industries appearing at coast to appear less often on bigger maps, as length of coast increases slower than map area.
		 * For simplicity we scale in both cases, though scaling the probabilities of all industries has no effect. */
		chance = (ind_spc->check_proc == CHECK_REFINERY || ind_spc->check_proc == CHECK_OIL_RIG) ? ScaleByMapSize1D(chance) : ScaleByMapSize(chance);

		*force_at_least_one = (chance > 0) && !(ind_spc->behaviour & INDUSTRYBEH_NOBUILT_MAPCREATION);
		return chance;
	}
}

/** Number of industries on a 256x256 map */
static const byte _numof_industry_table[]= {
	0,    // none
	10,   // very low
	25,   // low
	55,   // normal
	80,   // high
};

/**
 * Try to build a industry on the map.
 * @param type IndustryType of the desired industry
 * @param try_hard Try very hard to find a place. (Used to place at least one industry per type)
 */
static void PlaceInitialIndustry(IndustryType type, bool try_hard)
{
	CompanyID old_company = _current_company;
	_current_company = OWNER_NONE;

	IncreaseGeneratingWorldProgress(GWP_INDUSTRY);

	for (uint i = 0; i < (try_hard ? 10000u : 2000u); i++) {
		if (CreateNewIndustry(RandomTile(), type) != NULL) break;
	}

	_current_company = old_company;
}

/**
 * This function will create random industries during game creation.
 * It will scale the amount of industries by mapsize and difficulty level.
 */
void GenerateIndustries()
{
	assert(_settings_game.difficulty.number_industries < lengthof(_numof_industry_table));
	uint total_amount = ScaleByMapSize(_numof_industry_table[_settings_game.difficulty.number_industries]);

	/* Do not create any industries? */
	if (total_amount == 0) return;

	uint32 industry_probs[NUM_INDUSTRYTYPES];
	bool force_at_least_one[NUM_INDUSTRYTYPES];
	uint32 total_prob = 0;
	uint num_forced = 0;

	for (IndustryType it = 0; it < NUM_INDUSTRYTYPES; it++) {
		industry_probs[it] = GetScaledIndustryProbability(it, force_at_least_one + it);
		total_prob += industry_probs[it];
		if (force_at_least_one[it]) num_forced++;
	}

	if (total_prob == 0 || total_amount < num_forced) {
		/* Only place the forced ones */
		total_amount = num_forced;
	}

	SetGeneratingWorldProgress(GWP_INDUSTRY, total_amount);

	/* Try to build one industry per type independent of any probabilities */
	for (IndustryType it = 0; it < NUM_INDUSTRYTYPES; it++) {
		if (force_at_least_one[it]) {
			assert(total_amount > 0);
			total_amount--;
			PlaceInitialIndustry(it, true);
		}
	}

	/* Add the remaining industries according to their probabilities */
	for (uint i = 0; i < total_amount; i++) {
		uint32 r = RandomRange(total_prob);
		IndustryType it = 0;
		while (it < NUM_INDUSTRYTYPES && r >= industry_probs[it]) {
			r -= industry_probs[it];
			it++;
		}
		assert(it < NUM_INDUSTRYTYPES && industry_probs[it] > 0);
		PlaceInitialIndustry(it, false);
	}
}

static void UpdateIndustryStatistics(Industry *i)
{
	for (byte j = 0; j < lengthof(i->produced_cargo); j++) {
		if (i->produced_cargo[j] != CT_INVALID) {
			byte pct = 0;
			if (i->this_month_production[j] != 0) {
				i->last_prod_year = _cur_year;
				pct = min(i->this_month_transported[j] * 256 / i->this_month_production[j], 255);
			}
			i->last_month_pct_transported[j] = pct;

			i->last_month_production[j] = i->this_month_production[j];
			i->this_month_production[j] = 0;

			i->last_month_transported[j] = i->this_month_transported[j];
			i->this_month_transported[j] = 0;
		}
	}
}

/** Simple helper that will collect data for the generation of industries */
struct ProbabilityHelper {
	uint16 prob;      ///< probability
	IndustryType ind; ///< industry id correcponding
};

/**
 * Try to create a random industry, during gameplay
 */
static void MaybeNewIndustry()
{
	Industry *ind;               // will receive the industry's creation pointer
	IndustryType rndtype, j;     // Loop controlers
	const IndustrySpec *ind_spc;
	uint num = 0;
	ProbabilityHelper cumulative_probs[NUM_INDUSTRYTYPES]; // probability collector
	uint16 probability_max = 0;

	/* Generate a list of all possible industries that can be built. */
	for (j = 0; j < NUM_INDUSTRYTYPES; j++) {
		ind_spc = GetIndustrySpec(j);
		byte chance = ind_spc->appear_ingame[_settings_game.game_creation.landscape];

		if (!ind_spc->enabled || chance == 0 || ind_spc->num_table == 0) continue;

		/* If there is no Callback CBID_INDUSTRY_AVAILABLE or if this one did anot failed,
		 * and if appearing chance for this landscape is above 0, this industry can be chosen */
		if (CheckIfCallBackAllowsAvailability(j, IACT_RANDOMCREATION)) {
			probability_max += chance;
			/* adds the result for this industry */
			cumulative_probs[num].ind = j;
			cumulative_probs[num++].prob = probability_max;
		}
	}

	/* Abort if there is no industry buildable */
	if (probability_max == 0) return;

	/* Find a random type, with maximum being what has been evaluate above*/
	rndtype = RandomRange(probability_max);
	for (j = 0; j < NUM_INDUSTRYTYPES; j++) {
		/* and choose the index of the industry that matches as close as possible this random type */
		if (cumulative_probs[j].prob >= rndtype) break;
	}

	ind_spc = GetIndustrySpec(cumulative_probs[j].ind);
	/*  Check if it is allowed */
	if ((ind_spc->behaviour & INDUSTRYBEH_BEFORE_1950) && _cur_year > 1950) return;
	if ((ind_spc->behaviour & INDUSTRYBEH_AFTER_1960) && _cur_year < 1960) return;

	/* try to create 2000 times this industry */
	num = 2000;
	for (;;) {
		ind = CreateNewIndustry(RandomTile(), cumulative_probs[j].ind);
		if (ind != NULL) break;
		if (--num == 0) return;
	}

	SetDParam(0, ind_spc->name);
	if (ind_spc->new_industry_text > STR_LAST_STRINGID) {
		SetDParam(1, STR_TOWN_NAME);
		SetDParam(2, ind->town->index);
	} else {
		SetDParam(1, ind->town->index);
	}
	AddIndustryNewsItem(ind_spc->new_industry_text, NS_INDUSTRY_OPEN, ind->index);
	AI::BroadcastNewEvent(new AIEventIndustryOpen(ind->index));
}

/**
 * Protects an industry from closure if the appropriate flags and conditions are met
 * INDUSTRYBEH_CANCLOSE_LASTINSTANCE must be set (which, by default, it is not) and the
 * count of industries of this type must one (or lower) in order to be protected
 * against closure.
 * @param type IndustryType been queried
 * @result true if protection is on, false otherwise (except for oil wells)
 */
static bool CheckIndustryCloseDownProtection(IndustryType type)
{
	const IndustrySpec *indspec = GetIndustrySpec(type);

	/* oil wells (or the industries with that flag set) are always allowed to closedown */
	if ((indspec->behaviour & INDUSTRYBEH_DONT_INCR_PROD) && _settings_game.game_creation.landscape == LT_TEMPERATE) return false;
	return (indspec->behaviour & INDUSTRYBEH_CANCLOSE_LASTINSTANCE) == 0 && Industry::GetIndustryTypeCount(type) <= 1;
}

/**
 * Can given cargo type be accepted or produced by the industry?
 * @param cargo: Cargo type
 * @param ind: Industry
 * @param *c_accepts: Pointer to boolean for acceptance of cargo
 * @param *c_produces: Pointer to boolean for production of cargo
 * @return: \c *c_accepts is set when industry accepts the cargo type,
 *          \c *c_produces is set when the industry produces the cargo type
 */
static void CanCargoServiceIndustry(CargoID cargo, Industry *ind, bool *c_accepts, bool *c_produces)
{
	const IndustrySpec *indspec = GetIndustrySpec(ind->type);

	/* Check for acceptance of cargo */
	for (byte j = 0; j < lengthof(ind->accepts_cargo); j++) {
		if (ind->accepts_cargo[j] == CT_INVALID) continue;
		if (cargo == ind->accepts_cargo[j]) {
			if (HasBit(indspec->callback_mask, CBM_IND_REFUSE_CARGO)) {
				uint16 res = GetIndustryCallback(CBID_INDUSTRY_REFUSE_CARGO,
						0, GetReverseCargoTranslation(cargo, indspec->grf_prop.grffile),
						ind, ind->type, ind->location.tile);
				if (res == 0) continue;
			}
			*c_accepts = true;
			break;
		}
	}

	/* Check for produced cargo */
	for (byte j = 0; j < lengthof(ind->produced_cargo); j++) {
		if (ind->produced_cargo[j] == CT_INVALID) continue;
		if (cargo == ind->produced_cargo[j]) {
			*c_produces = true;
			break;
		}
	}
}

/**
 * Compute who can service the industry.
 *
 * Here, 'can service' means that he/she has trains and stations close enough
 * to the industry with the right cargo type and the right orders (ie has the
 * technical means).
 *
 * @param ind: Industry being investigated.
 *
 * @return: 0 if nobody can service the industry, 2 if the local company can
 * service the industry, and 1 otherwise (only competitors can service the
 * industry)
 */
static int WhoCanServiceIndustry(Industry *ind)
{
	/* Find all stations within reach of the industry */
	StationList stations;
	FindStationsAroundTiles(ind->location, &stations);

	if (stations.Length() == 0) return 0; // No stations found at all => nobody services

	const Vehicle *v;
	int result = 0;
	FOR_ALL_VEHICLES(v) {
		/* Is it worthwhile to try this vehicle? */
		if (v->owner != _local_company && result != 0) continue;

		/* Check whether it accepts the right kind of cargo */
		bool c_accepts = false;
		bool c_produces = false;
		if (v->type == VEH_TRAIN && Train::From(v)->IsFrontEngine()) {
			for (const Vehicle *u = v; u != NULL; u = u->Next()) {
				CanCargoServiceIndustry(u->cargo_type, ind, &c_accepts, &c_produces);
			}
		} else if (v->type == VEH_ROAD || v->type == VEH_SHIP || v->type == VEH_AIRCRAFT) {
			CanCargoServiceIndustry(v->cargo_type, ind, &c_accepts, &c_produces);
		} else {
			continue;
		}
		if (!c_accepts && !c_produces) continue; // Wrong cargo

		/* Check orders of the vehicle.
		 * We cannot check the first of shared orders only, since the first vehicle in such a chain
		 * may have a different cargo type.
		 */
		const Order *o;
		FOR_VEHICLE_ORDERS(v, o) {
			if (o->IsType(OT_GOTO_STATION) && !(o->GetUnloadType() & OUFB_TRANSFER)) {
				/* Vehicle visits a station to load or unload */
				Station *st = Station::Get(o->GetDestination());
				assert(st != NULL);

				/* Same cargo produced by industry is dropped here => not serviced by vehicle v */
				if ((o->GetUnloadType() & OUFB_UNLOAD) && !c_accepts) break;

				if (stations.Contains(st)) {
					if (v->owner == _local_company) return 2; // Company services industry
					result = 1; // Competitor services industry
				}
			}
		}
	}
	return result;
}

/**
 * Report news that industry production has changed significantly
 *
 * @param ind: Industry with changed production
 * @param type: Cargo type that has changed
 * @param percent: Percentage of change (>0 means increase, <0 means decrease)
 */
static void ReportNewsProductionChangeIndustry(Industry *ind, CargoID type, int percent)
{
	NewsSubtype ns;

	switch (WhoCanServiceIndustry(ind)) {
		case 0: ns = NS_INDUSTRY_NOBODY;  break;
		case 1: ns = NS_INDUSTRY_OTHER;   break;
		case 2: ns = NS_INDUSTRY_COMPANY; break;
		default: NOT_REACHED();
	}
	SetDParam(2, abs(percent));
	SetDParam(0, CargoSpec::Get(type)->name);
	SetDParam(1, ind->index);
	AddIndustryNewsItem(
		percent >= 0 ? STR_NEWS_INDUSTRY_PRODUCTION_INCREASE_SMOOTH : STR_NEWS_INDUSTRY_PRODUCTION_DECREASE_SMOOTH,
		ns,
		ind->index
	);
}

enum {
	PERCENT_TRANSPORTED_60 = 153,
	PERCENT_TRANSPORTED_80 = 204,
};

/** Change industry production or do closure
 * @param i Industry for which changes are performed
 * @param monthly true if it's the monthly call, false if it's the random call
 */
static void ChangeIndustryProduction(Industry *i, bool monthly)
{
	StringID str = STR_NULL;
	bool closeit = false;
	const IndustrySpec *indspec = GetIndustrySpec(i->type);
	bool standard = false;
	bool suppress_message = false;
	bool recalculate_multipliers = false; ///< reinitialize production_rate to match prod_level
	/* don't use smooth economy for industries using production related callbacks */
	bool smooth_economy = _settings_game.economy.smooth_economy &&
	                      !(HasBit(indspec->callback_mask, CBM_IND_PRODUCTION_256_TICKS) || HasBit(indspec->callback_mask, CBM_IND_PRODUCTION_CARGO_ARRIVAL)) && // production callbacks
	                      !(HasBit(indspec->callback_mask, CBM_IND_MONTHLYPROD_CHANGE) || HasBit(indspec->callback_mask, CBM_IND_PRODUCTION_CHANGE));            // production change callbacks
	byte div = 0;
	byte mul = 0;
	int8 increment = 0;

	bool callback_enabled = HasBit(indspec->callback_mask, monthly ? CBM_IND_MONTHLYPROD_CHANGE : CBM_IND_PRODUCTION_CHANGE);
	if (callback_enabled) {
		uint16 res = GetIndustryCallback(monthly ? CBID_INDUSTRY_MONTHLYPROD_CHANGE : CBID_INDUSTRY_PRODUCTION_CHANGE, 0, Random(), i, i->type, i->location.tile);
		if (res != CALLBACK_FAILED) { // failed callback means "do nothing"
			suppress_message = HasBit(res, 7);
			/* Get the custom message if any */
			if (HasBit(res, 8)) str = MapGRFStringID(indspec->grf_prop.grffile->grfid, GB(GetRegister(0x100), 0, 16));
			res = GB(res, 0, 4);
			switch (res) {
				default: NOT_REACHED();
				case 0x0: break;                  // Do nothing, but show the custom message if any
				case 0x1: div = 1; break;         // Halve industry production. If production reaches the quarter of the default, the industry is closed instead.
				case 0x2: mul = 1; break;         // Double industry production if it hasn't reached eight times of the original yet.
				case 0x3: closeit = true; break;  // The industry announces imminent closure, and is physically removed from the map next month.
				case 0x4: standard = true; break; // Do the standard random production change as if this industry was a primary one.
				case 0x5: case 0x6: case 0x7:     // Divide production by 4, 8, 16
				case 0x8: div = res - 0x3; break; // Divide production by 32
				case 0x9: case 0xA: case 0xB:     // Multiply production by 4, 8, 16
				case 0xC: mul = res - 0x7; break; // Multiply production by 32
				case 0xD:                         // decrement production
				case 0xE:                         // increment production
					increment = res == 0x0D ? -1 : 1;
					break;
				case 0xF:                         // Set production to third byte of register 0x100
					i->prod_level = Clamp(GB(GetRegister(0x100), 16, 8), PRODLEVEL_MINIMUM, PRODLEVEL_MAXIMUM);
					recalculate_multipliers = true;
					break;
			}
		}
	} else {
		if (monthly != smooth_economy) return;
		if (indspec->life_type == INDUSTRYLIFE_BLACK_HOLE) return;
	}

	if (standard || (!callback_enabled && (indspec->life_type & (INDUSTRYLIFE_ORGANIC | INDUSTRYLIFE_EXTRACTIVE)) != 0)) {
		/* decrease or increase */
		bool only_decrease = (indspec->behaviour & INDUSTRYBEH_DONT_INCR_PROD) && _settings_game.game_creation.landscape == LT_TEMPERATE;

		if (smooth_economy) {
			closeit = true;
			for (byte j = 0; j < lengthof(i->produced_cargo); j++) {
				if (i->produced_cargo[j] == CT_INVALID) continue;
				uint32 r = Random();
				int old_prod, new_prod, percent;
				/* If over 60% is transported, mult is 1, else mult is -1. */
				int mult = (i->last_month_pct_transported[j] > PERCENT_TRANSPORTED_60) ? 1 : -1;

				new_prod = old_prod = i->production_rate[j];

				/* For industries with only_decrease flags (temperate terrain Oil Wells),
				 * the multiplier will always be -1 so they will only decrease. */
				if (only_decrease) {
					mult = -1;
				/* For normal industries, if over 60% is transported, 33% chance for decrease.
				 * Bonus for very high station ratings (over 80%): 16% chance for decrease. */
				} else if (Chance16I(1, ((i->last_month_pct_transported[j] > PERCENT_TRANSPORTED_80) ? 6 : 3), r)) {
					mult *= -1;
				}

				/* 4.5% chance for 3-23% (or 1 unit for very low productions) production change,
				 * determined by mult value. If mult = 1 prod. increases, else (-1) it decreases. */
				if (Chance16I(1, 22, r >> 16)) {
					new_prod += mult * (max(((RandomRange(50) + 10) * old_prod) >> 8, 1U));
				}

				/* Prevent production to overflow or Oil Rig passengers to be over-"produced" */
				new_prod = Clamp(new_prod, 1, 255);

				if (((indspec->behaviour & INDUSTRYBEH_BUILT_ONWATER) != 0) && j == 1)
					new_prod = Clamp(new_prod, 0, 16);

				/* Do not stop closing the industry when it has the lowest possible production rate */
				if (new_prod == old_prod && old_prod > 1) {
					closeit = false;
					continue;
				}

				percent = (old_prod == 0) ? 100 : (new_prod * 100 / old_prod - 100);
				i->production_rate[j] = new_prod;

				/* Close the industry when it has the lowest possible production rate */
				if (new_prod > 1) closeit = false;

				if (abs(percent) >= 10) {
					ReportNewsProductionChangeIndustry(i, i->produced_cargo[j], percent);
				}
			}
		} else {
			if (only_decrease || Chance16(1, 3)) {
				/* If more than 60% transported, 66% chance of increase, else 33% chance of increase */
				if (!only_decrease && (i->last_month_pct_transported[0] > PERCENT_TRANSPORTED_60) != Chance16(1, 3)) {
					mul = 1; // Increase production
				} else {
					div = 1; // Decrease production
				}
			}
		}
	}

	if (!callback_enabled && (indspec->life_type & INDUSTRYLIFE_PROCESSING)) {
		if ( (byte)(_cur_year - i->last_prod_year) >= 5 && Chance16(1, smooth_economy ? 180 : 2)) {
			closeit = true;
		}
	}

	/* Increase if needed */
	while (mul-- != 0 && i->prod_level < PRODLEVEL_MAXIMUM) {
		i->prod_level = min(i->prod_level * 2, PRODLEVEL_MAXIMUM);
		recalculate_multipliers = true;
		if (str == STR_NULL) str = indspec->production_up_text;
	}

	/* Decrease if needed */
	while (div-- != 0 && !closeit) {
		if (i->prod_level == PRODLEVEL_MINIMUM) {
			closeit = true;
		} else {
			i->prod_level = max(i->prod_level / 2, (int)PRODLEVEL_MINIMUM); // typecast to int required to please MSVC
			recalculate_multipliers = true;
			if (str == STR_NULL) str = indspec->production_down_text;
		}
	}

	/* Increase or Decreasing the production level if needed */
	if (increment != 0) {
		if (increment < 0 && i->prod_level == PRODLEVEL_MINIMUM) {
			closeit = true;
		} else {
			i->prod_level = ClampU(i->prod_level + increment, PRODLEVEL_MINIMUM, PRODLEVEL_MAXIMUM);
			recalculate_multipliers = true;
		}
	}

	/* Recalculate production_rate
	 * For non-smooth economy these should always be synchronized with prod_level */
	if (recalculate_multipliers) {
		/* Rates are rounded up, so e.g. oilrig always produces some passengers */
		i->production_rate[0] = min((indspec->production_rate[0] * i->prod_level + PRODLEVEL_DEFAULT - 1) / PRODLEVEL_DEFAULT, 0xFF);
		i->production_rate[1] = min((indspec->production_rate[1] * i->prod_level + PRODLEVEL_DEFAULT - 1) / PRODLEVEL_DEFAULT, 0xFF);
	}

	/* Close if needed and allowed */
	if (closeit && !CheckIndustryCloseDownProtection(i->type)) {
		i->prod_level = PRODLEVEL_CLOSURE;
		str = indspec->closure_text;
	}

	if (!suppress_message && str != STR_NULL) {
		NewsSubtype ns;
		/* Compute news category */
		if (closeit) {
			ns = NS_INDUSTRY_CLOSE;
			AI::BroadcastNewEvent(new AIEventIndustryClose(i->index));
		} else {
			switch (WhoCanServiceIndustry(i)) {
				case 0: ns = NS_INDUSTRY_NOBODY;  break;
				case 1: ns = NS_INDUSTRY_OTHER;   break;
				case 2: ns = NS_INDUSTRY_COMPANY; break;
				default: NOT_REACHED();
			}
		}
		/* Set parameters of news string */
		if (str > STR_LAST_STRINGID) {
			SetDParam(0, STR_TOWN_NAME);
			SetDParam(1, i->town->index);
			SetDParam(2, indspec->name);
		} else if (closeit) {
			SetDParam(0, STR_FORMAT_INDUSTRY_NAME);
			SetDParam(1, i->town->index);
			SetDParam(2, indspec->name);
		} else {
			SetDParam(0, i->index);
		}
		/* and report the news to the user */
		AddNewsItem(str,
			ns,
			closeit ? NR_TILE : NR_INDUSTRY,
			closeit ? i->location.tile + TileDiffXY(1, 1) : i->index);
	}
}

/** Daily handler for the industry changes
 * Taking the original map size of 256*256, the number of random changes was always of just one unit.
 * But it cannot be the same on smaller or bigger maps. That number has to be scaled up or down.
 * For small maps, it implies that less than one change per month is required, while on bigger maps,
 * it would be way more. The daily loop handles those changes. */
void IndustryDailyLoop()
{
	_economy.industry_daily_change_counter += _economy.industry_daily_increment;

	/* Bits 16-31 of industry_construction_counter contain the number of industries to change/create today,
	 * the lower 16 bit are a fractional part that might accumulate over several days until it
	 * is sufficient for an industry. */
	uint16 change_loop = _economy.industry_daily_change_counter >> 16;

	/* Reset the active part of the counter, just keeping the "factional part" */
	_economy.industry_daily_change_counter &= 0xFFFF;

	if (change_loop == 0) {
		return;  // Nothing to do? get out
	}

	CompanyID old_company = _current_company;
	_current_company = OWNER_NONE;

	/* perform the required industry changes for the day */
	for (uint16 j = 0; j < change_loop; j++) {
		/* 3% chance that we start a new industry */
		if (Chance16(3, 100)) {
			MaybeNewIndustry();
		} else {
			Industry *i = Industry::GetRandom();
			if (i != NULL) {
				ChangeIndustryProduction(i, false);
				SetWindowDirty(WC_INDUSTRY_VIEW, i->index);
			}
		}
	}

	_current_company = old_company;

	/* production-change */
	InvalidateWindowData(WC_INDUSTRY_DIRECTORY, 0, 1);
}

void IndustryMonthlyLoop()
{
	Industry *i;
	CompanyID old_company = _current_company;
	_current_company = OWNER_NONE;

	FOR_ALL_INDUSTRIES(i) {
		UpdateIndustryStatistics(i);
		if (i->prod_level == PRODLEVEL_CLOSURE) {
			delete i;
		} else {
			ChangeIndustryProduction(i, true);
			SetWindowDirty(WC_INDUSTRY_VIEW, i->index);
		}
	}

	_current_company = old_company;

	/* production-change */
	InvalidateWindowData(WC_INDUSTRY_DIRECTORY, 0, 1);
}


void InitializeIndustries()
{
	_industry_pool.CleanPool();

	Industry::ResetIndustryCounts();
	_industry_sound_tile = 0;
}

bool IndustrySpec::IsRawIndustry() const
{
	/* Lumber mills are extractive/organic, but can always be built like a non-raw industry */
	return (this->life_type & (INDUSTRYLIFE_EXTRACTIVE | INDUSTRYLIFE_ORGANIC)) != 0 &&
			(this->behaviour & INDUSTRYBEH_CUT_TREES) == 0;
}

Money IndustrySpec::GetConstructionCost() const
{
	/* Building raw industries like secondary uses different price base */
	return (_price[(_settings_game.construction.raw_industry_construction == 1 && this->IsRawIndustry()) ?
			PR_BUILD_INDUSTRY_RAW : PR_BUILD_INDUSTRY] * this->cost_multiplier) >> 8;
}

Money IndustrySpec::GetRemovalCost() const
{
	return (_price[PR_CLEAR_INDUSTRY] * this->removal_cost_multiplier) >> 8;
}

static CommandCost TerraformTile_Industry(TileIndex tile, DoCommandFlag flags, uint z_new, Slope tileh_new)
{
	if (AutoslopeEnabled()) {
		/* We imitate here TTDP's behaviour:
		 *  - Both new and old slope must not be steep.
		 *  - TileMaxZ must not be changed.
		 *  - Allow autoslope by default.
		 *  - Disallow autoslope if callback succeeds and returns non-zero.
		 */
		Slope tileh_old = GetTileSlope(tile, NULL);
		/* TileMaxZ must not be changed. Slopes must not be steep. */
		if (!IsSteepSlope(tileh_old) && !IsSteepSlope(tileh_new) && (GetTileMaxZ(tile) == z_new + GetSlopeMaxZ(tileh_new))) {
			const IndustryGfx gfx = GetIndustryGfx(tile);
			const IndustryTileSpec *itspec = GetIndustryTileSpec(gfx);

			/* Call callback 3C 'disable autosloping for industry tiles'. */
			if (HasBit(itspec->callback_mask, CBM_INDT_AUTOSLOPE)) {
				/* If the callback fails, allow autoslope. */
				uint16 res = GetIndustryTileCallback(CBID_INDUSTRY_AUTOSLOPE, 0, 0, gfx, Industry::GetByTile(tile), tile);
				if ((res == 0) || (res == CALLBACK_FAILED)) return CommandCost(EXPENSES_CONSTRUCTION, _price[PR_BUILD_FOUNDATION]);
			} else {
				/* allow autoslope */
				return CommandCost(EXPENSES_CONSTRUCTION, _price[PR_BUILD_FOUNDATION]);
			}
		}
	}
	return DoCommand(tile, 0, 0, flags, CMD_LANDSCAPE_CLEAR);
}

extern const TileTypeProcs _tile_type_industry_procs = {
	DrawTile_Industry,           // draw_tile_proc
	GetSlopeZ_Industry,          // get_slope_z_proc
	ClearTile_Industry,          // clear_tile_proc
	AddAcceptedCargo_Industry,   // add_accepted_cargo_proc
	GetTileDesc_Industry,        // get_tile_desc_proc
	GetTileTrackStatus_Industry, // get_tile_track_status_proc
	ClickTile_Industry,          // click_tile_proc
	AnimateTile_Industry,        // animate_tile_proc
	TileLoop_Industry,           // tile_loop_proc
	ChangeTileOwner_Industry,    // change_tile_owner_proc
	NULL,                        // add_produced_cargo_proc
	NULL,                        // vehicle_enter_tile_proc
	GetFoundation_Industry,      // get_foundation_proc
	TerraformTile_Industry,      // terraform_tile_proc
};<|MERGE_RESOLUTION|>--- conflicted
+++ resolved
@@ -141,13 +141,6 @@
 	TILE_AREA_LOOP(tile_cur, this->location) {
 		if (IsTileType(tile_cur, MP_INDUSTRY)) {
 			if (GetIndustryIndex(tile_cur) == this->index) {
-<<<<<<< HEAD
-				ModifyAcceptedCargo_Industry(tile_cur, this->town->acceptance, ACCEPTANCE_SUBTRACT);
-				this->town->CountAcceptedCargos();
-				ModifyAcceptedCargo_Industry(tile_cur, _economy.global_acceptance, ACCEPTANCE_SUBTRACT);
-
-=======
->>>>>>> 563f6b3c
 				/* MakeWaterKeepingClass() can also handle 'land' */
 				MakeWaterKeepingClass(tile_cur, OWNER_NONE);
 
@@ -1667,13 +1660,6 @@
 			DoCommand(cur_tile, 0, 0, DC_EXEC | DC_NO_TEST_TOWN_RATING | DC_NO_MODIFY_TOWN_RATING, CMD_LANDSCAPE_CLEAR);
 
 			MakeIndustry(cur_tile, i->index, it->gfx, Random(), wc);
-<<<<<<< HEAD
-			Town *t = i->town;
-			ModifyAcceptedCargo_Industry(cur_tile, t->acceptance, ACCEPTANCE_ADD);
-			t->CountAcceptedCargos();
-			ModifyAcceptedCargo_Industry(cur_tile, _economy.global_acceptance, ACCEPTANCE_ADD);
-=======
->>>>>>> 563f6b3c
 
 			if (_generating_world) {
 				SetIndustryConstructionCounter(cur_tile, 3);
