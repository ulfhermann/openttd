--- conflicted
+++ resolved
@@ -140,11 +140,8 @@
 	TILE_AREA_LOOP(tile_cur, this->location) {
 		if (IsTileType(tile_cur, MP_INDUSTRY)) {
 			if (GetIndustryIndex(tile_cur) == this->index) {
-<<<<<<< HEAD
 				ModifyAcceptedCargo_Industry(tile_cur, this->town->acceptance, ACCEPTANCE_SUBTRACT);
 				this->town->CountAcceptedCargos();
-=======
->>>>>>> 706e64f2
 				ModifyAcceptedCargo_Industry(tile_cur, _economy.global_acceptance, ACCEPTANCE_SUBTRACT);
 
 				/* MakeWaterKeepingClass() can also handle 'land' */
@@ -395,14 +392,6 @@
 	return FlatteningFoundation(tileh);
 }
 
-<<<<<<< HEAD
-void AddAcceptedCargo_Industry(TileIndex tile, CargoArray &acceptance, uint32 *always_accepted)
-{
-	ModifyAcceptedCargo_Industry(tile, acceptance, ACCEPTANCE_ADD, always_accepted);
-}
-
-=======
->>>>>>> 706e64f2
 void ModifyAcceptedCargo_Industry(TileIndex tile, CargoArray &acceptance, AcceptanceMode mode, uint32 *always_accepted)
 {
 	IndustryGfx gfx = GetIndustryGfx(tile);
@@ -1695,12 +1684,9 @@
 			DoCommand(cur_tile, 0, 0, DC_EXEC | DC_NO_TEST_TOWN_RATING | DC_NO_MODIFY_TOWN_RATING, CMD_LANDSCAPE_CLEAR);
 
 			MakeIndustry(cur_tile, i->index, it->gfx, Random(), wc);
-<<<<<<< HEAD
 			Town *t = i->town;
 			ModifyAcceptedCargo_Industry(cur_tile, t->acceptance, ACCEPTANCE_ADD);
 			t->CountAcceptedCargos();
-=======
->>>>>>> 706e64f2
 			ModifyAcceptedCargo_Industry(cur_tile, _economy.global_acceptance, ACCEPTANCE_ADD);
 
 			if (_generating_world) {
