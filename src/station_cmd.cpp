--- conflicted
+++ resolved
@@ -3221,21 +3221,13 @@
 			LinkStatMap & link_stats = st->goods[v->cargo_type].link_stats;
 			LinkStatMap::iterator lstat_it = link_stats.find(next_station_id);
 			if (lstat_it == link_stats.end()) {
-<<<<<<< HEAD
-				DEBUG(misc, 0, "frozen not in linkstat list.");
-=======
 				DEBUG(misc, 1, "frozen not in linkstat list.");
->>>>>>> 3dcbac75
 				RecalcFrozen(st);
 				return;
 			} else {
 				LinkStat & link_stat = lstat_it->second;
 				if (link_stat.Frozen() < v->cargo_cap) {
-<<<<<<< HEAD
-					DEBUG(misc, 0, "frozen is smaller than cargo cap.");
-=======
 					DEBUG(misc, 1, "frozen is smaller than cargo cap.");
->>>>>>> 3dcbac75
 					RecalcFrozen(st);
 					return;
 				} else {
