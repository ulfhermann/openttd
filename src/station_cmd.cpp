--- conflicted
+++ resolved
@@ -3163,12 +3163,8 @@
 			} else {
 				LinkStat &ls = i->second;
 				ls.Decrease();
-<<<<<<< HEAD
-				if (ls.HasCapacity()) {
+				if (!ls.IsValid()) {
 					DeleteStaleFlows(this->index, goods_index, id);
-=======
-				if (ls.IsValid()) {
->>>>>>> b297aaa2
 					links.erase(i++);
 				} else {
 					++i;
