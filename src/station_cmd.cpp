--- conflicted
+++ resolved
@@ -3046,11 +3046,7 @@
 			bool skip = false;
 			int rating = 0;
 			uint waiting = ge->cargo.Count();
-<<<<<<< HEAD
-			uint num_dests = ge->cargo.Packets()->MapSize();
-=======
 			uint num_dests = (uint)ge->cargo.Packets()->MapSize();
->>>>>>> e12e63a0
 
 			/* average amount of cargo per next hop, but prefer solitary stations
 			 * with only one or two next hops. They are allowed to have more
