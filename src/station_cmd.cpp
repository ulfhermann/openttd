--- conflicted
+++ resolved
@@ -2925,18 +2925,12 @@
 	std::list<Vehicle *>::iterator v_it = st->loading_vehicles.begin();
 	while(v_it != st->loading_vehicles.end()) {
 		Vehicle * front = *v_it;
-<<<<<<< HEAD
 		OrderList * orders = front->orders.list;
 		if (orders != NULL) {
-			StationID next_station_id = orders->GetNextStoppingStation(front->cur_order_index);
+			StationID next_station_id = orders->GetNextStoppingStation(front->cur_order_index, front->type == VEH_ROAD || front->type == VEH_TRAIN);
 			if (next_station_id != INVALID_STATION && next_station_id != st->index) {
 				IncreaseFrozen(st, front, next_station_id);
 			}
-=======
-		StationID next_station_id = front->orders.list->GetNextStoppingStation(front->cur_order_index, front->type == VEH_ROAD || front->type == VEH_TRAIN);
-		if (next_station_id != INVALID_STATION && next_station_id != st->index) {
-			IncreaseFrozen(st, front, next_station_id);
->>>>>>> 64e49c27
 		}
 		++v_it;
 	}
