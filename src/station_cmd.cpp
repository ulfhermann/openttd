--- conflicted
+++ resolved
@@ -3061,11 +3061,7 @@
 					waiting_changed = true;
 				}
 
-<<<<<<< HEAD
-				if (waiting_changed) ge->cargo.RandomTruncate(waiting, ge);
-=======
 				if (waiting_changed) ge->cargo.RandomTruncate(waiting);
->>>>>>> 55b9830b
 			}
 		}
 	}
@@ -3677,11 +3673,7 @@
 	return DoCommand(tile, 0, 0, flags, CMD_LANDSCAPE_CLEAR);
 }
 
-<<<<<<< HEAD
-void GoodsEntry::UpdateFlowStats(FlowStatSet &flow_stats, FlowStatSet::iterator flow_it, int count)
-=======
 void GoodsEntry::UpdateFlowStats(FlowStatSet &flow_stats, FlowStatSet::iterator flow_it, uint count)
->>>>>>> 55b9830b
 {
 	FlowStat fs = *flow_it;
 	fs.Increase(count);
@@ -3689,11 +3681,7 @@
 	flow_stats.insert(fs);
 }
 
-<<<<<<< HEAD
-void GoodsEntry::UpdateFlowStats(FlowStatSet &flow_stats, int count, StationID next)
-=======
 void GoodsEntry::UpdateFlowStats(FlowStatSet &flow_stats, uint count, StationID next)
->>>>>>> 55b9830b
 {
 	FlowStatSet::iterator flow_it = flow_stats.begin();
 	while (flow_it != flow_stats.end()) {
@@ -3707,22 +3695,14 @@
 	}
 }
 
-<<<<<<< HEAD
-void GoodsEntry::UpdateFlowStats(StationID source, int count, StationID next)
-=======
 void GoodsEntry::UpdateFlowStats(StationID source, uint count, StationID next)
->>>>>>> 55b9830b
 {
 	if (source == INVALID_STATION || next == INVALID_STATION || this->flows.empty()) return;
 	FlowStatSet &flow_stats = this->flows[source];
 	this->UpdateFlowStats(flow_stats, count, next);
 }
 
-<<<<<<< HEAD
-StationID GoodsEntry::UpdateFlowStatsTransfer(StationID source, int count, StationID curr) {
-=======
 StationID GoodsEntry::UpdateFlowStatsTransfer(StationID source, uint count, StationID curr) {
->>>>>>> 55b9830b
 	if (source == INVALID_STATION || this->flows.empty()) return INVALID_STATION;
 	FlowStatSet &flow_stats = this->flows[source];
 	FlowStatSet::iterator flow_it = flow_stats.begin();
