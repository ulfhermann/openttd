/* $Id$ */

/*
 * This file is part of OpenTTD.
 * OpenTTD is free software; you can redistribute it and/or modify it under the terms of the GNU General Public License as published by the Free Software Foundation, version 2.
 * OpenTTD is distributed in the hope that it will be useful, but WITHOUT ANY WARRANTY; without even the implied warranty of MERCHANTABILITY or FITNESS FOR A PARTICULAR PURPOSE.
 * See the GNU General Public License for more details. You should have received a copy of the GNU General Public License along with OpenTTD. If not, see <http://www.gnu.org/licenses/>.
 */

/** @file station_cmd.cpp Handling of station tiles. */

#include "stdafx.h"
#include "aircraft.h"
#include "bridge_map.h"
#include "cmd_helper.h"
#include "landscape.h"
#include "viewport_func.h"
#include "command_func.h"
#include "town.h"
#include "news_func.h"
#include "train.h"
#include "roadveh.h"
#include "industry.h"
#include "newgrf_cargo.h"
#include "newgrf_debug.h"
#include "newgrf_station.h"
#include "pathfinder/yapf/yapf_cache.h"
#include "road_internal.h" /* For drawing catenary/checking road removal */
#include "variables.h"
#include "autoslope.h"
#include "water.h"
#include "station_gui.h"
#include "strings_func.h"
#include "functions.h"
#include "window_func.h"
#include "date_func.h"
#include "vehicle_func.h"
#include "string_func.h"
#include "animated_tile_func.h"
#include "elrail_func.h"
#include "station_base.h"
#include "roadstop_base.h"
#include "newgrf_railtype.h"
#include "waypoint_base.h"
#include "waypoint_func.h"
#include "pbs.h"
#include "debug.h"
#include "core/random_func.hpp"
#include "company_base.h"
#include "newgrf.h"
#include "moving_average.h"
#include "table/airporttile_ids.h"
#include "newgrf_airporttiles.h"

#include "table/strings.h"

/**
 * Check whether the given tile is a hangar.
 * @param t the tile to of whether it is a hangar.
 * @pre IsTileType(t, MP_STATION)
 * @return true if and only if the tile is a hangar.
 */
bool IsHangar(TileIndex t)
{
	assert(IsTileType(t, MP_STATION));

	/* If the tile isn't an airport there's no chance it's a hangar. */
	if (!IsAirport(t)) return false;

	const Station *st = Station::GetByTile(t);
	const AirportSpec *as = st->airport.GetSpec();

	for (uint i = 0; i < as->nof_depots; i++) {
		if (st->airport.GetHangarTile(i) == t) return true;
	}

	return false;
}

/**
 * Look for a station around the given tile area.
 * @param ta the area to search over
 * @param closest_station the closest station found so far
 * @param st to 'return' the found station
 * @return Succeeded command (if zero or one station found) or failed command (for two or more stations found).
 */
template <class T>
CommandCost GetStationAround(TileArea ta, StationID closest_station, T **st)
{
	/* check around to see if there's any stations there */
	TILE_LOOP(tile_cur, ta.w + 2, ta.h + 2, ta.tile - TileDiffXY(1, 1)) {
		if (IsTileType(tile_cur, MP_STATION)) {
			StationID t = GetStationIndex(tile_cur);

			if (closest_station == INVALID_STATION) {
				if (T::IsValidID(t)) closest_station = t;
			} else if (closest_station != t) {
				return_cmd_error(STR_ERROR_ADJOINS_MORE_THAN_ONE_EXISTING);
			}
		}
	}
	*st = (closest_station == INVALID_STATION) ? NULL : T::Get(closest_station);
	return CommandCost();
}

/**
 * Function to check whether the given tile matches some criterion.
 * @param tile the tile to check
 * @return true if it matches, false otherwise
 */
typedef bool (*CMSAMatcher)(TileIndex tile);

/**
 * Counts the numbers of tiles matching a specific type in the area around
 * @param tile the center tile of the 'count area'
 * @param cmp the comparator/matcher (@see CMSAMatcher)
 * @return the number of matching tiles around
 */
static int CountMapSquareAround(TileIndex tile, CMSAMatcher cmp)
{
	int num = 0;

	for (int dx = -3; dx <= 3; dx++) {
		for (int dy = -3; dy <= 3; dy++) {
			TileIndex t = TileAddWrap(tile, dx, dy);
			if (t != INVALID_TILE && cmp(t)) num++;
		}
	}

	return num;
}

/**
 * Check whether the tile is a mine.
 * @param tile the tile to investigate.
 * @return true if and only if the tile is a mine
 */
static bool CMSAMine(TileIndex tile)
{
	/* No industry */
	if (!IsTileType(tile, MP_INDUSTRY)) return false;

	const Industry *ind = Industry::GetByTile(tile);

	/* No extractive industry */
	if ((GetIndustrySpec(ind->type)->life_type & INDUSTRYLIFE_EXTRACTIVE) == 0) return false;

	for (uint i = 0; i < lengthof(ind->produced_cargo); i++) {
		/* The industry extracts something non-liquid, i.e. no oil or plastic, so it is a mine.
		 * Also the production of passengers and mail is ignored. */
		if (ind->produced_cargo[i] != CT_INVALID &&
				(CargoSpec::Get(ind->produced_cargo[i])->classes & (CC_LIQUID | CC_PASSENGERS | CC_MAIL)) == 0) {
			return true;
		}
	}

	return false;
}

/**
 * Check whether the tile is water.
 * @param tile the tile to investigate.
 * @return true if and only if the tile is a mine
 */
static bool CMSAWater(TileIndex tile)
{
	return IsTileType(tile, MP_WATER) && IsWater(tile);
}

/**
 * Check whether the tile is a tree.
 * @param tile the tile to investigate.
 * @return true if and only if the tile is a mine
 */
static bool CMSATree(TileIndex tile)
{
	return IsTileType(tile, MP_TREES);
}

/**
 * Check whether the tile is a forest.
 * @param tile the tile to investigate.
 * @return true if and only if the tile is a mine
 */
static bool CMSAForest(TileIndex tile)
{
	/* No industry */
	if (!IsTileType(tile, MP_INDUSTRY)) return false;

	const Industry *ind = Industry::GetByTile(tile);

	/* No extractive industry */
	if ((GetIndustrySpec(ind->type)->life_type & INDUSTRYLIFE_ORGANIC) == 0) return false;

	for (uint i = 0; i < lengthof(ind->produced_cargo); i++) {
		/* The industry produces wood. */
		if (ind->produced_cargo[i] != CT_INVALID && CargoSpec::Get(ind->produced_cargo[i])->label == 'WOOD') return true;
	}

	return false;
}

#define M(x) ((x) - STR_SV_STNAME)

enum StationNaming {
	STATIONNAMING_RAIL,
	STATIONNAMING_ROAD,
	STATIONNAMING_AIRPORT,
	STATIONNAMING_OILRIG,
	STATIONNAMING_DOCK,
	STATIONNAMING_HELIPORT,
};

/** Information to handle station action 0 property 24 correctly */
struct StationNameInformation {
	uint32 free_names; ///< Current bitset of free names (we can remove names).
	bool *indtypes;    ///< Array of bools telling whether an industry type has been found.
};

/**
 * Find a station action 0 property 24 station name, or reduce the
 * free_names if needed.
 * @param tile the tile to search
 * @param user_data the StationNameInformation to base the search on
 * @return true if the tile contains an industry that has not given
 *              its name to one of the other stations in town.
 */
static bool FindNearIndustryName(TileIndex tile, void *user_data)
{
	/* All already found industry types */
	StationNameInformation *sni = (StationNameInformation*)user_data;
	if (!IsTileType(tile, MP_INDUSTRY)) return false;

	/* If the station name is undefined it means that it doesn't name a station */
	IndustryType indtype = GetIndustryType(tile);
	if (GetIndustrySpec(indtype)->station_name == STR_UNDEFINED) return false;

	/* In all cases if an industry that provides a name is found two of
	 * the standard names will be disabled. */
	sni->free_names &= ~(1 << M(STR_SV_STNAME_OILFIELD) | 1 << M(STR_SV_STNAME_MINES));
	return !sni->indtypes[indtype];
}

static StringID GenerateStationName(Station *st, TileIndex tile, StationNaming name_class)
{
	static const uint32 _gen_station_name_bits[] = {
		0,                                       // STATIONNAMING_RAIL
		0,                                       // STATIONNAMING_ROAD
		1U << M(STR_SV_STNAME_AIRPORT),          // STATIONNAMING_AIRPORT
		1U << M(STR_SV_STNAME_OILFIELD),         // STATIONNAMING_OILRIG
		1U << M(STR_SV_STNAME_DOCKS),            // STATIONNAMING_DOCK
		1U << M(STR_SV_STNAME_HELIPORT),         // STATIONNAMING_HELIPORT
	};

	const Town *t = st->town;
	uint32 free_names = UINT32_MAX;

	bool indtypes[NUM_INDUSTRYTYPES];
	memset(indtypes, 0, sizeof(indtypes));

	const Station *s;
	FOR_ALL_STATIONS(s) {
		if (s != st && s->town == t) {
			if (s->indtype != IT_INVALID) {
				indtypes[s->indtype] = true;
				continue;
			}
			uint str = M(s->string_id);
			if (str <= 0x20) {
				if (str == M(STR_SV_STNAME_FOREST)) {
					str = M(STR_SV_STNAME_WOODS);
				}
				ClrBit(free_names, str);
			}
		}
	}

	TileIndex indtile = tile;
	StationNameInformation sni = { free_names, indtypes };
	if (CircularTileSearch(&indtile, 7, FindNearIndustryName, &sni)) {
		/* An industry has been found nearby */
		IndustryType indtype = GetIndustryType(indtile);
		const IndustrySpec *indsp = GetIndustrySpec(indtype);
		/* STR_NULL means it only disables oil rig/mines */
		if (indsp->station_name != STR_NULL) {
			st->indtype = indtype;
			return STR_SV_STNAME_FALLBACK;
		}
	}

	/* Oil rigs/mines name could be marked not free by looking for a near by industry. */
	free_names = sni.free_names;

	/* check default names */
	uint32 tmp = free_names & _gen_station_name_bits[name_class];
	if (tmp != 0) return STR_SV_STNAME + FindFirstBit(tmp);

	/* check mine? */
	if (HasBit(free_names, M(STR_SV_STNAME_MINES))) {
		if (CountMapSquareAround(tile, CMSAMine) >= 2) {
			return STR_SV_STNAME_MINES;
		}
	}

	/* check close enough to town to get central as name? */
	if (DistanceMax(tile, t->xy) < 8) {
		if (HasBit(free_names, M(STR_SV_STNAME))) return STR_SV_STNAME;

		if (HasBit(free_names, M(STR_SV_STNAME_CENTRAL))) return STR_SV_STNAME_CENTRAL;
	}

	/* Check lakeside */
	if (HasBit(free_names, M(STR_SV_STNAME_LAKESIDE)) &&
			DistanceFromEdge(tile) < 20 &&
			CountMapSquareAround(tile, CMSAWater) >= 5) {
		return STR_SV_STNAME_LAKESIDE;
	}

	/* Check woods */
	if (HasBit(free_names, M(STR_SV_STNAME_WOODS)) && (
				CountMapSquareAround(tile, CMSATree) >= 8 ||
				CountMapSquareAround(tile, CMSAForest) >= 2)
			) {
		return _settings_game.game_creation.landscape == LT_TROPIC ? STR_SV_STNAME_FOREST : STR_SV_STNAME_WOODS;
	}

	/* check elevation compared to town */
	uint z = GetTileZ(tile);
	uint z2 = GetTileZ(t->xy);
	if (z < z2) {
		if (HasBit(free_names, M(STR_SV_STNAME_VALLEY))) return STR_SV_STNAME_VALLEY;
	} else if (z > z2) {
		if (HasBit(free_names, M(STR_SV_STNAME_HEIGHTS))) return STR_SV_STNAME_HEIGHTS;
	}

	/* check direction compared to town */
	static const int8 _direction_and_table[] = {
		~( (1 << M(STR_SV_STNAME_WEST))  | (1 << M(STR_SV_STNAME_EAST)) | (1 << M(STR_SV_STNAME_NORTH)) ),
		~( (1 << M(STR_SV_STNAME_SOUTH)) | (1 << M(STR_SV_STNAME_WEST)) | (1 << M(STR_SV_STNAME_NORTH)) ),
		~( (1 << M(STR_SV_STNAME_SOUTH)) | (1 << M(STR_SV_STNAME_EAST)) | (1 << M(STR_SV_STNAME_NORTH)) ),
		~( (1 << M(STR_SV_STNAME_SOUTH)) | (1 << M(STR_SV_STNAME_WEST)) | (1 << M(STR_SV_STNAME_EAST)) ),
	};

	free_names &= _direction_and_table[
		(TileX(tile) < TileX(t->xy)) +
		(TileY(tile) < TileY(t->xy)) * 2];

	tmp = free_names & ((1 << 1) | (1 << 2) | (1 << 3) | (1 << 4) | (1 << 6) | (1 << 7) | (1 << 12) | (1 << 26) | (1 << 27) | (1 << 28) | (1 << 29) | (1 << 30));
	return (tmp == 0) ? STR_SV_STNAME_FALLBACK : (STR_SV_STNAME + FindFirstBit(tmp));
}
#undef M

/**
 * Find the closest deleted station of the current company
 * @param tile the tile to search from.
 * @return the closest station or NULL if too far.
 */
static Station *GetClosestDeletedStation(TileIndex tile)
{
	uint threshold = 8;
	Station *best_station = NULL;
	Station *st;

	FOR_ALL_STATIONS(st) {
		if (!st->IsInUse() && st->owner == _current_company) {
			uint cur_dist = DistanceManhattan(tile, st->xy);

			if (cur_dist < threshold) {
				threshold = cur_dist;
				best_station = st;
			}
		}
	}

	return best_station;
}


void Station::GetTileArea(TileArea *ta, StationType type) const
{
	switch (type) {
		case STATION_RAIL:
			*ta = this->train_station;
			return;

		case STATION_AIRPORT:
			*ta = this->airport;
			return;

		case STATION_TRUCK:
			*ta = this->truck_station;
			return;

		case STATION_BUS:
			*ta = this->bus_station;
			return;

		case STATION_DOCK:
		case STATION_OILRIG:
			ta->tile = this->dock_tile;
			break;

		default: NOT_REACHED();
	}

	ta->w = 1;
	ta->h = 1;
}

/**
 * Update the virtual coords needed to draw the station sign.
 */
void Station::UpdateVirtCoord()
{
	Point pt = RemapCoords2(TileX(this->xy) * TILE_SIZE, TileY(this->xy) * TILE_SIZE);

	pt.y -= 32;
	if ((this->facilities & FACIL_AIRPORT) && this->airport.type == AT_OILRIG) pt.y -= 16;

	SetDParam(0, this->index);
	SetDParam(1, this->facilities);
	this->sign.UpdatePosition(pt.x, pt.y, STR_VIEWPORT_STATION);

	SetWindowDirty(WC_STATION_VIEW, this->index);
}

/** Update the virtual coords needed to draw the station sign for all stations. */
void UpdateAllStationVirtCoords()
{
	BaseStation *st;

	FOR_ALL_BASE_STATIONS(st) {
		st->UpdateVirtCoord();
	}
}

/** Get a mask of the cargo types that the station accepts.
 * @param st Station to query
 * @return the expected mask
 */
static uint GetAcceptanceMask(const Station *st)
{
	uint mask = 0;

	for (CargoID i = 0; i < NUM_CARGO; i++) {
		if (HasBit(st->goods[i].acceptance_pickup, GoodsEntry::ACCEPTANCE)) mask |= 1 << i;
	}
	return mask;
}

/** Items contains the two cargo names that are to be accepted or rejected.
 * msg is the string id of the message to display.
 */
static void ShowRejectOrAcceptNews(const Station *st, uint num_items, CargoID *cargo, StringID msg)
{
	for (uint i = 0; i < num_items; i++) {
		SetDParam(i + 1, CargoSpec::Get(cargo[i])->name);
	}

	SetDParam(0, st->index);
	AddNewsItem(msg, NS_ACCEPTANCE, NR_STATION, st->index);
}

/**
 * Get the cargo types being produced around the tile (in a rectangle).
 * @param tile Northtile of area
 * @param w X extent of the area
 * @param h Y extent of the area
 * @param rad Search radius in addition to the given area
 */
CargoArray GetProductionAroundTiles(TileIndex tile, int w, int h, int rad)
{
	CargoArray produced;

	int x = TileX(tile);
	int y = TileY(tile);

	/* expand the region by rad tiles on each side
	 * while making sure that we remain inside the board. */
	int x2 = min(x + w + rad, MapSizeX());
	int x1 = max(x - rad, 0);

	int y2 = min(y + h + rad, MapSizeY());
	int y1 = max(y - rad, 0);

	assert(x1 < x2);
	assert(y1 < y2);
	assert(w > 0);
	assert(h > 0);

	TileArea ta(TileXY(x1, y1), TileXY(x2 - 1, y2 - 1));

	/* Loop over all tiles to get the produced cargo of
	 * everything except industries */
	TILE_AREA_LOOP(tile, ta) AddProducedCargo(tile, produced);

	/* Loop over the industries. They produce cargo for
	 * anything that is within 'rad' from their bounding
	 * box. As such if you have e.g. a oil well the tile
	 * area loop might not hit an industry tile while
	 * the industry would produce cargo for the station.
	 */
	const Industry *i;
	FOR_ALL_INDUSTRIES(i) {
		if (!ta.Intersects(i->location)) continue;

		for (uint j = 0; j < lengthof(i->produced_cargo); j++) {
			CargoID cargo = i->produced_cargo[j];
			if (cargo != CT_INVALID) produced[cargo]++;
		}
	}

	return produced;
}

/**
 * Get the acceptance of cargos around the tile in 1/8.
 * @param tile Center of the search area
 * @param w X extent of area
 * @param h Y extent of area
 * @param rad Search radius in addition to given area
 * @param always_accepted bitmask of cargo accepted by houses and headquarters; can be NULL
 */
CargoArray GetAcceptanceAroundTiles(TileIndex tile, int w, int h, int rad, uint32 *always_accepted)
{
	CargoArray acceptance;
	if (always_accepted != NULL) *always_accepted = 0;

	int x = TileX(tile);
	int y = TileY(tile);

	/* expand the region by rad tiles on each side
	 * while making sure that we remain inside the board. */
	int x2 = min(x + w + rad, MapSizeX());
	int y2 = min(y + h + rad, MapSizeY());
	int x1 = max(x - rad, 0);
	int y1 = max(y - rad, 0);

	assert(x1 < x2);
	assert(y1 < y2);
	assert(w > 0);
	assert(h > 0);

	for (int yc = y1; yc != y2; yc++) {
		for (int xc = x1; xc != x2; xc++) {
			TileIndex tile = TileXY(xc, yc);
			AddAcceptedCargo(tile, acceptance, always_accepted);
		}
	}

	return acceptance;
}

/** Update the acceptance for a station.
 * @param st Station to update
 * @param show_msg controls whether to display a message that acceptance was changed.
 */
void UpdateStationAcceptance(Station *st, bool show_msg)
{
	/* old accepted goods types */
	uint old_acc = GetAcceptanceMask(st);

	/* And retrieve the acceptance. */
	CargoArray acceptance;
	if (!st->rect.IsEmpty()) {
		acceptance = GetAcceptanceAroundTiles(
			TileXY(st->rect.left, st->rect.top),
			st->rect.right  - st->rect.left + 1,
			st->rect.bottom - st->rect.top  + 1,
			st->GetCatchmentRadius(),
			&st->always_accepted
		);
	}

	/* Adjust in case our station only accepts fewer kinds of goods */
	for (CargoID i = 0; i < NUM_CARGO; i++) {
		uint amt = min(acceptance[i], 15);

		/* Make sure the station can accept the goods type. */
		bool is_passengers = IsCargoInClass(i, CC_PASSENGERS);
		if ((!is_passengers && !(st->facilities & ~FACIL_BUS_STOP)) ||
				(is_passengers && !(st->facilities & ~FACIL_TRUCK_STOP))) {
			amt = 0;
		}

		SB(st->goods[i].acceptance_pickup, GoodsEntry::ACCEPTANCE, 1, amt >= 8);
	}

	/* Only show a message in case the acceptance was actually changed. */
	uint new_acc = GetAcceptanceMask(st);
	if (old_acc == new_acc) return;

	/* show a message to report that the acceptance was changed? */
	if (show_msg && st->owner == _local_company && st->IsInUse()) {
		/* List of accept and reject strings for different number of
		 * cargo types */
		static const StringID accept_msg[] = {
			STR_NEWS_STATION_NOW_ACCEPTS_CARGO,
			STR_NEWS_STATION_NOW_ACCEPTS_CARGO_AND_CARGO,
		};
		static const StringID reject_msg[] = {
			STR_NEWS_STATION_NO_LONGER_ACCEPTS_CARGO,
			STR_NEWS_STATION_NO_LONGER_ACCEPTS_CARGO_OR_CARGO,
		};

		/* Array of accepted and rejected cargo types */
		CargoID accepts[2] = { CT_INVALID, CT_INVALID };
		CargoID rejects[2] = { CT_INVALID, CT_INVALID };
		uint num_acc = 0;
		uint num_rej = 0;

		/* Test each cargo type to see if its acceptange has changed */
		for (CargoID i = 0; i < NUM_CARGO; i++) {
			if (HasBit(new_acc, i)) {
				if (!HasBit(old_acc, i) && num_acc < lengthof(accepts)) {
					/* New cargo is accepted */
					accepts[num_acc++] = i;
				}
			} else {
				if (HasBit(old_acc, i) && num_rej < lengthof(rejects)) {
					/* Old cargo is no longer accepted */
					rejects[num_rej++] = i;
				}
			}
		}

		/* Show news message if there are any changes */
		if (num_acc > 0) ShowRejectOrAcceptNews(st, num_acc, accepts, accept_msg[num_acc - 1]);
		if (num_rej > 0) ShowRejectOrAcceptNews(st, num_rej, rejects, reject_msg[num_rej - 1]);
	}

	/* redraw the station view since acceptance changed */
	SetWindowWidgetDirty(WC_STATION_VIEW, st->index, SVW_ACCEPTLIST);
}

static void UpdateStationSignCoord(BaseStation *st)
{
	const StationRect *r = &st->rect;

	if (r->IsEmpty()) return; // no tiles belong to this station

	/* clamp sign coord to be inside the station rect */
	st->xy = TileXY(ClampU(TileX(st->xy), r->left, r->right), ClampU(TileY(st->xy), r->top, r->bottom));
	st->UpdateVirtCoord();
}

/** This is called right after a station was deleted.
 * It checks if the whole station is free of substations, and if so, the station will be
 * deleted after a little while.
 * @param st Station
 */
static void DeleteStationIfEmpty(BaseStation *st)
{
	if (!st->IsInUse()) {
		st->delete_ctr = 0;
		InvalidateWindowData(WC_STATION_LIST, st->owner, 0);
	}
	/* station remains but it probably lost some parts - station sign should stay in the station boundaries */
	UpdateStationSignCoord(st);
}

CommandCost ClearTile_Station(TileIndex tile, DoCommandFlag flags);

/** Checks if the given tile is buildable, flat and has a certain height.
 * @param tile TileIndex to check.
 * @param invalid_dirs Prohibited directions for slopes (set of #DiagDirection).
 * @param allowed_z Height allowed for the tile. If allowed_z is negative, it will be set to the height of this tile.
 * @return The cost in case of success, or an error code if it failed.
 */
CommandCost CheckBuildableTile(TileIndex tile, uint invalid_dirs, int &allowed_z)
{
	if (MayHaveBridgeAbove(tile) && IsBridgeAbove(tile)) {
		return_cmd_error(STR_ERROR_MUST_DEMOLISH_BRIDGE_FIRST);
	}

	CommandCost ret = EnsureNoVehicleOnGround(tile);
	if (ret.Failed()) return ret;

	uint z;
	Slope tileh = GetTileSlope(tile, &z);

	/* Prohibit building if
	 *   1) The tile is "steep" (i.e. stretches two height levels).
	 *   2) The tile is non-flat and the build_on_slopes switch is disabled.
	 */
	if (IsSteepSlope(tileh) ||
			((!_settings_game.construction.build_on_slopes) && tileh != SLOPE_FLAT)) {
		return_cmd_error(STR_ERROR_FLAT_LAND_REQUIRED);
	}

	CommandCost cost(EXPENSES_CONSTRUCTION);
	int flat_z = z;
	if (tileh != SLOPE_FLAT) {
		/* Forbid building if the tile faces a slope in a invalid direction. */
		if ((HasBit(invalid_dirs, DIAGDIR_NE) && !(tileh & SLOPE_NE)) ||
		    (HasBit(invalid_dirs, DIAGDIR_SE) && !(tileh & SLOPE_SE)) ||
		    (HasBit(invalid_dirs, DIAGDIR_SW) && !(tileh & SLOPE_SW)) ||
		    (HasBit(invalid_dirs, DIAGDIR_NW) && !(tileh & SLOPE_NW))) {
			return_cmd_error(STR_ERROR_FLAT_LAND_REQUIRED);
		}
		cost.AddCost(_price[PR_BUILD_FOUNDATION]);
		flat_z += TILE_HEIGHT;
	}

	/* The level of this tile must be equal to allowed_z. */
	if (allowed_z < 0) {
		/* First tile. */
		allowed_z = flat_z;
	} else if (allowed_z != flat_z) {
		return_cmd_error(STR_ERROR_FLAT_LAND_REQUIRED);
	}

	return cost;
}

/** Tries to clear the given area.
 * @param tile_area Area to check.
 * @param flags Operation to perform.
 * @return The cost in case of success, or an error code if it failed.
 */
CommandCost CheckFlatLand(TileArea tile_area, DoCommandFlag flags)
{
	CommandCost cost(EXPENSES_CONSTRUCTION);
	int allowed_z = -1;

	TILE_AREA_LOOP(tile_cur, tile_area) {
		CommandCost ret = CheckBuildableTile(tile_cur, 0, allowed_z);
		if (ret.Failed()) return ret;
		cost.AddCost(ret);

		ret = DoCommand(tile_cur, 0, 0, flags, CMD_LANDSCAPE_CLEAR);
		if (ret.Failed()) return ret;
		cost.AddCost(ret);
	}

	return cost;
}

/** Checks if a rail station can be built at the given area.
 * @param tile_area Area to check.
 * @param flags Operation to perform.
 * @param invalid_dirs Prohibited directions (set of #DiagDirection).
 * @param station StationID to be queried and returned if available.
 * @param rt The rail type to check for (overbuilding rail stations over rail).
 * @param affected_vehicles List of trains with PBS reservations on the tiles
 * @return The cost in case of success, or an error code if it failed.
 */
static CommandCost CheckFlatLandRailStation(TileArea tile_area, DoCommandFlag flags, uint invalid_dirs, StationID *station, RailType rt, SmallVector<Train *, 4> &affected_vehicles)
{
	CommandCost cost(EXPENSES_CONSTRUCTION);
	int allowed_z = -1;

	TILE_AREA_LOOP(tile_cur, tile_area) {
		CommandCost ret = CheckBuildableTile(tile_cur, invalid_dirs, allowed_z);
		if (ret.Failed()) return ret;
		cost.AddCost(ret);

		/* if station is set, then we have special handling to allow building on top of already existing stations.
		 * so station points to INVALID_STATION if we can build on any station.
		 * Or it points to a station if we're only allowed to build on exactly that station. */
		if (station != NULL && IsTileType(tile_cur, MP_STATION)) {
			if (!IsRailStation(tile_cur)) {
				return ClearTile_Station(tile_cur, DC_AUTO); // get error message
			} else {
				StationID st = GetStationIndex(tile_cur);
				if (*station == INVALID_STATION) {
					*station = st;
				} else if (*station != st) {
					return_cmd_error(STR_ERROR_ADJOINS_MORE_THAN_ONE_EXISTING);
				}
			}
		} else {
			/* Rail type is only valid when building a railway station; if station to
			 * build isn't a rail station it's INVALID_RAILTYPE. */
			if (rt != INVALID_RAILTYPE &&
					IsPlainRailTile(tile_cur) && !HasSignals(tile_cur) &&
					HasPowerOnRail(GetRailType(tile_cur), rt)) {
				/* Allow overbuilding if the tile:
				 *  - has rail, but no signals
				 *  - it has exactly one track
				 *  - the track is in line with the station
				 *  - the current rail type has power on the to-be-built type (e.g. convert normal rail to el rail)
				 */
				TrackBits tracks = GetTrackBits(tile_cur);
				Track track = RemoveFirstTrack(&tracks);
				Track expected_track = HasBit(invalid_dirs, DIAGDIR_NE) ? TRACK_X : TRACK_Y;

				if (tracks == TRACK_BIT_NONE && track == expected_track) {
					/* Check for trains having a reservation for this tile. */
					if (HasBit(GetRailReservationTrackBits(tile_cur), track)) {
						Train *v = GetTrainForReservation(tile_cur, track);
						if (v != NULL) {
							*affected_vehicles.Append() = v;
						}
					}
					CommandCost ret = DoCommand(tile_cur, 0, track, flags, CMD_REMOVE_SINGLE_RAIL);
					if (ret.Failed()) return ret;
					cost.AddCost(ret);
					/* With flags & ~DC_EXEC CmdLandscapeClear would fail since the rail still exists */
					continue;
				}
			}
			ret = DoCommand(tile_cur, 0, 0, flags, CMD_LANDSCAPE_CLEAR);
			if (ret.Failed()) return ret;
			cost.AddCost(ret);
		}
	}

	return cost;
}

/** Checks if a road stop can be built at the given tile.
 * @param tile_area Area to check.
 * @param flags Operation to perform.
 * @param invalid_dirs Prohibited directions (set of DiagDirections).
 * @param is_drive_through True if trying to build a drive-through station.
 * @param is_truck_stop True when building a truck stop, false otherwise.
 * @param axis Axis of a drive-through road stop.
 * @param station StationID to be queried and returned if available.
 * @param rts Road types to build. Bits already built at the tile will be removed.
 * @return The cost in case of success, or an error code if it failed.
 */
static CommandCost CheckFlatLandRoadStop(TileArea tile_area, DoCommandFlag flags, uint invalid_dirs, bool is_drive_through, bool is_truck_stop, Axis axis, StationID *station, RoadTypes &rts)
{
	CommandCost cost(EXPENSES_CONSTRUCTION);
	int allowed_z = -1;

	TILE_AREA_LOOP(cur_tile, tile_area) {
		CommandCost ret = CheckBuildableTile(cur_tile, invalid_dirs, allowed_z);
		if (ret.Failed()) return ret;
		cost.AddCost(ret);

		/* If station is set, then we have special handling to allow building on top of already existing stations.
		 * Station points to INVALID_STATION if we can build on any station.
		 * Or it points to a station if we're only allowed to build on exactly that station. */
		if (station != NULL && IsTileType(cur_tile, MP_STATION)) {
			if (!IsRoadStop(cur_tile)) {
				return ClearTile_Station(cur_tile, DC_AUTO); // Get error message.
			} else {
				if (is_truck_stop != IsTruckStop(cur_tile) ||
						is_drive_through != IsDriveThroughStopTile(cur_tile) ||
						HasBit(rts, ROADTYPE_TRAM) != HasBit(GetRoadTypes(cur_tile), ROADTYPE_TRAM)) {
					return ClearTile_Station(cur_tile, DC_AUTO); // Get error message.
				}
				/* Drive-through station in the wrong direction. */
				if (is_drive_through && IsDriveThroughStopTile(cur_tile) && DiagDirToAxis(GetRoadStopDir(cur_tile)) != axis){
					return_cmd_error(STR_ERROR_DRIVE_THROUGH_DIRECTION);
				}
				StationID st = GetStationIndex(cur_tile);
				if (*station == INVALID_STATION) {
					*station = st;
				} else if (*station != st) {
					return_cmd_error(STR_ERROR_ADJOINS_MORE_THAN_ONE_EXISTING);
				}
			}
		} else {
			bool build_over_road = is_drive_through && IsNormalRoadTile(cur_tile);
			/* Road bits in the wrong direction. */
			if (build_over_road && (GetAllRoadBits(cur_tile) & (axis == AXIS_X ? ROAD_Y : ROAD_X)) != 0) return_cmd_error(STR_ERROR_DRIVE_THROUGH_DIRECTION);

			RoadTypes cur_rts = IsNormalRoadTile(cur_tile) ? GetRoadTypes(cur_tile) : ROADTYPES_NONE;
			uint num_roadbits = 0;
			if (build_over_road) {
				/* There is a road, check if we can build road+tram stop over it. */
				if (HasBit(cur_rts, ROADTYPE_ROAD)) {
					Owner road_owner = GetRoadOwner(cur_tile, ROADTYPE_ROAD);
					if (road_owner == OWNER_TOWN) {
						if (!_settings_game.construction.road_stop_on_town_road) return_cmd_error(STR_ERROR_DRIVE_THROUGH_ON_TOWN_ROAD);
					} else if (!_settings_game.construction.road_stop_on_competitor_road && road_owner != OWNER_NONE) {
						CommandCost ret = CheckOwnership(road_owner);
						if (ret.Failed()) return ret;
					}
					num_roadbits += CountBits(GetRoadBits(cur_tile, ROADTYPE_ROAD));
				}

				/* There is a tram, check if we can build road+tram stop over it. */
				if (HasBit(cur_rts, ROADTYPE_TRAM)) {
					Owner tram_owner = GetRoadOwner(cur_tile, ROADTYPE_TRAM);
					if (!_settings_game.construction.road_stop_on_competitor_road && tram_owner != OWNER_NONE) {
						CommandCost ret = CheckOwnership(tram_owner);
						if (ret.Failed()) return ret;
					}
					num_roadbits += CountBits(GetRoadBits(cur_tile, ROADTYPE_TRAM));
				}

				/* Do not remove roadtypes! */
				rts |= cur_rts;
			} else {
				ret = DoCommand(cur_tile, 0, 0, flags, CMD_LANDSCAPE_CLEAR);
				if (ret.Failed()) return ret;
				cost.AddCost(ret);
			}

			uint roadbits_to_build = CountBits(rts) * 2 - num_roadbits;
			cost.AddCost(_price[PR_BUILD_ROAD] * roadbits_to_build);
		}
	}

	return cost;
}

/**
 * Check whether we can expand the rail part of the given station.
 * @param st the station to expand
 * @param new_ta the current (and if all is fine new) tile area of the rail part of the station
 * @param axis the axis of the newly build rail
 * @return Succeeded or failed command.
 */
CommandCost CanExpandRailStation(const BaseStation *st, TileArea &new_ta, Axis axis)
{
	TileArea cur_ta = st->train_station;

	if (_settings_game.station.nonuniform_stations) {
		/* determine new size of train station region.. */
		int x = min(TileX(cur_ta.tile), TileX(new_ta.tile));
		int y = min(TileY(cur_ta.tile), TileY(new_ta.tile));
		new_ta.w = max(TileX(cur_ta.tile) + cur_ta.w, TileX(new_ta.tile) + new_ta.w) - x;
		new_ta.h = max(TileY(cur_ta.tile) + cur_ta.h, TileY(new_ta.tile) + new_ta.h) - y;
		new_ta.tile = TileXY(x, y);
	} else {
		/* do not allow modifying non-uniform stations,
		 * the uniform-stations code wouldn't handle it well */
		TILE_LOOP(t, cur_ta.w, cur_ta.h, cur_ta.tile) {
			if (!st->TileBelongsToRailStation(t)) { // there may be adjoined station
				return_cmd_error(STR_ERROR_NONUNIFORM_STATIONS_DISALLOWED);
			}
		}

		/* check so the orientation is the same */
		if (GetRailStationAxis(cur_ta.tile) != axis) {
			return_cmd_error(STR_ERROR_NONUNIFORM_STATIONS_DISALLOWED);
		}

		/* check if the new station adjoins the old station in either direction */
		if (cur_ta.w == new_ta.w && cur_ta.tile == new_ta.tile + TileDiffXY(0, new_ta.h)) {
			/* above */
			new_ta.h += cur_ta.h;
		} else if (cur_ta.w == new_ta.w && cur_ta.tile == new_ta.tile - TileDiffXY(0, cur_ta.h)) {
			/* below */
			new_ta.tile = cur_ta.tile;
			new_ta.h += new_ta.h;
		} else if (cur_ta.h == new_ta.h && cur_ta.tile == new_ta.tile + TileDiffXY(new_ta.w, 0)) {
			/* to the left */
			new_ta.w += cur_ta.w;
		} else if (cur_ta.h == new_ta.h && cur_ta.tile == new_ta.tile - TileDiffXY(cur_ta.w, 0)) {
			/* to the right */
			new_ta.tile = cur_ta.tile;
			new_ta.w += cur_ta.w;
		} else {
			return_cmd_error(STR_ERROR_NONUNIFORM_STATIONS_DISALLOWED);
		}
	}
	/* make sure the final size is not too big. */
	if (new_ta.w > _settings_game.station.station_spread || new_ta.h > _settings_game.station.station_spread) {
		return_cmd_error(STR_ERROR_STATION_TOO_SPREAD_OUT);
	}

	return CommandCost();
}

static inline byte *CreateSingle(byte *layout, int n)
{
	int i = n;
	do *layout++ = 0; while (--i);
	layout[((n - 1) >> 1) - n] = 2;
	return layout;
}

static inline byte *CreateMulti(byte *layout, int n, byte b)
{
	int i = n;
	do *layout++ = b; while (--i);
	if (n > 4) {
		layout[0 - n] = 0;
		layout[n - 1 - n] = 0;
	}
	return layout;
}

void GetStationLayout(byte *layout, int numtracks, int plat_len, const StationSpec *statspec)
{
	if (statspec != NULL && statspec->lengths >= plat_len &&
			statspec->platforms[plat_len - 1] >= numtracks &&
			statspec->layouts[plat_len - 1][numtracks - 1]) {
		/* Custom layout defined, follow it. */
		memcpy(layout, statspec->layouts[plat_len - 1][numtracks - 1],
			plat_len * numtracks);
		return;
	}

	if (plat_len == 1) {
		CreateSingle(layout, numtracks);
	} else {
		if (numtracks & 1) layout = CreateSingle(layout, plat_len);
		numtracks >>= 1;

		while (--numtracks >= 0) {
			layout = CreateMulti(layout, plat_len, 4);
			layout = CreateMulti(layout, plat_len, 6);
		}
	}
}

/**
 * Find a nearby station that joins this station.
 * @tparam T the class to find a station for
 * @tparam error_message the error message when building a station on top of others
 * @param existing_station an existing station we build over
 * @param station_to_join the station to join to
 * @param adjacent whether adjacent stations are allowed
 * @param ta the area of the newly build station
 * @param st 'return' pointer for the found station
 * @return command cost with the error or 'okay'
 */
template <class T, StringID error_message>
CommandCost FindJoiningBaseStation(StationID existing_station, StationID station_to_join, bool adjacent, TileArea ta, T **st)
{
	assert(*st == NULL);
	bool check_surrounding = true;

	if (_settings_game.station.adjacent_stations) {
		if (existing_station != INVALID_STATION) {
			if (adjacent && existing_station != station_to_join) {
				/* You can't build an adjacent station over the top of one that
				 * already exists. */
				return_cmd_error(error_message);
			} else {
				/* Extend the current station, and don't check whether it will
				 * be near any other stations. */
				*st = T::GetIfValid(existing_station);
				check_surrounding = (*st == NULL);
			}
		} else {
			/* There's no station here. Don't check the tiles surrounding this
			 * one if the company wanted to build an adjacent station. */
			if (adjacent) check_surrounding = false;
		}
	}

	if (check_surrounding) {
		/* Make sure there are no similar stations around us. */
		CommandCost ret = GetStationAround(ta, existing_station, st);
		if (ret.Failed()) return ret;
	}

	/* Distant join */
	if (*st == NULL && station_to_join != INVALID_STATION) *st = T::GetIfValid(station_to_join);

	return CommandCost();
}

/**
 * Find a nearby station that joins this station.
 * @param existing_station an existing station we build over
 * @param station_to_join the station to join to
 * @param adjacent whether adjacent stations are allowed
 * @param ta the area of the newly build station
 * @param st 'return' pointer for the found station
 * @return command cost with the error or 'okay'
 */
static CommandCost FindJoiningStation(StationID existing_station, StationID station_to_join, bool adjacent, TileArea ta, Station **st)
{
	return FindJoiningBaseStation<Station, STR_ERROR_MUST_REMOVE_RAILWAY_STATION_FIRST>(existing_station, station_to_join, adjacent, ta, st);
}

/**
 * Find a nearby waypoint that joins this waypoint.
 * @param existing_waypoint an existing waypoint we build over
 * @param waypoint_to_join the waypoint to join to
 * @param adjacent whether adjacent waypoints are allowed
 * @param ta the area of the newly build waypoint
 * @param wp 'return' pointer for the found waypoint
 * @return command cost with the error or 'okay'
 */
CommandCost FindJoiningWaypoint(StationID existing_waypoint, StationID waypoint_to_join, bool adjacent, TileArea ta, Waypoint **wp)
{
	return FindJoiningBaseStation<Waypoint, STR_ERROR_MUST_REMOVE_RAILWAYPOINT_FIRST>(existing_waypoint, waypoint_to_join, adjacent, ta, wp);
}

/**
 * Build rail station
 * @param tile_org northern most position of station dragging/placement
 * @param flags operation to perform
 * @param p1 various bitstuffed elements
 * - p1 = (bit  0- 3) - railtype
 * - p1 = (bit  4)    - orientation (Axis)
 * - p1 = (bit  8-15) - number of tracks
 * - p1 = (bit 16-23) - platform length
 * - p1 = (bit 24)    - allow stations directly adjacent to other stations.
 * @param p2 various bitstuffed elements
 * - p2 = (bit  0- 7) - custom station class
 * - p2 = (bit  8-15) - custom station id
 * - p2 = (bit 16-31) - station ID to join (NEW_STATION if build new one)
 * @param text unused
 * @return the cost of this operation or an error
 */
CommandCost CmdBuildRailStation(TileIndex tile_org, DoCommandFlag flags, uint32 p1, uint32 p2, const char *text)
{
	/* Unpack parameters */
	RailType rt    = Extract<RailType, 0, 4>(p1);
	Axis axis      = Extract<Axis, 4, 1>(p1);
	byte numtracks = GB(p1,  8, 8);
	byte plat_len  = GB(p1, 16, 8);
	bool adjacent  = HasBit(p1, 24);

	StationClassID spec_class = Extract<StationClassID, 0, 8>(p2);
	byte spec_index           = GB(p2, 8, 8);
	StationID station_to_join = GB(p2, 16, 16);

	/* Does the authority allow this? */
	CommandCost ret = CheckIfAuthorityAllowsNewStation(tile_org, flags);
	if (ret.Failed()) return ret;

	if (!ValParamRailtype(rt)) return CMD_ERROR;

	/* Check if the given station class is valid */
	if ((uint)spec_class >= GetNumStationClasses() || spec_class == STAT_CLASS_WAYP) return CMD_ERROR;
	if (spec_index >= GetNumCustomStations(spec_class)) return CMD_ERROR;
	if (plat_len == 0 || numtracks == 0) return CMD_ERROR;

	int w_org, h_org;
	if (axis == AXIS_X) {
		w_org = plat_len;
		h_org = numtracks;
	} else {
		h_org = plat_len;
		w_org = numtracks;
	}

	bool reuse = (station_to_join != NEW_STATION);
	if (!reuse) station_to_join = INVALID_STATION;
	bool distant_join = (station_to_join != INVALID_STATION);

	if (distant_join && (!_settings_game.station.distant_join_stations || !Station::IsValidID(station_to_join))) return CMD_ERROR;

	if (h_org > _settings_game.station.station_spread || w_org > _settings_game.station.station_spread) return CMD_ERROR;

	/* these values are those that will be stored in train_tile and station_platforms */
	TileArea new_location(tile_org, w_org, h_org);

	/* Make sure the area below consists of clear tiles. (OR tiles belonging to a certain rail station) */
	StationID est = INVALID_STATION;
	SmallVector<Train *, 4> affected_vehicles;
	/* Clear the land below the station. */
	CommandCost cost = CheckFlatLandRailStation(TileArea(tile_org, w_org, h_org), flags, 5 << axis, _settings_game.station.nonuniform_stations ? &est : NULL, rt, affected_vehicles);
	if (cost.Failed()) return cost;
	/* Add construction expenses. */
	cost.AddCost((numtracks * _price[PR_BUILD_STATION_RAIL] + _price[PR_BUILD_STATION_RAIL_LENGTH]) * plat_len);

	Station *st = NULL;
	ret = FindJoiningStation(est, station_to_join, adjacent, new_location, &st);
	if (ret.Failed()) return ret;

	/* See if there is a deleted station close to us. */
	if (st == NULL && reuse) st = GetClosestDeletedStation(tile_org);

	if (st != NULL) {
		/* Reuse an existing station. */
		if (st->owner != _current_company)
			return_cmd_error(STR_ERROR_TOO_CLOSE_TO_ANOTHER_STATION);

		if (st->train_station.tile != INVALID_TILE) {
			/* check if we want to expanding an already existing station? */
			if (!_settings_game.station.join_stations) return_cmd_error(STR_ERROR_TOO_CLOSE_TO_ANOTHER_RAILROAD);

			CommandCost ret = CanExpandRailStation(st, new_location, axis);
			if (ret.Failed()) return ret;
		}

		/* XXX can't we pack this in the "else" part of the if above? */
		CommandCost ret = st->rect.BeforeAddRect(tile_org, w_org, h_org, StationRect::ADD_TEST);
		if (ret.Failed()) return ret;
	} else {
		/* allocate and initialize new station */
		if (!Station::CanAllocateItem()) return_cmd_error(STR_ERROR_TOO_MANY_STATIONS_LOADING);

		if (flags & DC_EXEC) {
			st = new Station(tile_org);

			st->town = ClosestTownFromTile(tile_org, UINT_MAX);
			st->string_id = GenerateStationName(st, tile_org, STATIONNAMING_RAIL);

			if (Company::IsValidID(_current_company)) {
				SetBit(st->town->have_ratings, _current_company);
			}
		}
	}

	/* Check if we can allocate a custom stationspec to this station */
	const StationSpec *statspec = GetCustomStationSpec(spec_class, spec_index);
	int specindex = AllocateSpecToStation(statspec, st, (flags & DC_EXEC) != 0);
	if (specindex == -1) return_cmd_error(STR_ERROR_TOO_MANY_STATION_SPECS);

	if (statspec != NULL) {
		/* Perform NewStation checks */

		/* Check if the station size is permitted */
		if (HasBit(statspec->disallowed_platforms, numtracks - 1) || HasBit(statspec->disallowed_lengths, plat_len - 1)) {
			return CMD_ERROR;
		}

		/* Check if the station is buildable */
		if (HasBit(statspec->callback_mask, CBM_STATION_AVAIL) && GB(GetStationCallback(CBID_STATION_AVAILABILITY, 0, 0, statspec, NULL, INVALID_TILE), 0, 8) == 0) {
			return CMD_ERROR;
		}
	}

	if (flags & DC_EXEC) {
		TileIndexDiff tile_delta;
		byte *layout_ptr;
		byte numtracks_orig;
		Track track;

		st->train_station = new_location;
		st->AddFacility(FACIL_TRAIN, new_location.tile);

		st->rect.BeforeAddRect(tile_org, w_org, h_org, StationRect::ADD_TRY);

		if (statspec != NULL) {
			/* Include this station spec's animation trigger bitmask
			 * in the station's cached copy. */
			st->cached_anim_triggers |= statspec->anim_triggers;
		}

		tile_delta = (axis == AXIS_X ? TileDiffXY(1, 0) : TileDiffXY(0, 1));
		track = AxisToTrack(axis);

		layout_ptr = AllocaM(byte, numtracks * plat_len);
		GetStationLayout(layout_ptr, numtracks, plat_len, statspec);

		numtracks_orig = numtracks;

		do {
			TileIndex tile = tile_org;
			int w = plat_len;
			do {
				byte layout = *layout_ptr++;
				if (IsRailStationTile(tile) && HasStationReservation(tile)) {
					/* Check for trains having a reservation for this tile. */
					Train *v = GetTrainForReservation(tile, AxisToTrack(GetRailStationAxis(tile)));
					if (v != NULL) {
						FreeTrainTrackReservation(v);
						*affected_vehicles.Append() = v;
						if (IsRailStationTile(v->tile)) SetRailStationPlatformReservation(v->tile, TrackdirToExitdir(v->GetVehicleTrackdir()), false);
						for (; v->Next() != NULL; v = v->Next()) { }
						if (IsRailStationTile(v->tile)) SetRailStationPlatformReservation(v->tile, TrackdirToExitdir(ReverseTrackdir(v->GetVehicleTrackdir())), false);
					}
				}

				/* Remove animation if overbuilding */
				DeleteAnimatedTile(tile);
				byte old_specindex = HasStationTileRail(tile) ? GetCustomStationSpecIndex(tile) : 0;
				MakeRailStation(tile, st->owner, st->index, axis, layout & ~1, rt);
				/* Free the spec if we overbuild something */
				DeallocateSpecFromStation(st, old_specindex);

				SetCustomStationSpecIndex(tile, specindex);
				SetStationTileRandomBits(tile, GB(Random(), 0, 4));
				SetStationAnimationFrame(tile, 0);

				if (statspec != NULL) {
					/* Use a fixed axis for GetPlatformInfo as our platforms / numtracks are always the right way around */
					uint32 platinfo = GetPlatformInfo(AXIS_X, 0, plat_len, numtracks_orig, plat_len - w, numtracks_orig - numtracks, false);

					/* As the station is not yet completely finished, the station does not yet exist. */
					uint16 callback = GetStationCallback(CBID_STATION_TILE_LAYOUT, platinfo, 0, statspec, NULL, tile);
					if (callback != CALLBACK_FAILED && callback < 8) SetStationGfx(tile, (callback & ~1) + axis);

					/* Trigger station animation -- after building? */
					StationAnimationTrigger(st, tile, STAT_ANIM_BUILT);
				}

				tile += tile_delta;
			} while (--w);
			AddTrackToSignalBuffer(tile_org, track, _current_company);
			YapfNotifyTrackLayoutChange(tile_org, track);
			tile_org += tile_delta ^ TileDiffXY(1, 1); // perpendicular to tile_delta
		} while (--numtracks);

		for (uint i = 0; i < affected_vehicles.Length(); ++i) {
			/* Restore reservations of trains. */
			Train *v = affected_vehicles[i];
			if (IsRailStationTile(v->tile)) SetRailStationPlatformReservation(v->tile, TrackdirToExitdir(v->GetVehicleTrackdir()), true);
			TryPathReserve(v, true, true);
			for (; v->Next() != NULL; v = v->Next()) { }
			if (IsRailStationTile(v->tile)) SetRailStationPlatformReservation(v->tile, TrackdirToExitdir(ReverseTrackdir(v->GetVehicleTrackdir())), true);
		}

		st->MarkTilesDirty(false);
		st->UpdateVirtCoord();
		UpdateStationAcceptance(st, false);
		st->RecomputeIndustriesNear();
		InvalidateWindowData(WC_SELECT_STATION, 0, 0);
		InvalidateWindowData(WC_STATION_LIST, st->owner, 0);
		SetWindowWidgetDirty(WC_STATION_VIEW, st->index, SVW_TRAINS);
	}

	return cost;
}

static void MakeRailStationAreaSmaller(BaseStation *st)
{
	TileArea ta = st->train_station;

restart:

	/* too small? */
	if (ta.w != 0 && ta.h != 0) {
		/* check the left side, x = constant, y changes */
		for (uint i = 0; !st->TileBelongsToRailStation(ta.tile + TileDiffXY(0, i));) {
			/* the left side is unused? */
			if (++i == ta.h) {
				ta.tile += TileDiffXY(1, 0);
				ta.w--;
				goto restart;
			}
		}

		/* check the right side, x = constant, y changes */
		for (uint i = 0; !st->TileBelongsToRailStation(ta.tile + TileDiffXY(ta.w - 1, i));) {
			/* the right side is unused? */
			if (++i == ta.h) {
				ta.w--;
				goto restart;
			}
		}

		/* check the upper side, y = constant, x changes */
		for (uint i = 0; !st->TileBelongsToRailStation(ta.tile + TileDiffXY(i, 0));) {
			/* the left side is unused? */
			if (++i == ta.w) {
				ta.tile += TileDiffXY(0, 1);
				ta.h--;
				goto restart;
			}
		}

		/* check the lower side, y = constant, x changes */
		for (uint i = 0; !st->TileBelongsToRailStation(ta.tile + TileDiffXY(i, ta.h - 1));) {
			/* the left side is unused? */
			if (++i == ta.w) {
				ta.h--;
				goto restart;
			}
		}
	} else {
		ta.Clear();
	}

	st->train_station = ta;
}

/**
 * Remove a number of tiles from any rail station within the area.
 * @param ta the area to clear station tile from
 * @param affected_stations the stations affected
 * @param flags the command flags
 * @param removal_cost the cost for removing the tile
 * @param keep_rail whether to keep the rail of the station
 * @tparam T the type of station to remove
 * @return the number of cleared tiles or an error
 */
template <class T>
CommandCost RemoveFromRailBaseStation(TileArea ta, SmallVector<T *, 4> &affected_stations, DoCommandFlag flags, Money removal_cost, bool keep_rail)
{
	/* Count of the number of tiles removed */
	int quantity = 0;
	CommandCost total_cost(EXPENSES_CONSTRUCTION);

	/* Do the action for every tile into the area */
	TILE_AREA_LOOP(tile, ta) {
		/* Make sure the specified tile is a rail station */
		if (!HasStationTileRail(tile)) continue;

		/* If there is a vehicle on ground, do not allow to remove (flood) the tile */
		CommandCost ret = EnsureNoVehicleOnGround(tile);
		if (ret.Failed()) continue;

		/* Check ownership of station */
		T *st = T::GetByTile(tile);
		if (st == NULL) continue;

		if (_current_company != OWNER_WATER) {
			CommandCost ret = CheckOwnership(st->owner);
			if (ret.Failed()) continue;
		}

		/* Do not allow removing from stations if non-uniform stations are not enabled
		 * The check must be here to give correct error message
		 */
		if (!_settings_game.station.nonuniform_stations) return_cmd_error(STR_ERROR_NONUNIFORM_STATIONS_DISALLOWED);

		/* If we reached here, the tile is valid so increase the quantity of tiles we will remove */
		quantity++;

		if (flags & DC_EXEC) {
			/* read variables before the station tile is removed */
			uint specindex = GetCustomStationSpecIndex(tile);
			Track track = GetRailStationTrack(tile);
			Owner owner = GetTileOwner(tile);
			RailType rt = GetRailType(tile);
			Train *v = NULL;

			if (HasStationReservation(tile)) {
				v = GetTrainForReservation(tile, track);
				if (v != NULL) {
					/* Free train reservation. */
					FreeTrainTrackReservation(v);
					if (IsRailStationTile(v->tile)) SetRailStationPlatformReservation(v->tile, TrackdirToExitdir(v->GetVehicleTrackdir()), false);
					Vehicle *temp = v;
					for (; temp->Next() != NULL; temp = temp->Next()) { }
					if (IsRailStationTile(temp->tile)) SetRailStationPlatformReservation(temp->tile, TrackdirToExitdir(ReverseTrackdir(temp->GetVehicleTrackdir())), false);
				}
			}

			DoClearSquare(tile);
			DeleteNewGRFInspectWindow(GSF_STATIONS, tile);
			if (keep_rail) MakeRailNormal(tile, owner, TrackToTrackBits(track), rt);

			st->rect.AfterRemoveTile(st, tile);
			AddTrackToSignalBuffer(tile, track, owner);
			YapfNotifyTrackLayoutChange(tile, track);

			DeallocateSpecFromStation(st, specindex);

			affected_stations.Include(st);

			if (v != NULL) {
				/* Restore station reservation. */
				if (IsRailStationTile(v->tile)) SetRailStationPlatformReservation(v->tile, TrackdirToExitdir(v->GetVehicleTrackdir()), true);
				TryPathReserve(v, true, true);
				for (; v->Next() != NULL; v = v->Next()) { }
				if (IsRailStationTile(v->tile)) SetRailStationPlatformReservation(v->tile, TrackdirToExitdir(ReverseTrackdir(v->GetVehicleTrackdir())), true);
			}
		}
		if (keep_rail) {
			/* Don't refund the 'steel' of the track! */
			total_cost.AddCost(-_price[PR_CLEAR_RAIL]);
		}
	}

	if (quantity == 0) return CMD_ERROR;

	for (T **stp = affected_stations.Begin(); stp != affected_stations.End(); stp++) {
		T *st = *stp;

		/* now we need to make the "spanned" area of the railway station smaller
		 * if we deleted something at the edges.
		 * we also need to adjust train_tile. */
		MakeRailStationAreaSmaller(st);
		UpdateStationSignCoord(st);

		/* if we deleted the whole station, delete the train facility. */
		if (st->train_station.tile == INVALID_TILE) {
			st->facilities &= ~FACIL_TRAIN;
			SetWindowWidgetDirty(WC_STATION_VIEW, st->index, SVW_TRAINS);
			st->UpdateVirtCoord();
			DeleteStationIfEmpty(st);
		}
	}

	total_cost.AddCost(quantity * removal_cost);
	return total_cost;
}

/** Remove a single tile from a rail station.
 * This allows for custom-built station with holes and weird layouts
 * @param start tile of station piece to remove
 * @param flags operation to perform
 * @param p1 start_tile
 * @param p2 various bitstuffed elements
 * - p2 = bit 0 - if set keep the rail
 * @param text unused
 * @return the cost of this operation or an error
 */
CommandCost CmdRemoveFromRailStation(TileIndex start, DoCommandFlag flags, uint32 p1, uint32 p2, const char *text)
{
	TileIndex end = p1 == 0 ? start : p1;
	if (start >= MapSize() || end >= MapSize()) return CMD_ERROR;

	TileArea ta(start, end);
	SmallVector<Station *, 4> affected_stations;

	CommandCost ret = RemoveFromRailBaseStation(ta, affected_stations, flags, _price[PR_CLEAR_STATION_RAIL], HasBit(p2, 0));
	if (ret.Failed()) return ret;

	/* Do all station specific functions here. */
	for (Station **stp = affected_stations.Begin(); stp != affected_stations.End(); stp++) {
		Station *st = *stp;

		if (st->train_station.tile == INVALID_TILE) SetWindowWidgetDirty(WC_STATION_VIEW, st->index, SVW_TRAINS);
		st->MarkTilesDirty(false);
		st->RecomputeIndustriesNear();
	}

	/* Now apply the rail cost to the number that we deleted */
	return ret;
}

/** Remove a single tile from a waypoint.
 * This allows for custom-built waypoint with holes and weird layouts
 * @param start tile of waypoint piece to remove
 * @param flags operation to perform
 * @param p1 start_tile
 * @param p2 various bitstuffed elements
 * - p2 = bit 0 - if set keep the rail
 * @param text unused
 * @return the cost of this operation or an error
 */
CommandCost CmdRemoveFromRailWaypoint(TileIndex start, DoCommandFlag flags, uint32 p1, uint32 p2, const char *text)
{
	TileIndex end = p1 == 0 ? start : p1;
	if (start >= MapSize() || end >= MapSize()) return CMD_ERROR;

	TileArea ta(start, end);
	SmallVector<Waypoint *, 4> affected_stations;

	return RemoveFromRailBaseStation(ta, affected_stations, flags, _price[PR_CLEAR_WAYPOINT_RAIL], HasBit(p2, 0));
}


/**
 * Remove a rail road station/waypoint
 * @param st The station/waypoint to remove the rail part from
 * @param flags operation to perform
 * @tparam T the type of station to remove
 * @return cost or failure of operation
 */
template <class T>
CommandCost RemoveRailStation(T *st, DoCommandFlag flags)
{
	/* Current company owns the station? */
	if (_current_company != OWNER_WATER) {
		CommandCost ret = CheckOwnership(st->owner);
		if (ret.Failed()) return ret;
	}

	/* determine width and height of platforms */
	TileArea ta = st->train_station;

	assert(ta.w != 0 && ta.h != 0);

	CommandCost cost(EXPENSES_CONSTRUCTION);
	/* clear all areas of the station */
	TILE_AREA_LOOP(tile, ta) {
		/* for nonuniform stations, only remove tiles that are actually train station tiles */
		if (!st->TileBelongsToRailStation(tile)) continue;

		CommandCost ret = EnsureNoVehicleOnGround(tile);
		if (ret.Failed()) return ret;

		cost.AddCost(_price[PR_CLEAR_STATION_RAIL]);
		if (flags & DC_EXEC) {
			/* read variables before the station tile is removed */
			Track track = GetRailStationTrack(tile);
			Owner owner = GetTileOwner(tile); // _current_company can be OWNER_WATER
			Train *v = NULL;
			if (HasStationReservation(tile)) {
				v = GetTrainForReservation(tile, track);
				if (v != NULL) FreeTrainTrackReservation(v);
			}
			DoClearSquare(tile);
			DeleteNewGRFInspectWindow(GSF_STATIONS, tile);
			AddTrackToSignalBuffer(tile, track, owner);
			YapfNotifyTrackLayoutChange(tile, track);
			if (v != NULL) TryPathReserve(v, true);
		}
	}

	if (flags & DC_EXEC) {
		st->rect.AfterRemoveRect(st, st->train_station);

		st->train_station.Clear();

		st->facilities &= ~FACIL_TRAIN;

		free(st->speclist);
		st->num_specs = 0;
		st->speclist  = NULL;
		st->cached_anim_triggers = 0;

		SetWindowWidgetDirty(WC_STATION_VIEW, st->index, SVW_TRAINS);
		st->UpdateVirtCoord();
		DeleteStationIfEmpty(st);
	}

	return cost;
}

/**
 * Remove a rail road station
 * @param tile TileIndex been queried
 * @param flags operation to perform
 * @return cost or failure of operation
 */
static CommandCost RemoveRailStation(TileIndex tile, DoCommandFlag flags)
{
	/* if there is flooding and non-uniform stations are enabled, remove platforms tile by tile */
	if (_current_company == OWNER_WATER && _settings_game.station.nonuniform_stations) {
		return DoCommand(tile, 0, 0, DC_EXEC, CMD_REMOVE_FROM_RAIL_STATION);
	}

	Station *st = Station::GetByTile(tile);
	CommandCost cost = RemoveRailStation(st, flags);

	if (flags & DC_EXEC) st->RecomputeIndustriesNear();

	return cost;
}

/**
 * Remove a rail waypoint
 * @param tile TileIndex been queried
 * @param flags operation to perform
 * @return cost or failure of operation
 */
static CommandCost RemoveRailWaypoint(TileIndex tile, DoCommandFlag flags)
{
	/* if there is flooding and non-uniform stations are enabled, remove waypoints tile by tile */
	if (_current_company == OWNER_WATER && _settings_game.station.nonuniform_stations) {
		return DoCommand(tile, 0, 0, DC_EXEC, CMD_REMOVE_FROM_RAIL_WAYPOINT);
	}

	return RemoveRailStation(Waypoint::GetByTile(tile), flags);
}


/**
 * @param truck_station Determines whether a stop is ROADSTOP_BUS or ROADSTOP_TRUCK
 * @param st The Station to do the whole procedure for
 * @return a pointer to where to link a new RoadStop*
 */
static RoadStop **FindRoadStopSpot(bool truck_station, Station *st)
{
	RoadStop **primary_stop = (truck_station) ? &st->truck_stops : &st->bus_stops;

	if (*primary_stop == NULL) {
		/* we have no roadstop of the type yet, so write a "primary stop" */
		return primary_stop;
	} else {
		/* there are stops already, so append to the end of the list */
		RoadStop *stop = *primary_stop;
		while (stop->next != NULL) stop = stop->next;
		return &stop->next;
	}
}

static CommandCost RemoveRoadStop(TileIndex tile, DoCommandFlag flags);

/**
 * Find a nearby station that joins this road stop.
 * @param existing_stop an existing road stop we build over
 * @param station_to_join the station to join to
 * @param adjacent whether adjacent stations are allowed
 * @param ta the area of the newly build station
 * @param st 'return' pointer for the found station
 * @return command cost with the error or 'okay'
 */
static CommandCost FindJoiningRoadStop(StationID existing_stop, StationID station_to_join, bool adjacent, TileArea ta, Station **st)
{
	return FindJoiningBaseStation<Station, STR_ERROR_MUST_REMOVE_ROAD_STOP_FIRST>(existing_stop, station_to_join, adjacent, ta, st);
}

/** Build a bus or truck stop.
 * @param tile Northernmost tile of the stop.
 * @param flags Operation to perform.
 * @param p1 bit 0..7: Width of the road stop.
 *           bit 8..15: Lenght of the road stop.
 * @param p2 bit 0: 0 For bus stops, 1 for truck stops.
 *           bit 1: 0 For normal stops, 1 for drive-through.
 *           bit 2..3: The roadtypes.
 *           bit 5: Allow stations directly adjacent to other stations.
 *           bit 6..7: Entrance direction (DiagDirection).
 *           bit 16..31: Station ID to join (NEW_STATION if build new one).
 * @param text Unused.
 * @return The cost of this operation or an error.
 */
CommandCost CmdBuildRoadStop(TileIndex tile, DoCommandFlag flags, uint32 p1, uint32 p2, const char *text)
{
	bool type = HasBit(p2, 0);
	bool is_drive_through = HasBit(p2, 1);
	RoadTypes rts = Extract<RoadTypes, 2, 2>(p2);
	StationID station_to_join = GB(p2, 16, 16);
	bool reuse = (station_to_join != NEW_STATION);
	if (!reuse) station_to_join = INVALID_STATION;
	bool distant_join = (station_to_join != INVALID_STATION);
	Owner tram_owner = _current_company;
	Owner road_owner = _current_company;

	uint8 width = (uint8)GB(p1, 0, 8);
	uint8 lenght = (uint8)GB(p1, 8, 8);

	/* Check if the requested road stop is too big */
	if (width > _settings_game.station.station_spread || lenght > _settings_game.station.station_spread) return_cmd_error(STR_ERROR_STATION_TOO_SPREAD_OUT);
	/* Check for incorrect width / lenght. */
	if (width == 0 || lenght == 0) return CMD_ERROR;
	/* Check if the first tile and the last tile are valid */
	if (!IsValidTile(tile) || TileAddWrap(tile, width - 1, lenght - 1) == INVALID_TILE) return CMD_ERROR;

	TileArea roadstop_area(tile, width, lenght);

	if (distant_join && (!_settings_game.station.distant_join_stations || !Station::IsValidID(station_to_join))) return CMD_ERROR;

	if (!HasExactlyOneBit(rts) || !HasRoadTypesAvail(_current_company, rts)) return CMD_ERROR;

	/* Trams only have drive through stops */
	if (!is_drive_through && HasBit(rts, ROADTYPE_TRAM)) return CMD_ERROR;

	DiagDirection ddir = Extract<DiagDirection, 6, 2>(p2);

	/* Safeguard the parameters. */
	if (!IsValidDiagDirection(ddir)) return CMD_ERROR;
	/* If it is a drive-through stop, check for valid axis. */
	if (is_drive_through && !IsValidAxis((Axis)ddir)) return CMD_ERROR;

	CommandCost ret = CheckIfAuthorityAllowsNewStation(tile, flags);
	if (ret.Failed()) return ret;

	/* Total road stop cost. */
	CommandCost cost(EXPENSES_CONSTRUCTION, roadstop_area.w * roadstop_area.h * _price[type ? PR_BUILD_STATION_TRUCK : PR_BUILD_STATION_BUS]);
	StationID est = INVALID_STATION;
	ret = CheckFlatLandRoadStop(roadstop_area, flags, is_drive_through ? 5 << ddir : 1 << ddir, is_drive_through, type, DiagDirToAxis(ddir), &est, rts);
	if (ret.Failed()) return ret;
	cost.AddCost(ret);

	Station *st = NULL;
	ret = FindJoiningRoadStop(est, station_to_join, HasBit(p2, 5), roadstop_area, &st);
	if (ret.Failed()) return ret;

	/* Find a deleted station close to us */
	if (st == NULL && reuse) st = GetClosestDeletedStation(tile);

	/* Check if this number of road stops can be allocated. */
	if (!RoadStop::CanAllocateItem(roadstop_area.w * roadstop_area.h)) return_cmd_error(type ? STR_ERROR_TOO_MANY_TRUCK_STOPS : STR_ERROR_TOO_MANY_BUS_STOPS);

	if (st != NULL) {
		if (st->owner != _current_company) {
			return_cmd_error(STR_ERROR_TOO_CLOSE_TO_ANOTHER_STATION);
		}

		CommandCost ret = st->rect.BeforeAddRect(roadstop_area.tile, roadstop_area.w, roadstop_area.h, StationRect::ADD_TEST);
		if (ret.Failed()) return ret;
	} else {
		/* allocate and initialize new station */
		if (!Station::CanAllocateItem()) return_cmd_error(STR_ERROR_TOO_MANY_STATIONS_LOADING);

		if (flags & DC_EXEC) {
			st = new Station(tile);

			st->town = ClosestTownFromTile(tile, UINT_MAX);
			st->string_id = GenerateStationName(st, tile, STATIONNAMING_ROAD);

			if (Company::IsValidID(_current_company)) {
				SetBit(st->town->have_ratings, _current_company);
			}
		}
	}

	if (flags & DC_EXEC) {
		/* Check every tile in the area. */
		TILE_AREA_LOOP(cur_tile, roadstop_area) {
			if (IsTileType(cur_tile, MP_STATION) && IsRoadStop(cur_tile)) {
				RemoveRoadStop(cur_tile, flags);
			}

			RoadStop *road_stop = new RoadStop(cur_tile);
			/* Insert into linked list of RoadStops. */
			RoadStop **currstop = FindRoadStopSpot(type, st);
			*currstop = road_stop;

			if (type) {
				st->truck_station.Add(cur_tile);
			} else {
				st->bus_station.Add(cur_tile);
			}

			/* Initialize an empty station. */
			st->AddFacility((type) ? FACIL_TRUCK_STOP : FACIL_BUS_STOP, cur_tile);

			st->rect.BeforeAddTile(cur_tile, StationRect::ADD_TRY);

			RoadStopType rs_type = type ? ROADSTOP_TRUCK : ROADSTOP_BUS;
			if (is_drive_through) {
				MakeDriveThroughRoadStop(cur_tile, st->owner, road_owner, tram_owner, st->index, rs_type, rts, DiagDirToAxis(ddir));
				road_stop->MakeDriveThrough();
			} else {
				MakeRoadStop(cur_tile, st->owner, st->index, rs_type, rts, ddir);
			}

			MarkTileDirtyByTile(cur_tile);
		}
	}

	if (st != NULL) {
		st->UpdateVirtCoord();
		UpdateStationAcceptance(st, false);
		st->RecomputeIndustriesNear();
		InvalidateWindowData(WC_SELECT_STATION, 0, 0);
		InvalidateWindowData(WC_STATION_LIST, st->owner, 0);
		SetWindowWidgetDirty(WC_STATION_VIEW, st->index, SVW_ROADVEHS);
	}
	return cost;
}


static Vehicle *ClearRoadStopStatusEnum(Vehicle *v, void *)
{
	if (v->type == VEH_ROAD) {
		/* Okay... we are a road vehicle on a drive through road stop.
		 * But that road stop has just been removed, so we need to make
		 * sure we are in a valid state... however, vehicles can also
		 * turn on road stop tiles, so only clear the 'road stop' state
		 * bits and only when the state was 'in road stop', otherwise
		 * we'll end up clearing the turn around bits. */
		RoadVehicle *rv = RoadVehicle::From(v);
		if (HasBit(rv->state, RVS_IN_DT_ROAD_STOP)) rv->state &= RVSB_ROAD_STOP_TRACKDIR_MASK;
	}

	return NULL;
}


/**
 * Remove a bus station/truck stop
 * @param tile TileIndex been queried
 * @param flags operation to perform
 * @return cost or failure of operation
 */
static CommandCost RemoveRoadStop(TileIndex tile, DoCommandFlag flags)
{
	Station *st = Station::GetByTile(tile);

	if (_current_company != OWNER_WATER) {
		CommandCost ret = CheckOwnership(st->owner);
		if (ret.Failed()) return ret;
	}

	bool is_truck = IsTruckStop(tile);

	RoadStop **primary_stop;
	RoadStop *cur_stop;
	if (is_truck) { // truck stop
		primary_stop = &st->truck_stops;
		cur_stop = RoadStop::GetByTile(tile, ROADSTOP_TRUCK);
	} else {
		primary_stop = &st->bus_stops;
		cur_stop = RoadStop::GetByTile(tile, ROADSTOP_BUS);
	}

	assert(cur_stop != NULL);

	/* don't do the check for drive-through road stops when company bankrupts */
	if (IsDriveThroughStopTile(tile) && (flags & DC_BANKRUPT)) {
		/* remove the 'going through road stop' status from all vehicles on that tile */
		if (flags & DC_EXEC) FindVehicleOnPos(tile, NULL, &ClearRoadStopStatusEnum);
	} else {
		CommandCost ret = EnsureNoVehicleOnGround(tile);
		if (ret.Failed()) return ret;
	}

	if (flags & DC_EXEC) {
		if (*primary_stop == cur_stop) {
			/* removed the first stop in the list */
			*primary_stop = cur_stop->next;
			/* removed the only stop? */
			if (*primary_stop == NULL) {
				st->facilities &= (is_truck ? ~FACIL_TRUCK_STOP : ~FACIL_BUS_STOP);
			}
		} else {
			/* tell the predecessor in the list to skip this stop */
			RoadStop *pred = *primary_stop;
			while (pred->next != cur_stop) pred = pred->next;
			pred->next = cur_stop->next;
		}

		if (IsDriveThroughStopTile(tile)) {
			/* Clears the tile for us */
			cur_stop->ClearDriveThrough();
		} else {
			DoClearSquare(tile);
		}

		SetWindowWidgetDirty(WC_STATION_VIEW, st->index, SVW_ROADVEHS);
		delete cur_stop;

		/* Make sure no vehicle is going to the old roadstop */
		RoadVehicle *v;
		FOR_ALL_ROADVEHICLES(v) {
			if (v->First() == v && v->current_order.IsType(OT_GOTO_STATION) &&
					v->dest_tile == tile) {
				v->dest_tile = v->GetOrderStationLocation(st->index);
			}
		}

		st->rect.AfterRemoveTile(st, tile);

		st->UpdateVirtCoord();
		st->RecomputeIndustriesNear();
		DeleteStationIfEmpty(st);

		/* Update the tile area of the truck/bus stop */
		if (is_truck) {
			st->truck_station.Clear();
			for (const RoadStop *rs = st->truck_stops; rs != NULL; rs = rs->next) st->truck_station.Add(rs->xy);
		} else {
			st->bus_station.Clear();
			for (const RoadStop *rs = st->bus_stops; rs != NULL; rs = rs->next) st->bus_station.Add(rs->xy);
		}
	}

	return CommandCost(EXPENSES_CONSTRUCTION, _price[is_truck ? PR_CLEAR_STATION_TRUCK : PR_CLEAR_STATION_BUS]);
}

/** Remove bus or truck stops.
 * @param tile Northernmost tile of the removal area.
 * @param flags Operation to perform.
 * @param p1 bit 0..7: Width of the removal area.
 *           bit 8..15: Height of the removal area.
 * @param p2 bit 0: 0 For bus stops, 1 for truck stops.
 * @param text Unused.
 * @return The cost of this operation or an error.
 */
CommandCost CmdRemoveRoadStop(TileIndex tile, DoCommandFlag flags, uint32 p1, uint32 p2, const char *text)
{
	uint8 width = (uint8)GB(p1, 0, 8);
	uint8 height = (uint8)GB(p1, 8, 8);

	/* Check for incorrect width / height. */
	if (width == 0 || height == 0) return CMD_ERROR;
	/* Check if the first tile and the last tile are valid */
	if (!IsValidTile(tile) || TileAddWrap(tile, width - 1, height - 1) == INVALID_TILE) return CMD_ERROR;

	TileArea roadstop_area(tile, width, height);

	int quantity = 0;
	CommandCost cost(EXPENSES_CONSTRUCTION);
	TILE_AREA_LOOP(cur_tile, roadstop_area) {
		/* Make sure the specified tile is a road stop of the correct type */
		if (!IsTileType(cur_tile, MP_STATION) || !IsRoadStop(cur_tile) || (uint32)GetRoadStopType(cur_tile) != GB(p2, 0, 1)) continue;

		/* Save the stop info before it is removed */
		bool is_drive_through = IsDriveThroughStopTile(cur_tile);
		RoadTypes rts = GetRoadTypes(cur_tile);
		RoadBits road_bits = IsDriveThroughStopTile(cur_tile) ?
				((GetRoadStopDir(cur_tile) == DIAGDIR_NE) ? ROAD_X : ROAD_Y) :
				DiagDirToRoadBits(GetRoadStopDir(cur_tile));

		Owner road_owner = GetRoadOwner(cur_tile, ROADTYPE_ROAD);
		Owner tram_owner = GetRoadOwner(cur_tile, ROADTYPE_TRAM);
		CommandCost ret = RemoveRoadStop(cur_tile, flags);
		if (ret.Failed()) return ret;
		cost.AddCost(ret);

		quantity++;
		/* If the stop was a drive-through stop replace the road */
		if ((flags & DC_EXEC) && is_drive_through) {
			MakeRoadNormal(cur_tile, road_bits, rts, ClosestTownFromTile(cur_tile, UINT_MAX)->index,
					road_owner, tram_owner);
		}
	}

	if (quantity == 0) return CMD_ERROR;

	return cost;
}

/**
 * Computes the minimal distance from town's xy to any airport's tile.
 * @param as airport's description
 * @param town_tile town's tile (t->xy)
 * @param airport_tile st->airport.tile
 * @return minimal manhattan distance from town_tile to any airport's tile
 */
static uint GetMinimalAirportDistanceToTile(const AirportSpec *as, TileIndex town_tile, TileIndex airport_tile)
{
	uint ttx = TileX(town_tile); // X, Y of town
	uint tty = TileY(town_tile);

	uint atx = TileX(airport_tile); // X, Y of northern airport corner
	uint aty = TileY(airport_tile);

	uint btx = TileX(airport_tile) + as->size_x - 1; // X, Y of southern corner
	uint bty = TileY(airport_tile) + as->size_y - 1;

	/* if ttx < atx, dx = atx - ttx
	 * if atx <= ttx <= btx, dx = 0
	 * else, dx = ttx - btx (similiar for dy) */
	uint dx = ttx < atx ? atx - ttx : (ttx <= btx ? 0 : ttx - btx);
	uint dy = tty < aty ? aty - tty : (tty <= bty ? 0 : tty - bty);

	return dx + dy;
}

/** Get a possible noise reduction factor based on distance from town center.
 * The further you get, the less noise you generate.
 * So all those folks at city council can now happily slee...  work in their offices
 * @param as airport information
 * @param town_tile TileIndex of town's center, the one who will receive the airport's candidature
 * @param tile TileIndex of northern tile of an airport (present or to-be-built), NOT the station tile
 * @return the noise that will be generated, according to distance
 */
uint8 GetAirportNoiseLevelForTown(const AirportSpec *as, TileIndex town_tile, TileIndex tile)
{
	/* 0 cannot be accounted, and 1 is the lowest that can be reduced from town.
	 * So no need to go any further*/
	if (as->noise_level < 2) return as->noise_level;

	uint distance = GetMinimalAirportDistanceToTile(as, town_tile, tile);

	/* The steps for measuring noise reduction are based on the "magical" (and arbitrary) 8 base distance
	 * adding the town_council_tolerance 4 times, as a way to graduate, depending of the tolerance.
	 * Basically, it says that the less tolerant a town is, the bigger the distance before
	 * an actual decrease can be granted */
	uint8 town_tolerance_distance = 8 + (_settings_game.difficulty.town_council_tolerance * 4);

	/* now, we want to have the distance segmented using the distance judged bareable by town
	 * This will give us the coefficient of reduction the distance provides. */
	uint noise_reduction = distance / town_tolerance_distance;

	/* If the noise reduction equals the airport noise itself, don't give it for free.
	 * Otherwise, simply reduce the airport's level. */
	return noise_reduction >= as->noise_level ? 1 : as->noise_level - noise_reduction;
}

/**
 * Finds the town nearest to given airport. Based on minimal manhattan distance to any airport's tile.
 * If two towns have the same distance, town with lower index is returned.
 * @param as airport's description
 * @param airport_tile st->airport.tile
 * @return nearest town to airport
 */
Town *AirportGetNearestTown(const AirportSpec *as, TileIndex airport_tile)
{
	Town *t, *nearest = NULL;
	uint add = as->size_x + as->size_y - 2; // GetMinimalAirportDistanceToTile can differ from DistanceManhattan by this much
	uint mindist = UINT_MAX - add; // prevent overflow
	FOR_ALL_TOWNS(t) {
		if (DistanceManhattan(t->xy, airport_tile) < mindist + add) { // avoid calling GetMinimalAirportDistanceToTile too often
			uint dist = GetMinimalAirportDistanceToTile(as, t->xy, airport_tile);
			if (dist < mindist) {
				nearest = t;
				mindist = dist;
			}
		}
	}

	return nearest;
}


/** Recalculate the noise generated by the airports of each town */
void UpdateAirportsNoise()
{
	Town *t;
	const Station *st;

	FOR_ALL_TOWNS(t) t->noise_reached = 0;

	FOR_ALL_STATIONS(st) {
		if (st->airport.tile != INVALID_TILE) {
			const AirportSpec *as = st->airport.GetSpec();
			Town *nearest = AirportGetNearestTown(as, st->airport.tile);
			nearest->noise_reached += GetAirportNoiseLevelForTown(as, nearest->xy, st->airport.tile);
		}
	}
}

/** Place an Airport.
 * @param tile tile where airport will be built
 * @param flags operation to perform
 * @param p1
 * - p1 = (bit  0- 7) - airport type, @see airport.h
 * - p1 = (bit  8-15) - airport layout
 * @param p2 various bitstuffed elements
 * - p2 = (bit     0) - allow airports directly adjacent to other airports.
 * - p2 = (bit 16-31) - station ID to join (NEW_STATION if build new one)
 * @param text unused
 * @return the cost of this operation or an error
 */
CommandCost CmdBuildAirport(TileIndex tile, DoCommandFlag flags, uint32 p1, uint32 p2, const char *text)
{
	bool airport_upgrade = true;
	StationID station_to_join = GB(p2, 16, 16);
	bool reuse = (station_to_join != NEW_STATION);
	if (!reuse) station_to_join = INVALID_STATION;
	bool distant_join = (station_to_join != INVALID_STATION);
	byte airport_type = GB(p1, 0, 8);
	byte layout = GB(p1, 8, 8);

	if (distant_join && (!_settings_game.station.distant_join_stations || !Station::IsValidID(station_to_join))) return CMD_ERROR;

	if (airport_type >= NUM_AIRPORTS) return CMD_ERROR;

	CommandCost ret = CheckIfAuthorityAllowsNewStation(tile, flags);
	if (ret.Failed()) return ret;

	/* Check if a valid, buildable airport was chosen for construction */
	const AirportSpec *as = AirportSpec::Get(airport_type);
	if (!as->IsAvailable() || layout >= as->num_table) return CMD_ERROR;

	Town *t = ClosestTownFromTile(tile, UINT_MAX);
	int w = as->size_x;
	int h = as->size_y;

	if (w > _settings_game.station.station_spread || h > _settings_game.station.station_spread) {
		return_cmd_error(STR_ERROR_STATION_TOO_SPREAD_OUT);
	}

	CommandCost cost = CheckFlatLand(TileArea(tile, w, h), flags);
	if (cost.Failed()) return cost;

	/* Go get the final noise level, that is base noise minus factor from distance to town center */
	Town *nearest = AirportGetNearestTown(as, tile);
	uint newnoise_level = GetAirportNoiseLevelForTown(as, nearest->xy, tile);

	/* Check if local auth would allow a new airport */
	StringID authority_refuse_message = STR_NULL;

	if (_settings_game.economy.station_noise_level) {
		/* do not allow to build a new airport if this raise the town noise over the maximum allowed by town */
		if ((nearest->noise_reached + newnoise_level) > nearest->MaxTownNoise()) {
			authority_refuse_message = STR_ERROR_LOCAL_AUTHORITY_REFUSES_NOISE;
		}
	} else {
		uint num = 0;
		const Station *st;
		FOR_ALL_STATIONS(st) {
			if (st->town == t && (st->facilities & FACIL_AIRPORT) && st->airport.type != AT_OILRIG) num++;
		}
		if (num >= 2) {
			authority_refuse_message = STR_ERROR_LOCAL_AUTHORITY_REFUSES_AIRPORT;
		}
	}

	if (authority_refuse_message != STR_NULL) {
		SetDParam(0, t->index);
		return_cmd_error(authority_refuse_message);
	}

	Station *st = NULL;
	ret = FindJoiningStation(INVALID_STATION, station_to_join, HasBit(p2, 0), TileArea(tile, w, h), &st);
	if (ret.Failed()) return ret;

	/* Distant join */
	if (st == NULL && distant_join) st = Station::GetIfValid(station_to_join);

	/* Find a deleted station close to us */
	if (st == NULL && reuse) st = GetClosestDeletedStation(tile);

	if (st != NULL) {
		if (st->owner != _current_company) {
			return_cmd_error(STR_ERROR_TOO_CLOSE_TO_ANOTHER_STATION);
		}

		CommandCost ret = st->rect.BeforeAddRect(tile, w, h, StationRect::ADD_TEST);
		if (ret.Failed()) return ret;

		if (st->airport.tile != INVALID_TILE) {
			return_cmd_error(STR_ERROR_TOO_CLOSE_TO_ANOTHER_AIRPORT);
		}
	} else {
		airport_upgrade = false;

		/* allocate and initialize new station */
		if (!Station::CanAllocateItem()) return_cmd_error(STR_ERROR_TOO_MANY_STATIONS_LOADING);

		if (flags & DC_EXEC) {
			st = new Station(tile);

			st->town = t;
			st->string_id = GenerateStationName(st, tile, !(GetAirport(airport_type)->flags & AirportFTAClass::AIRPLANES) ? STATIONNAMING_HELIPORT : STATIONNAMING_AIRPORT);

			if (Company::IsValidID(_current_company)) {
				SetBit(st->town->have_ratings, _current_company);
			}
		}
	}

	const AirportTileTable *it = as->table[layout];
	do {
		cost.AddCost(_price[PR_BUILD_STATION_AIRPORT]);
	} while ((++it)->ti.x != -0x80);

	if (flags & DC_EXEC) {
		/* Always add the noise, so there will be no need to recalculate when option toggles */
		nearest->noise_reached += newnoise_level;

		st->AddFacility(FACIL_AIRPORT, tile);
		st->airport.type = airport_type;
		st->airport.flags = 0;

		st->rect.BeforeAddRect(tile, w, h, StationRect::ADD_TRY);

		it = as->table[layout];
		do {
			TileIndex cur_tile = tile + ToTileIndexDiff(it->ti);
			MakeAirport(cur_tile, st->owner, st->index, it->gfx);
			SetStationTileRandomBits(cur_tile, GB(Random(), 0, 4));
			st->airport.Add(cur_tile);

			if (AirportTileSpec::Get(GetTranslatedAirportTileID(it->gfx))->animation_info != 0xFFFF) AddAnimatedTile(cur_tile);
		} while ((++it)->ti.x != -0x80);

		/* Only call the animation trigger after all tiles have been built */
		it = as->table[layout];
		do {
			TileIndex cur_tile = tile + ToTileIndexDiff(it->ti);
			AirportTileAnimationTrigger(st, cur_tile, AAT_BUILT);
		} while ((++it)->ti.x != -0x80);

		/* if airport was demolished while planes were en-route to it, the
		 * positions can no longer be the same (v->u.air.pos), since different
		 * airports have different indexes. So update all planes en-route to this
		 * airport. Only update if
		 * 1. airport is upgraded
		 * 2. airport is added to existing station (unfortunately unavoideable)
		 */
		if (airport_upgrade) UpdateAirplanesOnNewStation(st);

		st->UpdateVirtCoord();
		UpdateStationAcceptance(st, false);
		st->RecomputeIndustriesNear();
		InvalidateWindowData(WC_SELECT_STATION, 0, 0);
		InvalidateWindowData(WC_STATION_LIST, st->owner, 0);
		SetWindowWidgetDirty(WC_STATION_VIEW, st->index, SVW_PLANES);

		if (_settings_game.economy.station_noise_level) {
			SetWindowDirty(WC_TOWN_VIEW, st->town->index);
		}
	}

	return cost;
}

/**
 * Remove an airport
 * @param tile TileIndex been queried
 * @param flags operation to perform
 * @return cost or failure of operation
 */
static CommandCost RemoveAirport(TileIndex tile, DoCommandFlag flags)
{
	Station *st = Station::GetByTile(tile);

	if (_current_company != OWNER_WATER) {
		CommandCost ret = CheckOwnership(st->owner);
		if (ret.Failed()) return ret;
	}

	tile = st->airport.tile;

	CommandCost cost(EXPENSES_CONSTRUCTION);

	const Aircraft *a;
	FOR_ALL_AIRCRAFT(a) {
		if (!a->IsNormalAircraft()) continue;
		if (a->targetairport == st->index && a->state != FLYING) return CMD_ERROR;
	}

	TILE_AREA_LOOP(tile_cur, st->airport) {
		if (!st->TileBelongsToAirport(tile_cur)) continue;

		CommandCost ret = EnsureNoVehicleOnGround(tile_cur);
		if (ret.Failed()) return ret;

		cost.AddCost(_price[PR_CLEAR_STATION_AIRPORT]);

		if (flags & DC_EXEC) {
			DeleteAnimatedTile(tile_cur);
			DoClearSquare(tile_cur);
			DeleteNewGRFInspectWindow(GSF_AIRPORTTILES, tile_cur);
		}
	}

	if (flags & DC_EXEC) {
		const AirportSpec *as = st->airport.GetSpec();
		for (uint i = 0; i < st->airport.GetNumHangars(); ++i) {
			DeleteWindowById(
				WC_VEHICLE_DEPOT, st->airport.GetHangarTile(i)
			);
		}

		/* Go get the final noise level, that is base noise minus factor from distance to town center.
		 * And as for construction, always remove it, even if the setting is not set, in order to avoid the
		 * need of recalculation */
		Town *nearest = AirportGetNearestTown(as, tile);
		nearest->noise_reached -= GetAirportNoiseLevelForTown(as, nearest->xy, tile);

		st->rect.AfterRemoveRect(st, st->airport);

		st->airport.Clear();
		st->facilities &= ~FACIL_AIRPORT;

		SetWindowWidgetDirty(WC_STATION_VIEW, st->index, SVW_PLANES);

		if (_settings_game.economy.station_noise_level) {
			SetWindowDirty(WC_TOWN_VIEW, st->town->index);
		}

		st->UpdateVirtCoord();
		st->RecomputeIndustriesNear();
		DeleteStationIfEmpty(st);
		DeleteNewGRFInspectWindow(GSF_AIRPORTS, st->index);
	}

	return cost;
}

/**
 * Tests whether the company's vehicles have this station in orders
 * When company == INVALID_COMPANY, then check all vehicles
 * @param station station ID
 * @param company company ID, INVALID_COMPANY to disable the check
 */
bool HasStationInUse(StationID station, CompanyID company)
{
	const Vehicle *v;
	FOR_ALL_VEHICLES(v) {
		if (company == INVALID_COMPANY || v->owner == company) {
			const Order *order;
			FOR_VEHICLE_ORDERS(v, order) {
				if ((order->IsType(OT_GOTO_STATION) || order->IsType(OT_GOTO_WAYPOINT)) && order->GetDestination() == station) {
					return true;
				}
			}
		}
	}
	return false;
}

static const TileIndexDiffC _dock_tileoffs_chkaround[] = {
	{-1,  0},
	{ 0,  0},
	{ 0,  0},
	{ 0, -1}
};
static const byte _dock_w_chk[4] = { 2, 1, 2, 1 };
static const byte _dock_h_chk[4] = { 1, 2, 1, 2 };

/** Build a dock/haven.
 * @param tile tile where dock will be built
 * @param flags operation to perform
 * @param p1 (bit 0) - allow docks directly adjacent to other docks.
 * @param p2 bit 16-31: station ID to join (NEW_STATION if build new one)
 * @param text unused
 * @return the cost of this operation or an error
 */
CommandCost CmdBuildDock(TileIndex tile, DoCommandFlag flags, uint32 p1, uint32 p2, const char *text)
{
	StationID station_to_join = GB(p2, 16, 16);
	bool reuse = (station_to_join != NEW_STATION);
	if (!reuse) station_to_join = INVALID_STATION;
	bool distant_join = (station_to_join != INVALID_STATION);

	if (distant_join && (!_settings_game.station.distant_join_stations || !Station::IsValidID(station_to_join))) return CMD_ERROR;

	DiagDirection direction = GetInclinedSlopeDirection(GetTileSlope(tile, NULL));
	if (direction == INVALID_DIAGDIR) return_cmd_error(STR_ERROR_SITE_UNSUITABLE);
	direction = ReverseDiagDir(direction);

	/* Docks cannot be placed on rapids */
	if (IsWaterTile(tile)) return_cmd_error(STR_ERROR_SITE_UNSUITABLE);

	CommandCost ret = CheckIfAuthorityAllowsNewStation(tile, flags);
	if (ret.Failed()) return ret;

	if (MayHaveBridgeAbove(tile) && IsBridgeAbove(tile)) return_cmd_error(STR_ERROR_MUST_DEMOLISH_BRIDGE_FIRST);

	ret = DoCommand(tile, 0, 0, flags, CMD_LANDSCAPE_CLEAR);
	if (ret.Failed()) return ret;

	TileIndex tile_cur = tile + TileOffsByDiagDir(direction);

	if (!IsTileType(tile_cur, MP_WATER) || GetTileSlope(tile_cur, NULL) != SLOPE_FLAT) {
		return_cmd_error(STR_ERROR_SITE_UNSUITABLE);
	}

	if (MayHaveBridgeAbove(tile_cur) && IsBridgeAbove(tile_cur)) return_cmd_error(STR_ERROR_MUST_DEMOLISH_BRIDGE_FIRST);

	/* Get the water class of the water tile before it is cleared.*/
	WaterClass wc = GetWaterClass(tile_cur);

	ret = DoCommand(tile_cur, 0, 0, flags, CMD_LANDSCAPE_CLEAR);
	if (ret.Failed()) return ret;

	tile_cur += TileOffsByDiagDir(direction);
	if (!IsTileType(tile_cur, MP_WATER) || GetTileSlope(tile_cur, NULL) != SLOPE_FLAT) {
		return_cmd_error(STR_ERROR_SITE_UNSUITABLE);
	}

	/* middle */
	Station *st = NULL;
	ret = FindJoiningStation(INVALID_STATION, station_to_join, HasBit(p1, 0),
			TileArea(tile + ToTileIndexDiff(_dock_tileoffs_chkaround[direction]),
					_dock_w_chk[direction], _dock_h_chk[direction]), &st);
	if (ret.Failed()) return ret;

	/* Distant join */
	if (st == NULL && distant_join) st = Station::GetIfValid(station_to_join);

	/* Find a deleted station close to us */
	if (st == NULL && reuse) st = GetClosestDeletedStation(tile);

	if (st != NULL) {
		if (st->owner != _current_company) {
			return_cmd_error(STR_ERROR_TOO_CLOSE_TO_ANOTHER_STATION);
		}

		CommandCost ret = st->rect.BeforeAddRect(
				tile + ToTileIndexDiff(_dock_tileoffs_chkaround[direction]),
				_dock_w_chk[direction], _dock_h_chk[direction], StationRect::ADD_TEST);
		if (ret.Failed()) return ret;

		if (st->dock_tile != INVALID_TILE) return_cmd_error(STR_ERROR_TOO_CLOSE_TO_ANOTHER_DOCK);
	} else {
		/* allocate and initialize new station */
		if (!Station::CanAllocateItem()) return_cmd_error(STR_ERROR_TOO_MANY_STATIONS_LOADING);

		if (flags & DC_EXEC) {
			st = new Station(tile);

			st->town = ClosestTownFromTile(tile, UINT_MAX);
			st->string_id = GenerateStationName(st, tile, STATIONNAMING_DOCK);

			if (Company::IsValidID(_current_company)) {
				SetBit(st->town->have_ratings, _current_company);
			}
		}
	}

	if (flags & DC_EXEC) {
		st->dock_tile = tile;
		st->AddFacility(FACIL_DOCK, tile);

		st->rect.BeforeAddRect(
				tile + ToTileIndexDiff(_dock_tileoffs_chkaround[direction]),
				_dock_w_chk[direction], _dock_h_chk[direction], StationRect::ADD_TRY);

		MakeDock(tile, st->owner, st->index, direction, wc);

		st->UpdateVirtCoord();
		UpdateStationAcceptance(st, false);
		st->RecomputeIndustriesNear();
		InvalidateWindowData(WC_SELECT_STATION, 0, 0);
		InvalidateWindowData(WC_STATION_LIST, st->owner, 0);
		SetWindowWidgetDirty(WC_STATION_VIEW, st->index, SVW_SHIPS);
	}

	return CommandCost(EXPENSES_CONSTRUCTION, _price[PR_BUILD_STATION_DOCK]);
}

/**
 * Remove a dock
 * @param tile TileIndex been queried
 * @param flags operation to perform
 * @return cost or failure of operation
 */
static CommandCost RemoveDock(TileIndex tile, DoCommandFlag flags)
{
	Station *st = Station::GetByTile(tile);
	CommandCost ret = CheckOwnership(st->owner);
	if (ret.Failed()) return ret;

	TileIndex tile1 = st->dock_tile;
	TileIndex tile2 = tile1 + TileOffsByDiagDir(GetDockDirection(tile1));

	ret = EnsureNoVehicleOnGround(tile1);
	if (ret.Succeeded()) ret = EnsureNoVehicleOnGround(tile2);
	if (ret.Failed()) return ret;

	if (flags & DC_EXEC) {
		DoClearSquare(tile1);
		MakeWaterKeepingClass(tile2, st->owner);

		st->rect.AfterRemoveTile(st, tile1);
		st->rect.AfterRemoveTile(st, tile2);

		MarkTileDirtyByTile(tile2);

		st->dock_tile = INVALID_TILE;
		st->facilities &= ~FACIL_DOCK;

		SetWindowWidgetDirty(WC_STATION_VIEW, st->index, SVW_SHIPS);
		st->UpdateVirtCoord();
		st->RecomputeIndustriesNear();
		DeleteStationIfEmpty(st);
	}

	return CommandCost(EXPENSES_CONSTRUCTION, _price[PR_CLEAR_STATION_DOCK]);
}

#include "table/station_land.h"

const DrawTileSprites *GetStationTileLayout(StationType st, byte gfx)
{
	return &_station_display_datas[st][gfx];
}

static void DrawTile_Station(TileInfo *ti)
{
	const DrawTileSprites *t = NULL;
	RoadTypes roadtypes;
	int32 total_offset;
	int32 custom_ground_offset;
	const RailtypeInfo *rti = NULL;
	uint32 relocation = 0;
	const BaseStation *st = NULL;
	const StationSpec *statspec = NULL;

	if (HasStationRail(ti->tile)) {
		rti = GetRailTypeInfo(GetRailType(ti->tile));
		roadtypes = ROADTYPES_NONE;
		total_offset = rti->total_offset;
		custom_ground_offset = rti->custom_ground_offset;

		if (IsCustomStationSpecIndex(ti->tile)) {
			/* look for customization */
			st = BaseStation::GetByTile(ti->tile);
			statspec = st->speclist[GetCustomStationSpecIndex(ti->tile)].spec;

			if (statspec != NULL) {
				uint tile = GetStationGfx(ti->tile);

				relocation = GetCustomStationRelocation(statspec, st, ti->tile);

				if (HasBit(statspec->callback_mask, CBM_STATION_SPRITE_LAYOUT)) {
					uint16 callback = GetStationCallback(CBID_STATION_SPRITE_LAYOUT, 0, 0, statspec, st, ti->tile);
					if (callback != CALLBACK_FAILED) tile = (callback & ~1) + GetRailStationAxis(ti->tile);
				}

				/* Ensure the chosen tile layout is valid for this custom station */
				if (statspec->renderdata != NULL) {
					t = &statspec->renderdata[tile < statspec->tiles ? tile : (uint)GetRailStationAxis(ti->tile)];
				}
			}
		}
	} else {
		roadtypes = IsRoadStop(ti->tile) ? GetRoadTypes(ti->tile) : ROADTYPES_NONE;
		total_offset = 0;
		custom_ground_offset = 0;
	}

	if (IsAirport(ti->tile)) {
		StationGfx gfx = GetAirportGfx(ti->tile);
		if (gfx >= NEW_AIRPORTTILE_OFFSET) {
			const AirportTileSpec *ats = AirportTileSpec::Get(gfx);
			if (ats->grf_prop.spritegroup != NULL && DrawNewAirportTile(ti, Station::GetByTile(ti->tile), gfx, ats)) {
				return;
			}
			/* No sprite group (or no valid one) found, meaning no graphics associated.
			 * Use the substitute one instead */
			assert(ats->grf_prop.subst_id != INVALID_AIRPORTTILE);
			gfx = ats->grf_prop.subst_id;
		}
		switch (gfx) {
			case APT_RADAR_GRASS_FENCE_SW:
				t = &_station_display_datas_airport_radar_grass_fence_sw[GetStationAnimationFrame(ti->tile)];
				break;
			case APT_GRASS_FENCE_NE_FLAG:
				t = &_station_display_datas_airport_flag_grass_fence_ne[GetStationAnimationFrame(ti->tile)];
				break;
			case APT_RADAR_FENCE_SW:
				t = &_station_display_datas_airport_radar_fence_sw[GetStationAnimationFrame(ti->tile)];
				break;
			case APT_RADAR_FENCE_NE:
				t = &_station_display_datas_airport_radar_fence_ne[GetStationAnimationFrame(ti->tile)];
				break;
			case APT_GRASS_FENCE_NE_FLAG_2:
				t = &_station_display_datas_airport_flag_grass_fence_ne_2[GetStationAnimationFrame(ti->tile)];
				break;
		}
	}

	Owner owner = GetTileOwner(ti->tile);

	PaletteID palette;
	if (Company::IsValidID(owner)) {
		palette = COMPANY_SPRITE_COLOUR(owner);
	} else {
		/* Some stations are not owner by a company, namely oil rigs */
		palette = PALETTE_TO_GREY;
	}

	if (t == NULL || t->seq == NULL) t = &_station_display_datas[GetStationType(ti->tile)][GetStationGfx(ti->tile)];

	/* don't show foundation for docks */
	if (ti->tileh != SLOPE_FLAT && !IsDock(ti->tile)) {
		if (statspec != NULL && HasBit(statspec->flags, SSF_CUSTOM_FOUNDATIONS)) {
			/* Station has custom foundations. */
			SpriteID image = GetCustomStationFoundationRelocation(statspec, st, ti->tile);

			if (HasBit(statspec->flags, SSF_EXTENDED_FOUNDATIONS)) {
				/* Station provides extended foundations. */

				static const uint8 foundation_parts[] = {
					0, 0, 0, 0, // Invalid,  Invalid,   Invalid,   SLOPE_SW
					0, 1, 2, 3, // Invalid,  SLOPE_EW,  SLOPE_SE,  SLOPE_WSE
					0, 4, 5, 6, // Invalid,  SLOPE_NW,  SLOPE_NS,  SLOPE_NWS
					7, 8, 9     // SLOPE_NE, SLOPE_ENW, SLOPE_SEN
				};

				AddSortableSpriteToDraw(image + foundation_parts[ti->tileh], PAL_NONE, ti->x, ti->y, 16, 16, 7, ti->z);
			} else {
				/* Draw simple foundations, built up from 8 possible foundation sprites. */

				/* Each set bit represents one of the eight composite sprites to be drawn.
				 * 'Invalid' entries will not drawn but are included for completeness. */
				static const uint8 composite_foundation_parts[] = {
					/* Invalid  (00000000), Invalid   (11010001), Invalid   (11100100), SLOPE_SW  (11100000) */
					   0x00,                0xD1,                 0xE4,                 0xE0,
					/* Invalid  (11001010), SLOPE_EW  (11001001), SLOPE_SE  (11000100), SLOPE_WSE (11000000) */
					   0xCA,                0xC9,                 0xC4,                 0xC0,
					/* Invalid  (11010010), SLOPE_NW  (10010001), SLOPE_NS  (11100100), SLOPE_NWS (10100000) */
					   0xD2,                0x91,                 0xE4,                 0xA0,
					/* SLOPE_NE (01001010), SLOPE_ENW (00001001), SLOPE_SEN (01000100) */
					   0x4A,                0x09,                 0x44
				};

				uint8 parts = composite_foundation_parts[ti->tileh];

				/* If foundations continue beyond the tile's upper sides then
				 * mask out the last two pieces. */
				uint z;
				Slope slope = GetFoundationSlope(ti->tile, &z);
				if (!HasFoundationNW(ti->tile, slope, z)) ClrBit(parts, 6);
				if (!HasFoundationNE(ti->tile, slope, z)) ClrBit(parts, 7);

				StartSpriteCombine();
				for (int i = 0; i < 8; i++) {
					if (HasBit(parts, i)) {
						AddSortableSpriteToDraw(image + i, PAL_NONE, ti->x, ti->y, 16, 16, 7, ti->z);
					}
				}
				EndSpriteCombine();
			}

			OffsetGroundSprite(31, 1);
			ti->z += ApplyFoundationToSlope(FOUNDATION_LEVELED, &ti->tileh);
		} else {
			DrawFoundation(ti, FOUNDATION_LEVELED);
		}
	}

	if (IsBuoy(ti->tile) || IsDock(ti->tile) || (IsOilRig(ti->tile) && GetWaterClass(ti->tile) != WATER_CLASS_INVALID)) {
		if (ti->tileh == SLOPE_FLAT) {
			DrawWaterClassGround(ti);
		} else {
			assert(IsDock(ti->tile));
			TileIndex water_tile = ti->tile + TileOffsByDiagDir(GetDockDirection(ti->tile));
			WaterClass wc = GetWaterClass(water_tile);
			if (wc == WATER_CLASS_SEA) {
				DrawShoreTile(ti->tileh);
			} else {
				DrawClearLandTile(ti, 3);
			}
		}
	} else {
		SpriteID image = t->ground.sprite;
		PaletteID pal  = t->ground.pal;
		if (rti != NULL && rti->UsesOverlay() && (image == SPR_RAIL_TRACK_X || image == SPR_RAIL_TRACK_Y)) {
			SpriteID ground = GetCustomRailSprite(rti, ti->tile, RTSG_GROUND);
			DrawGroundSprite(SPR_FLAT_GRASS_TILE, PAL_NONE);
			DrawGroundSprite(ground + (image == SPR_RAIL_TRACK_X ? RTO_X : RTO_Y), PAL_NONE);

			if (_game_mode != GM_MENU && _settings_client.gui.show_track_reservation && HasStationReservation(ti->tile)) {
				SpriteID overlay = GetCustomRailSprite(rti, ti->tile, RTSG_OVERLAY);
				DrawGroundSprite(overlay + (image == SPR_RAIL_TRACK_X ? RTO_X : RTO_Y), PALETTE_CRASH);
			}
		} else {
			if (HasBit(image, SPRITE_MODIFIER_CUSTOM_SPRITE)) {
				image += GetCustomStationGroundRelocation(statspec, st, ti->tile);
				image += custom_ground_offset;
			} else {
				image += total_offset;
			}
			DrawGroundSprite(image, GroundSpritePaletteTransform(image, pal, palette));

			/* PBS debugging, draw reserved tracks darker */
			if (_game_mode != GM_MENU && _settings_client.gui.show_track_reservation && HasStationRail(ti->tile) && HasStationReservation(ti->tile)) {
				const RailtypeInfo *rti = GetRailTypeInfo(GetRailType(ti->tile));
				DrawGroundSprite(GetRailStationAxis(ti->tile) == AXIS_X ? rti->base_sprites.single_x : rti->base_sprites.single_y, PALETTE_CRASH);
			}
		}
	}

	if (HasStationRail(ti->tile) && HasCatenaryDrawn(GetRailType(ti->tile)) && IsStationTileElectrifiable(ti->tile)) DrawCatenary(ti);

	if (HasBit(roadtypes, ROADTYPE_TRAM)) {
		Axis axis = GetRoadStopDir(ti->tile) == DIAGDIR_NE ? AXIS_X : AXIS_Y;
		DrawGroundSprite((HasBit(roadtypes, ROADTYPE_ROAD) ? SPR_TRAMWAY_OVERLAY : SPR_TRAMWAY_TRAM) + (axis ^ 1), PAL_NONE);
		DrawTramCatenary(ti, axis == AXIS_X ? ROAD_X : ROAD_Y);
	}

	if (IsRailWaypoint(ti->tile)) {
		/* Don't offset the waypoint graphics; they're always the same. */
		total_offset = 0;
	}

	DrawRailTileSeq(ti, t, TO_BUILDINGS, total_offset, relocation, palette);
}

void StationPickerDrawSprite(int x, int y, StationType st, RailType railtype, RoadType roadtype, int image)
{
	int32 total_offset = 0;
	PaletteID pal = COMPANY_SPRITE_COLOUR(_local_company);
	const DrawTileSprites *t = &_station_display_datas[st][image];
	const RailtypeInfo *rti = NULL;

	if (railtype != INVALID_RAILTYPE) {
		rti = GetRailTypeInfo(railtype);
		total_offset = rti->total_offset;
	}

	SpriteID img = t->ground.sprite;
	if ((img == SPR_RAIL_TRACK_X || img == SPR_RAIL_TRACK_Y) && rti->UsesOverlay()) {
		SpriteID ground = GetCustomRailSprite(rti, INVALID_TILE, RTSG_GROUND);
		DrawSprite(SPR_FLAT_GRASS_TILE, PAL_NONE, x, y);
		DrawSprite(ground + (img == SPR_RAIL_TRACK_X ? RTO_X : RTO_Y), PAL_NONE, x, y);
	} else {
		DrawSprite(img + total_offset, HasBit(img, PALETTE_MODIFIER_COLOUR) ? pal : PAL_NONE, x, y);
	}

	if (roadtype == ROADTYPE_TRAM) {
		DrawSprite(SPR_TRAMWAY_TRAM + (t->ground.sprite == SPR_ROAD_PAVED_STRAIGHT_X ? 1 : 0), PAL_NONE, x, y);
	}

	/* Default waypoint has no railtype specific sprites */
	DrawRailTileSeqInGUI(x, y, t, st == STATION_WAYPOINT ? 0 : total_offset, 0, pal);
}

static uint GetSlopeZ_Station(TileIndex tile, uint x, uint y)
{
	return GetTileMaxZ(tile);
}

static Foundation GetFoundation_Station(TileIndex tile, Slope tileh)
{
	return FlatteningFoundation(tileh);
}

static void GetTileDesc_Station(TileIndex tile, TileDesc *td)
{
	td->owner[0] = GetTileOwner(tile);
	if (IsDriveThroughStopTile(tile)) {
		Owner road_owner = INVALID_OWNER;
		Owner tram_owner = INVALID_OWNER;
		RoadTypes rts = GetRoadTypes(tile);
		if (HasBit(rts, ROADTYPE_ROAD)) road_owner = GetRoadOwner(tile, ROADTYPE_ROAD);
		if (HasBit(rts, ROADTYPE_TRAM)) tram_owner = GetRoadOwner(tile, ROADTYPE_TRAM);

		/* Is there a mix of owners? */
		if ((tram_owner != INVALID_OWNER && tram_owner != td->owner[0]) ||
				(road_owner != INVALID_OWNER && road_owner != td->owner[0])) {
			uint i = 1;
			if (road_owner != INVALID_OWNER) {
				td->owner_type[i] = STR_LAND_AREA_INFORMATION_ROAD_OWNER;
				td->owner[i] = road_owner;
				i++;
			}
			if (tram_owner != INVALID_OWNER) {
				td->owner_type[i] = STR_LAND_AREA_INFORMATION_TRAM_OWNER;
				td->owner[i] = tram_owner;
			}
		}
	}
	td->build_date = BaseStation::GetByTile(tile)->build_date;

	if (HasStationTileRail(tile)) {
		const StationSpec *spec = GetStationSpec(tile);

		if (spec != NULL) {
			td->station_class = GetStationClassName(spec->sclass);
			td->station_name  = spec->name;

			if (spec->grffile != NULL) {
				const GRFConfig *gc = GetGRFConfig(spec->grffile->grfid);
				td->grf = gc->GetName();
			}
		}

		const RailtypeInfo *rti = GetRailTypeInfo(GetRailType(tile));
		td->rail_speed = rti->max_speed;
	}

	if (IsAirport(tile)) {
		const AirportTileSpec *ats = AirportTileSpec::Get(GetAirportGfx(tile));
		td->airport_tile_name = ats->name;

		if (ats->grf_prop.grffile != NULL) {
			const GRFConfig *gc = GetGRFConfig(ats->grf_prop.grffile->grfid);
			td->grf = gc->GetName();
		}
	}

	StringID str;
	switch (GetStationType(tile)) {
		default: NOT_REACHED();
		case STATION_RAIL:     str = STR_LAI_STATION_DESCRIPTION_RAILROAD_STATION; break;
		case STATION_AIRPORT:
			str = (IsHangar(tile) ? STR_LAI_STATION_DESCRIPTION_AIRCRAFT_HANGAR : STR_LAI_STATION_DESCRIPTION_AIRPORT);
			break;
		case STATION_TRUCK:    str = STR_LAI_STATION_DESCRIPTION_TRUCK_LOADING_AREA; break;
		case STATION_BUS:      str = STR_LAI_STATION_DESCRIPTION_BUS_STATION; break;
		case STATION_OILRIG:   str = STR_INDUSTRY_NAME_OIL_RIG; break;
		case STATION_DOCK:     str = STR_LAI_STATION_DESCRIPTION_SHIP_DOCK; break;
		case STATION_BUOY:     str = STR_LAI_STATION_DESCRIPTION_BUOY; break;
		case STATION_WAYPOINT: str = STR_LAI_STATION_DESCRIPTION_WAYPOINT; break;
	}
	td->str = str;
}


static TrackStatus GetTileTrackStatus_Station(TileIndex tile, TransportType mode, uint sub_mode, DiagDirection side)
{
	TrackBits trackbits = TRACK_BIT_NONE;

	switch (mode) {
		case TRANSPORT_RAIL:
			if (HasStationRail(tile) && !IsStationTileBlocked(tile)) {
				trackbits = TrackToTrackBits(GetRailStationTrack(tile));
			}
			break;

		case TRANSPORT_WATER:
			/* buoy is coded as a station, it is always on open water */
			if (IsBuoy(tile)) {
				trackbits = TRACK_BIT_ALL;
				/* remove tracks that connect NE map edge */
				if (TileX(tile) == 0) trackbits &= ~(TRACK_BIT_X | TRACK_BIT_UPPER | TRACK_BIT_RIGHT);
				/* remove tracks that connect NW map edge */
				if (TileY(tile) == 0) trackbits &= ~(TRACK_BIT_Y | TRACK_BIT_LEFT | TRACK_BIT_UPPER);
			}
			break;

		case TRANSPORT_ROAD:
			if ((GetRoadTypes(tile) & sub_mode) != 0 && IsRoadStop(tile)) {
				DiagDirection dir = GetRoadStopDir(tile);
				Axis axis = DiagDirToAxis(dir);

				if (side != INVALID_DIAGDIR) {
					if (axis != DiagDirToAxis(side) || (IsStandardRoadStopTile(tile) && dir != side)) break;
				}

				trackbits = AxisToTrackBits(axis);
			}
			break;

		default:
			break;
	}

	return CombineTrackStatus(TrackBitsToTrackdirBits(trackbits), TRACKDIR_BIT_NONE);
}


static void TileLoop_Station(TileIndex tile)
{
	/* FIXME -- GetTileTrackStatus_Station -> animated stationtiles
	 * hardcoded.....not good */
	switch (GetStationType(tile)) {
		case STATION_AIRPORT:
			AirportTileAnimationTrigger(Station::GetByTile(tile), tile, AAT_TILELOOP);
			break;

		case STATION_DOCK:
			if (GetTileSlope(tile, NULL) != SLOPE_FLAT) break; // only handle water part
		/* FALL THROUGH */
		case STATION_OILRIG: //(station part)
		case STATION_BUOY:
			TileLoop_Water(tile);
			break;

		default: break;
	}
}


static void AnimateTile_Station(TileIndex tile)
{
	if (HasStationRail(tile)) {
		AnimateStationTile(tile);
		return;
	}

	if (IsAirport(tile)) {
		AnimateAirportTile(tile);
	}
}


static bool ClickTile_Station(TileIndex tile)
{
	const BaseStation *bst = BaseStation::GetByTile(tile);

	if (bst->facilities & FACIL_WAYPOINT) {
		ShowWaypointWindow(Waypoint::From(bst));
	} else if (IsHangar(tile)) {
		const Station *st = Station::From(bst);
		ShowDepotWindow(st->airport.GetHangarTile(st->airport.GetHangarNum(tile)), VEH_AIRCRAFT);
	} else {
		ShowStationViewWindow(bst->index);
	}
	return true;
}

static VehicleEnterTileStatus VehicleEnter_Station(Vehicle *v, TileIndex tile, int x, int y)
{
	if (v->type == VEH_TRAIN) {
		StationID station_id = GetStationIndex(tile);
		if (!v->current_order.ShouldStopAtStation(v, station_id)) return VETSB_CONTINUE;
		if (!IsRailStation(tile) || !Train::From(v)->IsFrontEngine()) return VETSB_CONTINUE;

		int station_ahead;
		int station_length;
		int stop = GetTrainStopLocation(station_id, tile, Train::From(v), &station_ahead, &station_length);

		/* Stop whenever that amount of station ahead + the distance from the
		 * begin of the platform to the stop location is longer than the length
		 * of the platform. Station ahead 'includes' the current tile where the
		 * vehicle is on, so we need to substract that. */
		if (!IsInsideBS(stop + station_ahead, station_length, TILE_SIZE)) return VETSB_CONTINUE;

		DiagDirection dir = DirToDiagDir(v->direction);

		x &= 0xF;
		y &= 0xF;

		if (DiagDirToAxis(dir) != AXIS_X) Swap(x, y);
		if (y == TILE_SIZE / 2) {
			if (dir != DIAGDIR_SE && dir != DIAGDIR_SW) x = TILE_SIZE - 1 - x;
			stop &= TILE_SIZE - 1;

			if (x == stop) return VETSB_ENTERED_STATION | (VehicleEnterTileStatus)(station_id << VETS_STATION_ID_OFFSET); // enter station
			if (x < stop) {
				uint16 spd;

				v->vehstatus |= VS_TRAIN_SLOWING;
				spd = max(0, (stop - x) * 20 - 15);
				if (spd < v->cur_speed) v->cur_speed = spd;
			}
		}
	} else if (v->type == VEH_ROAD) {
		RoadVehicle *rv = RoadVehicle::From(v);
		if (rv->state < RVSB_IN_ROAD_STOP && !IsReversingRoadTrackdir((Trackdir)rv->state) && rv->frame == 0) {
			if (IsRoadStop(tile) && rv->IsRoadVehFront()) {
				/* Attempt to allocate a parking bay in a road stop */
				return RoadStop::GetByTile(tile, GetRoadStopType(tile))->Enter(rv) ? VETSB_CONTINUE : VETSB_CANNOT_ENTER;
			}
		}
	}

	return VETSB_CONTINUE;
}

/**
 * This function is called for each station once every 250 ticks.
 * Not all stations will get the tick at the same time.
 * @param st the station receiving the tick.
 * @return true if the station is still valid (wasn't deleted)
 */
static bool StationHandleBigTick(BaseStation *st)
{
	if (!st->IsInUse() && ++st->delete_ctr >= 8) {
		delete st;
		return false;
	}

	if ((st->facilities & FACIL_WAYPOINT) == 0) UpdateStationAcceptance(Station::From(st), true);

	return true;
}

static inline void byte_inc_sat(byte *p)
{
	byte b = *p + 1;
	if (b != 0) *p = b;
}

static void UpdateStationRating(Station *st)
{
	bool waiting_changed = false;

	byte_inc_sat(&st->time_since_load);
	byte_inc_sat(&st->time_since_unload);

	const CargoSpec *cs;
	FOR_ALL_CARGOSPECS(cs) {
		GoodsEntry *ge = &st->goods[cs->Index()];
		/* Slowly increase the rating back to his original level in the case we
		 *  didn't deliver cargo yet to this station. This happens when a bribe
		 *  failed while you didn't moved that cargo yet to a station. */
		if (!HasBit(ge->acceptance_pickup, GoodsEntry::PICKUP) && ge->rating < INITIAL_STATION_RATING) {
			ge->rating++;
		}

		/* Only change the rating if we are moving this cargo */
		if (HasBit(ge->acceptance_pickup, GoodsEntry::PICKUP)) {
			byte_inc_sat(&ge->days_since_pickup);

			bool skip = false;
			int rating = 0;
			uint waiting = ge->cargo.Count();

			if (HasBit(cs->callback_mask, CBM_CARGO_STATION_RATING_CALC)) {
				/* Perform custom station rating. If it succeeds the speed, days in transit and
				 * waiting cargo ratings must not be executed. */

				/* NewGRFs expect last speed to be 0xFF when no vehicle has arrived yet. */
				uint last_speed = ge->last_speed;
				if (last_speed == 0) last_speed = 0xFF;

				uint32 var18 = min(ge->days_since_pickup, 0xFF) | (min(waiting, 0xFFFF) << 8) | (min(last_speed, 0xFF) << 24);
				/* Convert to the 'old' vehicle types */
				uint32 var10 = (st->last_vehicle_type == VEH_INVALID) ? 0x0 : (st->last_vehicle_type + 0x10);
				uint16 callback = GetCargoCallback(CBID_CARGO_STATION_RATING_CALC, var10, var18, cs);
				if (callback != CALLBACK_FAILED) {
					skip = true;
					rating = GB(callback, 0, 14);

					/* Simulate a 15 bit signed value */
					if (HasBit(callback, 14)) rating -= 0x4000;
				}
			}

			if (!skip) {
				int b = ge->last_speed - 85;
				if (b >= 0) rating += b >> 2;

				byte days = ge->days_since_pickup;
				if (st->last_vehicle_type == VEH_SHIP) days >>= 2;
				(days > 21) ||
				(rating += 25, days > 12) ||
				(rating += 25, days > 6) ||
				(rating += 45, days > 3) ||
				(rating += 35, true);

				(rating -= 90, waiting > 1500) ||
				(rating += 55, waiting > 1000) ||
				(rating += 35, waiting > 600) ||
				(rating += 10, waiting > 300) ||
				(rating += 20, waiting > 100) ||
				(rating += 10, true);
			}

			if (Company::IsValidID(st->owner) && HasBit(st->town->statues, st->owner)) rating += 26;

			byte age = ge->last_age;
			(age >= 3) ||
			(rating += 10, age >= 2) ||
			(rating += 10, age >= 1) ||
			(rating += 13, true);

			{
				int or_ = ge->rating; // old rating

				/* only modify rating in steps of -2, -1, 0, 1 or 2 */
				ge->rating = rating = or_ + Clamp(Clamp(rating, 0, 255) - or_, -2, 2);

				/* if rating is <= 64 and more than 200 items waiting,
				 * remove some random amount of goods from the station */
				if (rating <= 64 && waiting >= 200) {
					int dec = Random() & 0x1F;
					if (waiting < 400) dec &= 7;
					waiting -= dec + 1;
					waiting_changed = true;
				}

				/* if rating is <= 127 and there are any items waiting, maybe remove some goods. */
				if (rating <= 127 && waiting != 0) {
					uint32 r = Random();
					if (rating <= (int)GB(r, 0, 7)) {
						/* Need to have int, otherwise it will just overflow etc. */
						waiting = max((int)waiting - (int)GB(r, 8, 2) - 1, 0);
						waiting_changed = true;
					}
				}

				/* At some point we really must cap the cargo. Previously this
				 * was a strict 4095, but now we'll have a less strict, but
				 * increasingly agressive truncation of the amount of cargo. */
				static const uint WAITING_CARGO_THRESHOLD  = 1 << 12;
				static const uint WAITING_CARGO_CUT_FACTOR = 1 <<  6;
				static const uint MAX_WAITING_CARGO        = 1 << 15;

				if (waiting > WAITING_CARGO_THRESHOLD) {
					uint difference = waiting - WAITING_CARGO_THRESHOLD;
					waiting -= (difference / WAITING_CARGO_CUT_FACTOR);

					waiting = min(waiting, MAX_WAITING_CARGO);
					waiting_changed = true;
				}

				if (waiting_changed) ge->cargo.RandomTruncate(waiting);
			}
		}
	}

	StationID index = st->index;
	if (waiting_changed) {
		SetWindowDirty(WC_STATION_VIEW, index); // update whole window
	} else {
		SetWindowWidgetDirty(WC_STATION_VIEW, index, SVW_RATINGLIST); // update only ratings list
	}
}

void DeleteStaleFlows(StationID at, CargoID c_id, StationID to) {
<<<<<<< HEAD
	FlowStatMap & flows = Station::Get(at)->goods[c_id].flows;
	for (FlowStatMap::iterator f_it = flows.begin(); f_it != flows.end();) {
		FlowStatSet & s_flows = f_it->second;
=======
	FlowStatMap &flows = Station::Get(at)->goods[c_id].flows;
	for (FlowStatMap::iterator f_it = flows.begin(); f_it != flows.end();) {
		FlowStatSet &s_flows = f_it->second;
>>>>>>> e20a6d47
		for (FlowStatSet::iterator s_it = s_flows.begin(); s_it != s_flows.end();) {
			if (s_it->Via() == to) {
				s_flows.erase(s_it++);
			} else {
				++s_it;
			}
		}
		if (s_flows.empty()) {
			flows.erase(f_it++);
		} else {
			++f_it;
		}
	}
}

uint GetMovingAverageLength(const Station *from, const Station *to)
{
	return LinkStat::MIN_AVERAGE_LENGTH + (DistanceManhattan(from->xy, to->xy) >> 2);
}

void Station::RunAverages() {
	FlowStatSet new_flows;
	for(int goods_index = CT_BEGIN; goods_index != CT_END; ++goods_index) {
<<<<<<< HEAD
		GoodsEntry & good = this->goods[goods_index];
		LinkStatMap & links = good.link_stats;
=======
		GoodsEntry &good = this->goods[goods_index];
		LinkStatMap &links = good.link_stats;
>>>>>>> e20a6d47
		for (LinkStatMap::iterator i = links.begin(); i != links.end();) {
			StationID id = i->first;
			Station *other = Station::GetIfValid(id);
			if (other == NULL) {
<<<<<<< HEAD
				links.erase(i++);
			} else {
				LinkStat & ls = i->second;
=======
				good.cargo.RerouteStalePackets(id);
				links.erase(i++);
			} else {
				LinkStat &ls = i->second;
>>>>>>> e20a6d47
				ls.Decrease();
				if (ls.IsNull()) {
					DeleteStaleFlows(this->index, goods_index, id);
					good.cargo.RerouteStalePackets(id);
					links.erase(i++);
				} else {
					++i;
				}
			}
		}

<<<<<<< HEAD
		FlowStatMap & flows = good.flows;
=======
		FlowStatMap &flows = good.flows;
>>>>>>> e20a6d47
		for (FlowStatMap::iterator i = flows.begin(); i != flows.end();) {
			StationID source = i->first;
			if (!Station::IsValidID(source)) {
				flows.erase(i++);
			} else {
<<<<<<< HEAD
				FlowStatSet & flow_set = i->second;
=======
				FlowStatSet &flow_set = i->second;
>>>>>>> e20a6d47
				for (FlowStatSet::iterator j = flow_set.begin(); j != flow_set.end(); ++j) {
					if (Station::IsValidID(j->Via())) {
						new_flows.insert(j->GetDecreasedCopy());
					}
				}
				flow_set.swap(new_flows);
				new_flows.clear();
				++i;
			}
		}
	}
}

<<<<<<< HEAD
=======

>>>>>>> e20a6d47
void UpdateFlows(Station *st, Vehicle *front, StationID next_station_id) {
	if (next_station_id == INVALID_STATION) {
		return;
	} else {
		for (Vehicle *v = front; v != NULL; v = v->Next()) {
			GoodsEntry *ge = &st->goods[v->cargo_type];
			const CargoPacketList *packets = v->cargo.Packets();
			for(VehicleCargoList::ConstIterator i = packets->begin(); i != packets->end(); ++i) {
				CargoPacket *p = *i;
				ge->UpdateFlowStats(p->SourceStation(), p->Count(), next_station_id);
			}
		}
	}
}

<<<<<<< HEAD
void RecalcFrozenIfLoading(const Vehicle * v) {
=======
void RecalcFrozenIfLoading(const Vehicle *v) {
>>>>>>> e20a6d47
	if (v->current_order.IsType(OT_LOADING)) {
		RecalcFrozen(Station::Get(v->last_station_visited));
	}
}

<<<<<<< HEAD
void RecalcFrozen(Station * st) {
=======
void RecalcFrozen(Station *st) {
>>>>>>> e20a6d47
	if (st->loading_vehicles.empty()) {
		/* if no vehicles are there the frozen values are always correct */
		return;
	}

	for(int goods_index = CT_BEGIN; goods_index != CT_END; ++goods_index) {
<<<<<<< HEAD
		GoodsEntry & good = st->goods[goods_index];
		LinkStatMap & links = good.link_stats;
=======
		GoodsEntry &good = st->goods[goods_index];
		LinkStatMap &links = good.link_stats;
>>>>>>> e20a6d47
		for (LinkStatMap::iterator i = links.begin(); i != links.end(); ++i) {
			i->second.Unfreeze();
		}
	}

	std::list<Vehicle *>::iterator v_it = st->loading_vehicles.begin();
	while(v_it != st->loading_vehicles.end()) {
<<<<<<< HEAD
		const Vehicle * front = *v_it;
		OrderList * orders = front->orders.list;
=======
		const Vehicle *front = *v_it;
		OrderList *orders = front->orders.list;
>>>>>>> e20a6d47
		if (orders != NULL) {
			StationID next_station_id = orders->GetNextStoppingStation(front->cur_order_index, front->type == VEH_ROAD || front->type == VEH_TRAIN);
			if (next_station_id != INVALID_STATION && next_station_id != st->index) {
				IncreaseStats(st, front, next_station_id, true);
			}
		}
		++v_it;
	}
}

void DecreaseFrozen(Station *st, const Vehicle *front, StationID next_station_id) {
	assert(st->index != next_station_id && next_station_id != INVALID_STATION);
	for (const Vehicle *v = front; v != NULL; v = v->Next()) {
		if (v->cargo_cap > 0) {
<<<<<<< HEAD
			LinkStatMap & link_stats = st->goods[v->cargo_type].link_stats;
=======
			LinkStatMap &link_stats = st->goods[v->cargo_type].link_stats;
>>>>>>> e20a6d47
			LinkStatMap::iterator lstat_it = link_stats.find(next_station_id);
			if (lstat_it == link_stats.end()) {
				DEBUG(misc, 1, "frozen not in linkstat list.");
				RecalcFrozen(st);
				return;
			} else {
<<<<<<< HEAD
				LinkStat & link_stat = lstat_it->second;
=======
				LinkStat &link_stat = lstat_it->second;
>>>>>>> e20a6d47
				if (link_stat.Frozen() < v->cargo_cap) {
					DEBUG(misc, 1, "frozen is smaller than cargo cap.");
					RecalcFrozen(st);
					return;
				} else {
					link_stat.Unfreeze(v->cargo_cap);
				}
				assert(!link_stat.IsNull());
			}
		}
	}
}

void IncreaseStats(Station *st, const Vehicle *front, StationID next_station_id, bool freeze) {
	Station *next = Station::GetIfValid(next_station_id);
	assert(st->index != next_station_id && next != NULL);
	uint average_length = GetMovingAverageLength(st, next);

	for (const Vehicle *v = front; v != NULL; v = v->Next()) {
		if (v->cargo_cap > 0) {
			LinkStatMap &stats = st->goods[v->cargo_type].link_stats;
			LinkStatMap::iterator i = stats.find(next_station_id);
			if (i == stats.end()) {
<<<<<<< HEAD
				stats.insert(std::make_pair(next_station_id, LinkStat(
					average_length, v->cargo_cap,
					freeze ? v->cargo_cap : 0,
					freeze ? 0 : v->cargo.Count()
				)));
			} else {
				LinkStat & link_stat = i->second;
=======
				stats.insert(std::make_pair(next_station_id, LinkStat(average_length,
						v->cargo_cap, freeze ? v->cargo_cap : 0, freeze ? 0 : v->cargo.Count())));
			} else {
				LinkStat &link_stat = i->second;
>>>>>>> e20a6d47
				if (freeze) {
					link_stat.Freeze(v->cargo_cap);
				} else {
					link_stat.Increase(v->cargo_cap, v->cargo.Count());
				}
				assert(!link_stat.IsNull());
			}
		}
	}
}

/* called for every station each tick */
static void StationHandleSmallTick(BaseStation *st)
{
	if ((st->facilities & FACIL_WAYPOINT) != 0 || !st->IsInUse()) return;

	byte b = st->delete_ctr + 1;
	if (b >= 185) b = 0;
	st->delete_ctr = b;

	if (b == 0) UpdateStationRating(Station::From(st));
}

void OnTick_Station()
{
	if (_game_mode == GM_EDITOR) return;

	RunAverages<Station>();

	BaseStation *st;
	FOR_ALL_BASE_STATIONS(st) {
		StationHandleSmallTick(st);
		
		/* Run 250 tick interval trigger for station animation.
		 * Station index is included so that triggers are not all done
		 * at the same time. */
		if ((_tick_counter + st->index) % 250 == 0) {
			/* Stop processing this station if it was deleted */
			if (!StationHandleBigTick(st)) continue;
			StationAnimationTrigger(st, st->xy, STAT_ANIM_250_TICKS);
			if (Station::IsExpected(st)) AirportAnimationTrigger(Station::From(st), AAT_STATION_250_ticks);
		}
	}
}

void StationMonthlyLoop()
{
	Station *st;
	FOR_ALL_STATIONS(st) {
		for(int goods_index = CT_BEGIN; goods_index != CT_END; ++goods_index) {
			GoodsEntry &good = st->goods[goods_index];
			good.supply = good.supply_new;
			good.supply_new = 0;
		}
	}
}


void ModifyStationRatingAround(TileIndex tile, Owner owner, int amount, uint radius)
{
	Station *st;

	FOR_ALL_STATIONS(st) {
		if (st->owner == owner &&
				DistanceManhattan(tile, st->xy) <= radius) {
			for (CargoID i = 0; i < NUM_CARGO; i++) {
				GoodsEntry *ge = &st->goods[i];

				if (ge->acceptance_pickup != 0) {
					ge->rating = Clamp(ge->rating + amount, 0, 255);
				}
			}
		}
	}
}

static void UpdateStationWaiting(Station *st, CargoID type, uint amount, SourceType source_type, SourceID source_id)
{
<<<<<<< HEAD
	GoodsEntry & good = st->goods[type];
	StationID id = st->index;
	StationID next = INVALID_STATION;
	FlowStatSet & flow_stats = good.flows[id];
=======
	GoodsEntry &good = st->goods[type];
	StationID id = st->index;
	StationID next = INVALID_STATION;
	FlowStatSet &flow_stats = good.flows[id];
>>>>>>> e20a6d47
	FlowStatSet::iterator i = flow_stats.begin();
	if (i != flow_stats.end()) {
		next = i->Via();
		good.UpdateFlowStats(flow_stats, i, amount);
	}
<<<<<<< HEAD
	CargoPacket * packet = new CargoPacket(st->index, st->xy, amount, source_type, source_id);
=======
	CargoPacket *packet = new CargoPacket(st->index, st->xy, amount, source_type, source_id);
>>>>>>> e20a6d47
	good.cargo.Append(next, packet);

	good.supply_new += amount;

	StationAnimationTrigger(st, st->xy, STAT_ANIM_NEW_CARGO, type);
	AirportAnimationTrigger(st, AAT_STATION_NEW_CARGO, type);

	SetWindowDirty(WC_STATION_VIEW, st->index);
	st->MarkTilesDirty(true);
}

static bool IsUniqueStationName(const char *name)
{
	const Station *st;

	FOR_ALL_STATIONS(st) {
		if (st->name != NULL && strcmp(st->name, name) == 0) return false;
	}

	return true;
}

/** Rename a station
 * @param tile unused
 * @param flags operation to perform
 * @param p1 station ID that is to be renamed
 * @param p2 unused
 * @param text the new name or an empty string when resetting to the default
 * @return the cost of this operation or an error
 */
CommandCost CmdRenameStation(TileIndex tile, DoCommandFlag flags, uint32 p1, uint32 p2, const char *text)
{
	Station *st = Station::GetIfValid(p1);
	if (st == NULL) return CMD_ERROR;

	CommandCost ret = CheckOwnership(st->owner);
	if (ret.Failed()) return ret;

	bool reset = StrEmpty(text);

	if (!reset) {
		if (strlen(text) >= MAX_LENGTH_STATION_NAME_BYTES) return CMD_ERROR;
		if (!IsUniqueStationName(text)) return_cmd_error(STR_ERROR_NAME_MUST_BE_UNIQUE);
	}

	if (flags & DC_EXEC) {
		free(st->name);
		st->name = reset ? NULL : strdup(text);

		st->UpdateVirtCoord();
		InvalidateWindowData(WC_STATION_LIST, st->owner, 1);
	}

	return CommandCost();
}

/**
 * Find all stations around a rectangular producer (industry, house, headquarter, ...)
 *
 * @param location The location/area of the producer
 * @param stations The list to store the stations in
 */
void FindStationsAroundTiles(const TileArea &location, StationList *stations)
{
	/* area to search = producer plus station catchment radius */
	int max_rad = (_settings_game.station.modified_catchment ? MAX_CATCHMENT : CA_UNMODIFIED);

	for (int dy = -max_rad; dy < location.h + max_rad; dy++) {
		for (int dx = -max_rad; dx < location.w + max_rad; dx++) {
			TileIndex cur_tile = TileAddWrap(location.tile, dx, dy);
			if (cur_tile == INVALID_TILE || !IsTileType(cur_tile, MP_STATION)) continue;

			Station *st = Station::GetByTile(cur_tile);
			if (st == NULL) continue;

			if (_settings_game.station.modified_catchment) {
				int rad = st->GetCatchmentRadius();
				if (dx < -rad || dx >= rad + location.w || dy < -rad || dy >= rad + location.h) continue;
			}

			/* Insert the station in the set. This will fail if it has
			 * already been added.
			 */
			stations->Include(st);
		}
	}
}

/**
 * Run a tile loop to find stations around a tile, on demand. Cache the result for further requests
 * @return pointer to a StationList containing all stations found
 */
const StationList *StationFinder::GetStations()
{
	if (this->tile != INVALID_TILE) {
		FindStationsAroundTiles(*this, &this->stations);
		this->tile = INVALID_TILE;
	}
	return &this->stations;
}

uint MoveGoodsToStation(CargoID type, uint amount, SourceType source_type, SourceID source_id, const StationList *all_stations)
{
	/* Return if nothing to do. Also the rounding below fails for 0. */
	if (amount == 0) return 0;

	Station *st1 = NULL;   // Station with best rating
	Station *st2 = NULL;   // Second best station
	uint best_rating1 = 0; // rating of st1
	uint best_rating2 = 0; // rating of st2

	for (Station * const *st_iter = all_stations->Begin(); st_iter != all_stations->End(); ++st_iter) {
		Station *st = *st_iter;

		/* Is the station reserved exclusively for somebody else? */
		if (st->town->exclusive_counter > 0 && st->town->exclusivity != st->owner) continue;

		if (st->goods[type].rating == 0) continue; // Lowest possible rating, better not to give cargo anymore

		if (_settings_game.order.selectgoods && st->goods[type].last_speed == 0) continue; // Selectively servicing stations, and not this one

		if (IsCargoInClass(type, CC_PASSENGERS)) {
			if (st->facilities == FACIL_TRUCK_STOP) continue; // passengers are never served by just a truck stop
		} else {
			if (st->facilities == FACIL_BUS_STOP) continue; // non-passengers are never served by just a bus stop
		}

		/* This station can be used, add it to st1/st2 */
		if (st1 == NULL || st->goods[type].rating >= best_rating1) {
			st2 = st1; best_rating2 = best_rating1; st1 = st; best_rating1 = st->goods[type].rating;
		} else if (st2 == NULL || st->goods[type].rating >= best_rating2) {
			st2 = st; best_rating2 = st->goods[type].rating;
		}
	}

	/* no stations around at all? */
	if (st1 == NULL) return 0;

	if (st2 == NULL) {
		/* only one station around */
		uint moved = amount * best_rating1 / 256 + 1;
		UpdateStationWaiting(st1, type, moved, source_type, source_id);
		return moved;
	}

	/* several stations around, the best two (highest rating) are in st1 and st2 */
	assert(st1 != NULL);
	assert(st2 != NULL);
	assert(best_rating1 != 0 || best_rating2 != 0);

	/* the 2nd highest one gets a penalty */
	best_rating2 >>= 1;

	/* amount given to station 1 */
	uint t = (best_rating1 * (amount + 1)) / (best_rating1 + best_rating2);

	uint moved = 0;
	if (t != 0) {
		moved = t * best_rating1 / 256 + 1;
		amount -= t;
		UpdateStationWaiting(st1, type, moved, source_type, source_id);
	}

	if (amount != 0) {
		amount = amount * best_rating2 / 256 + 1;
		moved += amount;
		UpdateStationWaiting(st2, type, amount, source_type, source_id);
	}

	return moved;
}

void BuildOilRig(TileIndex tile)
{
	if (!Station::CanAllocateItem()) {
		DEBUG(misc, 0, "Can't allocate station for oilrig at 0x%X, reverting to oilrig only", tile);
		return;
	}

	Station *st = new Station(tile);
	st->town = ClosestTownFromTile(tile, UINT_MAX);

	st->string_id = GenerateStationName(st, tile, STATIONNAMING_OILRIG);

	assert(IsTileType(tile, MP_INDUSTRY));
	DeleteAnimatedTile(tile);
	MakeOilrig(tile, st->index, GetWaterClass(tile));

	st->owner = OWNER_NONE;
	st->airport.type = AT_OILRIG;
	st->airport.Add(tile);
	st->dock_tile = tile;
	st->facilities = FACIL_AIRPORT | FACIL_DOCK;
	st->build_date = _date;

	st->rect.BeforeAddTile(tile, StationRect::ADD_FORCE);

	for (CargoID j = 0; j < NUM_CARGO; j++) {
		st->goods[j].acceptance_pickup = 0;
		st->goods[j].days_since_pickup = 255;
		st->goods[j].rating = INITIAL_STATION_RATING;
		st->goods[j].last_speed = 0;
		st->goods[j].last_age = 255;
	}

	st->UpdateVirtCoord();
	UpdateStationAcceptance(st, false);
	st->RecomputeIndustriesNear();
}

void DeleteOilRig(TileIndex tile)
{
	Station *st = Station::GetByTile(tile);

	MakeWaterKeepingClass(tile, OWNER_NONE);
	MarkTileDirtyByTile(tile);

	st->dock_tile = INVALID_TILE;
	st->airport.Clear();
	st->facilities &= ~(FACIL_AIRPORT | FACIL_DOCK);
	st->airport.flags = 0;

	st->rect.AfterRemoveTile(st, tile);

	st->UpdateVirtCoord();
	st->RecomputeIndustriesNear();
	if (!st->IsInUse()) delete st;
}

static void ChangeTileOwner_Station(TileIndex tile, Owner old_owner, Owner new_owner)
{
	if (IsDriveThroughStopTile(tile)) {
		for (RoadType rt = ROADTYPE_ROAD; rt < ROADTYPE_END; rt++) {
			/* Update all roadtypes, no matter if they are present */
			if (GetRoadOwner(tile, rt) == old_owner) {
				SetRoadOwner(tile, rt, new_owner == INVALID_OWNER ? OWNER_NONE : new_owner);
			}
		}
	}

	if (!IsTileOwner(tile, old_owner)) return;

	if (new_owner != INVALID_OWNER) {
		/* for buoys, owner of tile is owner of water, st->owner == OWNER_NONE */
		SetTileOwner(tile, new_owner);
		InvalidateWindowClassesData(WC_STATION_LIST, 0);
	} else {
		if (IsDriveThroughStopTile(tile)) {
			/* Remove the drive-through road stop */
			DoCommand(tile, 1 | 1 << 8, (GetStationType(tile) == STATION_TRUCK) ? ROADSTOP_TRUCK : ROADSTOP_BUS, DC_EXEC | DC_BANKRUPT, CMD_REMOVE_ROAD_STOP);
			assert(IsTileType(tile, MP_ROAD));
			/* Change owner of tile and all roadtypes */
			ChangeTileOwner(tile, old_owner, new_owner);
		} else {
			DoCommand(tile, 0, 0, DC_EXEC | DC_BANKRUPT, CMD_LANDSCAPE_CLEAR);
			/* Set tile owner of water under (now removed) buoy and dock to OWNER_NONE.
			 * Update owner of buoy if it was not removed (was in orders).
			 * Do not update when owned by OWNER_WATER (sea and rivers). */
			if ((IsTileType(tile, MP_WATER) || IsBuoyTile(tile)) && IsTileOwner(tile, old_owner)) SetTileOwner(tile, OWNER_NONE);
		}
	}
}

/**
 * Check if a drive-through road stop tile can be cleared.
 * Road stops built on town-owned roads check the conditions
 * that would allow clearing of the original road.
 * @param tile road stop tile to check
 * @param flags command flags
 * @return true if the road can be cleared
 */
static bool CanRemoveRoadWithStop(TileIndex tile, DoCommandFlag flags)
{
	/* Yeah... water can always remove stops, right? */
	if (_current_company == OWNER_WATER) return true;

	Owner road_owner = _current_company;
	Owner tram_owner = _current_company;

	RoadTypes rts = GetRoadTypes(tile);
	if (HasBit(rts, ROADTYPE_ROAD)) road_owner = GetRoadOwner(tile, ROADTYPE_ROAD);
	if (HasBit(rts, ROADTYPE_TRAM)) tram_owner = GetRoadOwner(tile, ROADTYPE_TRAM);

	if ((road_owner != OWNER_TOWN && CheckOwnership(road_owner).Failed()) || CheckOwnership(tram_owner).Failed()) return false;

	return road_owner != OWNER_TOWN || CheckAllowRemoveRoad(tile, GetAnyRoadBits(tile, ROADTYPE_ROAD), OWNER_TOWN, ROADTYPE_ROAD, flags).Succeeded();
}

CommandCost ClearTile_Station(TileIndex tile, DoCommandFlag flags)
{
	if (flags & DC_AUTO) {
		switch (GetStationType(tile)) {
			default: break;
			case STATION_RAIL:     return_cmd_error(STR_ERROR_MUST_DEMOLISH_RAILROAD);
			case STATION_WAYPOINT: return_cmd_error(STR_ERROR_BUILDING_MUST_BE_DEMOLISHED);
			case STATION_AIRPORT:  return_cmd_error(STR_ERROR_MUST_DEMOLISH_AIRPORT_FIRST);
			case STATION_TRUCK:    return_cmd_error(HasTileRoadType(tile, ROADTYPE_TRAM) ? STR_ERROR_MUST_DEMOLISH_CARGO_TRAM_STATION_FIRST : STR_ERROR_MUST_DEMOLISH_TRUCK_STATION_FIRST);
			case STATION_BUS:      return_cmd_error(HasTileRoadType(tile, ROADTYPE_TRAM) ? STR_ERROR_MUST_DEMOLISH_PASSENGER_TRAM_STATION_FIRST : STR_ERROR_MUST_DEMOLISH_BUS_STATION_FIRST);
			case STATION_BUOY:     return_cmd_error(STR_ERROR_BUOY_IN_THE_WAY);
			case STATION_DOCK:     return_cmd_error(STR_ERROR_MUST_DEMOLISH_DOCK_FIRST);
			case STATION_OILRIG:
				SetDParam(1, STR_INDUSTRY_NAME_OIL_RIG);
				return_cmd_error(STR_ERROR_UNMOVABLE_OBJECT_IN_THE_WAY);
		}
	}

	switch (GetStationType(tile)) {
		case STATION_RAIL:     return RemoveRailStation(tile, flags);
		case STATION_WAYPOINT: return RemoveRailWaypoint(tile, flags);
		case STATION_AIRPORT:  return RemoveAirport(tile, flags);
		case STATION_TRUCK:
			if (IsDriveThroughStopTile(tile) && !CanRemoveRoadWithStop(tile, flags)) {
				return_cmd_error(STR_ERROR_MUST_DEMOLISH_TRUCK_STATION_FIRST);
			}
			return RemoveRoadStop(tile, flags);
		case STATION_BUS:
			if (IsDriveThroughStopTile(tile) && !CanRemoveRoadWithStop(tile, flags)) {
				return_cmd_error(STR_ERROR_MUST_DEMOLISH_BUS_STATION_FIRST);
			}
			return RemoveRoadStop(tile, flags);
		case STATION_BUOY:     return RemoveBuoy(tile, flags);
		case STATION_DOCK:     return RemoveDock(tile, flags);
		default: break;
	}

	return CMD_ERROR;
}

static CommandCost TerraformTile_Station(TileIndex tile, DoCommandFlag flags, uint z_new, Slope tileh_new)
{
	if (_settings_game.construction.build_on_slopes && AutoslopeEnabled()) {
		/* TODO: If you implement newgrf callback 149 'land slope check', you have to decide what to do with it here.
		 *       TTDP does not call it.
		 */
		if (!IsSteepSlope(tileh_new) && (GetTileMaxZ(tile) == z_new + GetSlopeMaxZ(tileh_new))) {
			switch (GetStationType(tile)) {
				case STATION_WAYPOINT:
				case STATION_RAIL: {
					DiagDirection direction = AxisToDiagDir(GetRailStationAxis(tile));
					if (!AutoslopeCheckForEntranceEdge(tile, z_new, tileh_new, direction)) break;
					if (!AutoslopeCheckForEntranceEdge(tile, z_new, tileh_new, ReverseDiagDir(direction))) break;
					return CommandCost(EXPENSES_CONSTRUCTION, _price[PR_BUILD_FOUNDATION]);
				}

				case STATION_AIRPORT:
					return CommandCost(EXPENSES_CONSTRUCTION, _price[PR_BUILD_FOUNDATION]);

				case STATION_TRUCK:
				case STATION_BUS: {
					DiagDirection direction = GetRoadStopDir(tile);
					if (!AutoslopeCheckForEntranceEdge(tile, z_new, tileh_new, direction)) break;
					if (IsDriveThroughStopTile(tile)) {
						if (!AutoslopeCheckForEntranceEdge(tile, z_new, tileh_new, ReverseDiagDir(direction))) break;
					}
					return CommandCost(EXPENSES_CONSTRUCTION, _price[PR_BUILD_FOUNDATION]);
				}

				default: break;
			}
		}
	}
	return DoCommand(tile, 0, 0, flags, CMD_LANDSCAPE_CLEAR);
}

void GoodsEntry::UpdateFlowStats(FlowStatSet &flow_stats, FlowStatSet::iterator flow_it, uint count)
{
	FlowStat fs = *flow_it;
	fs.Increase(count);
	flow_stats.erase(flow_it);
	flow_stats.insert(fs);
}

void GoodsEntry::UpdateFlowStats(FlowStatSet &flow_stats, uint count, StationID next)
{
	FlowStatSet::iterator flow_it = flow_stats.begin();
	while (flow_it != flow_stats.end()) {
		StationID via = flow_it->Via();
		if (via == next) { //usually the first one is the correct one
			this->UpdateFlowStats(flow_stats, flow_it, count);
			return;
		} else {
			++flow_it;
		}
	}
}

void GoodsEntry::UpdateFlowStats(StationID source, uint count, StationID next)
{
	if (source == INVALID_STATION || next == INVALID_STATION || this->flows.empty()) return;
	FlowStatSet &flow_stats = this->flows[source];
	this->UpdateFlowStats(flow_stats, count, next);
}

StationID GoodsEntry::UpdateFlowStatsTransfer(StationID source, uint count, StationID curr) {
	if (source == INVALID_STATION || this->flows.empty()) return INVALID_STATION;
	FlowStatSet &flow_stats = this->flows[source];
	FlowStatSet::iterator flow_it = flow_stats.begin();
	while (flow_it != flow_stats.end()) {
		StationID via = flow_it->Via();
		if (via != curr) {
			UpdateFlowStats(flow_stats, flow_it, count);
			return via;
		}
		else {
			++flow_it;
		}
	}
	return INVALID_STATION;
}

FlowStat GoodsEntry::GetSumFlowVia(StationID via) const {
	FlowStat ret(1, via);
	for(FlowStatMap::const_iterator i = this->flows.begin(); i != this->flows.end(); ++i) {
		const FlowStatSet &flow_set = i->second;
		for (FlowStatSet::const_iterator j = flow_set.begin(); j != flow_set.end(); ++j) {
			const FlowStat &flow = *j;
			if (flow.Via() == via) {
				ret += flow;
			}
		}
	}
	return ret;
}

extern const TileTypeProcs _tile_type_station_procs = {
	DrawTile_Station,           // draw_tile_proc
	GetSlopeZ_Station,          // get_slope_z_proc
	ClearTile_Station,          // clear_tile_proc
	NULL,                       // add_accepted_cargo_proc
	GetTileDesc_Station,        // get_tile_desc_proc
	GetTileTrackStatus_Station, // get_tile_track_status_proc
	ClickTile_Station,          // click_tile_proc
	AnimateTile_Station,        // animate_tile_proc
	TileLoop_Station,           // tile_loop_clear
	ChangeTileOwner_Station,    // change_tile_owner_clear
	NULL,                       // add_produced_cargo_proc
	VehicleEnter_Station,       // vehicle_enter_tile_proc
	GetFoundation_Station,      // get_foundation_proc
	TerraformTile_Station,      // terraform_tile_proc
};<|MERGE_RESOLUTION|>--- conflicted
+++ resolved
@@ -3104,15 +3104,9 @@
 }
 
 void DeleteStaleFlows(StationID at, CargoID c_id, StationID to) {
-<<<<<<< HEAD
-	FlowStatMap & flows = Station::Get(at)->goods[c_id].flows;
-	for (FlowStatMap::iterator f_it = flows.begin(); f_it != flows.end();) {
-		FlowStatSet & s_flows = f_it->second;
-=======
 	FlowStatMap &flows = Station::Get(at)->goods[c_id].flows;
 	for (FlowStatMap::iterator f_it = flows.begin(); f_it != flows.end();) {
 		FlowStatSet &s_flows = f_it->second;
->>>>>>> e20a6d47
 		for (FlowStatSet::iterator s_it = s_flows.begin(); s_it != s_flows.end();) {
 			if (s_it->Via() == to) {
 				s_flows.erase(s_it++);
@@ -3136,27 +3130,16 @@
 void Station::RunAverages() {
 	FlowStatSet new_flows;
 	for(int goods_index = CT_BEGIN; goods_index != CT_END; ++goods_index) {
-<<<<<<< HEAD
-		GoodsEntry & good = this->goods[goods_index];
-		LinkStatMap & links = good.link_stats;
-=======
 		GoodsEntry &good = this->goods[goods_index];
 		LinkStatMap &links = good.link_stats;
->>>>>>> e20a6d47
 		for (LinkStatMap::iterator i = links.begin(); i != links.end();) {
 			StationID id = i->first;
 			Station *other = Station::GetIfValid(id);
 			if (other == NULL) {
-<<<<<<< HEAD
-				links.erase(i++);
-			} else {
-				LinkStat & ls = i->second;
-=======
 				good.cargo.RerouteStalePackets(id);
 				links.erase(i++);
 			} else {
 				LinkStat &ls = i->second;
->>>>>>> e20a6d47
 				ls.Decrease();
 				if (ls.IsNull()) {
 					DeleteStaleFlows(this->index, goods_index, id);
@@ -3168,21 +3151,13 @@
 			}
 		}
 
-<<<<<<< HEAD
-		FlowStatMap & flows = good.flows;
-=======
 		FlowStatMap &flows = good.flows;
->>>>>>> e20a6d47
 		for (FlowStatMap::iterator i = flows.begin(); i != flows.end();) {
 			StationID source = i->first;
 			if (!Station::IsValidID(source)) {
 				flows.erase(i++);
 			} else {
-<<<<<<< HEAD
-				FlowStatSet & flow_set = i->second;
-=======
 				FlowStatSet &flow_set = i->second;
->>>>>>> e20a6d47
 				for (FlowStatSet::iterator j = flow_set.begin(); j != flow_set.end(); ++j) {
 					if (Station::IsValidID(j->Via())) {
 						new_flows.insert(j->GetDecreasedCopy());
@@ -3196,10 +3171,7 @@
 	}
 }
 
-<<<<<<< HEAD
-=======
-
->>>>>>> e20a6d47
+
 void UpdateFlows(Station *st, Vehicle *front, StationID next_station_id) {
 	if (next_station_id == INVALID_STATION) {
 		return;
@@ -3215,34 +3187,21 @@
 	}
 }
 
-<<<<<<< HEAD
-void RecalcFrozenIfLoading(const Vehicle * v) {
-=======
 void RecalcFrozenIfLoading(const Vehicle *v) {
->>>>>>> e20a6d47
 	if (v->current_order.IsType(OT_LOADING)) {
 		RecalcFrozen(Station::Get(v->last_station_visited));
 	}
 }
 
-<<<<<<< HEAD
-void RecalcFrozen(Station * st) {
-=======
 void RecalcFrozen(Station *st) {
->>>>>>> e20a6d47
 	if (st->loading_vehicles.empty()) {
 		/* if no vehicles are there the frozen values are always correct */
 		return;
 	}
 
 	for(int goods_index = CT_BEGIN; goods_index != CT_END; ++goods_index) {
-<<<<<<< HEAD
-		GoodsEntry & good = st->goods[goods_index];
-		LinkStatMap & links = good.link_stats;
-=======
 		GoodsEntry &good = st->goods[goods_index];
 		LinkStatMap &links = good.link_stats;
->>>>>>> e20a6d47
 		for (LinkStatMap::iterator i = links.begin(); i != links.end(); ++i) {
 			i->second.Unfreeze();
 		}
@@ -3250,13 +3209,8 @@
 
 	std::list<Vehicle *>::iterator v_it = st->loading_vehicles.begin();
 	while(v_it != st->loading_vehicles.end()) {
-<<<<<<< HEAD
-		const Vehicle * front = *v_it;
-		OrderList * orders = front->orders.list;
-=======
 		const Vehicle *front = *v_it;
 		OrderList *orders = front->orders.list;
->>>>>>> e20a6d47
 		if (orders != NULL) {
 			StationID next_station_id = orders->GetNextStoppingStation(front->cur_order_index, front->type == VEH_ROAD || front->type == VEH_TRAIN);
 			if (next_station_id != INVALID_STATION && next_station_id != st->index) {
@@ -3271,22 +3225,14 @@
 	assert(st->index != next_station_id && next_station_id != INVALID_STATION);
 	for (const Vehicle *v = front; v != NULL; v = v->Next()) {
 		if (v->cargo_cap > 0) {
-<<<<<<< HEAD
-			LinkStatMap & link_stats = st->goods[v->cargo_type].link_stats;
-=======
 			LinkStatMap &link_stats = st->goods[v->cargo_type].link_stats;
->>>>>>> e20a6d47
 			LinkStatMap::iterator lstat_it = link_stats.find(next_station_id);
 			if (lstat_it == link_stats.end()) {
 				DEBUG(misc, 1, "frozen not in linkstat list.");
 				RecalcFrozen(st);
 				return;
 			} else {
-<<<<<<< HEAD
-				LinkStat & link_stat = lstat_it->second;
-=======
 				LinkStat &link_stat = lstat_it->second;
->>>>>>> e20a6d47
 				if (link_stat.Frozen() < v->cargo_cap) {
 					DEBUG(misc, 1, "frozen is smaller than cargo cap.");
 					RecalcFrozen(st);
@@ -3310,20 +3256,10 @@
 			LinkStatMap &stats = st->goods[v->cargo_type].link_stats;
 			LinkStatMap::iterator i = stats.find(next_station_id);
 			if (i == stats.end()) {
-<<<<<<< HEAD
-				stats.insert(std::make_pair(next_station_id, LinkStat(
-					average_length, v->cargo_cap,
-					freeze ? v->cargo_cap : 0,
-					freeze ? 0 : v->cargo.Count()
-				)));
-			} else {
-				LinkStat & link_stat = i->second;
-=======
 				stats.insert(std::make_pair(next_station_id, LinkStat(average_length,
 						v->cargo_cap, freeze ? v->cargo_cap : 0, freeze ? 0 : v->cargo.Count())));
 			} else {
 				LinkStat &link_stat = i->second;
->>>>>>> e20a6d47
 				if (freeze) {
 					link_stat.Freeze(v->cargo_cap);
 				} else {
@@ -3402,27 +3338,16 @@
 
 static void UpdateStationWaiting(Station *st, CargoID type, uint amount, SourceType source_type, SourceID source_id)
 {
-<<<<<<< HEAD
-	GoodsEntry & good = st->goods[type];
-	StationID id = st->index;
-	StationID next = INVALID_STATION;
-	FlowStatSet & flow_stats = good.flows[id];
-=======
 	GoodsEntry &good = st->goods[type];
 	StationID id = st->index;
 	StationID next = INVALID_STATION;
 	FlowStatSet &flow_stats = good.flows[id];
->>>>>>> e20a6d47
 	FlowStatSet::iterator i = flow_stats.begin();
 	if (i != flow_stats.end()) {
 		next = i->Via();
 		good.UpdateFlowStats(flow_stats, i, amount);
 	}
-<<<<<<< HEAD
-	CargoPacket * packet = new CargoPacket(st->index, st->xy, amount, source_type, source_id);
-=======
 	CargoPacket *packet = new CargoPacket(st->index, st->xy, amount, source_type, source_id);
->>>>>>> e20a6d47
 	good.cargo.Append(next, packet);
 
 	good.supply_new += amount;
