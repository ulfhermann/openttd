--- conflicted
+++ resolved
@@ -3091,13 +3091,8 @@
 		flow_stats.insert(FlowStat(via, planned, sent));
 		next = via;
 	}
-<<<<<<< HEAD
-	CargoPacket * packet = new CargoPacket(id, next, amount, source_type, source_id);
-	good.cargo.Append(packet);
-=======
 	CargoPacket * packet = new CargoPacket(id, amount, source_type, source_id);
 	good.cargo.Append(next, packet);
->>>>>>> 274ad939
 	SetBit(good.acceptance_pickup, GoodsEntry::PICKUP);
 	good.supply += amount;
 
