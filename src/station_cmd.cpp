--- conflicted
+++ resolved
@@ -3211,27 +3211,17 @@
 	LinkStatMap &stats = st->goods[cargo].link_stats;
 	LinkStatMap::iterator i = stats.find(next_station_id);
 	if (i == stats.end()) {
-<<<<<<< HEAD
-		Station *next = Station::Get(next_station_id);
-		assert(st->index != next_station_id && next != NULL);
-		stats.insert(std::make_pair(next_station_id, LinkStat(
-				GetMovingAverageLength(st, next), capacity, usage)));
-=======
 		assert(st->index != next_station_id);
 		stats.insert(std::make_pair(next_station_id, LinkStat(
 				GetMovingAverageLength(st, 
 				Station::Get(next_station_id)), capacity,
 				usage == UINT_MAX ? 0 : usage)));
->>>>>>> 7dcccebc
 	} else {
 		LinkStat &link_stat = i->second;
 		if (usage == UINT_MAX) {
 			link_stat.Refresh(capacity);
 		} else {
-<<<<<<< HEAD
-=======
 			assert(capacity >= usage);
->>>>>>> 7dcccebc
 			link_stat.Increase(capacity, usage);
 		}
 		assert(link_stat.IsValid());
