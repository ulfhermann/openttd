--- conflicted
+++ resolved
@@ -3384,7 +3384,13 @@
 
 static uint UpdateStationWaiting(Station *st, CargoID type, uint amount, SourceType source_type, SourceID source_id)
 {
-<<<<<<< HEAD
+	amount += st->goods[type].amount_fract;
+	st->goods[type].amount_fract = GB(amount, 0, 8);
+
+	amount >>= 8;
+	/* No new "real" cargo item yet. */
+	if (amount == 0) return 0;
+
 	GoodsEntry &good = st->goods[type];
 	StationID id = st->index;
 	StationID next = INVALID_STATION;
@@ -3397,18 +3403,6 @@
 
 	good.cargo.Append(next, new CargoPacket(st->index, st->xy, amount, source_type, source_id));
 	good.supply_new += amount;
-=======
-	amount += st->goods[type].amount_fract;
-	st->goods[type].amount_fract = GB(amount, 0, 8);
-
-	amount >>= 8;
-	/* No new "real" cargo item yet. */
-	if (amount == 0) return 0;
-
-	st->goods[type].cargo.Append(new CargoPacket(st->index, st->xy, amount, source_type, source_id));
-	SetBit(st->goods[type].acceptance_pickup, GoodsEntry::PICKUP);
-	st->goods[type].supply_new += amount;
->>>>>>> 253ea99d
 
 	TriggerStationAnimation(st, st->xy, SAT_NEW_CARGO, type);
 	AirportAnimationTrigger(st, AAT_STATION_NEW_CARGO, type);
