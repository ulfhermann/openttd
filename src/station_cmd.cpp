--- conflicted
+++ resolved
@@ -3794,11 +3794,10 @@
 }
 
 /**
-<<<<<<< HEAD
- * update the flow stats for a specific entry.
- * @param flow_stats the flow stats to update
- * @param flow_it an iterator pointing to an entry in flow_stats
- * @param count the amount by which the flow should be increased
+ * Update the flow stats for a specific entry.
+ * @param flow_stats Flow stats to update.
+ * @param flow_it Iterator pointing to an entry in flow_stats.
+ * @param count Amount by which the flow should be increased.
  */
 void GoodsEntry::UpdateFlowStats(FlowStatSet &flow_stats, FlowStatSet::iterator flow_it, uint count)
 {
@@ -3809,10 +3808,10 @@
 }
 
 /**
- * update the flow stats for a specific next station
- * @param flow_stats the flow stats to update
- * @param count the amount by which the flow should be increased
- * @param next the next hop for which the flow stats should be updated
+ * Update the flow stats for a specific next station.
+ * @param flow_stats Flow stats to update.
+ * @param count Amount by which the flow should be increased.
+ * @param next Next hop for which the flow stats should be updated.
  */
 void GoodsEntry::UpdateFlowStats(FlowStatSet &flow_stats, uint count, StationID next)
 {
@@ -3829,10 +3828,10 @@
 }
 
 /**
- * update the flow stats for "count" cargo from "source" sent to "next"
- * @param source the ID of station the cargo is from
- * @param count the amount of cargo
- * @param next ID of the station the cargo is travelling to
+ * Update the flow stats for "count" cargo from "source" sent to "next".
+ * @param source ID of station the cargo is from.
+ * @param count Amount of cargo.
+ * @param next ID of the station the cargo is travelling to.
  */
 void GoodsEntry::UpdateFlowStats(StationID source, uint count, StationID next)
 {
@@ -3842,13 +3841,14 @@
 }
 
 /**
- * update the flow stats for "count" cargo that cannot be delivered here.
- * @param source the ID of station where the cargo is from
- * @param count the amount of cargo
- * @param curr the ID of station where it is stored for now
- * @return the ID of the station where the cargo is sent next
- */
-StationID GoodsEntry::UpdateFlowStatsTransfer(StationID source, uint count, StationID curr) {
+ * Update the flow stats for "count" cargo that cannot be delivered here.
+ * @param source ID of station where the cargo is from.
+ * @param count Amount of cargo.
+ * @param curr ID of station where it is stored for now.
+ * @return ID of the station where the cargo is sent next.
+ */
+StationID GoodsEntry::UpdateFlowStatsTransfer(StationID source, uint count, StationID curr)
+{
 	if (source == INVALID_STATION || this->flows.empty()) return INVALID_STATION;
 	FlowStatSet &flow_stats = this->flows[source];
 	FlowStatSet::iterator flow_it = flow_stats.begin();
@@ -3865,10 +3865,7 @@
 	return INVALID_STATION;
 }
 
-FlowStat GoodsEntry::GetSumFlowVia(StationID via) const {
-	FlowStat ret(1, via);
-	for(FlowStatMap::const_iterator i = this->flows.begin(); i != this->flows.end(); ++i) {
-=======
+/**
  * Get the sum of flows via a specific station from this GoodsEntry.
  * @param via Remote station to look for.
  * @return a FlowStat with all flows for 'via' added up.
@@ -3876,8 +3873,7 @@
 FlowStat GoodsEntry::GetSumFlowVia(StationID via) const
 {
 	FlowStat ret(1, via);
-	for(FlowStatMap::const_iterator i = flows.begin(); i != flows.end(); ++i) {
->>>>>>> 6525f37c
+	for(FlowStatMap::const_iterator i = this->flows.begin(); i != this->flows.end(); ++i) {
 		const FlowStatSet &flow_set = i->second;
 		for (FlowStatSet::const_iterator j = flow_set.begin(); j != flow_set.end(); ++j) {
 			const FlowStat &flow = *j;
