--- conflicted
+++ resolved
@@ -3287,13 +3287,8 @@
 {
 	GoodsEntry & good = st->goods[type];
 	good.cargo.Append(new CargoPacket(st->index, st->xy, amount, source_type, source_id));
-<<<<<<< HEAD
 	good.pickup = true;
-	good.supply.Increase(amount);
-=======
-	SetBit(good.acceptance_pickup, GoodsEntry::PICKUP);
-	good.supply_new += amount;
->>>>>>> 2b515d03
+	good.supply += amount;
 
 	StationAnimationTrigger(st, st->xy, STAT_ANIM_NEW_CARGO, type);
 	AirportAnimationTrigger(st, AAT_STATION_NEW_CARGO, type);
