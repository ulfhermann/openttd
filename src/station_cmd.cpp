/* $Id$ */

/** @file station_cmd.cpp Handling of station tiles. */

#include "stdafx.h"
#include "openttd.h"
#include "aircraft.h"
#include "bridge_map.h"
#include "cmd_helper.h"
#include "landscape.h"
#include "viewport_func.h"
#include "command_func.h"
#include "town.h"
#include "news_func.h"
#include "train.h"
#include "roadveh.h"
#include "industry_map.h"
#include "newgrf_station.h"
#include "newgrf_commons.h"
#include "yapf/yapf.h"
#include "road_internal.h" /* For drawing catenary/checking road removal */
#include "variables.h"
#include "autoslope.h"
#include "water.h"
#include "station_gui.h"
#include "strings_func.h"
#include "functions.h"
#include "window_func.h"
#include "date_func.h"
#include "vehicle_func.h"
#include "string_func.h"
#include "oldpool_func.h"
#include "animated_tile_func.h"
#include "elrail_func.h"

#include "table/strings.h"

DEFINE_OLD_POOL_GENERIC(Station, Station)
DEFINE_OLD_POOL_GENERIC(RoadStop, RoadStop)


/**
 * Check whether the given tile is a hangar.
 * @param t the tile to of whether it is a hangar.
 * @pre IsTileType(t, MP_STATION)
 * @return true if and only if the tile is a hangar.
 */
bool IsHangar(TileIndex t)
{
	assert(IsTileType(t, MP_STATION));

	const Station *st = GetStationByTile(t);
	const AirportFTAClass *apc = st->Airport();

	for (uint i = 0; i < apc->nof_depots; i++) {
		if (st->airport_tile + ToTileIndexDiff(apc->airport_depots[i]) == t) return true;
	}

	return false;
}

RoadStop *GetRoadStopByTile(TileIndex tile, RoadStopType type)
{
	const Station *st = GetStationByTile(tile);

	for (RoadStop *rs = st->GetPrimaryRoadStop(type);; rs = rs->next) {
		if (rs->xy == tile) return rs;
		assert(rs->next != NULL);
	}
}


static uint GetNumRoadStopsInStation(const Station *st, RoadStopType type)
{
	uint num = 0;

	assert(st != NULL);
	for (const RoadStop *rs = st->GetPrimaryRoadStop(type); rs != NULL; rs = rs->next) {
		num++;
	}

	return num;
}


#define CHECK_STATIONS_ERR ((Station*)-1)

static Station *GetStationAround(TileIndex tile, int w, int h, StationID closest_station)
{
	/* check around to see if there's any stations there */
	BEGIN_TILE_LOOP(tile_cur, w + 2, h + 2, tile - TileDiffXY(1, 1))
		if (IsTileType(tile_cur, MP_STATION)) {
			StationID t = GetStationIndex(tile_cur);

			if (closest_station == INVALID_STATION) {
				closest_station = t;
			} else if (closest_station != t) {
				_error_message = STR_3006_ADJOINS_MORE_THAN_ONE_EXISTING;
				return CHECK_STATIONS_ERR;
			}
		}
	END_TILE_LOOP(tile_cur, w + 2, h + 2, tile - TileDiffXY(1, 1))
	return (closest_station == INVALID_STATION) ? NULL : GetStation(closest_station);
}

/**
 * Function to check whether the given tile matches some criterion.
 * @param tile the tile to check
 * @return true if it matches, false otherwise
 */
typedef bool (*CMSAMatcher)(TileIndex tile);

/**
 * Counts the numbers of tiles matching a specific type in the area around
 * @param tile the center tile of the 'count area'
 * @param type the type of tile searched for
 * @param industry when type == MP_INDUSTRY, the type of the industry,
 *                 in all other cases this parameter is ignored
 * @return the result the noumber of matching tiles around
 */
static int CountMapSquareAround(TileIndex tile, CMSAMatcher cmp)
{
	int num = 0;

	for (int dx = -3; dx <= 3; dx++) {
		for (int dy = -3; dy <= 3; dy++) {
			TileIndex t = TileAddWrap(tile, dx, dy);
			if (t != INVALID_TILE && cmp(t)) num++;
		}
	}

	return num;
}

/**
 * Check whether the tile is a mine.
 * @param tile the tile to investigate.
 * @return true if and only if the tile is a mine
 */
static bool CMSAMine(TileIndex tile)
{
	/* No industry */
	if (!IsTileType(tile, MP_INDUSTRY)) return false;

	const Industry *ind = GetIndustryByTile(tile);

	/* No extractive industry */
	if ((GetIndustrySpec(ind->type)->life_type & INDUSTRYLIFE_EXTRACTIVE) == 0) return false;

	for (uint i = 0; i < lengthof(ind->produced_cargo); i++) {
		/* The industry extracts something non-liquid, i.e. no oil or plastic, so it is a mine */
		if (ind->produced_cargo[i] != CT_INVALID && (GetCargo(ind->produced_cargo[i])->classes & CC_LIQUID) == 0) return true;
	}

	return false;
}

/**
 * Check whether the tile is water.
 * @param tile the tile to investigate.
 * @return true if and only if the tile is a mine
 */
static bool CMSAWater(TileIndex tile)
{
	return IsTileType(tile, MP_WATER) && IsWater(tile);
}

/**
 * Check whether the tile is a tree.
 * @param tile the tile to investigate.
 * @return true if and only if the tile is a mine
 */
static bool CMSATree(TileIndex tile)
{
	return IsTileType(tile, MP_TREES);
}

/**
 * Check whether the tile is a forest.
 * @param tile the tile to investigate.
 * @return true if and only if the tile is a mine
 */
static bool CMSAForest(TileIndex tile)
{
	/* No industry */
	if (!IsTileType(tile, MP_INDUSTRY)) return false;

	const Industry *ind = GetIndustryByTile(tile);

	/* No extractive industry */
	if ((GetIndustrySpec(ind->type)->life_type & INDUSTRYLIFE_ORGANIC) == 0) return false;

	for (uint i = 0; i < lengthof(ind->produced_cargo); i++) {
		/* The industry produces wood. */
		if (ind->produced_cargo[i] != CT_INVALID && GetCargo(ind->produced_cargo[i])->label == 'WOOD') return true;
	}

	return false;
}

#define M(x) ((x) - STR_SV_STNAME)

enum StationNaming {
	STATIONNAMING_RAIL = 0,
	STATIONNAMING_ROAD = 0,
	STATIONNAMING_AIRPORT,
	STATIONNAMING_OILRIG,
	STATIONNAMING_DOCK,
	STATIONNAMING_BUOY,
	STATIONNAMING_HELIPORT,
};

/** Information to handle station action 0 property 24 correctly */
struct StationNameInformation {
	uint32 free_names; ///< Current bitset of free names (we can remove names).
	bool *indtypes;    ///< Array of bools telling whether an industry type has been found.
};

/**
 * Find a station action 0 property 24 station name, or reduce the
 * free_names if needed.
 * @param tile the tile to search
 * @param user_data the StationNameInformation to base the search on
 * @return true if the tile contains an industry that has not given
 *              it's name to one of the other stations in town.
 */
static bool FindNearIndustryName(TileIndex tile, void *user_data)
{
	/* All already found industry types */
	StationNameInformation *sni = (StationNameInformation*)user_data;
	if (!IsTileType(tile, MP_INDUSTRY)) return false;

	/* If the station name is undefined it means that it doesn't name a station */
	IndustryType indtype = GetIndustryType(tile);
	if (GetIndustrySpec(indtype)->station_name == STR_UNDEFINED) return false;

	/* In all cases if an industry that provides a name is found two of
	 * the standard names will be disabled. */
	sni->free_names &= ~(1 << M(STR_SV_STNAME_OILFIELD) | 1 << M(STR_SV_STNAME_MINES));
	return !sni->indtypes[indtype];
}

static StringID GenerateStationName(Station *st, TileIndex tile, int flag)
{
	static const uint32 _gen_station_name_bits[] = {
		0,                                      // 0
		1 << M(STR_SV_STNAME_AIRPORT),          // 1
		1 << M(STR_SV_STNAME_OILFIELD),         // 2
		1 << M(STR_SV_STNAME_DOCKS),            // 3
		0x1FF << M(STR_SV_STNAME_BUOY_1),       // 4
		1 << M(STR_SV_STNAME_HELIPORT),         // 5
	};

	const Town *t = st->town;
	uint32 free_names = UINT32_MAX;

	bool indtypes[NUM_INDUSTRYTYPES];
	memset(indtypes, 0, sizeof(indtypes));

	const Station *s;
	FOR_ALL_STATIONS(s) {
		if (s != st && s->town == t) {
			if (s->indtype != IT_INVALID) {
				indtypes[s->indtype] = true;
				continue;
			}
			uint str = M(s->string_id);
			if (str <= 0x20) {
				if (str == M(STR_SV_STNAME_FOREST)) {
					str = M(STR_SV_STNAME_WOODS);
				}
				ClrBit(free_names, str);
			}
		}
	}

	if (flag != STATIONNAMING_BUOY) {
		TileIndex indtile = tile;
		StationNameInformation sni = { free_names, indtypes };
		if (CircularTileSearch(&indtile, 7, FindNearIndustryName, &sni)) {
			/* An industry has been found nearby */
			IndustryType indtype = GetIndustryType(indtile);
			const IndustrySpec *indsp = GetIndustrySpec(indtype);
			/* STR_NULL means it only disables oil rig/mines */
			if (indsp->station_name != STR_NULL) {
				st->indtype = indtype;
				return STR_SV_STNAME_FALLBACK;
			}
		}

		/* Oil rigs/mines name could be marked not free by looking for a near by industry. */
		free_names = sni.free_names;
	}

	/* check default names */
	uint32 tmp = free_names & _gen_station_name_bits[flag];
	if (tmp != 0) return STR_SV_STNAME + FindFirstBit(tmp);

	/* check mine? */
	if (HasBit(free_names, M(STR_SV_STNAME_MINES))) {
		if (CountMapSquareAround(tile, CMSAMine) >= 2) {
			return STR_SV_STNAME_MINES;
		}
	}

	/* check close enough to town to get central as name? */
	if (DistanceMax(tile, t->xy) < 8) {
		if (HasBit(free_names, M(STR_SV_STNAME))) return STR_SV_STNAME;

		if (HasBit(free_names, M(STR_SV_STNAME_CENTRAL))) return STR_SV_STNAME_CENTRAL;
	}

	/* Check lakeside */
	if (HasBit(free_names, M(STR_SV_STNAME_LAKESIDE)) &&
			DistanceFromEdge(tile) < 20 &&
			CountMapSquareAround(tile, CMSAWater) >= 5) {
		return STR_SV_STNAME_LAKESIDE;
	}

	/* Check woods */
	if (HasBit(free_names, M(STR_SV_STNAME_WOODS)) && (
				CountMapSquareAround(tile, CMSATree) >= 8 ||
				CountMapSquareAround(tile, CMSAForest) >= 2)
			) {
		return _settings_game.game_creation.landscape == LT_TROPIC ? STR_SV_STNAME_FOREST : STR_SV_STNAME_WOODS;
	}

	/* check elevation compared to town */
	uint z = GetTileZ(tile);
	uint z2 = GetTileZ(t->xy);
	if (z < z2) {
		if (HasBit(free_names, M(STR_SV_STNAME_VALLEY))) return STR_SV_STNAME_VALLEY;
	} else if (z > z2) {
		if (HasBit(free_names, M(STR_SV_STNAME_HEIGHTS))) return STR_SV_STNAME_HEIGHTS;
	}

	/* check direction compared to town */
	static const int8 _direction_and_table[] = {
		~( (1 << M(STR_SV_STNAME_WEST))  | (1 << M(STR_SV_STNAME_EAST)) | (1 << M(STR_SV_STNAME_NORTH)) ),
		~( (1 << M(STR_SV_STNAME_SOUTH)) | (1 << M(STR_SV_STNAME_WEST)) | (1 << M(STR_SV_STNAME_NORTH)) ),
		~( (1 << M(STR_SV_STNAME_SOUTH)) | (1 << M(STR_SV_STNAME_EAST)) | (1 << M(STR_SV_STNAME_NORTH)) ),
		~( (1 << M(STR_SV_STNAME_SOUTH)) | (1 << M(STR_SV_STNAME_WEST)) | (1 << M(STR_SV_STNAME_EAST)) ),
	};

	free_names &= _direction_and_table[
		(TileX(tile) < TileX(t->xy)) +
		(TileY(tile) < TileY(t->xy)) * 2];

	tmp = free_names & ((1 << 1) | (1 << 2) | (1 << 3) | (1 << 4) | (1 << 6) | (1 << 7) | (1 << 12) | (1 << 26) | (1 << 27) | (1 << 28) | (1 << 29) | (1 << 30));
	return (tmp == 0) ? STR_SV_STNAME_FALLBACK : (STR_SV_STNAME + FindFirstBit(tmp));
}
#undef M

/**
 * Find the closest deleted station of the current company
 * @param tile the tile to search from.
 * @return the closest station or NULL if too far.
 */
static Station *GetClosestDeletedStation(TileIndex tile)
{
	uint threshold = 8;
	Station *best_station = NULL;
	Station *st;

	FOR_ALL_STATIONS(st) {
		if (st->facilities == 0 && st->owner == _current_company) {
			uint cur_dist = DistanceManhattan(tile, st->xy);

			if (cur_dist < threshold) {
				threshold = cur_dist;
				best_station = st;
			}
		}
	}

	return best_station;
}

/** Update the virtual coords needed to draw the station sign.
 * @param st Station to update for.
 */
static void UpdateStationVirtCoord(Station *st)
{
	Point pt = RemapCoords2(TileX(st->xy) * TILE_SIZE, TileY(st->xy) * TILE_SIZE);

	pt.y -= 32;
	if (st->facilities & FACIL_AIRPORT && st->airport_type == AT_OILRIG) pt.y -= 16;

	SetDParam(0, st->index);
	SetDParam(1, st->facilities);
	UpdateViewportSignPos(&st->sign, pt.x, pt.y, STR_305C_0);
}

/** Update the virtual coords needed to draw the station sign for all stations. */
void UpdateAllStationVirtCoord()
{
	Station *st;

	FOR_ALL_STATIONS(st) {
		UpdateStationVirtCoord(st);
	}
}

/**
 * Update the station virt coords while making the modified parts dirty.
 *
 * This function updates the virt coords and mark the modified parts as dirty
 *
 * @param st The station to update the virt coords
 * @ingroup dirty
 */
static void UpdateStationVirtCoordDirty(Station *st)
{
	st->MarkDirty();
	UpdateStationVirtCoord(st);
	st->MarkDirty();
}

/** Get a mask of the cargo types that the station accepts.
 * @param st Station to query
 * @return the expected mask
 */
static uint GetAcceptanceMask(const Station *st)
{
	uint mask = 0;

	for (CargoID i = 0; i < NUM_CARGO; i++) {
		if (HasBit(st->goods[i].acceptance_pickup, GoodsEntry::ACCEPTANCE)) mask |= 1 << i;
	}
	return mask;
}

/** Items contains the two cargo names that are to be accepted or rejected.
 * msg is the string id of the message to display.
 */
static void ShowRejectOrAcceptNews(const Station *st, uint num_items, CargoID *cargo, StringID msg)
{
	for (uint i = 0; i < num_items; i++) {
		SetDParam(i + 1, GetCargo(cargo[i])->name);
	}

	SetDParam(0, st->index);
	AddNewsItem(msg, NS_ACCEPTANCE, st->xy, st->index);
}

/**
 * Get a list of the cargo types being produced around the tile (in a rectangle).
 * @param produced Destination array of produced cargo
 * @param tile Northtile of area
 * @param w X extent of the area
 * @param h Y extent of the area
 * @param rad Search radius in addition to the given area
 */
void GetProductionAroundTiles(AcceptedCargo produced, TileIndex tile,
	int w, int h, int rad)
{
	memset(produced, 0, sizeof(AcceptedCargo)); // sizeof(AcceptedCargo) != sizeof(produced) (== sizeof(uint *))

	int x = TileX(tile);
	int y = TileY(tile);

	/* expand the region by rad tiles on each side
	 * while making sure that we remain inside the board. */
	int x2 = min(x + w + rad, MapSizeX());
	int x1 = max(x - rad, 0);

	int y2 = min(y + h + rad, MapSizeY());
	int y1 = max(y - rad, 0);

	assert(x1 < x2);
	assert(y1 < y2);
	assert(w > 0);
	assert(h > 0);

	for (int yc = y1; yc != y2; yc++) {
		for (int xc = x1; xc != x2; xc++) {
			TileIndex tile = TileXY(xc, yc);

			if (!IsTileType(tile, MP_STATION)) {
				GetProducedCargoProc *gpc = _tile_type_procs[GetTileType(tile)]->get_produced_cargo_proc;
				if (gpc != NULL) {
					CargoID cargos[256]; // Required for CBID_HOUSE_PRODUCE_CARGO.
					memset(cargos, CT_INVALID, sizeof(cargos));

					gpc(tile, cargos);
					for (uint i = 0; i < lengthof(cargos); ++i) {
						if (cargos[i] != CT_INVALID) produced[cargos[i]]++;
					}
				}
			}
		}
	}
}

/**
 * Get a list of the cargo types that are accepted around the tile.
 * @param accepts Destination array of accepted cargo
 * @param tile Center of the search area
 * @param w X extent of area
 * @param h Y extent of area
 * @param rad Search radius in addition to given area
 */
void GetAcceptanceAroundTiles(AcceptedCargo accepts, TileIndex tile,
	int w, int h, int rad)
{
	memset(accepts, 0, sizeof(AcceptedCargo)); // sizeof(AcceptedCargo) != sizeof(accepts) (== sizeof(uint *))

	int x = TileX(tile);
	int y = TileY(tile);

	/* expand the region by rad tiles on each side
	 * while making sure that we remain inside the board. */
	int x2 = min(x + w + rad, MapSizeX());
	int y2 = min(y + h + rad, MapSizeY());
	int x1 = max(x - rad, 0);
	int y1 = max(y - rad, 0);

	assert(x1 < x2);
	assert(y1 < y2);
	assert(w > 0);
	assert(h > 0);

	for (int yc = y1; yc != y2; yc++) {
		for (int xc = x1; xc != x2; xc++) {
			TileIndex tile = TileXY(xc, yc);

			if (!IsTileType(tile, MP_STATION)) {
				AcceptedCargo ac;

				GetAcceptedCargo(tile, ac);
				for (uint i = 0; i < lengthof(ac); ++i) accepts[i] += ac[i];
			}
		}
	}
}

static inline void MergePoint(Rect *rect, TileIndex tile)
{
	int x = TileX(tile);
	int y = TileY(tile);

	if (rect->left   > x) rect->left   = x;
	if (rect->bottom > y) rect->bottom = y;
	if (rect->right  < x) rect->right  = x;
	if (rect->top    < y) rect->top    = y;
}

/** Update the acceptance for a station.
 * @param st Station to update
 * @param show_msg controls whether to display a message that acceptance was changed.
 */
static void UpdateStationAcceptance(Station *st, bool show_msg)
{
	/* Don't update acceptance for a buoy */
	if (st->IsBuoy()) return;

	Rect rect;
	rect.left   = MapSizeX();
	rect.bottom = MapSizeY();
	rect.right  = 0;
	rect.top    = 0;

	/* old accepted goods types */
	uint old_acc = GetAcceptanceMask(st);

	/* Put all the tiles that span an area in the table. */
	if (st->train_tile != INVALID_TILE) {
		MergePoint(&rect, st->train_tile);
		MergePoint(&rect, st->train_tile + TileDiffXY(st->trainst_w - 1, st->trainst_h - 1));
	}

	if (st->airport_tile != INVALID_TILE) {
		const AirportFTAClass *afc = st->Airport();

		MergePoint(&rect, st->airport_tile);
		MergePoint(&rect, st->airport_tile + TileDiffXY(afc->size_x - 1, afc->size_y - 1));
	}

	if (st->dock_tile != INVALID_TILE) {
		MergePoint(&rect, st->dock_tile);
		if (IsDockTile(st->dock_tile)) {
			MergePoint(&rect, st->dock_tile + TileOffsByDiagDir(GetDockDirection(st->dock_tile)));
		} // else OilRig
	}

	for (const RoadStop *rs = st->bus_stops; rs != NULL; rs = rs->next) {
		MergePoint(&rect, rs->xy);
	}

	for (const RoadStop *rs = st->truck_stops; rs != NULL; rs = rs->next) {
		MergePoint(&rect, rs->xy);
	}

	/* And retrieve the acceptance. */
	AcceptedCargo accepts;
	assert((rect.right >= rect.left) == !st->rect.IsEmpty());
	if (rect.right >= rect.left) {
		assert(rect.left == st->rect.left);
		assert(rect.top == st->rect.bottom);
		assert(rect.right == st->rect.right);
		assert(rect.bottom == st->rect.top);
		GetAcceptanceAroundTiles(
			accepts,
			TileXY(rect.left, rect.bottom),
			rect.right - rect.left   + 1,
			rect.top   - rect.bottom + 1,
			st->GetCatchmentRadius()
		);
	} else {
		memset(accepts, 0, sizeof(accepts));
	}

	/* Adjust in case our station only accepts fewer kinds of goods */
	for (CargoID i = 0; i < NUM_CARGO; i++) {
		uint amt = min(accepts[i], 15);

		/* Make sure the station can accept the goods type. */
		bool is_passengers = IsCargoInClass(i, CC_PASSENGERS);
		if ((!is_passengers && !(st->facilities & (byte)~FACIL_BUS_STOP)) ||
				(is_passengers && !(st->facilities & (byte)~FACIL_TRUCK_STOP))) {
			amt = 0;
		}

		SB(st->goods[i].acceptance_pickup, GoodsEntry::ACCEPTANCE, 1, amt >= 8);
	}

	/* Only show a message in case the acceptance was actually changed. */
	uint new_acc = GetAcceptanceMask(st);
	if (old_acc == new_acc) return;

	/* show a message to report that the acceptance was changed? */
	if (show_msg && st->owner == _local_company && st->facilities) {
		/* List of accept and reject strings for different number of
		 * cargo types */
		static const StringID accept_msg[] = {
			STR_3040_NOW_ACCEPTS,
			STR_3041_NOW_ACCEPTS_AND,
		};
		static const StringID reject_msg[] = {
			STR_303E_NO_LONGER_ACCEPTS,
			STR_303F_NO_LONGER_ACCEPTS_OR,
		};

		/* Array of accepted and rejected cargo types */
		CargoID accepts[2] = { CT_INVALID, CT_INVALID };
		CargoID rejects[2] = { CT_INVALID, CT_INVALID };
		uint num_acc = 0;
		uint num_rej = 0;

		/* Test each cargo type to see if its acceptange has changed */
		for (CargoID i = 0; i < NUM_CARGO; i++) {
			if (HasBit(new_acc, i)) {
				if (!HasBit(old_acc, i) && num_acc < lengthof(accepts)) {
					/* New cargo is accepted */
					accepts[num_acc++] = i;
				}
			} else {
				if (HasBit(old_acc, i) && num_rej < lengthof(rejects)) {
					/* Old cargo is no longer accepted */
					rejects[num_rej++] = i;
				}
			}
		}

		/* Show news message if there are any changes */
		if (num_acc > 0) ShowRejectOrAcceptNews(st, num_acc, accepts, accept_msg[num_acc - 1]);
		if (num_rej > 0) ShowRejectOrAcceptNews(st, num_rej, rejects, reject_msg[num_rej - 1]);
	}

	/* redraw the station view since acceptance changed */
	InvalidateWindowWidget(WC_STATION_VIEW, st->index, SVW_ACCEPTLIST);
}

static void UpdateStationSignCoord(Station *st)
{
	const StationRect *r = &st->rect;

	if (r->IsEmpty()) return; // no tiles belong to this station

	/* clamp sign coord to be inside the station rect */
	st->xy = TileXY(ClampU(TileX(st->xy), r->left, r->right), ClampU(TileY(st->xy), r->top, r->bottom));
	UpdateStationVirtCoordDirty(st);
}

/** This is called right after a station was deleted.
 * It checks if the whole station is free of substations, and if so, the station will be
 * deleted after a little while.
 * @param st Station
 */
static void DeleteStationIfEmpty(Station *st)
{
	if (st->facilities == 0) {
		st->delete_ctr = 0;
		InvalidateWindowData(WC_STATION_LIST, st->owner, 0);
	}
	/* station remains but it probably lost some parts - station sign should stay in the station boundaries */
	UpdateStationSignCoord(st);
}

static CommandCost ClearTile_Station(TileIndex tile, DoCommandFlag flags);

/** Tries to clear the given area.
 * @param tile TileIndex to start check
 * @param w width of search area
 * @param h height of search area
 * @param flags operation to perform
 * @param invalid_dirs prohibited directions (set of DiagDirections)
 * @param station StationID to be queried and returned if available
 * @param check_clear if clearing tile should be performed (in wich case, cost will be added)
 * @return the cost in case of success, or an error code if it failed.
 */
CommandCost CheckFlatLandBelow(TileIndex tile, uint w, uint h, DoCommandFlag flags, uint invalid_dirs, StationID *station, bool check_clear = true)
{
	CommandCost cost(EXPENSES_CONSTRUCTION);
	int allowed_z = -1;

	BEGIN_TILE_LOOP(tile_cur, w, h, tile) {
		if (MayHaveBridgeAbove(tile_cur) && IsBridgeAbove(tile_cur)) {
			return_cmd_error(STR_5007_MUST_DEMOLISH_BRIDGE_FIRST);
		}

		if (!EnsureNoVehicleOnGround(tile_cur)) return CMD_ERROR;

		uint z;
		Slope tileh = GetTileSlope(tile_cur, &z);

		/* Prohibit building if
		 *   1) The tile is "steep" (i.e. stretches two height levels)
		 *   2) The tile is non-flat and the build_on_slopes switch is disabled
		 */
		if (IsSteepSlope(tileh) ||
				((!_settings_game.construction.build_on_slopes) && tileh != SLOPE_FLAT)) {
			return_cmd_error(STR_0007_FLAT_LAND_REQUIRED);
		}

		int flat_z = z;
		if (tileh != SLOPE_FLAT) {
			/* need to check so the entrance to the station is not pointing at a slope.
			 * This must be valid for all station tiles, as the user can remove single station tiles. */
			if ((HasBit(invalid_dirs, DIAGDIR_NE) && !(tileh & SLOPE_NE)) ||
			    (HasBit(invalid_dirs, DIAGDIR_SE) && !(tileh & SLOPE_SE)) ||
			    (HasBit(invalid_dirs, DIAGDIR_SW) && !(tileh & SLOPE_SW)) ||
			    (HasBit(invalid_dirs, DIAGDIR_NW) && !(tileh & SLOPE_NW))) {
				return_cmd_error(STR_0007_FLAT_LAND_REQUIRED);
			}
			cost.AddCost(_price.terraform);
			flat_z += TILE_HEIGHT;
		}

		/* get corresponding flat level and make sure that all parts of the station have the same level. */
		if (allowed_z == -1) {
			/* first tile */
			allowed_z = flat_z;
		} else if (allowed_z != flat_z) {
			return_cmd_error(STR_0007_FLAT_LAND_REQUIRED);
		}

		/* if station is set, then we have special handling to allow building on top of already existing stations.
		 * so station points to INVALID_STATION if we can build on any station.
		 * Or it points to a station if we're only allowed to build on exactly that station. */
		if (station != NULL && IsTileType(tile_cur, MP_STATION)) {
			if (!IsRailwayStation(tile_cur)) {
				return ClearTile_Station(tile_cur, DC_AUTO); // get error message
			} else {
				StationID st = GetStationIndex(tile_cur);
				if (*station == INVALID_STATION) {
					*station = st;
				} else if (*station != st) {
					return_cmd_error(STR_3006_ADJOINS_MORE_THAN_ONE_EXISTING);
				}
			}
		} else if (check_clear) {
			CommandCost ret = DoCommand(tile_cur, 0, 0, flags, CMD_LANDSCAPE_CLEAR);
			if (CmdFailed(ret)) return ret;
			cost.AddCost(ret);
		}
	} END_TILE_LOOP(tile_cur, w, h, tile)

	return cost;
}

static bool CanExpandRailroadStation(const Station *st, uint *fin, Axis axis)
{
	uint curw = st->trainst_w;
	uint curh = st->trainst_h;
	TileIndex tile = fin[0];
	uint w = fin[1];
	uint h = fin[2];

	if (_settings_game.station.nonuniform_stations) {
		/* determine new size of train station region.. */
		int x = min(TileX(st->train_tile), TileX(tile));
		int y = min(TileY(st->train_tile), TileY(tile));
		curw = max(TileX(st->train_tile) + curw, TileX(tile) + w) - x;
		curh = max(TileY(st->train_tile) + curh, TileY(tile) + h) - y;
		tile = TileXY(x, y);
	} else {
		/* do not allow modifying non-uniform stations,
		 * the uniform-stations code wouldn't handle it well */
		BEGIN_TILE_LOOP(t, st->trainst_w, st->trainst_h, st->train_tile)
			if (!st->TileBelongsToRailStation(t)) { // there may be adjoined station
				_error_message = STR_NONUNIFORM_STATIONS_DISALLOWED;
				return false;
			}
		END_TILE_LOOP(t, st->trainst_w, st->trainst_h, st->train_tile)

		/* check so the orientation is the same */
		if (GetRailStationAxis(st->train_tile) != axis) {
			_error_message = STR_NONUNIFORM_STATIONS_DISALLOWED;
			return false;
		}

		/* check if the new station adjoins the old station in either direction */
		if (curw == w && st->train_tile == tile + TileDiffXY(0, h)) {
			/* above */
			curh += h;
		} else if (curw == w && st->train_tile == tile - TileDiffXY(0, curh)) {
			/* below */
			tile -= TileDiffXY(0, curh);
			curh += h;
		} else if (curh == h && st->train_tile == tile + TileDiffXY(w, 0)) {
			/* to the left */
			curw += w;
		} else if (curh == h && st->train_tile == tile - TileDiffXY(curw, 0)) {
			/* to the right */
			tile -= TileDiffXY(curw, 0);
			curw += w;
		} else {
			_error_message = STR_NONUNIFORM_STATIONS_DISALLOWED;
			return false;
		}
	}
	/* make sure the final size is not too big. */
	if (curw > _settings_game.station.station_spread || curh > _settings_game.station.station_spread) {
		_error_message = STR_306C_STATION_TOO_SPREAD_OUT;
		return false;
	}

	/* now tile contains the new value for st->train_tile
	 * curw, curh contain the new value for width and height */
	fin[0] = tile;
	fin[1] = curw;
	fin[2] = curh;
	return true;
}

static inline byte *CreateSingle(byte *layout, int n)
{
	int i = n;
	do *layout++ = 0; while (--i);
	layout[((n - 1) >> 1) - n] = 2;
	return layout;
}

static inline byte *CreateMulti(byte *layout, int n, byte b)
{
	int i = n;
	do *layout++ = b; while (--i);
	if (n > 4) {
		layout[0 - n] = 0;
		layout[n - 1 - n] = 0;
	}
	return layout;
}

static void GetStationLayout(byte *layout, int numtracks, int plat_len, const StationSpec *statspec)
{
	if (statspec != NULL && statspec->lengths >= plat_len &&
			statspec->platforms[plat_len - 1] >= numtracks &&
			statspec->layouts[plat_len - 1][numtracks - 1]) {
		/* Custom layout defined, follow it. */
		memcpy(layout, statspec->layouts[plat_len - 1][numtracks - 1],
			plat_len * numtracks);
		return;
	}

	if (plat_len == 1) {
		CreateSingle(layout, numtracks);
	} else {
		if (numtracks & 1) layout = CreateSingle(layout, plat_len);
		numtracks >>= 1;

		while (--numtracks >= 0) {
			layout = CreateMulti(layout, plat_len, 4);
			layout = CreateMulti(layout, plat_len, 6);
		}
	}
}

/** Build railroad station
 * @param tile_org starting position of station dragging/placement
 * @param flags operation to perform
 * @param p1 various bitstuffed elements
 * - p1 = (bit  0- 3) - railtype (p1 & 0xF)
 * - p1 = (bit  4)    - orientation (Axis)
 * - p1 = (bit  8-15) - number of tracks
 * - p1 = (bit 16-23) - platform length
 * - p1 = (bit 24)    - allow stations directly adjacent to other stations.
 * @param p2 various bitstuffed elements
 * - p2 = (bit  0- 7) - custom station class
 * - p2 = (bit  8-15) - custom station id
 * - p2 = (bit 16-31) - station ID to join (INVALID_STATION if build new one)
 */
CommandCost CmdBuildRailroadStation(TileIndex tile_org, DoCommandFlag flags, uint32 p1, uint32 p2, const char *text)
{
	/* Does the authority allow this? */
	if (!CheckIfAuthorityAllowsNewStation(tile_org, flags)) return CMD_ERROR;
	if (!ValParamRailtype((RailType)(p1 & 0xF))) return CMD_ERROR;

	/* unpack parameters */
	Axis axis = Extract<Axis, 4>(p1);
	uint numtracks = GB(p1,  8, 8);
	uint plat_len  = GB(p1, 16, 8);

	int w_org, h_org;
	if (axis == AXIS_X) {
		w_org = plat_len;
		h_org = numtracks;
	} else {
		h_org = plat_len;
		w_org = numtracks;
	}

	StationID station_to_join = GB(p2, 16, 16);
	bool distant_join = (station_to_join != INVALID_STATION);

	if (distant_join && (!_settings_game.station.distant_join_stations || !IsValidStationID(station_to_join))) return CMD_ERROR;

	if (h_org > _settings_game.station.station_spread || w_org > _settings_game.station.station_spread) return CMD_ERROR;

	/* these values are those that will be stored in train_tile and station_platforms */
	uint finalvalues[3];
	finalvalues[0] = tile_org;
	finalvalues[1] = w_org;
	finalvalues[2] = h_org;

	/* Make sure the area below consists of clear tiles. (OR tiles belonging to a certain rail station) */
	StationID est = INVALID_STATION;
	/* If DC_EXEC is in flag, do not want to pass it to CheckFlatLandBelow, because of a nice bug
	 * for detail info, see:
	 * https://sourceforge.net/tracker/index.php?func=detail&aid=1029064&group_id=103924&atid=636365 */
	CommandCost ret = CheckFlatLandBelow(tile_org, w_org, h_org, flags & ~DC_EXEC, 5 << axis, _settings_game.station.nonuniform_stations ? &est : NULL);
	if (CmdFailed(ret)) return ret;
	CommandCost cost(EXPENSES_CONSTRUCTION, ret.GetCost() + (numtracks * _price.train_station_track + _price.train_station_length) * plat_len);

	Station *st = NULL;
	bool check_surrounding = true;

	if (_settings_game.station.adjacent_stations) {
		if (est != INVALID_STATION) {
			if (HasBit(p1, 24) && est != station_to_join) {
				/* You can't build an adjacent station over the top of one that
				 * already exists. */
				return_cmd_error(STR_MUST_REMOVE_RAILWAY_STATION_FIRST);
			} else {
				/* Extend the current station, and don't check whether it will
				 * be near any other stations. */
				st = GetStation(est);
				check_surrounding = false;
			}
		} else {
			/* There's no station here. Don't check the tiles surrounding this
			 * one if the company wanted to build an adjacent station. */
			if (HasBit(p1, 24)) check_surrounding = false;
		}
	}

	if (check_surrounding) {
		/* Make sure there are no similar stations around us. */
		st = GetStationAround(tile_org, w_org, h_org, est);
		if (st == CHECK_STATIONS_ERR) return CMD_ERROR;
	}

	/* Distant join */
	if (st == NULL && distant_join) st = GetStation(station_to_join);

	/* See if there is a deleted station close to us. */
	if (st == NULL) st = GetClosestDeletedStation(tile_org);

	if (st != NULL) {
		/* Reuse an existing station. */
		if (st->owner != _current_company)
			return_cmd_error(STR_3009_TOO_CLOSE_TO_ANOTHER_STATION);

		if (st->train_tile != INVALID_TILE) {
			/* check if we want to expanding an already existing station? */
			if (!_settings_game.station.join_stations)
				return_cmd_error(STR_3005_TOO_CLOSE_TO_ANOTHER_RAILROAD);
			if (!CanExpandRailroadStation(st, finalvalues, axis))
				return CMD_ERROR;
		}

		/* XXX can't we pack this in the "else" part of the if above? */
		if (!st->rect.BeforeAddRect(tile_org, w_org, h_org, StationRect::ADD_TEST)) return CMD_ERROR;
	} else {
		/* allocate and initialize new station */
		if (!Station::CanAllocateItem()) return_cmd_error(STR_3008_TOO_MANY_STATIONS_LOADING);

		if (flags & DC_EXEC) {
			st = new Station(tile_org);

			st->town = ClosestTownFromTile(tile_org, UINT_MAX);
			st->string_id = GenerateStationName(st, tile_org, STATIONNAMING_RAIL);

			if (IsValidCompanyID(_current_company)) {
				SetBit(st->town->have_ratings, _current_company);
			}
		}
	}

	/* Check if the given station class is valid */
	if (GB(p2, 0, 8) >= GetNumStationClasses()) return CMD_ERROR;

	/* Check if we can allocate a custom stationspec to this station */
	const StationSpec *statspec = GetCustomStationSpec((StationClassID)GB(p2, 0, 8), GB(p2, 8, 8));
	int specindex = AllocateSpecToStation(statspec, st, (flags & DC_EXEC) != 0);
	if (specindex == -1) return_cmd_error(STR_TOO_MANY_STATION_SPECS);

	if (statspec != NULL) {
		/* Perform NewStation checks */

		/* Check if the station size is permitted */
		if (HasBit(statspec->disallowed_platforms, numtracks - 1) || HasBit(statspec->disallowed_lengths, plat_len - 1)) {
			return CMD_ERROR;
		}

		/* Check if the station is buildable */
		if (HasBit(statspec->callbackmask, CBM_STATION_AVAIL) && GB(GetStationCallback(CBID_STATION_AVAILABILITY, 0, 0, statspec, NULL, INVALID_TILE), 0, 8) == 0) {
			return CMD_ERROR;
		}
	}

	if (flags & DC_EXEC) {
		TileIndexDiff tile_delta;
		byte *layout_ptr;
		byte numtracks_orig;
		Track track;

		/* Now really clear the land below the station
		 * It should never return CMD_ERROR.. but you never know ;)
		 * (a bit strange function name for it, but it really does clear the land, when DC_EXEC is in flags) */
		ret = CheckFlatLandBelow(tile_org, w_org, h_org, flags, 5 << axis, _settings_game.station.nonuniform_stations ? &est : NULL);
		if (CmdFailed(ret)) return ret;

		st->train_tile = finalvalues[0];
		st->AddFacility(FACIL_TRAIN, finalvalues[0]);

		st->trainst_w = finalvalues[1];
		st->trainst_h = finalvalues[2];

		st->rect.BeforeAddRect(tile_org, w_org, h_org, StationRect::ADD_TRY);

		if (statspec != NULL) {
			/* Include this station spec's animation trigger bitmask
			 * in the station's cached copy. */
			st->cached_anim_triggers |= statspec->anim_triggers;
		}

		tile_delta = (axis == AXIS_X ? TileDiffXY(1, 0) : TileDiffXY(0, 1));
		track = AxisToTrack(axis);

		layout_ptr = AllocaM(byte, numtracks * plat_len);
		GetStationLayout(layout_ptr, numtracks, plat_len, statspec);

		numtracks_orig = numtracks;

		SmallVector<Vehicle*, 4> affected_vehicles;
		do {
			TileIndex tile = tile_org;
			int w = plat_len;
			do {
				byte layout = *layout_ptr++;
				if (IsRailwayStationTile(tile) && GetRailwayStationReservation(tile)) {
					/* Check for trains having a reservation for this tile. */
					Vehicle *v = GetTrainForReservation(tile, AxisToTrack(GetRailStationAxis(tile)));
					if (v != NULL) {
						FreeTrainTrackReservation(v);
						*affected_vehicles.Append() = v;
						if (IsRailwayStationTile(v->tile)) SetRailwayStationPlatformReservation(v->tile, TrackdirToExitdir(GetVehicleTrackdir(v)), false);
						for (; v->Next() != NULL; v = v->Next()) ;
						if (IsRailwayStationTile(v->tile)) SetRailwayStationPlatformReservation(v->tile, TrackdirToExitdir(ReverseTrackdir(GetVehicleTrackdir(v))), false);
					}
				}

				byte old_specindex = IsTileType(tile, MP_STATION) ? GetCustomStationSpecIndex(tile) : 0;
				MakeRailStation(tile, st->owner, st->index, axis, layout & ~1, (RailType)GB(p1, 0, 4));
				/* Free the spec if we overbuild something */
				DeallocateSpecFromStation(st, old_specindex);

				SetCustomStationSpecIndex(tile, specindex);
				SetStationTileRandomBits(tile, GB(Random(), 0, 4));
				SetStationAnimationFrame(tile, 0);

				if (statspec != NULL) {
					/* Use a fixed axis for GetPlatformInfo as our platforms / numtracks are always the right way around */
					uint32 platinfo = GetPlatformInfo(AXIS_X, 0, plat_len, numtracks_orig, plat_len - w, numtracks_orig - numtracks, false);

					/* As the station is not yet completely finished, the station does not yet exist. */
					uint16 callback = GetStationCallback(CBID_STATION_TILE_LAYOUT, platinfo, 0, statspec, NULL, tile);
					if (callback != CALLBACK_FAILED && callback < 8) SetStationGfx(tile, (callback & ~1) + axis);

					/* Trigger station animation -- after building? */
					StationAnimationTrigger(st, tile, STAT_ANIM_BUILT);
				}

				tile += tile_delta;
			} while (--w);
			AddTrackToSignalBuffer(tile_org, track, _current_company);
			YapfNotifyTrackLayoutChange(tile_org, track);
			tile_org += tile_delta ^ TileDiffXY(1, 1); // perpendicular to tile_delta
		} while (--numtracks);

		for (uint i = 0; i < affected_vehicles.Length(); ++i) {
			/* Restore reservations of trains. */
			Vehicle *v = affected_vehicles[i];
			if (IsRailwayStationTile(v->tile)) SetRailwayStationPlatformReservation(v->tile, TrackdirToExitdir(GetVehicleTrackdir(v)), true);
			TryPathReserve(v, true, true);
			for (; v->Next() != NULL; v = v->Next()) ;
			if (IsRailwayStationTile(v->tile)) SetRailwayStationPlatformReservation(v->tile, TrackdirToExitdir(ReverseTrackdir(GetVehicleTrackdir(v))), true);
		}

		st->MarkTilesDirty(false);
		UpdateStationVirtCoordDirty(st);
		UpdateStationAcceptance(st, false);
		InvalidateWindowData(WC_SELECT_STATION, 0, 0);
		InvalidateWindowData(WC_STATION_LIST, st->owner, 0);
		InvalidateWindowWidget(WC_STATION_VIEW, st->index, SVW_TRAINS);
	}

	return cost;
}

static void MakeRailwayStationAreaSmaller(Station *st)
{
	uint w = st->trainst_w;
	uint h = st->trainst_h;
	TileIndex tile = st->train_tile;

restart:

	/* too small? */
	if (w != 0 && h != 0) {
		/* check the left side, x = constant, y changes */
		for (uint i = 0; !st->TileBelongsToRailStation(tile + TileDiffXY(0, i));) {
			/* the left side is unused? */
			if (++i == h) {
				tile += TileDiffXY(1, 0);
				w--;
				goto restart;
			}
		}

		/* check the right side, x = constant, y changes */
		for (uint i = 0; !st->TileBelongsToRailStation(tile + TileDiffXY(w - 1, i));) {
			/* the right side is unused? */
			if (++i == h) {
				w--;
				goto restart;
			}
		}

		/* check the upper side, y = constant, x changes */
		for (uint i = 0; !st->TileBelongsToRailStation(tile + TileDiffXY(i, 0));) {
			/* the left side is unused? */
			if (++i == w) {
				tile += TileDiffXY(0, 1);
				h--;
				goto restart;
			}
		}

		/* check the lower side, y = constant, x changes */
		for (uint i = 0; !st->TileBelongsToRailStation(tile + TileDiffXY(i, h - 1));) {
			/* the left side is unused? */
			if (++i == w) {
				h--;
				goto restart;
			}
		}
	} else {
		tile = INVALID_TILE;
	}

	st->trainst_w = w;
	st->trainst_h = h;
	st->train_tile = tile;
}

/** Remove a single tile from a railroad station.
 * This allows for custom-built station with holes and weird layouts
 * @param tile tile of station piece to remove
 * @param flags operation to perform
 * @param p1 start_tile
 * @param p2 unused
 */
CommandCost CmdRemoveFromRailroadStation(TileIndex tile, DoCommandFlag flags, uint32 p1, uint32 p2, const char *text)
{
	TileIndex start = p1 == 0 ? tile : p1;

	/* Count of the number of tiles removed */
	int quantity = 0;

	if (tile >= MapSize() || start >= MapSize()) return CMD_ERROR;

	/* make sure sx,sy are smaller than ex,ey */
	int ex = TileX(tile);
	int ey = TileY(tile);
	int sx = TileX(start);
	int sy = TileY(start);
	if (ex < sx) Swap(ex, sx);
	if (ey < sy) Swap(ey, sy);
	tile = TileXY(sx, sy);

	int size_x = ex - sx + 1;
	int size_y = ey - sy + 1;

	/* Do the action for every tile into the area */
	BEGIN_TILE_LOOP(tile2, size_x, size_y, tile) {
		/* Make sure the specified tile is a railroad station */
		if (!IsTileType(tile2, MP_STATION) || !IsRailwayStation(tile2)) {
			continue;
		}

		/* If there is a vehicle on ground, do not allow to remove (flood) the tile */
		if (!EnsureNoVehicleOnGround(tile2)) {
			continue;
		}

		/* Check ownership of station */
		Station *st = GetStationByTile(tile2);
		if (_current_company != OWNER_WATER && !CheckOwnership(st->owner)) {
			continue;
		}

		/* Do not allow removing from stations if non-uniform stations are not enabled
		 * The check must be here to give correct error message
		 */
		if (!_settings_game.station.nonuniform_stations) return_cmd_error(STR_NONUNIFORM_STATIONS_DISALLOWED);

		/* If we reached here, the tile is valid so increase the quantity of tiles we will remove */
		quantity++;

		if (flags & DC_EXEC) {
			/* read variables before the station tile is removed */
			uint specindex = GetCustomStationSpecIndex(tile2);
			Track track = GetRailStationTrack(tile2);
			Owner owner = GetTileOwner(tile2);
			Vehicle *v = NULL;

			if (GetRailwayStationReservation(tile2)) {
				v = GetTrainForReservation(tile2, track);
				if (v != NULL) {
					/* Free train reservation. */
					FreeTrainTrackReservation(v);
					if (IsRailwayStationTile(v->tile)) SetRailwayStationPlatformReservation(v->tile, TrackdirToExitdir(GetVehicleTrackdir(v)), false);
					Vehicle *temp = v;
					for (; temp->Next() != NULL; temp = temp->Next()) ;
					if (IsRailwayStationTile(temp->tile)) SetRailwayStationPlatformReservation(temp->tile, TrackdirToExitdir(ReverseTrackdir(GetVehicleTrackdir(temp))), false);
				}
			}

			DoClearSquare(tile2);
			st->rect.AfterRemoveTile(st, tile2);
			AddTrackToSignalBuffer(tile2, track, owner);
			YapfNotifyTrackLayoutChange(tile2, track);

			DeallocateSpecFromStation(st, specindex);

			/* now we need to make the "spanned" area of the railway station smaller
			 * if we deleted something at the edges.
			 * we also need to adjust train_tile. */
			MakeRailwayStationAreaSmaller(st);
			st->MarkTilesDirty(false);
			UpdateStationSignCoord(st);

			if (v != NULL) {
				/* Restore station reservation. */
				if (IsRailwayStationTile(v->tile)) SetRailwayStationPlatformReservation(v->tile, TrackdirToExitdir(GetVehicleTrackdir(v)), true);
				TryPathReserve(v, true, true);
				for (; v->Next() != NULL; v = v->Next()) ;
				if (IsRailwayStationTile(v->tile)) SetRailwayStationPlatformReservation(v->tile, TrackdirToExitdir(ReverseTrackdir(GetVehicleTrackdir(v))), true);
			}

			/* if we deleted the whole station, delete the train facility. */
			if (st->train_tile == INVALID_TILE) {
				st->facilities &= ~FACIL_TRAIN;
				InvalidateWindowWidget(WC_STATION_VIEW, st->index, SVW_TRAINS);
				UpdateStationVirtCoordDirty(st);
				DeleteStationIfEmpty(st);
			}
		}
	} END_TILE_LOOP(tile2, size_x, size_y, tile)

	/* If we've not removed any tiles, give an error */
	if (quantity == 0) return CMD_ERROR;

	return CommandCost(EXPENSES_CONSTRUCTION, _price.remove_rail_station * quantity);
}


static CommandCost RemoveRailroadStation(Station *st, TileIndex tile, DoCommandFlag flags)
{
	/* if there is flooding and non-uniform stations are enabled, remove platforms tile by tile */
	if (_current_company == OWNER_WATER && _settings_game.station.nonuniform_stations) {
		return DoCommand(tile, 0, 0, DC_EXEC, CMD_REMOVE_FROM_RAILROAD_STATION);
	}

	/* Current company owns the station? */
	if (_current_company != OWNER_WATER && !CheckOwnership(st->owner)) return CMD_ERROR;

	/* determine width and height of platforms */
	tile = st->train_tile;
	int w = st->trainst_w;
	int h = st->trainst_h;

	assert(w != 0 && h != 0);

	CommandCost cost(EXPENSES_CONSTRUCTION);
	/* clear all areas of the station */
	do {
		int w_bak = w;
		do {
			/* for nonuniform stations, only remove tiles that are actually train station tiles */
			if (st->TileBelongsToRailStation(tile)) {
				if (!EnsureNoVehicleOnGround(tile))
					return CMD_ERROR;
				cost.AddCost(_price.remove_rail_station);
				if (flags & DC_EXEC) {
					/* read variables before the station tile is removed */
					Track track = GetRailStationTrack(tile);
					Owner owner = GetTileOwner(tile); // _current_company can be OWNER_WATER
					Vehicle *v = NULL;
					if (GetRailwayStationReservation(tile)) {
						v = GetTrainForReservation(tile, track);
						if (v != NULL) FreeTrainTrackReservation(v);
					}
					DoClearSquare(tile);
					AddTrackToSignalBuffer(tile, track, owner);
					YapfNotifyTrackLayoutChange(tile, track);
					if (v != NULL) TryPathReserve(v, true);
				}
			}
			tile += TileDiffXY(1, 0);
		} while (--w);
		w = w_bak;
		tile += TileDiffXY(-w, 1);
	} while (--h);

	if (flags & DC_EXEC) {
		st->rect.AfterRemoveRect(st, st->train_tile, st->trainst_w, st->trainst_h);

		st->train_tile = INVALID_TILE;
		st->trainst_w = st->trainst_h = 0;
		st->facilities &= ~FACIL_TRAIN;

		free(st->speclist);
		st->num_specs = 0;
		st->speclist  = NULL;
		st->cached_anim_triggers = 0;

		InvalidateWindowWidget(WC_STATION_VIEW, st->index, SVW_TRAINS);
		UpdateStationVirtCoordDirty(st);
		DeleteStationIfEmpty(st);
	}

	return cost;
}

/**
 * @param truck_station Determines whether a stop is ROADSTOP_BUS or ROADSTOP_TRUCK
 * @param st The Station to do the whole procedure for
 * @return a pointer to where to link a new RoadStop*
 */
static RoadStop **FindRoadStopSpot(bool truck_station, Station *st)
{
	RoadStop **primary_stop = (truck_station) ? &st->truck_stops : &st->bus_stops;

	if (*primary_stop == NULL) {
		/* we have no roadstop of the type yet, so write a "primary stop" */
		return primary_stop;
	} else {
		/* there are stops already, so append to the end of the list */
		RoadStop *stop = *primary_stop;
		while (stop->next != NULL) stop = stop->next;
		return &stop->next;
	}
}

/** Build a bus or truck stop
 * @param tile tile to build the stop at
 * @param flags operation to perform
 * @param p1 entrance direction (DiagDirection)
 * @param p2 bit 0: 0 for Bus stops, 1 for truck stops
 *           bit 1: 0 for normal, 1 for drive-through
 *           bit 2..3: the roadtypes
 *           bit 5: allow stations directly adjacent to other stations.
 *           bit 16..31: station ID to join (INVALID_STATION if build new one)
 */
CommandCost CmdBuildRoadStop(TileIndex tile, DoCommandFlag flags, uint32 p1, uint32 p2, const char *text)
{
	bool type = HasBit(p2, 0);
	bool is_drive_through = HasBit(p2, 1);
	bool build_over_road  = is_drive_through && IsNormalRoadTile(tile);
	RoadTypes rts = (RoadTypes)GB(p2, 2, 2);
	StationID station_to_join = GB(p2, 16, 16);
	bool distant_join = (station_to_join != INVALID_STATION);
	Owner tram_owner = _current_company;
	Owner road_owner = _current_company;

	if (distant_join && (!_settings_game.station.distant_join_stations || !IsValidStationID(station_to_join))) return CMD_ERROR;

	if (!AreValidRoadTypes(rts) || !HasRoadTypesAvail(_current_company, rts)) return CMD_ERROR;

	/* Trams only have drive through stops */
	if (!is_drive_through && HasBit(rts, ROADTYPE_TRAM)) return CMD_ERROR;

	/* Saveguard the parameters */
	if (!IsValidDiagDirection((DiagDirection)p1)) return CMD_ERROR;
	/* If it is a drive-through stop check for valid axis */
	if (is_drive_through && !IsValidAxis((Axis)p1)) return CMD_ERROR;
	/* Road bits in the wrong direction */
	if (build_over_road && (GetAllRoadBits(tile) & ((Axis)p1 == AXIS_X ? ROAD_Y : ROAD_X)) != 0) return_cmd_error(STR_DRIVE_THROUGH_ERROR_DIRECTION);

	if (!CheckIfAuthorityAllowsNewStation(tile, flags)) return CMD_ERROR;

	RoadTypes cur_rts = IsNormalRoadTile(tile) ? GetRoadTypes(tile) : ROADTYPES_NONE;
	uint num_roadbits = 0;
	/* Not allowed to build over this road */
	if (build_over_road) {
		/* there is a road, check if we can build road+tram stop over it */
		if (HasBit(cur_rts, ROADTYPE_ROAD)) {
			road_owner = GetRoadOwner(tile, ROADTYPE_ROAD);
			if (road_owner == OWNER_TOWN) {
				if (!_settings_game.construction.road_stop_on_town_road) return_cmd_error(STR_DRIVE_THROUGH_ERROR_ON_TOWN_ROAD);
			} else if (!_settings_game.construction.road_stop_on_competitor_road && road_owner != OWNER_NONE && !CheckOwnership(road_owner)) {
				return CMD_ERROR;
			}
			num_roadbits += CountBits(GetRoadBits(tile, ROADTYPE_ROAD));
		}

		/* there is a tram, check if we can build road+tram stop over it */
		if (HasBit(cur_rts, ROADTYPE_TRAM)) {
			tram_owner = GetRoadOwner(tile, ROADTYPE_TRAM);
			if (!_settings_game.construction.road_stop_on_competitor_road && tram_owner != OWNER_NONE && !CheckOwnership(tram_owner)) {
				return CMD_ERROR;
			}
			num_roadbits += CountBits(GetRoadBits(tile, ROADTYPE_TRAM));
		}

		/* Don't allow building the roadstop when vehicles are already driving on it */
		if (!EnsureNoVehicleOnGround(tile)) return CMD_ERROR;

		/* Do not remove roadtypes! */
		rts |= cur_rts;
	}

	CommandCost cost = CheckFlatLandBelow(tile, 1, 1, flags, is_drive_through ? 5 << p1 : 1 << p1, NULL, !build_over_road);
	if (CmdFailed(cost)) return cost;
	uint roadbits_to_build = CountBits(rts) * 2 - num_roadbits;
	cost.AddCost(_price.build_road * roadbits_to_build);

	Station *st = NULL;

	if (!_settings_game.station.adjacent_stations || !HasBit(p2, 5)) {
		st = GetStationAround(tile, 1, 1, INVALID_STATION);
		if (st == CHECK_STATIONS_ERR) return CMD_ERROR;
	}

	/* Distant join */
	if (st == NULL && distant_join) st = GetStation(station_to_join);

	/* Find a deleted station close to us */
	if (st == NULL) st = GetClosestDeletedStation(tile);

	/* give us a road stop in the list, and check if something went wrong */
	if (!RoadStop::CanAllocateItem()) return_cmd_error(type ? STR_TOO_MANY_TRUCK_STOPS : STR_TOO_MANY_BUS_STOPS);

	if (st != NULL &&
			GetNumRoadStopsInStation(st, ROADSTOP_BUS) + GetNumRoadStopsInStation(st, ROADSTOP_TRUCK) >= RoadStop::LIMIT) {
		return_cmd_error(type ? STR_TOO_MANY_TRUCK_STOPS : STR_TOO_MANY_BUS_STOPS);
	}

	if (st != NULL) {
		if (st->owner != _current_company) {
			return_cmd_error(STR_3009_TOO_CLOSE_TO_ANOTHER_STATION);
		}

		if (!st->rect.BeforeAddTile(tile, StationRect::ADD_TEST)) return CMD_ERROR;
	} else {
		/* allocate and initialize new station */
		if (!Station::CanAllocateItem()) return_cmd_error(STR_3008_TOO_MANY_STATIONS_LOADING);

		if (flags & DC_EXEC) {
			st = new Station(tile);

			st->town = ClosestTownFromTile(tile, UINT_MAX);
			st->string_id = GenerateStationName(st, tile, STATIONNAMING_ROAD);

			if (IsValidCompanyID(_current_company)) {
				SetBit(st->town->have_ratings, _current_company);
			}
			st->sign.width_1 = 0;
		}
	}

	cost.AddCost((type) ? _price.build_truck_station : _price.build_bus_station);

	if (flags & DC_EXEC) {
		RoadStop *road_stop = new RoadStop(tile);
		/* Insert into linked list of RoadStops */
		RoadStop **currstop = FindRoadStopSpot(type, st);
		*currstop = road_stop;

		/* initialize an empty station */
		st->AddFacility((type) ? FACIL_TRUCK_STOP : FACIL_BUS_STOP, tile);

		st->rect.BeforeAddTile(tile, StationRect::ADD_TRY);

		RoadStopType rs_type = type ? ROADSTOP_TRUCK : ROADSTOP_BUS;
		if (is_drive_through) {
			MakeDriveThroughRoadStop(tile, st->owner, road_owner, tram_owner, st->index, rs_type, rts, (Axis)p1);
		} else {
			MakeRoadStop(tile, st->owner, st->index, rs_type, rts, (DiagDirection)p1);
		}

		UpdateStationVirtCoordDirty(st);
		UpdateStationAcceptance(st, false);
		InvalidateWindowData(WC_SELECT_STATION, 0, 0);
		InvalidateWindowData(WC_STATION_LIST, st->owner, 0);
		InvalidateWindowWidget(WC_STATION_VIEW, st->index, SVW_ROADVEHS);
	}
	return cost;
}


static Vehicle *ClearRoadStopStatusEnum(Vehicle *v, void *)
{
	if (v->type == VEH_ROAD) ClrBit(v->u.road.state, RVS_IN_DT_ROAD_STOP);

	return NULL;
}


/** Remove a bus station
 * @param st Station to remove
 * @param flags operation to perform
 * @param tile TileIndex been queried
 * @return cost or failure of operation
 */
static CommandCost RemoveRoadStop(Station *st, DoCommandFlag flags, TileIndex tile)
{
	if (_current_company != OWNER_WATER && !CheckOwnership(st->owner)) {
		return CMD_ERROR;
	}

	bool is_truck = IsTruckStop(tile);

	RoadStop **primary_stop;
	RoadStop *cur_stop;
	if (is_truck) { // truck stop
		primary_stop = &st->truck_stops;
		cur_stop = GetRoadStopByTile(tile, ROADSTOP_TRUCK);
	} else {
		primary_stop = &st->bus_stops;
		cur_stop = GetRoadStopByTile(tile, ROADSTOP_BUS);
	}

	assert(cur_stop != NULL);

	/* don't do the check for drive-through road stops when company bankrupts */
	if (IsDriveThroughStopTile(tile) && (flags & DC_BANKRUPT)) {
		/* remove the 'going through road stop' status from all vehicles on that tile */
		if (flags & DC_EXEC) FindVehicleOnPos(tile, NULL, &ClearRoadStopStatusEnum);
	} else {
		if (!EnsureNoVehicleOnGround(tile)) return CMD_ERROR;
	}

	if (flags & DC_EXEC) {
		if (*primary_stop == cur_stop) {
			/* removed the first stop in the list */
			*primary_stop = cur_stop->next;
			/* removed the only stop? */
			if (*primary_stop == NULL) {
				st->facilities &= (is_truck ? ~FACIL_TRUCK_STOP : ~FACIL_BUS_STOP);
			}
		} else {
			/* tell the predecessor in the list to skip this stop */
			RoadStop *pred = *primary_stop;
			while (pred->next != cur_stop) pred = pred->next;
			pred->next = cur_stop->next;
		}

		InvalidateWindowWidget(WC_STATION_VIEW, st->index, SVW_ROADVEHS);
		delete cur_stop;

		/* Make sure no vehicle is going to the old roadstop */
		Vehicle *v;
		FOR_ALL_VEHICLES(v) {
			if (v->type == VEH_ROAD &&
					v->First() == v &&
					v->current_order.IsType(OT_GOTO_STATION) &&
					v->dest_tile == tile) {
				v->dest_tile = v->GetOrderStationLocation(st->index);
			}
		}

		DoClearSquare(tile);
		st->rect.AfterRemoveTile(st, tile);

		UpdateStationVirtCoordDirty(st);
		DeleteStationIfEmpty(st);
	}

	return CommandCost(EXPENSES_CONSTRUCTION, (is_truck) ? _price.remove_truck_station : _price.remove_bus_station);
}

/** Remove a bus or truck stop
 * @param tile tile to remove the stop from
 * @param flags operation to perform
 * @param p1 not used
 * @param p2 bit 0: 0 for Bus stops, 1 for truck stops
 */
CommandCost CmdRemoveRoadStop(TileIndex tile, DoCommandFlag flags, uint32 p1, uint32 p2, const char *text)
{
	/* Make sure the specified tile is a road stop of the correct type */
	if (!IsTileType(tile, MP_STATION) || !IsRoadStop(tile) || (uint32)GetRoadStopType(tile) != GB(p2, 0, 1)) return CMD_ERROR;
	Station *st = GetStationByTile(tile);
	/* Save the stop info before it is removed */
	bool is_drive_through = IsDriveThroughStopTile(tile);
	RoadTypes rts = GetRoadTypes(tile);
	RoadBits road_bits = IsDriveThroughStopTile(tile) ?
			((GetRoadStopDir(tile) == DIAGDIR_NE) ? ROAD_X : ROAD_Y) :
			DiagDirToRoadBits(GetRoadStopDir(tile));

	Owner road_owner = GetRoadOwner(tile, ROADTYPE_ROAD);
	Owner tram_owner = GetRoadOwner(tile, ROADTYPE_TRAM);
	CommandCost ret = RemoveRoadStop(st, flags, tile);

	/* If the stop was a drive-through stop replace the road */
	if ((flags & DC_EXEC) && CmdSucceeded(ret) && is_drive_through) {
		/* Rebuild the drive throuhg road stop. As a road stop can only be
		 * removed by the owner of the roadstop, _current_company is the
		 * owner of the road stop. */
		MakeRoadNormal(tile, road_bits, rts, ClosestTownFromTile(tile, UINT_MAX)->index,
				road_owner, tram_owner);
	}

	return ret;
}

/* FIXME -- need to move to its corresponding Airport variable*/

/* Country Airfield (small) */
static const byte _airport_sections_country[] = {
	54, 53, 52, 65,
	58, 57, 56, 55,
	64, 63, 63, 62
};

/* City Airport (large) */
static const byte _airport_sections_town[] = {
	31,  9, 33,  9,  9, 32,
	27, 36, 29, 34,  8, 10,
	30, 11, 35, 13, 20, 21,
	51, 12, 14, 17, 19, 28,
	38, 13, 15, 16, 18, 39,
	26, 22, 23, 24, 25, 26
};

/* Metropolitain Airport (large) - 2 runways */
static const byte _airport_sections_metropolitan[] = {
	 31,  9, 33,  9,  9, 32,
	 27, 36, 29, 34,  8, 10,
	 30, 11, 35, 13, 20, 21,
	102,  8,  8,  8,  8, 28,
	 83, 84, 84, 84, 84, 83,
	 26, 23, 23, 23, 23, 26
};

/* International Airport (large) - 2 runways */
static const byte _airport_sections_international[] = {
	88, 89, 89, 89, 89, 89,  88,
	51,  8,  8,  8,  8,  8,  32,
	30,  8, 11, 27, 11,  8,  10,
	32,  8, 11, 27, 11,  8, 114,
	87,  8, 11, 85, 11,  8, 114,
	87,  8,  8,  8,  8,  8,  90,
	26, 23, 23, 23, 23, 23,  26
};

/* Intercontinental Airport (vlarge) - 4 runways */
static const byte _airport_sections_intercontinental[] = {
	102, 120,  89,  89,  89,  89,  89,  89, 118,
	120,  23,  23,  23,  23,  23,  23, 119, 117,
	 87,  54,  87,   8,   8,   8,   8,  51, 117,
	 87, 162,  87,  85, 116, 116,   8,   9,  10,
	 87,   8,   8,  11,  31,  11,   8, 160,  32,
	 32, 160,   8,  11,  27,  11,   8,   8,  10,
	 87,   8,   8,  11,  30,  11,   8,   8,  10,
	 87, 142,   8,  11,  29,  11,  10, 163,  10,
	 87, 164,  87,   8,   8,   8,  10,  37, 117,
	 87, 120,  89,  89,  89,  89,  89,  89, 119,
	121,  23,  23,  23,  23,  23,  23, 119,  37
};


/* Commuter Airfield (small) */
static const byte _airport_sections_commuter[] = {
	85, 30, 115, 115, 32,
	87, 8,    8,   8, 10,
	87, 11,  11,  11, 10,
	26, 23,  23,  23, 26
};

/* Heliport */
static const byte _airport_sections_heliport[] = {
	66,
};

/* Helidepot */
static const byte _airport_sections_helidepot[] = {
	124, 32,
	122, 123
};

/* Helistation */
static const byte _airport_sections_helistation[] = {
	 32, 134, 159, 158,
	161, 142, 142, 157
};

static const byte * const _airport_sections[] = {
	_airport_sections_country,           // Country Airfield (small)
	_airport_sections_town,              // City Airport (large)
	_airport_sections_heliport,          // Heliport
	_airport_sections_metropolitan,      // Metropolitain Airport (large)
	_airport_sections_international,     // International Airport (xlarge)
	_airport_sections_commuter,          // Commuter Airport (small)
	_airport_sections_helidepot,         // Helidepot
	_airport_sections_intercontinental,  // Intercontinental Airport (xxlarge)
	_airport_sections_helistation        // Helistation
};

/**
 * Computes the minimal distance from town's xy to any airport's tile.
 * @param afc airport's description
 * @param town_tile town's tile (t->xy)
 * @param airport_tile st->airport_tile
 * @return minimal manhattan distance from town_tile to any airport's tile
 */
static uint GetMinimalAirportDistanceToTile(const AirportFTAClass *afc, TileIndex town_tile, TileIndex airport_tile)
{
	uint ttx = TileX(town_tile); // X, Y of town
	uint tty = TileY(town_tile);

	uint atx = TileX(airport_tile); // X, Y of northern airport corner
	uint aty = TileY(airport_tile);

	uint btx = TileX(airport_tile) + afc->size_x - 1; // X, Y of southern corner
	uint bty = TileY(airport_tile) + afc->size_y - 1;

	/* if ttx < atx, dx = atx - ttx
	 * if atx <= ttx <= btx, dx = 0
	 * else, dx = ttx - btx (similiar for dy) */
	uint dx = ttx < atx ? atx - ttx : (ttx <= btx ? 0 : ttx - btx);
	uint dy = tty < aty ? aty - tty : (tty <= bty ? 0 : tty - bty);

	return dx + dy;
}

/** Get a possible noise reduction factor based on distance from town center.
 * The further you get, the less noise you generate.
 * So all those folks at city council can now happily slee...  work in their offices
 * @param afc AirportFTAClass pointer of the class being proposed
 * @param town_tile TileIndex of town's center, the one who will receive the airport's candidature
 * @param tile TileIndex of northern tile of an airport (present or to-be-built), NOT the station tile
 * @return the noise that will be generated, according to distance
 */
uint8 GetAirportNoiseLevelForTown(const AirportFTAClass *afc, TileIndex town_tile, TileIndex tile)
{
	/* 0 cannot be accounted, and 1 is the lowest that can be reduced from town.
	 * So no need to go any further*/
	if (afc->noise_level < 2) return afc->noise_level;

	uint distance = GetMinimalAirportDistanceToTile(afc, town_tile, tile);

	/* The steps for measuring noise reduction are based on the "magical" (and arbitrary) 8 base distance
	 * adding the town_council_tolerance 4 times, as a way to graduate, depending of the tolerance.
	 * Basically, it says that the less tolerant a town is, the bigger the distance before
	 * an actual decrease can be granted */
	uint8 town_tolerance_distance = 8 + (_settings_game.difficulty.town_council_tolerance * 4);

	/* now, we want to have the distance segmented using the distance judged bareable by town
	 * This will give us the coefficient of reduction the distance provides. */
	uint noise_reduction = distance / town_tolerance_distance;

	/* If the noise reduction equals the airport noise itself, don't give it for free.
	 * Otherwise, simply reduce the airport's level. */
	return noise_reduction >= afc->noise_level ? 1 : afc->noise_level - noise_reduction;
}

/**
 * Finds the town nearest to given airport. Based on minimal manhattan distance to any airport's tile.
 * If two towns have the same distance, town with lower index is returned.
 * @param afc airport's description
 * @param airport_tile st->airport_tile
 * @return nearest town to airport
 */
Town *AirportGetNearestTown(const AirportFTAClass *afc, TileIndex airport_tile)
{
	Town *t, *nearest = NULL;
	uint add = afc->size_x + afc->size_y - 2; // GetMinimalAirportDistanceToTile can differ from DistanceManhattan by this much
	uint mindist = UINT_MAX - add; // prevent overflow
	FOR_ALL_TOWNS(t) {
		if (DistanceManhattan(t->xy, airport_tile) < mindist + add) { // avoid calling GetMinimalAirportDistanceToTile too often
			uint dist = GetMinimalAirportDistanceToTile(afc, t->xy, airport_tile);
			if (dist < mindist) {
				nearest = t;
				mindist = dist;
			}
		}
	}

	return nearest;
}


/** Recalculate the noise generated by the airports of each town */
void UpdateAirportsNoise()
{
	Town *t;
	const Station *st;

	FOR_ALL_TOWNS(t) t->noise_reached = 0;

	FOR_ALL_STATIONS(st) {
		if (st->airport_tile != INVALID_TILE) {
			const AirportFTAClass *afc = GetAirport(st->airport_type);
			Town *nearest = AirportGetNearestTown(afc, st->airport_tile);
			nearest->noise_reached += GetAirportNoiseLevelForTown(afc, nearest->xy, st->airport_tile);
		}
	}
}


/** Place an Airport.
 * @param tile tile where airport will be built
 * @param flags operation to perform
 * @param p1 airport type, @see airport.h
 * @param p2 various bitstuffed elements
 * - p2 = (bit     0) - allow airports directly adjacent to other airports.
 * - p2 = (bit 16-31) - station ID to join (INVALID_STATION if build new one)
 */
CommandCost CmdBuildAirport(TileIndex tile, DoCommandFlag flags, uint32 p1, uint32 p2, const char *text)
{
	bool airport_upgrade = true;
	StationID station_to_join = GB(p2, 16, 16);
	bool distant_join = (station_to_join != INVALID_STATION);

	if (distant_join && (!_settings_game.station.distant_join_stations || !IsValidStationID(station_to_join))) return CMD_ERROR;

	/* Check if a valid, buildable airport was chosen for construction */
	if (p1 > lengthof(_airport_sections) || !HasBit(GetValidAirports(), p1)) return CMD_ERROR;

	if (!CheckIfAuthorityAllowsNewStation(tile, flags)) {
		return CMD_ERROR;
	}

	Town *t = ClosestTownFromTile(tile, UINT_MAX);
	const AirportFTAClass *afc = GetAirport(p1);
	int w = afc->size_x;
	int h = afc->size_y;
	Station *st = NULL;

	if (w > _settings_game.station.station_spread || h > _settings_game.station.station_spread) {
		_error_message = STR_306C_STATION_TOO_SPREAD_OUT;
		return CMD_ERROR;
	}

	CommandCost cost = CheckFlatLandBelow(tile, w, h, flags, 0, NULL);
	if (CmdFailed(cost)) return cost;

	/* Go get the final noise level, that is base noise minus factor from distance to town center */
	Town *nearest = AirportGetNearestTown(afc, tile);
	uint newnoise_level = GetAirportNoiseLevelForTown(afc, nearest->xy, tile);

	/* Check if local auth would allow a new airport */
	StringID authority_refuse_message = STR_NULL;

	if (_settings_game.economy.station_noise_level) {
		/* do not allow to build a new airport if this raise the town noise over the maximum allowed by town */
		if ((nearest->noise_reached + newnoise_level) > nearest->MaxTownNoise()) {
			authority_refuse_message = STR_LOCAL_AUTHORITY_REFUSES_NOISE;
		}
	} else {
		uint num = 0;
		const Station *st;
		FOR_ALL_STATIONS(st) {
			if (st->town == t && st->facilities & FACIL_AIRPORT && st->airport_type != AT_OILRIG) num++;
		}
		if (num >= 2) {
			authority_refuse_message = STR_2035_LOCAL_AUTHORITY_REFUSES;
		}
	}

	if (authority_refuse_message != STR_NULL) {
		SetDParam(0, t->index);
		return_cmd_error(authority_refuse_message);
	}

	if (!_settings_game.station.adjacent_stations || !HasBit(p2, 0)) {
		st = GetStationAround(tile, w, h, INVALID_STATION);
		if (st == CHECK_STATIONS_ERR) return CMD_ERROR;
	} else {
		st = NULL;
	}

	/* Distant join */
	if (st == NULL && distant_join) st = GetStation(station_to_join);

	/* Find a deleted station close to us */
	if (st == NULL) st = GetClosestDeletedStation(tile);

	if (st != NULL) {
		if (st->owner != _current_company) {
			return_cmd_error(STR_3009_TOO_CLOSE_TO_ANOTHER_STATION);
		}

		if (!st->rect.BeforeAddRect(tile, w, h, StationRect::ADD_TEST)) return CMD_ERROR;

		if (st->airport_tile != INVALID_TILE) {
			return_cmd_error(STR_300D_TOO_CLOSE_TO_ANOTHER_AIRPORT);
		}
	} else {
		airport_upgrade = false;

		/* allocate and initialize new station */
		if (!Station::CanAllocateItem()) return_cmd_error(STR_3008_TOO_MANY_STATIONS_LOADING);

		if (flags & DC_EXEC) {
			st = new Station(tile);

			st->town = t;
			st->string_id = GenerateStationName(st, tile, !(afc->flags & AirportFTAClass::AIRPLANES) ? STATIONNAMING_HELIPORT : STATIONNAMING_AIRPORT);

			if (IsValidCompanyID(_current_company)) {
				SetBit(st->town->have_ratings, _current_company);
			}
			st->sign.width_1 = 0;
		}
	}

	cost.AddCost(_price.build_airport * w * h);

	if (flags & DC_EXEC) {
		/* Always add the noise, so there will be no need to recalculate when option toggles */
		nearest->noise_reached += newnoise_level;

		st->airport_tile = tile;
		st->AddFacility(FACIL_AIRPORT, tile);
		st->airport_type = (byte)p1;
		st->airport_flags = 0;

		st->rect.BeforeAddRect(tile, w, h, StationRect::ADD_TRY);

		/* if airport was demolished while planes were en-route to it, the
		 * positions can no longer be the same (v->u.air.pos), since different
		 * airports have different indexes. So update all planes en-route to this
		 * airport. Only update if
		 * 1. airport is upgraded
		 * 2. airport is added to existing station (unfortunately unavoideable)
		 */
		if (airport_upgrade) UpdateAirplanesOnNewStation(st);

		{
			const byte *b = _airport_sections[p1];

			BEGIN_TILE_LOOP(tile_cur, w, h, tile) {
				MakeAirport(tile_cur, st->owner, st->index, *b - ((*b < 67) ? 8 : 24));
				b++;
			} END_TILE_LOOP(tile_cur, w, h, tile)
		}

		UpdateStationVirtCoordDirty(st);
		UpdateStationAcceptance(st, false);
		InvalidateWindowData(WC_SELECT_STATION, 0, 0);
		InvalidateWindowData(WC_STATION_LIST, st->owner, 0);
		InvalidateWindowWidget(WC_STATION_VIEW, st->index, SVW_PLANES);

		if (_settings_game.economy.station_noise_level) {
			InvalidateWindow(WC_TOWN_VIEW, st->town->index);
		}
	}

	return cost;
}

static CommandCost RemoveAirport(Station *st, DoCommandFlag flags)
{
	if (_current_company != OWNER_WATER && !CheckOwnership(st->owner)) {
		return CMD_ERROR;
	}

	TileIndex tile = st->airport_tile;

	const AirportFTAClass *afc = st->Airport();
	int w = afc->size_x;
	int h = afc->size_y;

	CommandCost cost(EXPENSES_CONSTRUCTION, w * h * _price.remove_airport);

	const Vehicle *v;
	FOR_ALL_VEHICLES(v) {
		if (!(v->type == VEH_AIRCRAFT && IsNormalAircraft(v))) continue;

		if (v->u.air.targetairport == st->index && v->u.air.state != FLYING) return CMD_ERROR;
	}

	BEGIN_TILE_LOOP(tile_cur, w, h, tile) {
		if (!EnsureNoVehicleOnGround(tile_cur)) return CMD_ERROR;

		if (flags & DC_EXEC) {
			DeleteAnimatedTile(tile_cur);
			DoClearSquare(tile_cur);
		}
	} END_TILE_LOOP(tile_cur, w, h, tile)

	if (flags & DC_EXEC) {
		for (uint i = 0; i < afc->nof_depots; ++i) {
			DeleteWindowById(
				WC_VEHICLE_DEPOT, tile + ToTileIndexDiff(afc->airport_depots[i])
			);
		}

		/* Go get the final noise level, that is base noise minus factor from distance to town center.
		 * And as for construction, always remove it, even if the setting is not set, in order to avoid the
		 * need of recalculation */
		Town *nearest = AirportGetNearestTown(afc, tile);
		nearest->noise_reached -= GetAirportNoiseLevelForTown(afc, nearest->xy, tile);

		st->rect.AfterRemoveRect(st, tile, w, h);

		st->airport_tile = INVALID_TILE;
		st->facilities &= ~FACIL_AIRPORT;

		InvalidateWindowWidget(WC_STATION_VIEW, st->index, SVW_PLANES);

		if (_settings_game.economy.station_noise_level) {
			InvalidateWindow(WC_TOWN_VIEW, st->town->index);
		}

		UpdateStationVirtCoordDirty(st);
		DeleteStationIfEmpty(st);
	}

	return cost;
}

/** Build a buoy.
 * @param tile tile where to place the bouy
 * @param flags operation to perform
 * @param p1 unused
 * @param p2 unused
 */
CommandCost CmdBuildBuoy(TileIndex tile, DoCommandFlag flags, uint32 p1, uint32 p2, const char *text)
{
	if (!IsWaterTile(tile) || tile == 0) return_cmd_error(STR_304B_SITE_UNSUITABLE);
	if (MayHaveBridgeAbove(tile) && IsBridgeAbove(tile)) return_cmd_error(STR_5007_MUST_DEMOLISH_BRIDGE_FIRST);

	if (GetTileSlope(tile, NULL) != SLOPE_FLAT) return_cmd_error(STR_304B_SITE_UNSUITABLE);

	/* allocate and initialize new station */
	if (!Station::CanAllocateItem()) return_cmd_error(STR_3008_TOO_MANY_STATIONS_LOADING);

	if (flags & DC_EXEC) {
		Station *st = new Station(tile);

		st->town = ClosestTownFromTile(tile, UINT_MAX);
		st->string_id = GenerateStationName(st, tile, STATIONNAMING_BUOY);

		if (IsValidCompanyID(_current_company)) {
			SetBit(st->town->have_ratings, _current_company);
		}
		st->sign.width_1 = 0;
		st->dock_tile = tile;
		st->facilities |= FACIL_DOCK;
		/* Buoys are marked in the Station struct by this flag. Yes, it is this
		 * braindead.. */
		st->had_vehicle_of_type |= HVOT_BUOY;
		st->owner = OWNER_NONE;

		st->build_date = _date;

		MakeBuoy(tile, st->index, GetWaterClass(tile));

		UpdateStationVirtCoordDirty(st);
		UpdateStationAcceptance(st, false);
		InvalidateWindowData(WC_STATION_LIST, st->owner, 0);
		InvalidateWindowWidget(WC_STATION_VIEW, st->index, SVW_SHIPS);
	}

	return CommandCost(EXPENSES_CONSTRUCTION, _price.build_dock);
}

/**
 * Tests whether the company's vehicles have this station in orders
 * When company == INVALID_COMPANY, then check all vehicles
 * @param station station ID
 * @param company company ID, INVALID_COMPANY to disable the check
 */
bool HasStationInUse(StationID station, CompanyID company)
{
	const Vehicle *v;
	FOR_ALL_VEHICLES(v) {
		if (company == INVALID_COMPANY || v->owner == company) {
			const Order *order;
			FOR_VEHICLE_ORDERS(v, order) {
				if (order->IsType(OT_GOTO_STATION) && order->GetDestination() == station) {
					return true;
				}
			}
		}
	}
	return false;
}

static CommandCost RemoveBuoy(Station *st, DoCommandFlag flags)
{
	/* XXX: strange stuff */
	if (!IsValidCompanyID(_current_company)) return_cmd_error(INVALID_STRING_ID);

	TileIndex tile = st->dock_tile;

	if (HasStationInUse(st->index, INVALID_COMPANY)) return_cmd_error(STR_BUOY_IS_IN_USE);
	/* remove the buoy if there is a ship on tile when company goes bankrupt... */
	if (!(flags & DC_BANKRUPT) && !EnsureNoVehicleOnGround(tile)) return CMD_ERROR;

	if (flags & DC_EXEC) {
		st->dock_tile = INVALID_TILE;
		/* Buoys are marked in the Station struct by this flag. Yes, it is this
		 * braindead.. */
		st->facilities &= ~FACIL_DOCK;
		st->had_vehicle_of_type &= ~HVOT_BUOY;

		InvalidateWindowWidget(WC_STATION_VIEW, st->index, SVW_SHIPS);

		/* We have to set the water tile's state to the same state as before the
		 * buoy was placed. Otherwise one could plant a buoy on a canal edge,
		 * remove it and flood the land (if the canal edge is at level 0) */
		MakeWaterKeepingClass(tile, GetTileOwner(tile));
		MarkTileDirtyByTile(tile);

		UpdateStationVirtCoordDirty(st);
		DeleteStationIfEmpty(st);
	}

	return CommandCost(EXPENSES_CONSTRUCTION, _price.remove_truck_station);
}

static const TileIndexDiffC _dock_tileoffs_chkaround[] = {
	{-1,  0},
	{ 0,  0},
	{ 0,  0},
	{ 0, -1}
};
static const byte _dock_w_chk[4] = { 2, 1, 2, 1 };
static const byte _dock_h_chk[4] = { 1, 2, 1, 2 };

/** Build a dock/haven.
 * @param tile tile where dock will be built
 * @param flags operation to perform
 * @param p1 (bit 0) - allow docks directly adjacent to other docks.
 * @param p2 bit 16-31: station ID to join (INVALID_STATION if build new one)
 */
CommandCost CmdBuildDock(TileIndex tile, DoCommandFlag flags, uint32 p1, uint32 p2, const char *text)
{
	StationID station_to_join = GB(p2, 16, 16);
	bool distant_join = (station_to_join != INVALID_STATION);

	if (distant_join && (!_settings_game.station.distant_join_stations || !IsValidStationID(station_to_join))) return CMD_ERROR;

	DiagDirection direction = GetInclinedSlopeDirection(GetTileSlope(tile, NULL));
	if (direction == INVALID_DIAGDIR) return_cmd_error(STR_304B_SITE_UNSUITABLE);
	direction = ReverseDiagDir(direction);

	/* Docks cannot be placed on rapids */
	if (IsWaterTile(tile)) return_cmd_error(STR_304B_SITE_UNSUITABLE);

	if (!CheckIfAuthorityAllowsNewStation(tile, flags)) return CMD_ERROR;

	if (MayHaveBridgeAbove(tile) && IsBridgeAbove(tile)) return_cmd_error(STR_5007_MUST_DEMOLISH_BRIDGE_FIRST);

	if (CmdFailed(DoCommand(tile, 0, 0, flags, CMD_LANDSCAPE_CLEAR))) return CMD_ERROR;

	TileIndex tile_cur = tile + TileOffsByDiagDir(direction);

	if (!IsTileType(tile_cur, MP_WATER) || GetTileSlope(tile_cur, NULL) != SLOPE_FLAT) {
		return_cmd_error(STR_304B_SITE_UNSUITABLE);
	}

	if (MayHaveBridgeAbove(tile_cur) && IsBridgeAbove(tile_cur)) return_cmd_error(STR_5007_MUST_DEMOLISH_BRIDGE_FIRST);

	/* Get the water class of the water tile before it is cleared.*/
	WaterClass wc = GetWaterClass(tile_cur);

	if (CmdFailed(DoCommand(tile_cur, 0, 0, flags, CMD_LANDSCAPE_CLEAR))) return CMD_ERROR;

	tile_cur += TileOffsByDiagDir(direction);
	if (!IsTileType(tile_cur, MP_WATER) || GetTileSlope(tile_cur, NULL) != SLOPE_FLAT) {
		return_cmd_error(STR_304B_SITE_UNSUITABLE);
	}

	/* middle */
	Station *st = NULL;

	if (!_settings_game.station.adjacent_stations || !HasBit(p1, 0)) {
		st = GetStationAround(
				tile + ToTileIndexDiff(_dock_tileoffs_chkaround[direction]),
				_dock_w_chk[direction], _dock_h_chk[direction], INVALID_STATION);
		if (st == CHECK_STATIONS_ERR) return CMD_ERROR;
	}

	/* Distant join */
	if (st == NULL && distant_join) st = GetStation(station_to_join);

	/* Find a deleted station close to us */
	if (st == NULL) st = GetClosestDeletedStation(tile);

	if (st != NULL) {
		if (st->owner != _current_company) {
			return_cmd_error(STR_3009_TOO_CLOSE_TO_ANOTHER_STATION);
		}

		if (!st->rect.BeforeAddRect(
				tile + ToTileIndexDiff(_dock_tileoffs_chkaround[direction]),
				_dock_w_chk[direction], _dock_h_chk[direction], StationRect::ADD_TEST)) return CMD_ERROR;

		if (st->dock_tile != INVALID_TILE) return_cmd_error(STR_304C_TOO_CLOSE_TO_ANOTHER_DOCK);
	} else {
		/* allocate and initialize new station */
		if (!Station::CanAllocateItem()) return_cmd_error(STR_3008_TOO_MANY_STATIONS_LOADING);

		if (flags & DC_EXEC) {
			st = new Station(tile);

			st->town = ClosestTownFromTile(tile, UINT_MAX);
			st->string_id = GenerateStationName(st, tile, STATIONNAMING_DOCK);

			if (IsValidCompanyID(_current_company)) {
				SetBit(st->town->have_ratings, _current_company);
			}
		}
	}

	if (flags & DC_EXEC) {
		st->dock_tile = tile;
		st->AddFacility(FACIL_DOCK, tile);

		st->rect.BeforeAddRect(
				tile + ToTileIndexDiff(_dock_tileoffs_chkaround[direction]),
				_dock_w_chk[direction], _dock_h_chk[direction], StationRect::ADD_TRY);

		MakeDock(tile, st->owner, st->index, direction, wc);

		UpdateStationVirtCoordDirty(st);
		UpdateStationAcceptance(st, false);
		InvalidateWindowData(WC_SELECT_STATION, 0, 0);
		InvalidateWindowData(WC_STATION_LIST, st->owner, 0);
		InvalidateWindowWidget(WC_STATION_VIEW, st->index, SVW_SHIPS);
	}

	return CommandCost(EXPENSES_CONSTRUCTION, _price.build_dock);
}

static CommandCost RemoveDock(Station *st, DoCommandFlag flags)
{
	if (!CheckOwnership(st->owner)) return CMD_ERROR;

	TileIndex tile1 = st->dock_tile;
	TileIndex tile2 = tile1 + TileOffsByDiagDir(GetDockDirection(tile1));

	if (!EnsureNoVehicleOnGround(tile1)) return CMD_ERROR;
	if (!EnsureNoVehicleOnGround(tile2)) return CMD_ERROR;

	if (flags & DC_EXEC) {
		DoClearSquare(tile1);
		MakeWaterKeepingClass(tile2, st->owner);

		st->rect.AfterRemoveTile(st, tile1);
		st->rect.AfterRemoveTile(st, tile2);

		MarkTileDirtyByTile(tile2);

		st->dock_tile = INVALID_TILE;
		st->facilities &= ~FACIL_DOCK;

		InvalidateWindowWidget(WC_STATION_VIEW, st->index, SVW_SHIPS);
		UpdateStationVirtCoordDirty(st);
		DeleteStationIfEmpty(st);
	}

	return CommandCost(EXPENSES_CONSTRUCTION, _price.remove_dock);
}

#include "table/station_land.h"

const DrawTileSprites *GetStationTileLayout(StationType st, byte gfx)
{
	return &_station_display_datas[st][gfx];
}

static void DrawTile_Station(TileInfo *ti)
{
	const DrawTileSprites *t = NULL;
	RoadTypes roadtypes;
	int32 total_offset;
	int32 custom_ground_offset;

	if (IsRailwayStation(ti->tile)) {
		const RailtypeInfo *rti = GetRailTypeInfo(GetRailType(ti->tile));
		roadtypes = ROADTYPES_NONE;
		total_offset = rti->total_offset;
		custom_ground_offset = rti->custom_ground_offset;
	} else {
		roadtypes = IsRoadStop(ti->tile) ? GetRoadTypes(ti->tile) : ROADTYPES_NONE;
		total_offset = 0;
		custom_ground_offset = 0;
	}
	uint32 relocation = 0;
	const Station *st = NULL;
	const StationSpec *statspec = NULL;
	Owner owner = GetTileOwner(ti->tile);

	SpriteID palette;
	if (IsValidCompanyID(owner)) {
		palette = COMPANY_SPRITE_COLOUR(owner);
	} else {
		/* Some stations are not owner by a company, namely oil rigs */
		palette = PALETTE_TO_GREY;
	}

	/* don't show foundation for docks */
	if (ti->tileh != SLOPE_FLAT && !IsDock(ti->tile))
		DrawFoundation(ti, FOUNDATION_LEVELED);

	if (IsCustomStationSpecIndex(ti->tile)) {
		/* look for customization */
		st = GetStationByTile(ti->tile);
		statspec = st->speclist[GetCustomStationSpecIndex(ti->tile)].spec;

		if (statspec != NULL) {
			uint tile = GetStationGfx(ti->tile);

			relocation = GetCustomStationRelocation(statspec, st, ti->tile);

			if (HasBit(statspec->callbackmask, CBM_STATION_SPRITE_LAYOUT)) {
				uint16 callback = GetStationCallback(CBID_STATION_SPRITE_LAYOUT, 0, 0, statspec, st, ti->tile);
				if (callback != CALLBACK_FAILED) tile = (callback & ~1) + GetRailStationAxis(ti->tile);
			}

			/* Ensure the chosen tile layout is valid for this custom station */
			if (statspec->renderdata != NULL) {
				t = &statspec->renderdata[tile < statspec->tiles ? tile : (uint)GetRailStationAxis(ti->tile)];
			}
		}
	}

	if (t == NULL || t->seq == NULL) t = &_station_display_datas[GetStationType(ti->tile)][GetStationGfx(ti->tile)];


	if (IsBuoy(ti->tile) || IsDock(ti->tile) || (IsOilRig(ti->tile) && GetWaterClass(ti->tile) != WATER_CLASS_INVALID)) {
		if (ti->tileh == SLOPE_FLAT) {
			DrawWaterClassGround(ti);
		} else {
			assert(IsDock(ti->tile));
			TileIndex water_tile = ti->tile + TileOffsByDiagDir(GetDockDirection(ti->tile));
			WaterClass wc = GetWaterClass(water_tile);
			if (wc == WATER_CLASS_SEA) {
				DrawShoreTile(ti->tileh);
			} else {
				DrawClearLandTile(ti, 3);
			}
		}
	} else {
		SpriteID image = t->ground.sprite;
		SpriteID pal   = t->ground.pal;
		if (HasBit(image, SPRITE_MODIFIER_USE_OFFSET)) {
			image += GetCustomStationGroundRelocation(statspec, st, ti->tile);
			image += custom_ground_offset;
		} else {
			image += total_offset;
		}
		DrawGroundSprite(image, GroundSpritePaletteTransform(image, pal, palette));

		/* PBS debugging, draw reserved tracks darker */
		if (_game_mode != GM_MENU && _settings_client.gui.show_track_reservation && IsRailwayStation(ti->tile) && GetRailwayStationReservation(ti->tile)) {
			const RailtypeInfo *rti = GetRailTypeInfo(GetRailType(ti->tile));
			DrawGroundSprite(GetRailStationAxis(ti->tile) == AXIS_X ? rti->base_sprites.single_y : rti->base_sprites.single_x, PALETTE_CRASH);
		}
	}

	if (IsRailwayStation(ti->tile) && HasCatenaryDrawn(GetRailType(ti->tile)) && IsStationTileElectrifiable(ti->tile)) DrawCatenary(ti);

	if (HasBit(roadtypes, ROADTYPE_TRAM)) {
		Axis axis = GetRoadStopDir(ti->tile) == DIAGDIR_NE ? AXIS_X : AXIS_Y;
		DrawGroundSprite((HasBit(roadtypes, ROADTYPE_ROAD) ? SPR_TRAMWAY_OVERLAY : SPR_TRAMWAY_TRAM) + (axis ^ 1), PAL_NONE);
		DrawTramCatenary(ti, axis == AXIS_X ? ROAD_X : ROAD_Y);
	}

	const DrawTileSeqStruct *dtss;
	foreach_draw_tile_seq(dtss, t->seq) {
		SpriteID image = dtss->image.sprite;

		/* Stop drawing sprite sequence once we meet a sprite that doesn't have to be opaque */
		if (IsInvisibilitySet(TO_BUILDINGS) && !HasBit(image, SPRITE_MODIFIER_OPAQUE)) return;

		if (relocation == 0 || HasBit(image, SPRITE_MODIFIER_USE_OFFSET)) {
			image += total_offset;
		} else {
			image += relocation;
		}

		SpriteID pal = SpriteLayoutPaletteTransform(image, dtss->image.pal, palette);

		if ((byte)dtss->delta_z != 0x80) {
			AddSortableSpriteToDraw(
				image, pal,
				ti->x + dtss->delta_x, ti->y + dtss->delta_y,
				dtss->size_x, dtss->size_y,
				dtss->size_z, ti->z + dtss->delta_z,
				!HasBit(image, SPRITE_MODIFIER_OPAQUE) && IsTransparencySet(TO_BUILDINGS)
			);
		} else {
			/* For stations and original spritelayouts delta_x and delta_y are signed */
			AddChildSpriteScreen(image, pal, dtss->delta_x, dtss->delta_y, !HasBit(image, SPRITE_MODIFIER_OPAQUE) && IsTransparencySet(TO_BUILDINGS));
		}
	}
}

void StationPickerDrawSprite(int x, int y, StationType st, RailType railtype, RoadType roadtype, int image)
{
	int32 total_offset = 0;
	SpriteID pal = COMPANY_SPRITE_COLOUR(_local_company);
	const DrawTileSprites *t = &_station_display_datas[st][image];

	if (railtype != INVALID_RAILTYPE) {
		const RailtypeInfo *rti = GetRailTypeInfo(railtype);
		total_offset = rti->total_offset;
	}

	SpriteID img = t->ground.sprite;
	DrawSprite(img + total_offset, HasBit(img, PALETTE_MODIFIER_COLOUR) ? pal : PAL_NONE, x, y);

	if (roadtype == ROADTYPE_TRAM) {
		DrawSprite(SPR_TRAMWAY_TRAM + (t->ground.sprite == SPR_ROAD_PAVED_STRAIGHT_X ? 1 : 0), PAL_NONE, x, y);
	}

	const DrawTileSeqStruct *dtss;
	foreach_draw_tile_seq(dtss, t->seq) {
		Point pt = RemapCoords(dtss->delta_x, dtss->delta_y, dtss->delta_z);
		DrawSprite(dtss->image.sprite + total_offset, pal, x + pt.x, y + pt.y);
	}
}

static uint GetSlopeZ_Station(TileIndex tile, uint x, uint y)
{
	return GetTileMaxZ(tile);
}

static Foundation GetFoundation_Station(TileIndex tile, Slope tileh)
{
	return FlatteningFoundation(tileh);
}

static void GetAcceptedCargo_Station(TileIndex tile, AcceptedCargo ac)
{
	/* not used */
}

static void GetTileDesc_Station(TileIndex tile, TileDesc *td)
{
	td->owner[0] = GetTileOwner(tile);
	if (IsDriveThroughStopTile(tile)) {
		Owner road_owner = INVALID_OWNER;
		Owner tram_owner = INVALID_OWNER;
		RoadTypes rts = GetRoadTypes(tile);
		if (HasBit(rts, ROADTYPE_ROAD)) road_owner = GetRoadOwner(tile, ROADTYPE_ROAD);
		if (HasBit(rts, ROADTYPE_TRAM)) tram_owner = GetRoadOwner(tile, ROADTYPE_TRAM);

		/* Is there a mix of owners? */
		if ((tram_owner != INVALID_OWNER && tram_owner != td->owner[0]) ||
				(road_owner != INVALID_OWNER && road_owner != td->owner[0])) {
			uint i = 1;
			if (road_owner != INVALID_OWNER) {
				td->owner_type[i] = STR_ROAD_OWNER;
				td->owner[i] = road_owner;
				i++;
			}
			if (tram_owner != INVALID_OWNER) {
				td->owner_type[i] = STR_TRAM_OWNER;
				td->owner[i] = tram_owner;
			}
		}
	}
	td->build_date = GetStationByTile(tile)->build_date;

	const StationSpec *spec = GetStationSpec(tile);

	if (spec != NULL) {
		td->station_class = GetStationClassName(spec->sclass);
		td->station_name = spec->name;

		if (spec->grffile != NULL) {
			const GRFConfig *gc = GetGRFConfig(spec->grffile->grfid);
			td->grf = gc->name;
		}
	}

	StringID str;
	switch (GetStationType(tile)) {
		default: NOT_REACHED();
		case STATION_RAIL:    str = STR_305E_RAILROAD_STATION; break;
		case STATION_AIRPORT:
			str = (IsHangar(tile) ? STR_305F_AIRCRAFT_HANGAR : STR_3060_AIRPORT);
			break;
		case STATION_TRUCK:   str = STR_3061_TRUCK_LOADING_AREA; break;
		case STATION_BUS:     str = STR_3062_BUS_STATION; break;
		case STATION_OILRIG:  str = STR_4807_OIL_RIG; break;
		case STATION_DOCK:    str = STR_3063_SHIP_DOCK; break;
		case STATION_BUOY:    str = STR_3069_BUOY; break;
	}
	td->str = str;
}


static TrackStatus GetTileTrackStatus_Station(TileIndex tile, TransportType mode, uint sub_mode, DiagDirection side)
{
	TrackBits trackbits = TRACK_BIT_NONE;

	switch (mode) {
		case TRANSPORT_RAIL:
			if (IsRailwayStation(tile) && !IsStationTileBlocked(tile)) {
				trackbits = TrackToTrackBits(GetRailStationTrack(tile));
			}
			break;

		case TRANSPORT_WATER:
			/* buoy is coded as a station, it is always on open water */
			if (IsBuoy(tile)) {
				trackbits = TRACK_BIT_ALL;
				/* remove tracks that connect NE map edge */
				if (TileX(tile) == 0) trackbits &= ~(TRACK_BIT_X | TRACK_BIT_UPPER | TRACK_BIT_RIGHT);
				/* remove tracks that connect NW map edge */
				if (TileY(tile) == 0) trackbits &= ~(TRACK_BIT_Y | TRACK_BIT_LEFT | TRACK_BIT_UPPER);
			}
			break;

		case TRANSPORT_ROAD:
			if ((GetRoadTypes(tile) & sub_mode) != 0 && IsRoadStop(tile)) {
				DiagDirection dir = GetRoadStopDir(tile);
				Axis axis = DiagDirToAxis(dir);

				if (side != INVALID_DIAGDIR) {
					if (axis != DiagDirToAxis(side) || (IsStandardRoadStopTile(tile) && dir != side)) break;
				}

				trackbits = AxisToTrackBits(axis);
			}
			break;

		default:
			break;
	}

	return CombineTrackStatus(TrackBitsToTrackdirBits(trackbits), TRACKDIR_BIT_NONE);
}


static void TileLoop_Station(TileIndex tile)
{
	/* FIXME -- GetTileTrackStatus_Station -> animated stationtiles
	 * hardcoded.....not good */
	switch (GetStationType(tile)) {
		case STATION_AIRPORT:
			switch (GetStationGfx(tile)) {
				case GFX_RADAR_LARGE_FIRST:
				case GFX_WINDSACK_FIRST : // for small airport
				case GFX_RADAR_INTERNATIONAL_FIRST:
				case GFX_RADAR_METROPOLITAN_FIRST:
				case GFX_RADAR_DISTRICTWE_FIRST: // radar district W-E airport
				case GFX_WINDSACK_INTERCON_FIRST : // for intercontinental airport
					AddAnimatedTile(tile);
					break;
			}
			break;

		case STATION_DOCK:
			if (GetTileSlope(tile, NULL) != SLOPE_FLAT) break; // only handle water part
		/* FALL THROUGH */
		case STATION_OILRIG: //(station part)
		case STATION_BUOY:
			TileLoop_Water(tile);
			break;

		default: break;
	}
}


static void AnimateTile_Station(TileIndex tile)
{
	struct AnimData {
		StationGfx from; // first sprite
		StationGfx to;   // last sprite
		byte delay;
	};

	static const AnimData data[] = {
		{ GFX_RADAR_LARGE_FIRST,         GFX_RADAR_LARGE_LAST,         3 },
		{ GFX_WINDSACK_FIRST,            GFX_WINDSACK_LAST,            1 },
		{ GFX_RADAR_INTERNATIONAL_FIRST, GFX_RADAR_INTERNATIONAL_LAST, 3 },
		{ GFX_RADAR_METROPOLITAN_FIRST,  GFX_RADAR_METROPOLITAN_LAST,  3 },
		{ GFX_RADAR_DISTRICTWE_FIRST,    GFX_RADAR_DISTRICTWE_LAST,    3 },
		{ GFX_WINDSACK_INTERCON_FIRST,   GFX_WINDSACK_INTERCON_LAST,   1 }
	};

	if (IsRailwayStation(tile)) {
		AnimateStationTile(tile);
		return;
	}

	StationGfx gfx = GetStationGfx(tile);

	for (const AnimData *i = data; i != endof(data); i++) {
		if (i->from <= gfx && gfx <= i->to) {
			if ((_tick_counter & i->delay) == 0) {
				SetStationGfx(tile, gfx < i->to ? gfx + 1 : i->from);
				MarkTileDirtyByTile(tile);
			}
			break;
		}
	}
}


static bool ClickTile_Station(TileIndex tile)
{
	if (IsHangar(tile)) {
		ShowDepotWindow(tile, VEH_AIRCRAFT);
	} else {
		ShowStationViewWindow(GetStationIndex(tile));
	}
	return true;
}

static VehicleEnterTileStatus VehicleEnter_Station(Vehicle *v, TileIndex tile, int x, int y)
{
	StationID station_id = GetStationIndex(tile);

	if (v->type == VEH_TRAIN) {
		if (!v->current_order.ShouldStopAtStation(v, station_id)) return VETSB_CONTINUE;
		if (IsRailwayStation(tile) && IsFrontEngine(v) &&
				!IsCompatibleTrainStationTile(tile + TileOffsByDiagDir(DirToDiagDir(v->direction)), tile)) {
			DiagDirection dir = DirToDiagDir(v->direction);

			x &= 0xF;
			y &= 0xF;

			if (DiagDirToAxis(dir) != AXIS_X) Swap(x, y);
			if (y == TILE_SIZE / 2) {
				if (dir != DIAGDIR_SE && dir != DIAGDIR_SW) x = TILE_SIZE - 1 - x;
				int stop = TILE_SIZE - (v->u.rail.cached_veh_length + 1) / 2;
				if (x == stop) return VETSB_ENTERED_STATION | (VehicleEnterTileStatus)(station_id << VETS_STATION_ID_OFFSET); // enter station
				if (x < stop) {
					uint16 spd;

					v->vehstatus |= VS_TRAIN_SLOWING;
					spd = max(0, (stop - x) * 20 - 15);
					if (spd < v->cur_speed) v->cur_speed = spd;
				}
			}
		}
	} else if (v->type == VEH_ROAD) {
		if (v->u.road.state < RVSB_IN_ROAD_STOP && !IsReversingRoadTrackdir((Trackdir)v->u.road.state) && v->u.road.frame == 0) {
			if (IsRoadStop(tile) && IsRoadVehFront(v)) {
				/* Attempt to allocate a parking bay in a road stop */
				RoadStop *rs = GetRoadStopByTile(tile, GetRoadStopType(tile));

				if (IsDriveThroughStopTile(tile)) {
					if (!v->current_order.ShouldStopAtStation(v, station_id)) return VETSB_CONTINUE;

					/* Vehicles entering a drive-through stop from the 'normal' side use first bay (bay 0). */
					byte side = ((DirToDiagDir(v->direction) == ReverseDiagDir(GetRoadStopDir(tile))) == (v->u.road.overtaking == 0)) ? 0 : 1;

					if (!rs->IsFreeBay(side)) return VETSB_CANNOT_ENTER;

					/* Check if the vehicle is stopping at this road stop */
					if (GetRoadStopType(tile) == (IsCargoInClass(v->cargo_type, CC_PASSENGERS) ? ROADSTOP_BUS : ROADSTOP_TRUCK) &&
							v->current_order.GetDestination() == GetStationIndex(tile)) {
						SetBit(v->u.road.state, RVS_IS_STOPPING);
						rs->AllocateDriveThroughBay(side);
					}

					/* Indicate if vehicle is using second bay. */
					if (side == 1) SetBit(v->u.road.state, RVS_USING_SECOND_BAY);
					/* Indicate a drive-through stop */
					SetBit(v->u.road.state, RVS_IN_DT_ROAD_STOP);
					return VETSB_CONTINUE;
				}

				/* For normal (non drive-through) road stops
				 * Check if station is busy or if there are no free bays or whether it is a articulated vehicle. */
				if (rs->IsEntranceBusy() || !rs->HasFreeBay() || RoadVehHasArticPart(v)) return VETSB_CANNOT_ENTER;

				SetBit(v->u.road.state, RVS_IN_ROAD_STOP);

				/* Allocate a bay and update the road state */
				uint bay_nr = rs->AllocateBay();
				SB(v->u.road.state, RVS_USING_SECOND_BAY, 1, bay_nr);

				/* Mark the station entrace as busy */
				rs->SetEntranceBusy(true);
			}
		}
	}

	return VETSB_CONTINUE;
}

/* this function is called for one station each tick */
static void StationHandleBigTick(Station *st)
{
	UpdateStationAcceptance(st, true);

	if (st->facilities == 0 && ++st->delete_ctr >= 8) delete st;

}

static inline void byte_inc_sat(byte *p)
{
	byte b = *p + 1;
	if (b != 0) *p = b;
}

static void UpdateStationRating(Station *st)
{
	bool waiting_changed = false;

	byte_inc_sat(&st->time_since_load);
	byte_inc_sat(&st->time_since_unload);

	GoodsEntry *ge = st->goods;
	do {
		/* Slowly increase the rating back to his original level in the case we
		 *  didn't deliver cargo yet to this station. This happens when a bribe
		 *  failed while you didn't moved that cargo yet to a station. */
		if (!HasBit(ge->acceptance_pickup, GoodsEntry::PICKUP) && ge->rating < INITIAL_STATION_RATING) {
			ge->rating++;
		}

		/* Only change the rating if we are moving this cargo */
		if (HasBit(ge->acceptance_pickup, GoodsEntry::PICKUP)) {
			byte_inc_sat(&ge->days_since_pickup);

			int rating = 0;

			{
				int b = ge->last_speed - 85;
				if (b >= 0)
					rating += b >> 2;
			}

			{
				byte age = ge->last_age;
				(age >= 3) ||
				(rating += 10, age >= 2) ||
				(rating += 10, age >= 1) ||
				(rating += 13, true);
			}

			if (IsValidCompanyID(st->owner) && HasBit(st->town->statues, st->owner)) rating += 26;

			{
				byte days = ge->days_since_pickup;
				if (st->last_vehicle_type == VEH_SHIP) days >>= 2;
				(days > 21) ||
				(rating += 25, days > 12) ||
				(rating += 25, days > 6) ||
				(rating += 45, days > 3) ||
				(rating += 35, true);
			}

			uint waiting = ge->cargo.Count();
			(rating -= 90, waiting > 1500) ||
			(rating += 55, waiting > 1000) ||
			(rating += 35, waiting > 600) ||
			(rating += 10, waiting > 300) ||
			(rating += 20, waiting > 100) ||
			(rating += 10, true);

			{
				int or_ = ge->rating; // old rating

				/* only modify rating in steps of -2, -1, 0, 1 or 2 */
				ge->rating = rating = or_ + Clamp(Clamp(rating, 0, 255) - or_, -2, 2);

				/* if rating is <= 64 and more than 200 items waiting,
				 * remove some random amount of goods from the station */
				if (rating <= 64 && waiting >= 200) {
					int dec = Random() & 0x1F;
					if (waiting < 400) dec &= 7;
					waiting -= dec + 1;
					waiting_changed = true;
				}

				/* if rating is <= 127 and there are any items waiting, maybe remove some goods. */
				if (rating <= 127 && waiting != 0) {
					uint32 r = Random();
					if (rating <= (int)GB(r, 0, 7)) {
						/* Need to have int, otherwise it will just overflow etc. */
						waiting = max((int)waiting - (int)GB(r, 8, 2) - 1, 0);
						waiting_changed = true;
					}
				}

				/* At some point we really must cap the cargo. Previously this
				 * was a strict 4095, but now we'll have a less strict, but
				 * increasingly agressive truncation of the amount of cargo. */
				static const uint WAITING_CARGO_THRESHOLD  = 1 << 12;
				static const uint WAITING_CARGO_CUT_FACTOR = 1 <<  6;
				static const uint MAX_WAITING_CARGO        = 1 << 15;

				if (waiting > WAITING_CARGO_THRESHOLD) {
					uint difference = waiting - WAITING_CARGO_THRESHOLD;
					waiting -= (difference / WAITING_CARGO_CUT_FACTOR);

					waiting = min(waiting, MAX_WAITING_CARGO);
					waiting_changed = true;
				}

				if (waiting_changed) ge->cargo.Truncate(waiting);
			}
		}
	} while (++ge != endof(st->goods));

	StationID index = st->index;
	if (waiting_changed) {
		InvalidateWindow(WC_STATION_VIEW, index); // update whole window
	} else {
		InvalidateWindowWidget(WC_STATION_VIEW, index, SVW_RATINGLIST); // update only ratings list
	}
}

static void DeleteStaleFlows(StationID at, CargoID c_id, StationID to) {
	FlowStatMap & flows = GetStation(at)->goods[c_id].flows;
	for (FlowStatMap::iterator f_it = flows.begin(); f_it != flows.end();) {
		FlowStatSet & s_flows = f_it->second;
		for (FlowStatSet::iterator s_it = s_flows.begin(); s_it != s_flows.end();) {
			if (s_it->via == to) {
				s_flows.erase(s_it++);
			} else {
				++s_it;
			}
		}
		if (s_flows.empty()) {
			flows.erase(f_it++);
		} else {
			++f_it;
		}
	}
}

static void UpdateStationStats(Station * st) {
	uint length = _settings_game.economy.moving_average_length;
	FlowStatSet new_flows;
	for(int goods_index = CT_BEGIN; goods_index != CT_END; ++goods_index) {
		GoodsEntry & good = st->goods[goods_index];
		if (good.supply > length) {
			good.supply *= length;
			good.supply /= (length + 1);
		} else if (RandomRange(length) < good.supply) {
			good.supply--;
		}
		LinkStatMap & links = good.link_stats;
		for (LinkStatMap::iterator i = links.begin(); i != links.end();) {
			StationID id = i->first;
			if (!IsValidStationID(id)) {
				links.erase(i++);
			} else {
				LinkStat & ls = i->second;
				ls *= length;
				ls /= (length + 1);
				if (ls.capacity == 0) {
					CargoList & cargo = GetStation(id)->goods[goods_index].cargo;
					cargo.ReleaseStalePackets(st->index);
					DeleteStaleFlows(id, goods_index, st->index);
					links.erase(i++);
				} else {
					++i;
				}
			}
		}

		FlowStatMap & flows = good.flows;
		for (FlowStatMap::iterator i = flows.begin(); i != flows.end();) {
			StationID source = i->first;
			if (!IsValidStationID(source)) {
				flows.erase(i++);
			} else {
				FlowStatSet & flow_set = i->second;
				for (FlowStatSet::iterator j = flow_set.begin(); j != flow_set.end(); ++j) {
					StationID via = j->via;
					if (IsValidStationID(via)) {
						new_flows.insert(FlowStat(via, j->planned, (j->sent * length) / (length + 1)));
					}
				}
				flow_set.swap(new_flows);
				new_flows.clear();
				++i;
			}
		}
	}
}

/* called for every station each tick */
static void StationHandleSmallTick(Station *st)
{
	if (st->facilities == 0) return;

	byte b = st->delete_ctr + 1;
	if (b >= 185) b = 0;
	st->delete_ctr = b;

	if (b == 0) UpdateStationRating(st);
}

void OnTick_Station()
{
	if (_game_mode == GM_EDITOR) return;

	uint i = _station_tick_ctr;
	if (++_station_tick_ctr > GetMaxStationIndex()) _station_tick_ctr = 0;

	if (IsValidStationID(i)) StationHandleBigTick(GetStation(i));

	Station *st;
	FOR_ALL_STATIONS(st) {
		StationHandleSmallTick(st);
		// update the station statistics every <unit> days
		if ((_tick_counter + st->index) % (DAY_TICKS * _settings_game.economy.moving_average_unit) == 0) {
			UpdateStationStats(st);
		}

		/* Run 250 tick interval trigger for station animation.
		 * Station index is included so that triggers are not all done
		 * at the same time. */
		if ((_tick_counter + st->index) % 250 == 0) {
			StationAnimationTrigger(st, st->xy, STAT_ANIM_250_TICKS);
		}
	}
}

void StationMonthlyLoop()
{
	/* not used */
}


void ModifyStationRatingAround(TileIndex tile, Owner owner, int amount, uint radius)
{
	Station *st;

	FOR_ALL_STATIONS(st) {
		if (st->owner == owner &&
				DistanceManhattan(tile, st->xy) <= radius) {
			for (CargoID i = 0; i < NUM_CARGO; i++) {
				GoodsEntry *ge = &st->goods[i];

				if (ge->acceptance_pickup != 0) {
					ge->rating = Clamp(ge->rating + amount, 0, 255);
				}
			}
		}
	}
}

static void UpdateStationWaiting(Station *st, CargoID type, uint amount)
{
	GoodsEntry & good = st->goods[type];
	StationID id = st->index;
	StationID next = INVALID_STATION;
	FlowStatSet & flow_stats = good.flows[id];
	FlowStatSet::iterator i = flow_stats.begin();
	if (i != flow_stats.end()) {
		StationID via = i->via;
		uint planned = i->planned;
		uint sent = i->sent + amount;
		flow_stats.erase(i);
		flow_stats.insert(FlowStat(via, planned, sent));
		next = via;
	}
	CargoPacket * packet = new CargoPacket(id, next, amount);
	good.cargo.Append(packet);
	SetBit(good.acceptance_pickup, GoodsEntry::PICKUP);
	good.supply += amount;

	StationAnimationTrigger(st, st->xy, STAT_ANIM_NEW_CARGO, type);

	InvalidateWindow(WC_STATION_VIEW, st->index);
	st->MarkTilesDirty(true);
}

static bool IsUniqueStationName(const char *name)
{
	const Station *st;

	FOR_ALL_STATIONS(st) {
		if (st->name != NULL && strcmp(st->name, name) == 0) return false;
	}

	return true;
}

/** Rename a station
 * @param tile unused
 * @param flags operation to perform
 * @param p1 station ID that is to be renamed
 * @param p2 unused
 */
CommandCost CmdRenameStation(TileIndex tile, DoCommandFlag flags, uint32 p1, uint32 p2, const char *text)
{
	if (!IsValidStationID(p1)) return CMD_ERROR;

	Station *st = GetStation(p1);
	if (!CheckOwnership(st->owner)) return CMD_ERROR;

	bool reset = StrEmpty(text);

	if (!reset) {
		if (strlen(text) >= MAX_LENGTH_STATION_NAME_BYTES) return CMD_ERROR;
		if (!IsUniqueStationName(text)) return_cmd_error(STR_NAME_MUST_BE_UNIQUE);
	}

	if (flags & DC_EXEC) {
		free(st->name);
		st->name = reset ? NULL : strdup(text);

		UpdateStationVirtCoord(st);
		InvalidateWindowData(WC_STATION_LIST, st->owner, 1);
		MarkWholeScreenDirty();
	}

	return CommandCost();
}

/**
 * Find all (non-buoy) stations around a rectangular producer (industry, house, headquarter, ...)
 *
 * @param tile North tile of producer
 * @param w_prod X extent of producer
 * @param h_prod Y extent of producer
 *
 * @return: Set of found stations
 */
void FindStationsAroundTiles(TileIndex tile, int w_prod, int h_prod, StationList *stations)
{
	/* area to search = producer plus station catchment radius */
	int max_rad = (_settings_game.station.modified_catchment ? MAX_CATCHMENT : CA_UNMODIFIED);

	for (int dy = -max_rad; dy < h_prod + max_rad; dy++) {
		for (int dx = -max_rad; dx < w_prod + max_rad; dx++) {
			TileIndex cur_tile = TileAddWrap(tile, dx, dy);
			if (cur_tile == INVALID_TILE || !IsTileType(cur_tile, MP_STATION)) continue;

			Station *st = GetStationByTile(cur_tile);

			if (st->IsBuoy()) continue; // bouys don't accept cargo

			if (_settings_game.station.modified_catchment) {
				int rad = st->GetCatchmentRadius();
				if (dx < -rad || dx >= rad + w_prod || dy < -rad || dy >= rad + h_prod) continue;
			}

			/* Insert the station in the set. This will fail if it has
			 * already been added.
			 */
			stations->Include(st);
		}
	}
}

uint MoveGoodsToStation(TileIndex tile, int w, int h, CargoID type, uint amount)
{
	Station *st1 = NULL;   // Station with best rating
	Station *st2 = NULL;   // Second best station
	uint best_rating1 = 0; // rating of st1
	uint best_rating2 = 0; // rating of st2

	StationList all_stations;
	FindStationsAroundTiles(tile, w, h, &all_stations);
	for (Station **st_iter = all_stations.Begin(); st_iter != all_stations.End(); ++st_iter) {
		Station *st = *st_iter;

		/* Is the station reserved exclusively for somebody else? */
		if (st->town->exclusive_counter > 0 && st->town->exclusivity != st->owner) continue;

		if (st->goods[type].rating == 0) continue; // Lowest possible rating, better not to give cargo anymore

		if (_settings_game.order.selectgoods && st->goods[type].last_speed == 0) continue; // Selectively servicing stations, and not this one

		if (IsCargoInClass(type, CC_PASSENGERS)) {
			if (st->facilities == FACIL_TRUCK_STOP) continue; // passengers are never served by just a truck stop
		} else {
			if (st->facilities == FACIL_BUS_STOP) continue; // non-passengers are never served by just a bus stop
		}

		/* This station can be used, add it to st1/st2 */
		if (st1 == NULL || st->goods[type].rating >= best_rating1) {
			st2 = st1; best_rating2 = best_rating1; st1 = st; best_rating1 = st->goods[type].rating;
		} else if (st2 == NULL || st->goods[type].rating >= best_rating2) {
			st2 = st; best_rating2 = st->goods[type].rating;
		}
	}

	/* no stations around at all? */
	if (st1 == NULL) return 0;

	if (st2 == NULL) {
		/* only one station around */
		uint moved = amount * best_rating1 / 256 + 1;
		UpdateStationWaiting(st1, type, moved);
		return moved;
	}

	/* several stations around, the best two (highest rating) are in st1 and st2 */
	assert(st1 != NULL);
	assert(st2 != NULL);
	assert(best_rating1 != 0 || best_rating2 != 0);

	/* the 2nd highest one gets a penalty */
	best_rating2 >>= 1;

	/* amount given to station 1 */
	uint t = (best_rating1 * (amount + 1)) / (best_rating1 + best_rating2);

	uint moved = 0;
	if (t != 0) {
		moved = t * best_rating1 / 256 + 1;
		amount -= t;
		UpdateStationWaiting(st1, type, moved);
	}

	if (amount != 0) {
		amount = amount * best_rating2 / 256 + 1;
		moved += amount;
		UpdateStationWaiting(st2, type, amount);
	}

	return moved;
}

void BuildOilRig(TileIndex tile)
{
	if (!Station::CanAllocateItem()) {
		DEBUG(misc, 0, "Can't allocate station for oilrig at 0x%X, reverting to oilrig only", tile);
		return;
	}

	Station *st = new Station(tile);
	st->town = ClosestTownFromTile(tile, UINT_MAX);
	st->sign.width_1 = 0;

	st->string_id = GenerateStationName(st, tile, STATIONNAMING_OILRIG);

	assert(IsTileType(tile, MP_INDUSTRY));
	MakeOilrig(tile, st->index, GetWaterClass(tile));

	st->owner = OWNER_NONE;
	st->airport_flags = 0;
	st->airport_type = AT_OILRIG;
	st->xy = tile;
	st->bus_stops = NULL;
	st->truck_stops = NULL;
	st->airport_tile = tile;
	st->dock_tile = tile;
	st->train_tile = INVALID_TILE;
	st->had_vehicle_of_type = 0;
	st->time_since_load = 255;
	st->time_since_unload = 255;
	st->delete_ctr = 0;
	st->last_vehicle_type = VEH_INVALID;
	st->facilities = FACIL_AIRPORT | FACIL_DOCK;
	st->build_date = _date;

	st->rect.BeforeAddTile(tile, StationRect::ADD_FORCE);

	for (CargoID j = 0; j < NUM_CARGO; j++) {
		st->goods[j].acceptance_pickup = 0;
		st->goods[j].days_since_pickup = 255;
		st->goods[j].rating = INITIAL_STATION_RATING;
		st->goods[j].last_speed = 0;
		st->goods[j].last_age = 255;
	}

	UpdateStationVirtCoordDirty(st);
	UpdateStationAcceptance(st, false);
}

void DeleteOilRig(TileIndex tile)
{
	Station *st = GetStationByTile(tile);

	MakeWaterKeepingClass(tile, OWNER_NONE);
	MarkTileDirtyByTile(tile);

	st->dock_tile = INVALID_TILE;
	st->airport_tile = INVALID_TILE;
	st->facilities &= ~(FACIL_AIRPORT | FACIL_DOCK);
	st->airport_flags = 0;

	st->rect.AfterRemoveTile(st, tile);

	UpdateStationVirtCoordDirty(st);
	if (st->facilities == 0) delete st;
}

static void ChangeTileOwner_Station(TileIndex tile, Owner old_owner, Owner new_owner)
{
	if (IsDriveThroughStopTile(tile)) {
		for (RoadType rt = ROADTYPE_ROAD; rt < ROADTYPE_END; rt++) {
			/* Update all roadtypes, no matter if they are present */
			if (GetRoadOwner(tile, rt) == old_owner) {
				SetRoadOwner(tile, rt, new_owner == INVALID_OWNER ? OWNER_NONE : new_owner);
			}
		}
	}

	if (!IsTileOwner(tile, old_owner)) return;

	if (new_owner != INVALID_OWNER) {
		/* for buoys, owner of tile is owner of water, st->owner == OWNER_NONE */
		SetTileOwner(tile, new_owner);
		InvalidateWindowClassesData(WC_STATION_LIST, 0);
	} else {
		if (IsDriveThroughStopTile(tile)) {
			/* Remove the drive-through road stop */
			DoCommand(tile, 0, (GetStationType(tile) == STATION_TRUCK) ? ROADSTOP_TRUCK : ROADSTOP_BUS, DC_EXEC | DC_BANKRUPT, CMD_REMOVE_ROAD_STOP);
			assert(IsTileType(tile, MP_ROAD));
			/* Change owner of tile and all roadtypes */
			ChangeTileOwner(tile, old_owner, new_owner);
		} else {
			DoCommand(tile, 0, 0, DC_EXEC | DC_BANKRUPT, CMD_LANDSCAPE_CLEAR);
			/* Set tile owner of water under (now removed) buoy and dock to OWNER_NONE.
			 * Update owner of buoy if it was not removed (was in orders).
			 * Do not update when owned by OWNER_WATER (sea and rivers). */
			if ((IsTileType(tile, MP_WATER) || IsBuoyTile(tile)) && IsTileOwner(tile, old_owner)) SetTileOwner(tile, OWNER_NONE);
		}
	}
}

/**
 * Check if a drive-through road stop tile can be cleared.
 * Road stops built on town-owned roads check the conditions
 * that would allow clearing of the original road.
 * @param tile road stop tile to check
 * @param flags command flags
 * @return true if the road can be cleared
 */
static bool CanRemoveRoadWithStop(TileIndex tile, DoCommandFlag flags)
{
	Owner road_owner = _current_company;
	Owner tram_owner = _current_company;

	RoadTypes rts = GetRoadTypes(tile);
	if (HasBit(rts, ROADTYPE_ROAD)) road_owner = GetRoadOwner(tile, ROADTYPE_ROAD);
	if (HasBit(rts, ROADTYPE_TRAM)) tram_owner = GetRoadOwner(tile, ROADTYPE_TRAM);

	if ((road_owner != OWNER_TOWN && !CheckOwnership(road_owner)) || !CheckOwnership(tram_owner)) return false;

	return road_owner != OWNER_TOWN || CheckAllowRemoveRoad(tile, GetAnyRoadBits(tile, ROADTYPE_ROAD), OWNER_TOWN, ROADTYPE_ROAD, flags);
}

static CommandCost ClearTile_Station(TileIndex tile, DoCommandFlag flags)
{
	if (flags & DC_AUTO) {
		switch (GetStationType(tile)) {
			case STATION_RAIL:    return_cmd_error(STR_300B_MUST_DEMOLISH_RAILROAD);
			case STATION_AIRPORT: return_cmd_error(STR_300E_MUST_DEMOLISH_AIRPORT_FIRST);
			case STATION_TRUCK:   return_cmd_error(HasTileRoadType(tile, ROADTYPE_TRAM) ? STR_MUST_DEMOLISH_CARGO_TRAM_STATION : STR_3047_MUST_DEMOLISH_TRUCK_STATION);
			case STATION_BUS:     return_cmd_error(HasTileRoadType(tile, ROADTYPE_TRAM) ? STR_MUST_DEMOLISH_PASSENGER_TRAM_STATION : STR_3046_MUST_DEMOLISH_BUS_STATION);
			case STATION_BUOY:    return_cmd_error(STR_306A_BUOY_IN_THE_WAY);
			case STATION_DOCK:    return_cmd_error(STR_304D_MUST_DEMOLISH_DOCK_FIRST);
			case STATION_OILRIG:
				SetDParam(0, STR_4807_OIL_RIG);
				return_cmd_error(STR_4800_IN_THE_WAY);
		}
	}

	Station *st = GetStationByTile(tile);

	switch (GetStationType(tile)) {
		case STATION_RAIL:    return RemoveRailroadStation(st, tile, flags);
		case STATION_AIRPORT: return RemoveAirport(st, flags);
		case STATION_TRUCK:
			if (IsDriveThroughStopTile(tile) && !CanRemoveRoadWithStop(tile, flags))
				return_cmd_error(STR_3047_MUST_DEMOLISH_TRUCK_STATION);
			return RemoveRoadStop(st, flags, tile);
		case STATION_BUS:
			if (IsDriveThroughStopTile(tile) && !CanRemoveRoadWithStop(tile, flags))
				return_cmd_error(STR_3046_MUST_DEMOLISH_BUS_STATION);
			return RemoveRoadStop(st, flags, tile);
		case STATION_BUOY:    return RemoveBuoy(st, flags);
		case STATION_DOCK:    return RemoveDock(st, flags);
		default: break;
	}

	return CMD_ERROR;
}

void InitializeStations()
{
	/* Clean the station pool and create 1 block in it */
	_Station_pool.CleanPool();
	_Station_pool.AddBlockToPool();

	/* Clean the roadstop pool and create 1 block in it */
	_RoadStop_pool.CleanPool();
	_RoadStop_pool.AddBlockToPool();

	_station_tick_ctr = 0;
}

static CommandCost TerraformTile_Station(TileIndex tile, DoCommandFlag flags, uint z_new, Slope tileh_new)
{
	if (_settings_game.construction.build_on_slopes && AutoslopeEnabled()) {
		/* TODO: If you implement newgrf callback 149 'land slope check', you have to decide what to do with it here.
		 *       TTDP does not call it.
		 */
		if (!IsSteepSlope(tileh_new) && (GetTileMaxZ(tile) == z_new + GetSlopeMaxZ(tileh_new))) {
			switch (GetStationType(tile)) {
				case STATION_RAIL: {
					DiagDirection direction = AxisToDiagDir(GetRailStationAxis(tile));
					if (!AutoslopeCheckForEntranceEdge(tile, z_new, tileh_new, direction)) break;
					if (!AutoslopeCheckForEntranceEdge(tile, z_new, tileh_new, ReverseDiagDir(direction))) break;
					return CommandCost(EXPENSES_CONSTRUCTION, _price.terraform);
				}

				case STATION_AIRPORT:
					return CommandCost(EXPENSES_CONSTRUCTION, _price.terraform);

				case STATION_TRUCK:
				case STATION_BUS: {
					DiagDirection direction = GetRoadStopDir(tile);
					if (!AutoslopeCheckForEntranceEdge(tile, z_new, tileh_new, direction)) break;
					if (IsDriveThroughStopTile(tile)) {
						if (!AutoslopeCheckForEntranceEdge(tile, z_new, tileh_new, ReverseDiagDir(direction))) break;
					}
					return CommandCost(EXPENSES_CONSTRUCTION, _price.terraform);
				}

				default: break;
			}
		}
	}
	return DoCommand(tile, 0, 0, flags, CMD_LANDSCAPE_CLEAR);
}

<<<<<<< HEAD
FlowStat GoodsEntry::GetSumFlowVia(StationID via) const {
	FlowStat ret(via);
	for(FlowStatMap::const_iterator i = flows.begin(); i != flows.end(); ++i) {
		const FlowStatSet & flow_set = i->second;
		for (FlowStatSet::const_iterator j = flow_set.begin(); j != flow_set.end(); ++j) {
			const FlowStat & flow = *j;
			if (flow.via == via) {
				ret.planned += flow.planned;
				ret.sent += flow.sent;
			}
		}
	}
	return ret;
=======
void GoodsEntry::UpdateFlowStats(FlowStatSet & flow_stats, FlowStatSet::iterator flow_it, uint count) {
	uint planned = flow_it->planned;
	uint sent = flow_it->sent + count;
	StationID via = flow_it->via;
	flow_stats.erase(flow_it);
	flow_stats.insert(FlowStat(via, planned, sent));
}

void GoodsEntry::UpdateFlowStats(StationID source, uint count, StationID next) {
	if (source == INVALID_STATION || next == INVALID_STATION) return;
	FlowStatSet & flow_stats = flows[source];
	FlowStatSet::iterator flow_it = flow_stats.begin();
	if (flow_it != flow_stats.end()) {
		StationID via = flow_it->via;
		if (via == next) {
			UpdateFlowStats(flow_stats, flow_it, count);
			return;
		} else {
			while(++flow_it != flow_stats.end()) {
				via = flow_it->via;
				if (via == next) {
					UpdateFlowStats(flow_stats, flow_it, count);
					return;
				}
			}
		}
	}

	flow_stats.insert(FlowStat(next, 0, count));
}

StationID GoodsEntry::UpdateFlowStats(StationID source, uint count) {
	if (source == INVALID_STATION) return INVALID_STATION;
	FlowStatSet & flow_stats = flows[source];
	FlowStatSet::iterator flow_it = flow_stats.begin();
	if (flow_it != flow_stats.end()) {
		StationID via = flow_it->via;
		UpdateFlowStats(flow_stats, flow_it, count);
		return via;
	} else {
		return INVALID_STATION;
	}
>>>>>>> 600b81f7
}

extern const TileTypeProcs _tile_type_station_procs = {
	DrawTile_Station,           // draw_tile_proc
	GetSlopeZ_Station,          // get_slope_z_proc
	ClearTile_Station,          // clear_tile_proc
	GetAcceptedCargo_Station,   // get_accepted_cargo_proc
	GetTileDesc_Station,        // get_tile_desc_proc
	GetTileTrackStatus_Station, // get_tile_track_status_proc
	ClickTile_Station,          // click_tile_proc
	AnimateTile_Station,        // animate_tile_proc
	TileLoop_Station,           // tile_loop_clear
	ChangeTileOwner_Station,    // change_tile_owner_clear
	NULL,                       // get_produced_cargo_proc
	VehicleEnter_Station,       // vehicle_enter_tile_proc
	GetFoundation_Station,      // get_foundation_proc
	TerraformTile_Station,      // terraform_tile_proc
};<|MERGE_RESOLUTION|>--- conflicted
+++ resolved
@@ -3365,7 +3365,6 @@
 	return DoCommand(tile, 0, 0, flags, CMD_LANDSCAPE_CLEAR);
 }
 
-<<<<<<< HEAD
 FlowStat GoodsEntry::GetSumFlowVia(StationID via) const {
 	FlowStat ret(via);
 	for(FlowStatMap::const_iterator i = flows.begin(); i != flows.end(); ++i) {
@@ -3379,7 +3378,8 @@
 		}
 	}
 	return ret;
-=======
+}
+
 void GoodsEntry::UpdateFlowStats(FlowStatSet & flow_stats, FlowStatSet::iterator flow_it, uint count) {
 	uint planned = flow_it->planned;
 	uint sent = flow_it->sent + count;
@@ -3422,7 +3422,6 @@
 	} else {
 		return INVALID_STATION;
 	}
->>>>>>> 600b81f7
 }
 
 extern const TileTypeProcs _tile_type_station_procs = {
