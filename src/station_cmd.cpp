--- conflicted
+++ resolved
@@ -2852,17 +2852,10 @@
 }
 
 void Station::RunAverages() {
-<<<<<<< HEAD
 	FlowStatSet new_flows;
-	MovingAverage<uint> default_ma;
-	for(int goods_index = CT_BEGIN; goods_index != CT_END; ++goods_index) {
-		GoodsEntry & good = this->goods[goods_index];
-		good.supply = default_ma.Decrease(good.supply);
-=======
 	for(int goods_index = CT_BEGIN; goods_index != CT_END; ++goods_index) {
 		GoodsEntry & good = this->goods[goods_index];
 		good.supply.Decrease();
->>>>>>> 71ce661f
 		LinkStatMap & links = good.link_stats;
 		for (LinkStatMap::iterator i = links.begin(); i != links.end();) {
 			StationID id = i->first;
@@ -2888,10 +2881,8 @@
 			} else {
 				FlowStatSet & flow_set = i->second;
 				for (FlowStatSet::iterator j = flow_set.begin(); j != flow_set.end(); ++j) {
-					Station *via = Station::GetIfValid(j->via);
-					if (via != NULL) {
-						MovingAverage<uint> ma(DistanceManhattan(this->xy, via->xy));
-						new_flows.insert(FlowStat(via->index, j->planned, ma.Decrease(j->sent)));
+					if (Station::IsValidID(j->Via())) {
+						new_flows.insert(j->GetDecreasedCopy());
 					}
 				}
 				flow_set.swap(new_flows);
@@ -3411,14 +3402,13 @@
 }
 
 FlowStat GoodsEntry::GetSumFlowVia(StationID via) const {
-	FlowStat ret(via);
+	FlowStat ret(0, via);
 	for(FlowStatMap::const_iterator i = flows.begin(); i != flows.end(); ++i) {
 		const FlowStatSet & flow_set = i->second;
 		for (FlowStatSet::const_iterator j = flow_set.begin(); j != flow_set.end(); ++j) {
 			const FlowStat & flow = *j;
-			if (flow.via == via) {
-				ret.planned += flow.planned;
-				ret.sent += flow.sent;
+			if (flow.Via() == via) {
+				ret += flow;
 			}
 		}
 	}
