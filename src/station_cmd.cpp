/* $Id$ */

/*
 * This file is part of OpenTTD.
 * OpenTTD is free software; you can redistribute it and/or modify it under the terms of the GNU General Public License as published by the Free Software Foundation, version 2.
 * OpenTTD is distributed in the hope that it will be useful, but WITHOUT ANY WARRANTY; without even the implied warranty of MERCHANTABILITY or FITNESS FOR A PARTICULAR PURPOSE.
 * See the GNU General Public License for more details. You should have received a copy of the GNU General Public License along with OpenTTD. If not, see <http://www.gnu.org/licenses/>.
 */

/** @file station_cmd.cpp Handling of station tiles. */

#include "stdafx.h"
#include "openttd.h"
#include "aircraft.h"
#include "bridge_map.h"
#include "cmd_helper.h"
#include "landscape.h"
#include "viewport_func.h"
#include "command_func.h"
#include "town.h"
#include "news_func.h"
#include "train.h"
#include "roadveh.h"
#include "industry.h"
#include "newgrf_cargo.h"
#include "newgrf_station.h"
#include "newgrf_commons.h"
#include "yapf/yapf.h"
#include "road_internal.h" /* For drawing catenary/checking road removal */
#include "variables.h"
#include "autoslope.h"
#include "water.h"
#include "station_gui.h"
#include "strings_func.h"
#include "functions.h"
#include "window_func.h"
#include "date_func.h"
#include "vehicle_func.h"
#include "string_func.h"
#include "animated_tile_func.h"
#include "elrail_func.h"
#include "station_base.h"
#include "roadstop_base.h"
#include "waypoint_base.h"
#include "waypoint_func.h"

#include "table/strings.h"

/**
 * Check whether the given tile is a hangar.
 * @param t the tile to of whether it is a hangar.
 * @pre IsTileType(t, MP_STATION)
 * @return true if and only if the tile is a hangar.
 */
bool IsHangar(TileIndex t)
{
	assert(IsTileType(t, MP_STATION));

	/* If the tile isn't an airport there's no chance it's a hangar. */
	if (!IsAirport(t)) return false;

	const Station *st = Station::GetByTile(t);
	const AirportFTAClass *apc = st->Airport();

	for (uint i = 0; i < apc->nof_depots; i++) {
		if (st->airport_tile + ToTileIndexDiff(apc->airport_depots[i]) == t) return true;
	}

	return false;
}

static uint GetNumRoadStopsInStation(const Station *st, RoadStopType type)
{
	uint num = 0;

	assert(st != NULL);
	for (const RoadStop *rs = st->GetPrimaryRoadStop(type); rs != NULL; rs = rs->next) {
		num++;
	}

	return num;
}

/**
 * Look for a station around the given tile area.
 * @param ta the area to search over
 * @param closest_station the closest station found so far
 * @param st to 'return' the found station
 * @return false if more than one stations are found. True when zero or one are found.
 */
template <class T>
bool GetStationAround(TileArea ta, StationID closest_station, T **st)
{
	/* check around to see if there's any stations there */
	TILE_LOOP(tile_cur, ta.w + 2, ta.h + 2, ta.tile - TileDiffXY(1, 1)) {
		if (IsTileType(tile_cur, MP_STATION)) {
			StationID t = GetStationIndex(tile_cur);

			if (closest_station == INVALID_STATION) {
				if (T::IsValidID(t)) closest_station = t;
			} else if (closest_station != t) {
				_error_message = STR_ERROR_ADJOINS_MORE_THAN_ONE_EXISTING;
				return false;
			}
		}
	}
	*st = (closest_station == INVALID_STATION) ? NULL : T::Get(closest_station);
	return true;
}

/**
 * Function to check whether the given tile matches some criterion.
 * @param tile the tile to check
 * @return true if it matches, false otherwise
 */
typedef bool (*CMSAMatcher)(TileIndex tile);

/**
 * Counts the numbers of tiles matching a specific type in the area around
 * @param tile the center tile of the 'count area'
 * @param cmp the comparator/matcher (@see CMSAMatcher)
 * @return the number of matching tiles around
 */
static int CountMapSquareAround(TileIndex tile, CMSAMatcher cmp)
{
	int num = 0;

	for (int dx = -3; dx <= 3; dx++) {
		for (int dy = -3; dy <= 3; dy++) {
			TileIndex t = TileAddWrap(tile, dx, dy);
			if (t != INVALID_TILE && cmp(t)) num++;
		}
	}

	return num;
}

/**
 * Check whether the tile is a mine.
 * @param tile the tile to investigate.
 * @return true if and only if the tile is a mine
 */
static bool CMSAMine(TileIndex tile)
{
	/* No industry */
	if (!IsTileType(tile, MP_INDUSTRY)) return false;

	const Industry *ind = Industry::GetByTile(tile);

	/* No extractive industry */
	if ((GetIndustrySpec(ind->type)->life_type & INDUSTRYLIFE_EXTRACTIVE) == 0) return false;

	for (uint i = 0; i < lengthof(ind->produced_cargo); i++) {
		/* The industry extracts something non-liquid, i.e. no oil or plastic, so it is a mine.
		 * Also the production of passengers and mail is ignored. */
		if (ind->produced_cargo[i] != CT_INVALID &&
				(CargoSpec::Get(ind->produced_cargo[i])->classes & (CC_LIQUID | CC_PASSENGERS | CC_MAIL)) == 0) {
			return true;
		}
	}

	return false;
}

/**
 * Check whether the tile is water.
 * @param tile the tile to investigate.
 * @return true if and only if the tile is a mine
 */
static bool CMSAWater(TileIndex tile)
{
	return IsTileType(tile, MP_WATER) && IsWater(tile);
}

/**
 * Check whether the tile is a tree.
 * @param tile the tile to investigate.
 * @return true if and only if the tile is a mine
 */
static bool CMSATree(TileIndex tile)
{
	return IsTileType(tile, MP_TREES);
}

/**
 * Check whether the tile is a forest.
 * @param tile the tile to investigate.
 * @return true if and only if the tile is a mine
 */
static bool CMSAForest(TileIndex tile)
{
	/* No industry */
	if (!IsTileType(tile, MP_INDUSTRY)) return false;

	const Industry *ind = Industry::GetByTile(tile);

	/* No extractive industry */
	if ((GetIndustrySpec(ind->type)->life_type & INDUSTRYLIFE_ORGANIC) == 0) return false;

	for (uint i = 0; i < lengthof(ind->produced_cargo); i++) {
		/* The industry produces wood. */
		if (ind->produced_cargo[i] != CT_INVALID && CargoSpec::Get(ind->produced_cargo[i])->label == 'WOOD') return true;
	}

	return false;
}

#define M(x) ((x) - STR_SV_STNAME)

enum StationNaming {
	STATIONNAMING_RAIL,
	STATIONNAMING_ROAD,
	STATIONNAMING_AIRPORT,
	STATIONNAMING_OILRIG,
	STATIONNAMING_DOCK,
	STATIONNAMING_HELIPORT,
};

/** Information to handle station action 0 property 24 correctly */
struct StationNameInformation {
	uint32 free_names; ///< Current bitset of free names (we can remove names).
	bool *indtypes;    ///< Array of bools telling whether an industry type has been found.
};

/**
 * Find a station action 0 property 24 station name, or reduce the
 * free_names if needed.
 * @param tile the tile to search
 * @param user_data the StationNameInformation to base the search on
 * @return true if the tile contains an industry that has not given
 *              it's name to one of the other stations in town.
 */
static bool FindNearIndustryName(TileIndex tile, void *user_data)
{
	/* All already found industry types */
	StationNameInformation *sni = (StationNameInformation*)user_data;
	if (!IsTileType(tile, MP_INDUSTRY)) return false;

	/* If the station name is undefined it means that it doesn't name a station */
	IndustryType indtype = GetIndustryType(tile);
	if (GetIndustrySpec(indtype)->station_name == STR_UNDEFINED) return false;

	/* In all cases if an industry that provides a name is found two of
	 * the standard names will be disabled. */
	sni->free_names &= ~(1 << M(STR_SV_STNAME_OILFIELD) | 1 << M(STR_SV_STNAME_MINES));
	return !sni->indtypes[indtype];
}

static StringID GenerateStationName(Station *st, TileIndex tile, StationNaming name_class)
{
	static const uint32 _gen_station_name_bits[] = {
		0,                                       // STATIONNAMING_RAIL
		0,                                       // STATIONNAMING_ROAD
		1U << M(STR_SV_STNAME_AIRPORT),          // STATIONNAMING_AIRPORT
		1U << M(STR_SV_STNAME_OILFIELD),         // STATIONNAMING_OILRIG
		1U << M(STR_SV_STNAME_DOCKS),            // STATIONNAMING_DOCK
		1U << M(STR_SV_STNAME_HELIPORT),         // STATIONNAMING_HELIPORT
	};

	const Town *t = st->town;
	uint32 free_names = UINT32_MAX;

	bool indtypes[NUM_INDUSTRYTYPES];
	memset(indtypes, 0, sizeof(indtypes));

	const Station *s;
	FOR_ALL_STATIONS(s) {
		if (s != st && s->town == t) {
			if (s->indtype != IT_INVALID) {
				indtypes[s->indtype] = true;
				continue;
			}
			uint str = M(s->string_id);
			if (str <= 0x20) {
				if (str == M(STR_SV_STNAME_FOREST)) {
					str = M(STR_SV_STNAME_WOODS);
				}
				ClrBit(free_names, str);
			}
		}
	}

	TileIndex indtile = tile;
	StationNameInformation sni = { free_names, indtypes };
	if (CircularTileSearch(&indtile, 7, FindNearIndustryName, &sni)) {
		/* An industry has been found nearby */
		IndustryType indtype = GetIndustryType(indtile);
		const IndustrySpec *indsp = GetIndustrySpec(indtype);
		/* STR_NULL means it only disables oil rig/mines */
		if (indsp->station_name != STR_NULL) {
			st->indtype = indtype;
			return STR_SV_STNAME_FALLBACK;
		}
	}

	/* Oil rigs/mines name could be marked not free by looking for a near by industry. */
	free_names = sni.free_names;

	/* check default names */
	uint32 tmp = free_names & _gen_station_name_bits[name_class];
	if (tmp != 0) return STR_SV_STNAME + FindFirstBit(tmp);

	/* check mine? */
	if (HasBit(free_names, M(STR_SV_STNAME_MINES))) {
		if (CountMapSquareAround(tile, CMSAMine) >= 2) {
			return STR_SV_STNAME_MINES;
		}
	}

	/* check close enough to town to get central as name? */
	if (DistanceMax(tile, t->xy) < 8) {
		if (HasBit(free_names, M(STR_SV_STNAME))) return STR_SV_STNAME;

		if (HasBit(free_names, M(STR_SV_STNAME_CENTRAL))) return STR_SV_STNAME_CENTRAL;
	}

	/* Check lakeside */
	if (HasBit(free_names, M(STR_SV_STNAME_LAKESIDE)) &&
			DistanceFromEdge(tile) < 20 &&
			CountMapSquareAround(tile, CMSAWater) >= 5) {
		return STR_SV_STNAME_LAKESIDE;
	}

	/* Check woods */
	if (HasBit(free_names, M(STR_SV_STNAME_WOODS)) && (
				CountMapSquareAround(tile, CMSATree) >= 8 ||
				CountMapSquareAround(tile, CMSAForest) >= 2)
			) {
		return _settings_game.game_creation.landscape == LT_TROPIC ? STR_SV_STNAME_FOREST : STR_SV_STNAME_WOODS;
	}

	/* check elevation compared to town */
	uint z = GetTileZ(tile);
	uint z2 = GetTileZ(t->xy);
	if (z < z2) {
		if (HasBit(free_names, M(STR_SV_STNAME_VALLEY))) return STR_SV_STNAME_VALLEY;
	} else if (z > z2) {
		if (HasBit(free_names, M(STR_SV_STNAME_HEIGHTS))) return STR_SV_STNAME_HEIGHTS;
	}

	/* check direction compared to town */
	static const int8 _direction_and_table[] = {
		~( (1 << M(STR_SV_STNAME_WEST))  | (1 << M(STR_SV_STNAME_EAST)) | (1 << M(STR_SV_STNAME_NORTH)) ),
		~( (1 << M(STR_SV_STNAME_SOUTH)) | (1 << M(STR_SV_STNAME_WEST)) | (1 << M(STR_SV_STNAME_NORTH)) ),
		~( (1 << M(STR_SV_STNAME_SOUTH)) | (1 << M(STR_SV_STNAME_EAST)) | (1 << M(STR_SV_STNAME_NORTH)) ),
		~( (1 << M(STR_SV_STNAME_SOUTH)) | (1 << M(STR_SV_STNAME_WEST)) | (1 << M(STR_SV_STNAME_EAST)) ),
	};

	free_names &= _direction_and_table[
		(TileX(tile) < TileX(t->xy)) +
		(TileY(tile) < TileY(t->xy)) * 2];

	tmp = free_names & ((1 << 1) | (1 << 2) | (1 << 3) | (1 << 4) | (1 << 6) | (1 << 7) | (1 << 12) | (1 << 26) | (1 << 27) | (1 << 28) | (1 << 29) | (1 << 30));
	return (tmp == 0) ? STR_SV_STNAME_FALLBACK : (STR_SV_STNAME + FindFirstBit(tmp));
}
#undef M

/**
 * Find the closest deleted station of the current company
 * @param tile the tile to search from.
 * @return the closest station or NULL if too far.
 */
static Station *GetClosestDeletedStation(TileIndex tile)
{
	uint threshold = 8;
	Station *best_station = NULL;
	Station *st;

	FOR_ALL_STATIONS(st) {
		if (!st->IsInUse() && st->owner == _current_company) {
			uint cur_dist = DistanceManhattan(tile, st->xy);

			if (cur_dist < threshold) {
				threshold = cur_dist;
				best_station = st;
			}
		}
	}

	return best_station;
}


void Station::GetTileArea(TileArea *ta, StationType type) const
{
	switch (type) {
		case STATION_RAIL:
			*ta = this->train_station;
			return;

		case STATION_AIRPORT:
			ta->tile = this->airport_tile;
			ta->w    = this->Airport()->size_x;
			ta->h    = this->Airport()->size_y;
			return;

		case STATION_TRUCK:
			ta->tile = this->truck_stops != NULL ? this->truck_stops->xy : INVALID_TILE;
			break;

		case STATION_BUS:
			ta->tile = this->bus_stops != NULL ? this->bus_stops->xy : INVALID_TILE;
			break;

		case STATION_DOCK:
		case STATION_OILRIG:
		case STATION_BUOY:
			ta->tile = this->dock_tile;
			break;

		default: NOT_REACHED();
	}

	ta->w = 1;
	ta->h = 1;
}

/**
 * Update the virtual coords needed to draw the station sign.
 */
void Station::UpdateVirtCoord()
{
	Point pt = RemapCoords2(TileX(this->xy) * TILE_SIZE, TileY(this->xy) * TILE_SIZE);

	pt.y -= 32;
	if ((this->facilities & FACIL_AIRPORT) && this->airport_type == AT_OILRIG) pt.y -= 16;

	SetDParam(0, this->index);
	SetDParam(1, this->facilities);
	this->sign.UpdatePosition(pt.x, pt.y, STR_VIEWPORT_STATION);

	SetWindowDirty(WC_STATION_VIEW, this->index);
}

/** Update the virtual coords needed to draw the station sign for all stations. */
void UpdateAllStationVirtCoords()
{
	BaseStation *st;

	FOR_ALL_BASE_STATIONS(st) {
		st->UpdateVirtCoord();
	}
}

/** Get a mask of the cargo types that the station accepts.
 * @param st Station to query
 * @return the expected mask
 */
static uint GetAcceptanceMask(const Station *st)
{
	uint mask = 0;

	for (CargoID i = 0; i < NUM_CARGO; i++) {
		if (HasBit(st->goods[i].acceptance_pickup, GoodsEntry::ACCEPTANCE)) mask |= 1 << i;
	}
	return mask;
}

/** Items contains the two cargo names that are to be accepted or rejected.
 * msg is the string id of the message to display.
 */
static void ShowRejectOrAcceptNews(const Station *st, uint num_items, CargoID *cargo, StringID msg)
{
	for (uint i = 0; i < num_items; i++) {
		SetDParam(i + 1, CargoSpec::Get(cargo[i])->name);
	}

	SetDParam(0, st->index);
	AddNewsItem(msg, NS_ACCEPTANCE, NR_STATION, st->index);
}

/**
 * Get the cargo types being produced around the tile (in a rectangle).
 * @param tile Northtile of area
 * @param w X extent of the area
 * @param h Y extent of the area
 * @param rad Search radius in addition to the given area
 */
CargoArray GetProductionAroundTiles(TileIndex tile, int w, int h, int rad)
{
	CargoArray produced;

	int x = TileX(tile);
	int y = TileY(tile);

	/* expand the region by rad tiles on each side
	 * while making sure that we remain inside the board. */
	int x2 = min(x + w + rad, MapSizeX());
	int x1 = max(x - rad, 0);

	int y2 = min(y + h + rad, MapSizeY());
	int y1 = max(y - rad, 0);

	assert(x1 < x2);
	assert(y1 < y2);
	assert(w > 0);
	assert(h > 0);

	for (int yc = y1; yc != y2; yc++) {
		for (int xc = x1; xc != x2; xc++) {
			TileIndex tile = TileXY(xc, yc);
			AddProducedCargo(tile, produced);
		}
	}

	return produced;
}

/**
 * Get the acceptance of cargos around the tile in 1/8.
 * @param tile Center of the search area
 * @param w X extent of area
 * @param h Y extent of area
 * @param rad Search radius in addition to given area
 * @param always_accepted bitmask of cargo accepted by houses and headquarters; can be NULL
 */
CargoArray GetAcceptanceAroundTiles(TileIndex tile, int w, int h, int rad, uint32 *always_accepted)
{
	CargoArray acceptance;
	if (always_accepted != NULL) *always_accepted = 0;

	int x = TileX(tile);
	int y = TileY(tile);

	/* expand the region by rad tiles on each side
	 * while making sure that we remain inside the board. */
	int x2 = min(x + w + rad, MapSizeX());
	int y2 = min(y + h + rad, MapSizeY());
	int x1 = max(x - rad, 0);
	int y1 = max(y - rad, 0);

	assert(x1 < x2);
	assert(y1 < y2);
	assert(w > 0);
	assert(h > 0);

	for (int yc = y1; yc != y2; yc++) {
		for (int xc = x1; xc != x2; xc++) {
			TileIndex tile = TileXY(xc, yc);
			AddAcceptedCargo(tile, acceptance, always_accepted);
		}
	}

	return acceptance;
}

/** Update the acceptance for a station.
 * @param st Station to update
 * @param show_msg controls whether to display a message that acceptance was changed.
 */
void UpdateStationAcceptance(Station *st, bool show_msg)
{
	/* old accepted goods types */
	uint old_acc = GetAcceptanceMask(st);

	/* And retrieve the acceptance. */
	CargoArray acceptance;
	if (!st->rect.IsEmpty()) {
		acceptance = GetAcceptanceAroundTiles(
			TileXY(st->rect.left, st->rect.top),
			st->rect.right  - st->rect.left + 1,
			st->rect.bottom - st->rect.top  + 1,
			st->GetCatchmentRadius(),
			&st->always_accepted
		);
	}

	/* Adjust in case our station only accepts fewer kinds of goods */
	for (CargoID i = 0; i < NUM_CARGO; i++) {
		uint amt = min(acceptance[i], 15);

		/* Make sure the station can accept the goods type. */
		bool is_passengers = IsCargoInClass(i, CC_PASSENGERS);
		if ((!is_passengers && !(st->facilities & ~FACIL_BUS_STOP)) ||
				(is_passengers && !(st->facilities & ~FACIL_TRUCK_STOP))) {
			amt = 0;
		}

		SB(st->goods[i].acceptance_pickup, GoodsEntry::ACCEPTANCE, 1, amt >= 8);
	}

	/* Only show a message in case the acceptance was actually changed. */
	uint new_acc = GetAcceptanceMask(st);
	if (old_acc == new_acc) return;

	/* show a message to report that the acceptance was changed? */
	if (show_msg && st->owner == _local_company && st->IsInUse()) {
		/* List of accept and reject strings for different number of
		 * cargo types */
		static const StringID accept_msg[] = {
			STR_NEWS_STATION_NOW_ACCEPTS_CARGO,
			STR_NEWS_STATION_NOW_ACCEPTS_CARGO_AND_CARGO,
		};
		static const StringID reject_msg[] = {
			STR_NEWS_STATION_NO_LONGER_ACCEPTS_CARGO,
			STR_NEWS_STATION_NO_LONGER_ACCEPTS_CARGO_OR_CARGO,
		};

		/* Array of accepted and rejected cargo types */
		CargoID accepts[2] = { CT_INVALID, CT_INVALID };
		CargoID rejects[2] = { CT_INVALID, CT_INVALID };
		uint num_acc = 0;
		uint num_rej = 0;

		/* Test each cargo type to see if its acceptange has changed */
		for (CargoID i = 0; i < NUM_CARGO; i++) {
			if (HasBit(new_acc, i)) {
				if (!HasBit(old_acc, i) && num_acc < lengthof(accepts)) {
					/* New cargo is accepted */
					accepts[num_acc++] = i;
				}
			} else {
				if (HasBit(old_acc, i) && num_rej < lengthof(rejects)) {
					/* Old cargo is no longer accepted */
					rejects[num_rej++] = i;
				}
			}
		}

		/* Show news message if there are any changes */
		if (num_acc > 0) ShowRejectOrAcceptNews(st, num_acc, accepts, accept_msg[num_acc - 1]);
		if (num_rej > 0) ShowRejectOrAcceptNews(st, num_rej, rejects, reject_msg[num_rej - 1]);
	}

	/* redraw the station view since acceptance changed */
	SetWindowWidgetDirty(WC_STATION_VIEW, st->index, SVW_ACCEPTLIST);
}

static void UpdateStationSignCoord(BaseStation *st)
{
	const StationRect *r = &st->rect;

	if (r->IsEmpty()) return; // no tiles belong to this station

	/* clamp sign coord to be inside the station rect */
	st->xy = TileXY(ClampU(TileX(st->xy), r->left, r->right), ClampU(TileY(st->xy), r->top, r->bottom));
	st->UpdateVirtCoord();
}

/** This is called right after a station was deleted.
 * It checks if the whole station is free of substations, and if so, the station will be
 * deleted after a little while.
 * @param st Station
 */
static void DeleteStationIfEmpty(BaseStation *st)
{
	if (!st->IsInUse()) {
		st->delete_ctr = 0;
		InvalidateWindowData(WC_STATION_LIST, st->owner, 0);
	}
	/* station remains but it probably lost some parts - station sign should stay in the station boundaries */
	UpdateStationSignCoord(st);
}

CommandCost ClearTile_Station(TileIndex tile, DoCommandFlag flags);

/** Tries to clear the given area.
 * @param tile TileIndex to start check
 * @param w width of search area
 * @param h height of search area
 * @param flags operation to perform
 * @param invalid_dirs prohibited directions (set of DiagDirections)
 * @param station StationID to be queried and returned if available
 * @param check_clear if clearing tile should be performed (in wich case, cost will be added)
 * @param rt The rail type to check for (overbuilding rail stations over rail)
 * @return the cost in case of success, or an error code if it failed.
 */
CommandCost CheckFlatLandBelow(TileIndex tile, uint w, uint h, DoCommandFlag flags, uint invalid_dirs, StationID *station, bool check_clear = true, RailType rt = INVALID_RAILTYPE)
{
	CommandCost cost(EXPENSES_CONSTRUCTION);
	int allowed_z = -1;

	TILE_LOOP(tile_cur, w, h, tile) {
		if (MayHaveBridgeAbove(tile_cur) && IsBridgeAbove(tile_cur)) {
			return_cmd_error(STR_ERROR_MUST_DEMOLISH_BRIDGE_FIRST);
		}

		if (!EnsureNoVehicleOnGround(tile_cur)) return CMD_ERROR;

		uint z;
		Slope tileh = GetTileSlope(tile_cur, &z);

		/* Prohibit building if
		 *   1) The tile is "steep" (i.e. stretches two height levels)
		 *   2) The tile is non-flat and the build_on_slopes switch is disabled
		 */
		if (IsSteepSlope(tileh) ||
				((!_settings_game.construction.build_on_slopes) && tileh != SLOPE_FLAT)) {
			return_cmd_error(STR_ERROR_FLAT_LAND_REQUIRED);
		}

		int flat_z = z;
		if (tileh != SLOPE_FLAT) {
			/* need to check so the entrance to the station is not pointing at a slope.
			 * This must be valid for all station tiles, as the user can remove single station tiles. */
			if ((HasBit(invalid_dirs, DIAGDIR_NE) && !(tileh & SLOPE_NE)) ||
			    (HasBit(invalid_dirs, DIAGDIR_SE) && !(tileh & SLOPE_SE)) ||
			    (HasBit(invalid_dirs, DIAGDIR_SW) && !(tileh & SLOPE_SW)) ||
			    (HasBit(invalid_dirs, DIAGDIR_NW) && !(tileh & SLOPE_NW))) {
				return_cmd_error(STR_ERROR_FLAT_LAND_REQUIRED);
			}
			cost.AddCost(_price[PR_TERRAFORM]);
			flat_z += TILE_HEIGHT;
		}

		/* get corresponding flat level and make sure that all parts of the station have the same level. */
		if (allowed_z == -1) {
			/* first tile */
			allowed_z = flat_z;
		} else if (allowed_z != flat_z) {
			return_cmd_error(STR_ERROR_FLAT_LAND_REQUIRED);
		}

		/* if station is set, then we have special handling to allow building on top of already existing stations.
		 * so station points to INVALID_STATION if we can build on any station.
		 * Or it points to a station if we're only allowed to build on exactly that station. */
		if (station != NULL && IsTileType(tile_cur, MP_STATION)) {
			if (!IsRailStation(tile_cur)) {
				return ClearTile_Station(tile_cur, DC_AUTO); // get error message
			} else {
				StationID st = GetStationIndex(tile_cur);
				if (*station == INVALID_STATION) {
					*station = st;
				} else if (*station != st) {
					return_cmd_error(STR_ERROR_ADJOINS_MORE_THAN_ONE_EXISTING);
				}
			}
		} else if (check_clear) {
			/* Rail type is only valid when building a railway station; in station to
			 * build isn't a rail station it's INVALID_RAILTYPE. */
			if (rt != INVALID_RAILTYPE &&
					IsPlainRailTile(tile_cur) && !HasSignals(tile_cur) &&
					HasPowerOnRail(GetRailType(tile_cur), rt)) {
				/* Allow overbuilding if the tile:
				 *  - has rail, but no signals
				 *  - it has exactly one track
				 *  - the track is in line with the station
				 *  - the current rail type has power on the to-be-built type (e.g. convert normal rail to el rail)
				 */
				TrackBits tracks = GetTrackBits(tile_cur);
				Track track = RemoveFirstTrack(&tracks);
				Track expected_track = HasBit(invalid_dirs, DIAGDIR_NE) ? TRACK_X : TRACK_Y;

				if (tracks == TRACK_BIT_NONE && track == expected_track) {
					CommandCost ret = DoCommand(tile_cur, 0, track, flags, CMD_REMOVE_SINGLE_RAIL);
					if (CmdFailed(ret)) return ret;
					cost.AddCost(ret);
					/* With flags & ~DC_EXEC CmdLandscapeClear would fail since the rail still exists */
					continue;
				}
			}
			CommandCost ret = DoCommand(tile_cur, 0, 0, flags, CMD_LANDSCAPE_CLEAR);
			if (CmdFailed(ret)) return ret;
			cost.AddCost(ret);
		}
	}

	return cost;
}

/**
 * Check whether we can expand the rail part of the given station.
 * @param st the station to expand
 * @param new_ta the current (and if all is fine new) tile area of the rail part of the station
 * @param axis the axis of the newly build rail
 * @return true if we are allowed to extend
 */
bool CanExpandRailStation(const BaseStation *st, TileArea &new_ta, Axis axis)
{
	TileArea cur_ta = st->train_station;

	if (_settings_game.station.nonuniform_stations) {
		/* determine new size of train station region.. */
		int x = min(TileX(cur_ta.tile), TileX(new_ta.tile));
		int y = min(TileY(cur_ta.tile), TileY(new_ta.tile));
		new_ta.w = max(TileX(cur_ta.tile) + cur_ta.w, TileX(new_ta.tile) + new_ta.w) - x;
		new_ta.h = max(TileY(cur_ta.tile) + cur_ta.h, TileY(new_ta.tile) + new_ta.h) - y;
		new_ta.tile = TileXY(x, y);
	} else {
		/* do not allow modifying non-uniform stations,
		 * the uniform-stations code wouldn't handle it well */
		TILE_LOOP(t, cur_ta.w, cur_ta.h, cur_ta.tile) {
			if (!st->TileBelongsToRailStation(t)) { // there may be adjoined station
				_error_message = STR_ERROR_NONUNIFORM_STATIONS_DISALLOWED;
				return false;
			}
		}

		/* check so the orientation is the same */
		if (GetRailStationAxis(cur_ta.tile) != axis) {
			_error_message = STR_ERROR_NONUNIFORM_STATIONS_DISALLOWED;
			return false;
		}

		/* check if the new station adjoins the old station in either direction */
		if (cur_ta.w == new_ta.w && cur_ta.tile == new_ta.tile + TileDiffXY(0, new_ta.h)) {
			/* above */
			new_ta.h += cur_ta.h;
		} else if (cur_ta.w == new_ta.w && cur_ta.tile == new_ta.tile - TileDiffXY(0, cur_ta.h)) {
			/* below */
			new_ta.tile = cur_ta.tile;
			new_ta.h += new_ta.h;
		} else if (cur_ta.h == new_ta.h && cur_ta.tile == new_ta.tile + TileDiffXY(new_ta.w, 0)) {
			/* to the left */
			new_ta.w += cur_ta.w;
		} else if (cur_ta.h == new_ta.h && cur_ta.tile == new_ta.tile - TileDiffXY(cur_ta.w, 0)) {
			/* to the right */
			new_ta.tile = cur_ta.tile;
			new_ta.w += cur_ta.w;
		} else {
			_error_message = STR_ERROR_NONUNIFORM_STATIONS_DISALLOWED;
			return false;
		}
	}
	/* make sure the final size is not too big. */
	if (new_ta.w > _settings_game.station.station_spread || new_ta.h > _settings_game.station.station_spread) {
		_error_message = STR_ERROR_STATION_TOO_SPREAD_OUT;
		return false;
	}

	return true;
}

static inline byte *CreateSingle(byte *layout, int n)
{
	int i = n;
	do *layout++ = 0; while (--i);
	layout[((n - 1) >> 1) - n] = 2;
	return layout;
}

static inline byte *CreateMulti(byte *layout, int n, byte b)
{
	int i = n;
	do *layout++ = b; while (--i);
	if (n > 4) {
		layout[0 - n] = 0;
		layout[n - 1 - n] = 0;
	}
	return layout;
}

void GetStationLayout(byte *layout, int numtracks, int plat_len, const StationSpec *statspec)
{
	if (statspec != NULL && statspec->lengths >= plat_len &&
			statspec->platforms[plat_len - 1] >= numtracks &&
			statspec->layouts[plat_len - 1][numtracks - 1]) {
		/* Custom layout defined, follow it. */
		memcpy(layout, statspec->layouts[plat_len - 1][numtracks - 1],
			plat_len * numtracks);
		return;
	}

	if (plat_len == 1) {
		CreateSingle(layout, numtracks);
	} else {
		if (numtracks & 1) layout = CreateSingle(layout, plat_len);
		numtracks >>= 1;

		while (--numtracks >= 0) {
			layout = CreateMulti(layout, plat_len, 4);
			layout = CreateMulti(layout, plat_len, 6);
		}
	}
}

/**
 * Find a nearby station that joins this station.
 * @tparam T the class to find a station for
 * @tparam error_message the error message when building a station on top of others
 * @param existing_station an existing station we build over
 * @param station_to_join the station to join to
 * @param adjacent whether adjacent stations are allowed
 * @param ta the area of the newly build station
 * @param st 'return' pointer for the found station
 * @return command cost with the error or 'okay'
 */
template <class T, StringID error_message>
CommandCost FindJoiningBaseStation(StationID existing_station, StationID station_to_join, bool adjacent, TileArea ta, T **st)
{
	assert(*st == NULL);
	bool check_surrounding = true;

	if (_settings_game.station.adjacent_stations) {
		if (existing_station != INVALID_STATION) {
			if (adjacent && existing_station != station_to_join) {
				/* You can't build an adjacent station over the top of one that
				 * already exists. */
				return_cmd_error(error_message);
			} else {
				/* Extend the current station, and don't check whether it will
				 * be near any other stations. */
				*st = T::GetIfValid(existing_station);
				check_surrounding = (*st == NULL);
			}
		} else {
			/* There's no station here. Don't check the tiles surrounding this
			 * one if the company wanted to build an adjacent station. */
			if (adjacent) check_surrounding = false;
		}
	}

	if (check_surrounding) {
		/* Make sure there are no similar stations around us. */
		if (!GetStationAround(ta, existing_station, st)) return CMD_ERROR;
	}

	/* Distant join */
	if (*st == NULL && station_to_join != INVALID_STATION) *st = T::GetIfValid(station_to_join);

	return CommandCost();;
}

/**
 * Find a nearby station that joins this station.
 * @param existing_station an existing station we build over
 * @param station_to_join the station to join to
 * @param adjacent whether adjacent stations are allowed
 * @param ta the area of the newly build station
 * @param st 'return' pointer for the found station
 * @return command cost with the error or 'okay'
 */
static CommandCost FindJoiningStation(StationID existing_station, StationID station_to_join, bool adjacent, TileArea ta, Station **st)
{
	return FindJoiningBaseStation<Station, STR_ERROR_MUST_REMOVE_RAILWAY_STATION_FIRST>(existing_station, station_to_join, adjacent, ta, st);
}

/**
 * Find a nearby waypoint that joins this waypoint.
 * @param existing_waypoint an existing waypoint we build over
 * @param waypoint_to_join the waypoint to join to
 * @param adjacent whether adjacent waypoints are allowed
 * @param ta the area of the newly build waypoint
 * @param wp 'return' pointer for the found waypoint
 * @return command cost with the error or 'okay'
 */
CommandCost FindJoiningWaypoint(StationID existing_waypoint, StationID waypoint_to_join, bool adjacent, TileArea ta, Waypoint **wp)
{
	return FindJoiningBaseStation<Waypoint, STR_ERROR_MUST_REMOVE_RAILWAYPOINT_FIRST>(existing_waypoint, waypoint_to_join, adjacent, ta, wp);
}

/**
 * Build rail station
 * @param tile_org northern most position of station dragging/placement
 * @param flags operation to perform
 * @param p1 various bitstuffed elements
 * - p1 = (bit  0- 3) - railtype
 * - p1 = (bit  4)    - orientation (Axis)
 * - p1 = (bit  8-15) - number of tracks
 * - p1 = (bit 16-23) - platform length
 * - p1 = (bit 24)    - allow stations directly adjacent to other stations.
 * @param p2 various bitstuffed elements
 * - p2 = (bit  0- 7) - custom station class
 * - p2 = (bit  8-15) - custom station id
 * - p2 = (bit 16-31) - station ID to join (NEW_STATION if build new one)
 * @param text unused
 * @return the cost of this operation or an error
 */
CommandCost CmdBuildRailStation(TileIndex tile_org, DoCommandFlag flags, uint32 p1, uint32 p2, const char *text)
{
	/* Unpack parameters */
	RailType rt    = (RailType)GB(p1, 0, 4);
	Axis axis      = Extract<Axis, 4>(p1);
	byte numtracks = GB(p1,  8, 8);
	byte plat_len  = GB(p1, 16, 8);
	bool adjacent  = HasBit(p1, 24);

	StationClassID spec_class = (StationClassID)GB(p2, 0, 8);
	byte spec_index           = GB(p2, 8, 8);
	StationID station_to_join = GB(p2, 16, 16);

	/* Does the authority allow this? */
	if (!CheckIfAuthorityAllowsNewStation(tile_org, flags)) return CMD_ERROR;
	if (!ValParamRailtype(rt)) return CMD_ERROR;

	/* Check if the given station class is valid */
	if ((uint)spec_class >= GetNumStationClasses()) return CMD_ERROR;
	if (spec_index >= GetNumCustomStations(spec_class)) return CMD_ERROR;
	if (plat_len == 0 || numtracks == 0) return CMD_ERROR;

	int w_org, h_org;
	if (axis == AXIS_X) {
		w_org = plat_len;
		h_org = numtracks;
	} else {
		h_org = plat_len;
		w_org = numtracks;
	}

	bool reuse = (station_to_join != NEW_STATION);
	if (!reuse) station_to_join = INVALID_STATION;
	bool distant_join = (station_to_join != INVALID_STATION);

	if (distant_join && (!_settings_game.station.distant_join_stations || !Station::IsValidID(station_to_join))) return CMD_ERROR;

	if (h_org > _settings_game.station.station_spread || w_org > _settings_game.station.station_spread) return CMD_ERROR;

	/* these values are those that will be stored in train_tile and station_platforms */
	TileArea new_location(tile_org, w_org, h_org);

	/* Make sure the area below consists of clear tiles. (OR tiles belonging to a certain rail station) */
	StationID est = INVALID_STATION;
	/* If DC_EXEC is in flag, do not want to pass it to CheckFlatLandBelow, because of a nice bug
	 * for detail info, see:
	 * https://sourceforge.net/tracker/index.php?func=detail&aid=1029064&group_id=103924&atid=636365 */
	CommandCost ret = CheckFlatLandBelow(tile_org, w_org, h_org, flags & ~DC_EXEC, 5 << axis, _settings_game.station.nonuniform_stations ? &est : NULL, true, rt);
	if (CmdFailed(ret)) return ret;
	CommandCost cost(EXPENSES_CONSTRUCTION, ret.GetCost() + (numtracks * _price[PR_BUILD_STATION_RAIL] + _price[PR_BUILD_STATION_RAIL_LENGTH]) * plat_len);

	Station *st = NULL;
	ret = FindJoiningStation(est, station_to_join, adjacent, new_location, &st);
	if (CmdFailed(ret)) return ret;

	/* See if there is a deleted station close to us. */
	if (st == NULL && reuse) st = GetClosestDeletedStation(tile_org);

	if (st != NULL) {
		/* Reuse an existing station. */
		if (st->owner != _current_company)
			return_cmd_error(STR_ERROR_TOO_CLOSE_TO_ANOTHER_STATION);

		if (st->train_station.tile != INVALID_TILE) {
			/* check if we want to expanding an already existing station? */
			if (!_settings_game.station.join_stations)
				return_cmd_error(STR_ERROR_TOO_CLOSE_TO_ANOTHER_RAILROAD);
			if (!CanExpandRailStation(st, new_location, axis))
				return CMD_ERROR;
		}

		/* XXX can't we pack this in the "else" part of the if above? */
		if (!st->rect.BeforeAddRect(tile_org, w_org, h_org, StationRect::ADD_TEST)) return CMD_ERROR;
	} else {
		/* allocate and initialize new station */
		if (!Station::CanAllocateItem()) return_cmd_error(STR_ERROR_TOO_MANY_STATIONS_LOADING);

		if (flags & DC_EXEC) {
			st = new Station(tile_org);

			st->town = ClosestTownFromTile(tile_org, UINT_MAX);
			st->string_id = GenerateStationName(st, tile_org, STATIONNAMING_RAIL);

			if (Company::IsValidID(_current_company)) {
				SetBit(st->town->have_ratings, _current_company);
			}
		}
	}

	/* Check if we can allocate a custom stationspec to this station */
	const StationSpec *statspec = GetCustomStationSpec(spec_class, spec_index);
	int specindex = AllocateSpecToStation(statspec, st, (flags & DC_EXEC) != 0);
	if (specindex == -1) return_cmd_error(STR_ERROR_TOO_MANY_STATION_SPECS);

	if (statspec != NULL) {
		/* Perform NewStation checks */

		/* Check if the station size is permitted */
		if (HasBit(statspec->disallowed_platforms, numtracks - 1) || HasBit(statspec->disallowed_lengths, plat_len - 1)) {
			return CMD_ERROR;
		}

		/* Check if the station is buildable */
		if (HasBit(statspec->callback_mask, CBM_STATION_AVAIL) && GB(GetStationCallback(CBID_STATION_AVAILABILITY, 0, 0, statspec, NULL, INVALID_TILE), 0, 8) == 0) {
			return CMD_ERROR;
		}
	}

	if (flags & DC_EXEC) {
		TileIndexDiff tile_delta;
		byte *layout_ptr;
		byte numtracks_orig;
		Track track;

		/* Now really clear the land below the station
		 * It should never return CMD_ERROR.. but you never know ;)
		 * (a bit strange function name for it, but it really does clear the land, when DC_EXEC is in flags) */
		ret = CheckFlatLandBelow(tile_org, w_org, h_org, flags, 5 << axis, _settings_game.station.nonuniform_stations ? &est : NULL, true, rt);
		if (CmdFailed(ret)) return ret;

		st->train_station = new_location;
		st->AddFacility(FACIL_TRAIN, new_location.tile);

		st->rect.BeforeAddRect(tile_org, w_org, h_org, StationRect::ADD_TRY);

		if (statspec != NULL) {
			/* Include this station spec's animation trigger bitmask
			 * in the station's cached copy. */
			st->cached_anim_triggers |= statspec->anim_triggers;
		}

		tile_delta = (axis == AXIS_X ? TileDiffXY(1, 0) : TileDiffXY(0, 1));
		track = AxisToTrack(axis);

		layout_ptr = AllocaM(byte, numtracks * plat_len);
		GetStationLayout(layout_ptr, numtracks, plat_len, statspec);

		numtracks_orig = numtracks;

		SmallVector<Train*, 4> affected_vehicles;
		do {
			TileIndex tile = tile_org;
			int w = plat_len;
			do {
				byte layout = *layout_ptr++;
				if (IsRailStationTile(tile) && HasStationReservation(tile)) {
					/* Check for trains having a reservation for this tile. */
					Train *v = GetTrainForReservation(tile, AxisToTrack(GetRailStationAxis(tile)));
					if (v != NULL) {
						FreeTrainTrackReservation(v);
						*affected_vehicles.Append() = v;
						if (IsRailStationTile(v->tile)) SetRailStationPlatformReservation(v->tile, TrackdirToExitdir(v->GetVehicleTrackdir()), false);
						for (; v->Next() != NULL; v = v->Next()) ;
						if (IsRailStationTile(v->tile)) SetRailStationPlatformReservation(v->tile, TrackdirToExitdir(ReverseTrackdir(v->GetVehicleTrackdir())), false);
					}
				}

				/* Remove animation if overbuilding */
				DeleteAnimatedTile(tile);
				byte old_specindex = IsTileType(tile, MP_STATION) ? GetCustomStationSpecIndex(tile) : 0;
				MakeRailStation(tile, st->owner, st->index, axis, layout & ~1, rt);
				/* Free the spec if we overbuild something */
				DeallocateSpecFromStation(st, old_specindex);

				SetCustomStationSpecIndex(tile, specindex);
				SetStationTileRandomBits(tile, GB(Random(), 0, 4));
				SetStationAnimationFrame(tile, 0);

				if (statspec != NULL) {
					/* Use a fixed axis for GetPlatformInfo as our platforms / numtracks are always the right way around */
					uint32 platinfo = GetPlatformInfo(AXIS_X, 0, plat_len, numtracks_orig, plat_len - w, numtracks_orig - numtracks, false);

					/* As the station is not yet completely finished, the station does not yet exist. */
					uint16 callback = GetStationCallback(CBID_STATION_TILE_LAYOUT, platinfo, 0, statspec, NULL, tile);
					if (callback != CALLBACK_FAILED && callback < 8) SetStationGfx(tile, (callback & ~1) + axis);

					/* Trigger station animation -- after building? */
					StationAnimationTrigger(st, tile, STAT_ANIM_BUILT);
				}

				tile += tile_delta;
			} while (--w);
			AddTrackToSignalBuffer(tile_org, track, _current_company);
			YapfNotifyTrackLayoutChange(tile_org, track);
			tile_org += tile_delta ^ TileDiffXY(1, 1); // perpendicular to tile_delta
		} while (--numtracks);

		for (uint i = 0; i < affected_vehicles.Length(); ++i) {
			/* Restore reservations of trains. */
			Train *v = affected_vehicles[i];
			if (IsRailStationTile(v->tile)) SetRailStationPlatformReservation(v->tile, TrackdirToExitdir(v->GetVehicleTrackdir()), true);
			TryPathReserve(v, true, true);
			for (; v->Next() != NULL; v = v->Next()) ;
			if (IsRailStationTile(v->tile)) SetRailStationPlatformReservation(v->tile, TrackdirToExitdir(ReverseTrackdir(v->GetVehicleTrackdir())), true);
		}

		st->MarkTilesDirty(false);
		st->UpdateVirtCoord();
		UpdateStationAcceptance(st, false);
		st->RecomputeIndustriesNear();
		InvalidateWindowData(WC_SELECT_STATION, 0, 0);
		InvalidateWindowData(WC_STATION_LIST, st->owner, 0);
		SetWindowWidgetDirty(WC_STATION_VIEW, st->index, SVW_TRAINS);
	}

	return cost;
}

static void MakeRailStationAreaSmaller(BaseStation *st)
{
	TileArea ta = st->train_station;

restart:

	/* too small? */
	if (ta.w != 0 && ta.h != 0) {
		/* check the left side, x = constant, y changes */
		for (uint i = 0; !st->TileBelongsToRailStation(ta.tile + TileDiffXY(0, i));) {
			/* the left side is unused? */
			if (++i == ta.h) {
				ta.tile += TileDiffXY(1, 0);
				ta.w--;
				goto restart;
			}
		}

		/* check the right side, x = constant, y changes */
		for (uint i = 0; !st->TileBelongsToRailStation(ta.tile + TileDiffXY(ta.w - 1, i));) {
			/* the right side is unused? */
			if (++i == ta.h) {
				ta.w--;
				goto restart;
			}
		}

		/* check the upper side, y = constant, x changes */
		for (uint i = 0; !st->TileBelongsToRailStation(ta.tile + TileDiffXY(i, 0));) {
			/* the left side is unused? */
			if (++i == ta.w) {
				ta.tile += TileDiffXY(0, 1);
				ta.h--;
				goto restart;
			}
		}

		/* check the lower side, y = constant, x changes */
		for (uint i = 0; !st->TileBelongsToRailStation(ta.tile + TileDiffXY(i, ta.h - 1));) {
			/* the left side is unused? */
			if (++i == ta.w) {
				ta.h--;
				goto restart;
			}
		}
	} else {
		ta.tile = INVALID_TILE;
	}

	st->train_station = ta;
}

/**
 * Remove a number of tiles from any rail station within the area.
 * @param ta the area to clear station tile from
 * @param affected_stations the stations affected
 * @param flags the command flags
 * @param removal_cost the cost for removing the tile
 * @param keep_rail whether to keep the rail of the station
 * @tparam T the type of station to remove
 * @return the number of cleared tiles or an error
 */
template <class T>
CommandCost RemoveFromRailBaseStation(TileArea ta, SmallVector<T *, 4> &affected_stations, DoCommandFlag flags, Money removal_cost, bool keep_rail)
{
	/* Count of the number of tiles removed */
	int quantity = 0;
	CommandCost total_cost(EXPENSES_CONSTRUCTION);

	/* Do the action for every tile into the area */
	TILE_LOOP(tile, ta.w, ta.h, ta.tile) {
		/* Make sure the specified tile is a rail station */
		if (!HasStationTileRail(tile)) continue;

		/* If there is a vehicle on ground, do not allow to remove (flood) the tile */
		if (!EnsureNoVehicleOnGround(tile)) continue;

		/* Check ownership of station */
		T *st = T::GetByTile(tile);
		if (st == NULL) continue;
		if (_current_company != OWNER_WATER && !CheckOwnership(st->owner)) continue;

		/* Do not allow removing from stations if non-uniform stations are not enabled
		 * The check must be here to give correct error message
		 */
		if (!_settings_game.station.nonuniform_stations) return_cmd_error(STR_ERROR_NONUNIFORM_STATIONS_DISALLOWED);

		/* If we reached here, the tile is valid so increase the quantity of tiles we will remove */
		quantity++;

		if (flags & DC_EXEC) {
			/* read variables before the station tile is removed */
			uint specindex = GetCustomStationSpecIndex(tile);
			Track track = GetRailStationTrack(tile);
			Owner owner = GetTileOwner(tile);
			RailType rt = GetRailType(tile);
			Train *v = NULL;

			if (HasStationReservation(tile)) {
				v = GetTrainForReservation(tile, track);
				if (v != NULL) {
					/* Free train reservation. */
					FreeTrainTrackReservation(v);
					if (IsRailStationTile(v->tile)) SetRailStationPlatformReservation(v->tile, TrackdirToExitdir(v->GetVehicleTrackdir()), false);
					Vehicle *temp = v;
					for (; temp->Next() != NULL; temp = temp->Next()) ;
					if (IsRailStationTile(temp->tile)) SetRailStationPlatformReservation(temp->tile, TrackdirToExitdir(ReverseTrackdir(temp->GetVehicleTrackdir())), false);
				}
			}

			DoClearSquare(tile);
			if (keep_rail) MakeRailNormal(tile, owner, TrackToTrackBits(track), rt);

			st->rect.AfterRemoveTile(st, tile);
			AddTrackToSignalBuffer(tile, track, owner);
			YapfNotifyTrackLayoutChange(tile, track);

			DeallocateSpecFromStation(st, specindex);

			affected_stations.Include(st);

			if (v != NULL) {
				/* Restore station reservation. */
				if (IsRailStationTile(v->tile)) SetRailStationPlatformReservation(v->tile, TrackdirToExitdir(v->GetVehicleTrackdir()), true);
				TryPathReserve(v, true, true);
				for (; v->Next() != NULL; v = v->Next()) ;
				if (IsRailStationTile(v->tile)) SetRailStationPlatformReservation(v->tile, TrackdirToExitdir(ReverseTrackdir(v->GetVehicleTrackdir())), true);
			}
		}
		if (keep_rail) {
			/* Don't refund the 'steel' of the track! */
			total_cost.AddCost(-_price[PR_CLEAR_RAIL]);
		}
	}

	if (quantity == 0) return CMD_ERROR;

	for (T **stp = affected_stations.Begin(); stp != affected_stations.End(); stp++) {
		T *st = *stp;

		/* now we need to make the "spanned" area of the railway station smaller
		 * if we deleted something at the edges.
		 * we also need to adjust train_tile. */
		MakeRailStationAreaSmaller(st);
		UpdateStationSignCoord(st);

		/* if we deleted the whole station, delete the train facility. */
		if (st->train_station.tile == INVALID_TILE) {
			st->facilities &= ~FACIL_TRAIN;
			SetWindowWidgetDirty(WC_STATION_VIEW, st->index, SVW_TRAINS);
			st->UpdateVirtCoord();
			DeleteStationIfEmpty(st);
		}
	}

	total_cost.AddCost(quantity * removal_cost);
	return total_cost;
}

/** Remove a single tile from a rail station.
 * This allows for custom-built station with holes and weird layouts
 * @param start tile of station piece to remove
 * @param flags operation to perform
 * @param p1 start_tile
 * @param p2 various bitstuffed elements
 * - p2 = bit 0 - if set keep the rail
 * @param text unused
 * @return the cost of this operation or an error
 */
CommandCost CmdRemoveFromRailStation(TileIndex start, DoCommandFlag flags, uint32 p1, uint32 p2, const char *text)
{
	TileIndex end = p1 == 0 ? start : p1;
	if (start >= MapSize() || end >= MapSize()) return CMD_ERROR;

	TileArea ta(start, end);
	SmallVector<Station *, 4> affected_stations;

	CommandCost ret = RemoveFromRailBaseStation(ta, affected_stations, flags, _price[PR_CLEAR_STATION_RAIL], HasBit(p2, 0));
	if (ret.Failed()) return ret;

	/* Do all station specific functions here. */
	for (Station **stp = affected_stations.Begin(); stp != affected_stations.End(); stp++) {
		Station *st = *stp;

		if (st->train_station.tile == INVALID_TILE) SetWindowWidgetDirty(WC_STATION_VIEW, st->index, SVW_TRAINS);
		st->MarkTilesDirty(false);
		st->RecomputeIndustriesNear();
	}

	/* Now apply the rail cost to the number that we deleted */
	return ret;
}

/** Remove a single tile from a waypoint.
 * This allows for custom-built waypoint with holes and weird layouts
 * @param start tile of waypoint piece to remove
 * @param flags operation to perform
 * @param p1 start_tile
 * @param p2 various bitstuffed elements
 * - p2 = bit 0 - if set keep the rail
 * @param text unused
 * @return the cost of this operation or an error
 */
CommandCost CmdRemoveFromRailWaypoint(TileIndex start, DoCommandFlag flags, uint32 p1, uint32 p2, const char *text)
{
	TileIndex end = p1 == 0 ? start : p1;
	if (start >= MapSize() || end >= MapSize()) return CMD_ERROR;

	TileArea ta(start, end);
	SmallVector<Waypoint *, 4> affected_stations;

	return RemoveFromRailBaseStation(ta, affected_stations, flags, _price[PR_CLEAR_DEPOT_TRAIN], HasBit(p2, 0));
}


/**
 * Remove a rail road station/waypoint
 * @param st The station/waypoint to remove the rail part from
 * @param flags operation to perform
 * @tparam T the type of station to remove
 * @return cost or failure of operation
 */
template <class T>
CommandCost RemoveRailStation(T *st, DoCommandFlag flags)
{
	/* Current company owns the station? */
	if (_current_company != OWNER_WATER && !CheckOwnership(st->owner)) return CMD_ERROR;

	/* determine width and height of platforms */
	TileArea ta = st->train_station;

	assert(ta.w != 0 && ta.h != 0);

	CommandCost cost(EXPENSES_CONSTRUCTION);
	/* clear all areas of the station */
	TILE_LOOP(tile, ta.w, ta.h, ta.tile) {
		/* for nonuniform stations, only remove tiles that are actually train station tiles */
		if (!st->TileBelongsToRailStation(tile)) continue;

		if (!EnsureNoVehicleOnGround(tile)) return CMD_ERROR;

		cost.AddCost(_price[PR_CLEAR_STATION_RAIL]);
		if (flags & DC_EXEC) {
			/* read variables before the station tile is removed */
			Track track = GetRailStationTrack(tile);
			Owner owner = GetTileOwner(tile); // _current_company can be OWNER_WATER
			Train *v = NULL;
			if (HasStationReservation(tile)) {
				v = GetTrainForReservation(tile, track);
				if (v != NULL) FreeTrainTrackReservation(v);
			}
			DoClearSquare(tile);
			AddTrackToSignalBuffer(tile, track, owner);
			YapfNotifyTrackLayoutChange(tile, track);
			if (v != NULL) TryPathReserve(v, true);
		}
	}

	if (flags & DC_EXEC) {
		st->rect.AfterRemoveRect(st, st->train_station.tile, st->train_station.w, st->train_station.h);

		st->train_station.tile = INVALID_TILE;
		st->train_station.w = 0;
		st->train_station.h = 0;

		st->facilities &= ~FACIL_TRAIN;

		free(st->speclist);
		st->num_specs = 0;
		st->speclist  = NULL;
		st->cached_anim_triggers = 0;

		SetWindowWidgetDirty(WC_STATION_VIEW, st->index, SVW_TRAINS);
		st->UpdateVirtCoord();
		DeleteStationIfEmpty(st);
	}

	return cost;
}

/**
 * Remove a rail road station
 * @param tile TileIndex been queried
 * @param flags operation to perform
 * @return cost or failure of operation
 */
static CommandCost RemoveRailStation(TileIndex tile, DoCommandFlag flags)
{
	/* if there is flooding and non-uniform stations are enabled, remove platforms tile by tile */
	if (_current_company == OWNER_WATER && _settings_game.station.nonuniform_stations) {
		return DoCommand(tile, 0, 0, DC_EXEC, CMD_REMOVE_FROM_RAIL_STATION);
	}

	Station *st = Station::GetByTile(tile);
	CommandCost cost = RemoveRailStation(st, flags);

	if (flags & DC_EXEC) st->RecomputeIndustriesNear();

	return cost;
}

/**
 * Remove a rail waypoint
 * @param tile TileIndex been queried
 * @param flags operation to perform
 * @return cost or failure of operation
 */
static CommandCost RemoveRailWaypoint(TileIndex tile, DoCommandFlag flags)
{
	/* if there is flooding and non-uniform stations are enabled, remove waypoints tile by tile */
	if (_current_company == OWNER_WATER && _settings_game.station.nonuniform_stations) {
		return DoCommand(tile, 0, 0, DC_EXEC, CMD_REMOVE_FROM_RAIL_WAYPOINT);
	}

	return RemoveRailStation(Waypoint::GetByTile(tile), flags);
}


/**
 * @param truck_station Determines whether a stop is ROADSTOP_BUS or ROADSTOP_TRUCK
 * @param st The Station to do the whole procedure for
 * @return a pointer to where to link a new RoadStop*
 */
static RoadStop **FindRoadStopSpot(bool truck_station, Station *st)
{
	RoadStop **primary_stop = (truck_station) ? &st->truck_stops : &st->bus_stops;

	if (*primary_stop == NULL) {
		/* we have no roadstop of the type yet, so write a "primary stop" */
		return primary_stop;
	} else {
		/* there are stops already, so append to the end of the list */
		RoadStop *stop = *primary_stop;
		while (stop->next != NULL) stop = stop->next;
		return &stop->next;
	}
}

/** Build a bus or truck stop
 * @param tile tile to build the stop at
 * @param flags operation to perform
 * @param p1 entrance direction (DiagDirection)
 * @param p2 bit 0: 0 for Bus stops, 1 for truck stops
 *           bit 1: 0 for normal, 1 for drive-through
 *           bit 2..3: the roadtypes
 *           bit 5: allow stations directly adjacent to other stations.
 *           bit 16..31: station ID to join (NEW_STATION if build new one)
 * @param text unused
 * @return the cost of this operation or an error
 */
CommandCost CmdBuildRoadStop(TileIndex tile, DoCommandFlag flags, uint32 p1, uint32 p2, const char *text)
{
	bool type = HasBit(p2, 0);
	bool is_drive_through = HasBit(p2, 1);
	bool build_over_road  = is_drive_through && IsNormalRoadTile(tile);
	RoadTypes rts = (RoadTypes)GB(p2, 2, 2);
	StationID station_to_join = GB(p2, 16, 16);
	bool reuse = (station_to_join != NEW_STATION);
	if (!reuse) station_to_join = INVALID_STATION;
	bool distant_join = (station_to_join != INVALID_STATION);
	Owner tram_owner = _current_company;
	Owner road_owner = _current_company;

	if (distant_join && (!_settings_game.station.distant_join_stations || !Station::IsValidID(station_to_join))) return CMD_ERROR;

	if (!AreValidRoadTypes(rts) || !HasRoadTypesAvail(_current_company, rts)) return CMD_ERROR;

	/* Trams only have drive through stops */
	if (!is_drive_through && HasBit(rts, ROADTYPE_TRAM)) return CMD_ERROR;

	/* Saveguard the parameters */
	if (!IsValidDiagDirection((DiagDirection)p1)) return CMD_ERROR;
	/* If it is a drive-through stop check for valid axis */
	if (is_drive_through && !IsValidAxis((Axis)p1)) return CMD_ERROR;
	/* Road bits in the wrong direction */
	if (build_over_road && (GetAllRoadBits(tile) & ((Axis)p1 == AXIS_X ? ROAD_Y : ROAD_X)) != 0) return_cmd_error(STR_ERROR_DRIVE_THROUGH_DIRECTION);

	if (!CheckIfAuthorityAllowsNewStation(tile, flags)) return CMD_ERROR;

	RoadTypes cur_rts = IsNormalRoadTile(tile) ? GetRoadTypes(tile) : ROADTYPES_NONE;
	uint num_roadbits = 0;
	/* Not allowed to build over this road */
	if (build_over_road) {
		/* there is a road, check if we can build road+tram stop over it */
		if (HasBit(cur_rts, ROADTYPE_ROAD)) {
			road_owner = GetRoadOwner(tile, ROADTYPE_ROAD);
			if (road_owner == OWNER_TOWN) {
				if (!_settings_game.construction.road_stop_on_town_road) return_cmd_error(STR_ERROR_DRIVE_THROUGH_ON_TOWN_ROAD);
			} else if (!_settings_game.construction.road_stop_on_competitor_road && road_owner != OWNER_NONE && !CheckOwnership(road_owner)) {
				return CMD_ERROR;
			}
			num_roadbits += CountBits(GetRoadBits(tile, ROADTYPE_ROAD));
		}

		/* there is a tram, check if we can build road+tram stop over it */
		if (HasBit(cur_rts, ROADTYPE_TRAM)) {
			tram_owner = GetRoadOwner(tile, ROADTYPE_TRAM);
			if (!_settings_game.construction.road_stop_on_competitor_road && tram_owner != OWNER_NONE && !CheckOwnership(tram_owner)) {
				return CMD_ERROR;
			}
			num_roadbits += CountBits(GetRoadBits(tile, ROADTYPE_TRAM));
		}

		/* Don't allow building the roadstop when vehicles are already driving on it */
		if (!EnsureNoVehicleOnGround(tile)) return CMD_ERROR;

		/* Do not remove roadtypes! */
		rts |= cur_rts;
	}

	CommandCost cost = CheckFlatLandBelow(tile, 1, 1, flags, is_drive_through ? 5 << p1 : 1 << p1, NULL, !build_over_road);
	if (CmdFailed(cost)) return cost;
	uint roadbits_to_build = CountBits(rts) * 2 - num_roadbits;
	cost.AddCost(_price[PR_BUILD_ROAD] * roadbits_to_build);

	Station *st = NULL;
	CommandCost ret = FindJoiningStation(INVALID_STATION, station_to_join, HasBit(p2, 5), TileArea(tile, 1, 1), &st);
	if (CmdFailed(ret)) return ret;

	/* Find a deleted station close to us */
	if (st == NULL && reuse) st = GetClosestDeletedStation(tile);

	/* give us a road stop in the list, and check if something went wrong */
	if (!RoadStop::CanAllocateItem()) return_cmd_error(type ? STR_ERROR_TOO_MANY_TRUCK_STOPS : STR_ERROR_TOO_MANY_BUS_STOPS);

	if (st != NULL &&
			GetNumRoadStopsInStation(st, ROADSTOP_BUS) + GetNumRoadStopsInStation(st, ROADSTOP_TRUCK) >= RoadStop::LIMIT) {
		return_cmd_error(type ? STR_ERROR_TOO_MANY_TRUCK_STOPS : STR_ERROR_TOO_MANY_BUS_STOPS);
	}

	if (st != NULL) {
		if (st->owner != _current_company) {
			return_cmd_error(STR_ERROR_TOO_CLOSE_TO_ANOTHER_STATION);
		}

		if (!st->rect.BeforeAddTile(tile, StationRect::ADD_TEST)) return CMD_ERROR;
	} else {
		/* allocate and initialize new station */
		if (!Station::CanAllocateItem()) return_cmd_error(STR_ERROR_TOO_MANY_STATIONS_LOADING);

		if (flags & DC_EXEC) {
			st = new Station(tile);

			st->town = ClosestTownFromTile(tile, UINT_MAX);
			st->string_id = GenerateStationName(st, tile, STATIONNAMING_ROAD);

			if (Company::IsValidID(_current_company)) {
				SetBit(st->town->have_ratings, _current_company);
			}
		}
	}

	cost.AddCost(_price[type ? PR_BUILD_STATION_TRUCK : PR_BUILD_STATION_BUS]);

	if (flags & DC_EXEC) {
		RoadStop *road_stop = new RoadStop(tile);
		/* Insert into linked list of RoadStops */
		RoadStop **currstop = FindRoadStopSpot(type, st);
		*currstop = road_stop;

		/* initialize an empty station */
		st->AddFacility((type) ? FACIL_TRUCK_STOP : FACIL_BUS_STOP, tile);

		st->rect.BeforeAddTile(tile, StationRect::ADD_TRY);

		RoadStopType rs_type = type ? ROADSTOP_TRUCK : ROADSTOP_BUS;
		if (is_drive_through) {
			MakeDriveThroughRoadStop(tile, st->owner, road_owner, tram_owner, st->index, rs_type, rts, (Axis)p1);
		} else {
			MakeRoadStop(tile, st->owner, st->index, rs_type, rts, (DiagDirection)p1);
		}

		st->UpdateVirtCoord();
		UpdateStationAcceptance(st, false);
		st->RecomputeIndustriesNear();
		InvalidateWindowData(WC_SELECT_STATION, 0, 0);
		InvalidateWindowData(WC_STATION_LIST, st->owner, 0);
		SetWindowWidgetDirty(WC_STATION_VIEW, st->index, SVW_ROADVEHS);
	}
	return cost;
}


static Vehicle *ClearRoadStopStatusEnum(Vehicle *v, void *)
{
	if (v->type == VEH_ROAD) RoadVehicle::From(v)->state &= RVSB_ROAD_STOP_TRACKDIR_MASK;

	return NULL;
}


/**
 * Remove a bus station/truck stop
 * @param tile TileIndex been queried
 * @param flags operation to perform
 * @return cost or failure of operation
 */
static CommandCost RemoveRoadStop(TileIndex tile, DoCommandFlag flags)
{
	Station *st = Station::GetByTile(tile);

	if (_current_company != OWNER_WATER && !CheckOwnership(st->owner)) {
		return CMD_ERROR;
	}

	bool is_truck = IsTruckStop(tile);

	RoadStop **primary_stop;
	RoadStop *cur_stop;
	if (is_truck) { // truck stop
		primary_stop = &st->truck_stops;
		cur_stop = RoadStop::GetByTile(tile, ROADSTOP_TRUCK);
	} else {
		primary_stop = &st->bus_stops;
		cur_stop = RoadStop::GetByTile(tile, ROADSTOP_BUS);
	}

	assert(cur_stop != NULL);

	/* don't do the check for drive-through road stops when company bankrupts */
	if (IsDriveThroughStopTile(tile) && (flags & DC_BANKRUPT)) {
		/* remove the 'going through road stop' status from all vehicles on that tile */
		if (flags & DC_EXEC) FindVehicleOnPos(tile, NULL, &ClearRoadStopStatusEnum);
	} else {
		if (!EnsureNoVehicleOnGround(tile)) return CMD_ERROR;
	}

	if (flags & DC_EXEC) {
		if (*primary_stop == cur_stop) {
			/* removed the first stop in the list */
			*primary_stop = cur_stop->next;
			/* removed the only stop? */
			if (*primary_stop == NULL) {
				st->facilities &= (is_truck ? ~FACIL_TRUCK_STOP : ~FACIL_BUS_STOP);
			}
		} else {
			/* tell the predecessor in the list to skip this stop */
			RoadStop *pred = *primary_stop;
			while (pred->next != cur_stop) pred = pred->next;
			pred->next = cur_stop->next;
		}

		SetWindowWidgetDirty(WC_STATION_VIEW, st->index, SVW_ROADVEHS);
		delete cur_stop;

		/* Make sure no vehicle is going to the old roadstop */
		RoadVehicle *v;
		FOR_ALL_ROADVEHICLES(v) {
			if (v->First() == v && v->current_order.IsType(OT_GOTO_STATION) &&
					v->dest_tile == tile) {
				v->dest_tile = v->GetOrderStationLocation(st->index);
			}
		}

		DoClearSquare(tile);
		st->rect.AfterRemoveTile(st, tile);

		st->UpdateVirtCoord();
		st->RecomputeIndustriesNear();
		DeleteStationIfEmpty(st);
	}

	return CommandCost(EXPENSES_CONSTRUCTION, _price[is_truck ? PR_CLEAR_STATION_TRUCK : PR_CLEAR_STATION_BUS]);
}

/** Remove a bus or truck stop
 * @param tile tile to remove the stop from
 * @param flags operation to perform
 * @param p1 not used
 * @param p2 bit 0: 0 for Bus stops, 1 for truck stops
 * @param text unused
 * @return the cost of this operation or an error
 */
CommandCost CmdRemoveRoadStop(TileIndex tile, DoCommandFlag flags, uint32 p1, uint32 p2, const char *text)
{
	/* Make sure the specified tile is a road stop of the correct type */
	if (!IsTileType(tile, MP_STATION) || !IsRoadStop(tile) || (uint32)GetRoadStopType(tile) != GB(p2, 0, 1)) return CMD_ERROR;

	/* Save the stop info before it is removed */
	bool is_drive_through = IsDriveThroughStopTile(tile);
	RoadTypes rts = GetRoadTypes(tile);
	RoadBits road_bits = IsDriveThroughStopTile(tile) ?
			((GetRoadStopDir(tile) == DIAGDIR_NE) ? ROAD_X : ROAD_Y) :
			DiagDirToRoadBits(GetRoadStopDir(tile));

	Owner road_owner = GetRoadOwner(tile, ROADTYPE_ROAD);
	Owner tram_owner = GetRoadOwner(tile, ROADTYPE_TRAM);
	CommandCost ret = RemoveRoadStop(tile, flags);

	/* If the stop was a drive-through stop replace the road */
	if ((flags & DC_EXEC) && CmdSucceeded(ret) && is_drive_through) {
		/* Rebuild the drive throuhg road stop. As a road stop can only be
		 * removed by the owner of the roadstop, _current_company is the
		 * owner of the road stop. */
		MakeRoadNormal(tile, road_bits, rts, ClosestTownFromTile(tile, UINT_MAX)->index,
				road_owner, tram_owner);
	}

	return ret;
}

/**
 * Computes the minimal distance from town's xy to any airport's tile.
 * @param afc airport's description
 * @param town_tile town's tile (t->xy)
 * @param airport_tile st->airport_tile
 * @return minimal manhattan distance from town_tile to any airport's tile
 */
static uint GetMinimalAirportDistanceToTile(const AirportFTAClass *afc, TileIndex town_tile, TileIndex airport_tile)
{
	uint ttx = TileX(town_tile); // X, Y of town
	uint tty = TileY(town_tile);

	uint atx = TileX(airport_tile); // X, Y of northern airport corner
	uint aty = TileY(airport_tile);

	uint btx = TileX(airport_tile) + afc->size_x - 1; // X, Y of southern corner
	uint bty = TileY(airport_tile) + afc->size_y - 1;

	/* if ttx < atx, dx = atx - ttx
	 * if atx <= ttx <= btx, dx = 0
	 * else, dx = ttx - btx (similiar for dy) */
	uint dx = ttx < atx ? atx - ttx : (ttx <= btx ? 0 : ttx - btx);
	uint dy = tty < aty ? aty - tty : (tty <= bty ? 0 : tty - bty);

	return dx + dy;
}

/** Get a possible noise reduction factor based on distance from town center.
 * The further you get, the less noise you generate.
 * So all those folks at city council can now happily slee...  work in their offices
 * @param afc AirportFTAClass pointer of the class being proposed
 * @param town_tile TileIndex of town's center, the one who will receive the airport's candidature
 * @param tile TileIndex of northern tile of an airport (present or to-be-built), NOT the station tile
 * @return the noise that will be generated, according to distance
 */
uint8 GetAirportNoiseLevelForTown(const AirportFTAClass *afc, TileIndex town_tile, TileIndex tile)
{
	/* 0 cannot be accounted, and 1 is the lowest that can be reduced from town.
	 * So no need to go any further*/
	if (afc->noise_level < 2) return afc->noise_level;

	uint distance = GetMinimalAirportDistanceToTile(afc, town_tile, tile);

	/* The steps for measuring noise reduction are based on the "magical" (and arbitrary) 8 base distance
	 * adding the town_council_tolerance 4 times, as a way to graduate, depending of the tolerance.
	 * Basically, it says that the less tolerant a town is, the bigger the distance before
	 * an actual decrease can be granted */
	uint8 town_tolerance_distance = 8 + (_settings_game.difficulty.town_council_tolerance * 4);

	/* now, we want to have the distance segmented using the distance judged bareable by town
	 * This will give us the coefficient of reduction the distance provides. */
	uint noise_reduction = distance / town_tolerance_distance;

	/* If the noise reduction equals the airport noise itself, don't give it for free.
	 * Otherwise, simply reduce the airport's level. */
	return noise_reduction >= afc->noise_level ? 1 : afc->noise_level - noise_reduction;
}

/**
 * Finds the town nearest to given airport. Based on minimal manhattan distance to any airport's tile.
 * If two towns have the same distance, town with lower index is returned.
 * @param afc airport's description
 * @param airport_tile st->airport_tile
 * @return nearest town to airport
 */
Town *AirportGetNearestTown(const AirportFTAClass *afc, TileIndex airport_tile)
{
	Town *t, *nearest = NULL;
	uint add = afc->size_x + afc->size_y - 2; // GetMinimalAirportDistanceToTile can differ from DistanceManhattan by this much
	uint mindist = UINT_MAX - add; // prevent overflow
	FOR_ALL_TOWNS(t) {
		if (DistanceManhattan(t->xy, airport_tile) < mindist + add) { // avoid calling GetMinimalAirportDistanceToTile too often
			uint dist = GetMinimalAirportDistanceToTile(afc, t->xy, airport_tile);
			if (dist < mindist) {
				nearest = t;
				mindist = dist;
			}
		}
	}

	return nearest;
}


/** Recalculate the noise generated by the airports of each town */
void UpdateAirportsNoise()
{
	Town *t;
	const Station *st;

	FOR_ALL_TOWNS(t) t->noise_reached = 0;

	FOR_ALL_STATIONS(st) {
		if (st->airport_tile != INVALID_TILE) {
			const AirportFTAClass *afc = GetAirport(st->airport_type);
			Town *nearest = AirportGetNearestTown(afc, st->airport_tile);
			nearest->noise_reached += GetAirportNoiseLevelForTown(afc, nearest->xy, st->airport_tile);
		}
	}
}

/** Place an Airport.
 * @param tile tile where airport will be built
 * @param flags operation to perform
 * @param p1 airport type, @see airport.h
 * @param p2 various bitstuffed elements
 * - p2 = (bit     0) - allow airports directly adjacent to other airports.
 * - p2 = (bit 16-31) - station ID to join (NEW_STATION if build new one)
 * @param text unused
 * @return the cost of this operation or an error
 */
CommandCost CmdBuildAirport(TileIndex tile, DoCommandFlag flags, uint32 p1, uint32 p2, const char *text)
{
	bool airport_upgrade = true;
	StationID station_to_join = GB(p2, 16, 16);
	bool reuse = (station_to_join != NEW_STATION);
	if (!reuse) station_to_join = INVALID_STATION;
	bool distant_join = (station_to_join != INVALID_STATION);

	if (distant_join && (!_settings_game.station.distant_join_stations || !Station::IsValidID(station_to_join))) return CMD_ERROR;

	if (p1 >= NUM_AIRPORTS) return CMD_ERROR;

	if (!CheckIfAuthorityAllowsNewStation(tile, flags)) {
		return CMD_ERROR;
	}

	/* Check if a valid, buildable airport was chosen for construction */
	const AirportFTAClass *afc = GetAirport(p1);
	if (!afc->IsAvailable()) return CMD_ERROR;

	Town *t = ClosestTownFromTile(tile, UINT_MAX);
	int w = afc->size_x;
	int h = afc->size_y;

	if (w > _settings_game.station.station_spread || h > _settings_game.station.station_spread) {
		_error_message = STR_ERROR_STATION_TOO_SPREAD_OUT;
		return CMD_ERROR;
	}

	CommandCost cost = CheckFlatLandBelow(tile, w, h, flags, 0, NULL);
	if (CmdFailed(cost)) return cost;

	/* Go get the final noise level, that is base noise minus factor from distance to town center */
	Town *nearest = AirportGetNearestTown(afc, tile);
	uint newnoise_level = GetAirportNoiseLevelForTown(afc, nearest->xy, tile);

	/* Check if local auth would allow a new airport */
	StringID authority_refuse_message = STR_NULL;

	if (_settings_game.economy.station_noise_level) {
		/* do not allow to build a new airport if this raise the town noise over the maximum allowed by town */
		if ((nearest->noise_reached + newnoise_level) > nearest->MaxTownNoise()) {
			authority_refuse_message = STR_ERROR_LOCAL_AUTHORITY_REFUSES_NOISE;
		}
	} else {
		uint num = 0;
		const Station *st;
		FOR_ALL_STATIONS(st) {
			if (st->town == t && (st->facilities & FACIL_AIRPORT) && st->airport_type != AT_OILRIG) num++;
		}
		if (num >= 2) {
			authority_refuse_message = STR_ERROR_LOCAL_AUTHORITY_REFUSES_AIRPORT;
		}
	}

	if (authority_refuse_message != STR_NULL) {
		SetDParam(0, t->index);
		return_cmd_error(authority_refuse_message);
	}

	Station *st = NULL;
	CommandCost ret = FindJoiningStation(INVALID_STATION, station_to_join, HasBit(p2, 0), TileArea(tile, w, h), &st);
	if (CmdFailed(ret)) return ret;

	/* Distant join */
	if (st == NULL && distant_join) st = Station::GetIfValid(station_to_join);

	/* Find a deleted station close to us */
	if (st == NULL && reuse) st = GetClosestDeletedStation(tile);

	if (st != NULL) {
		if (st->owner != _current_company) {
			return_cmd_error(STR_ERROR_TOO_CLOSE_TO_ANOTHER_STATION);
		}

		if (!st->rect.BeforeAddRect(tile, w, h, StationRect::ADD_TEST)) return CMD_ERROR;

		if (st->airport_tile != INVALID_TILE) {
			return_cmd_error(STR_ERROR_TOO_CLOSE_TO_ANOTHER_AIRPORT);
		}
	} else {
		airport_upgrade = false;

		/* allocate and initialize new station */
		if (!Station::CanAllocateItem()) return_cmd_error(STR_ERROR_TOO_MANY_STATIONS_LOADING);

		if (flags & DC_EXEC) {
			st = new Station(tile);

			st->town = t;
			st->string_id = GenerateStationName(st, tile, !(afc->flags & AirportFTAClass::AIRPLANES) ? STATIONNAMING_HELIPORT : STATIONNAMING_AIRPORT);

			if (Company::IsValidID(_current_company)) {
				SetBit(st->town->have_ratings, _current_company);
			}
		}
	}

	cost.AddCost(_price[PR_BUILD_STATION_AIRPORT] * w * h);

	if (flags & DC_EXEC) {
		/* Always add the noise, so there will be no need to recalculate when option toggles */
		nearest->noise_reached += newnoise_level;

		st->airport_tile = tile;
		st->AddFacility(FACIL_AIRPORT, tile);
		st->airport_type = (byte)p1;
		st->airport_flags = 0;

		st->rect.BeforeAddRect(tile, w, h, StationRect::ADD_TRY);

		/* if airport was demolished while planes were en-route to it, the
		 * positions can no longer be the same (v->u.air.pos), since different
		 * airports have different indexes. So update all planes en-route to this
		 * airport. Only update if
		 * 1. airport is upgraded
		 * 2. airport is added to existing station (unfortunately unavoideable)
		 */
		if (airport_upgrade) UpdateAirplanesOnNewStation(st);

		{
			const byte *b = _airport_sections[p1];

			TILE_LOOP(tile_cur, w, h, tile) {
				MakeAirport(tile_cur, st->owner, st->index, *b);
				b++;
			}
		}

		st->UpdateVirtCoord();
		UpdateStationAcceptance(st, false);
		st->RecomputeIndustriesNear();
		InvalidateWindowData(WC_SELECT_STATION, 0, 0);
		InvalidateWindowData(WC_STATION_LIST, st->owner, 0);
		SetWindowWidgetDirty(WC_STATION_VIEW, st->index, SVW_PLANES);

		if (_settings_game.economy.station_noise_level) {
			SetWindowDirty(WC_TOWN_VIEW, st->town->index);
		}
	}

	return cost;
}

/**
 * Remove an airport
 * @param tile TileIndex been queried
 * @param flags operation to perform
 * @return cost or failure of operation
 */
static CommandCost RemoveAirport(TileIndex tile, DoCommandFlag flags)
{
	Station *st = Station::GetByTile(tile);

	if (_current_company != OWNER_WATER && !CheckOwnership(st->owner)) {
		return CMD_ERROR;
	}

	tile = st->airport_tile;

	const AirportFTAClass *afc = st->Airport();
	int w = afc->size_x;
	int h = afc->size_y;

	CommandCost cost(EXPENSES_CONSTRUCTION, w * h * _price[PR_CLEAR_STATION_AIRPORT]);

	const Aircraft *a;
	FOR_ALL_AIRCRAFT(a) {
		if (!a->IsNormalAircraft()) continue;
		if (a->targetairport == st->index && a->state != FLYING) return CMD_ERROR;
	}

	TILE_LOOP(tile_cur, w, h, tile) {
		if (!EnsureNoVehicleOnGround(tile_cur)) return CMD_ERROR;

		if (flags & DC_EXEC) {
			DeleteAnimatedTile(tile_cur);
			DoClearSquare(tile_cur);
		}
	}

	if (flags & DC_EXEC) {
		for (uint i = 0; i < afc->nof_depots; ++i) {
			DeleteWindowById(
				WC_VEHICLE_DEPOT, tile + ToTileIndexDiff(afc->airport_depots[i])
			);
		}

		/* Go get the final noise level, that is base noise minus factor from distance to town center.
		 * And as for construction, always remove it, even if the setting is not set, in order to avoid the
		 * need of recalculation */
		Town *nearest = AirportGetNearestTown(afc, tile);
		nearest->noise_reached -= GetAirportNoiseLevelForTown(afc, nearest->xy, tile);

		st->rect.AfterRemoveRect(st, tile, w, h);

		st->airport_tile = INVALID_TILE;
		st->facilities &= ~FACIL_AIRPORT;

		SetWindowWidgetDirty(WC_STATION_VIEW, st->index, SVW_PLANES);

		if (_settings_game.economy.station_noise_level) {
			SetWindowDirty(WC_TOWN_VIEW, st->town->index);
		}

		st->UpdateVirtCoord();
		st->RecomputeIndustriesNear();
		DeleteStationIfEmpty(st);
	}

	return cost;
}

/**
 * Tests whether the company's vehicles have this station in orders
 * When company == INVALID_COMPANY, then check all vehicles
 * @param station station ID
 * @param company company ID, INVALID_COMPANY to disable the check
 */
bool HasStationInUse(StationID station, CompanyID company)
{
	const Vehicle *v;
	FOR_ALL_VEHICLES(v) {
		if (company == INVALID_COMPANY || v->owner == company) {
			const Order *order;
			FOR_VEHICLE_ORDERS(v, order) {
				if ((order->IsType(OT_GOTO_STATION) || order->IsType(OT_GOTO_WAYPOINT)) && order->GetDestination() == station) {
					return true;
				}
			}
		}
	}
	return false;
}

static const TileIndexDiffC _dock_tileoffs_chkaround[] = {
	{-1,  0},
	{ 0,  0},
	{ 0,  0},
	{ 0, -1}
};
static const byte _dock_w_chk[4] = { 2, 1, 2, 1 };
static const byte _dock_h_chk[4] = { 1, 2, 1, 2 };

/** Build a dock/haven.
 * @param tile tile where dock will be built
 * @param flags operation to perform
 * @param p1 (bit 0) - allow docks directly adjacent to other docks.
 * @param p2 bit 16-31: station ID to join (NEW_STATION if build new one)
 * @param text unused
 * @return the cost of this operation or an error
 */
CommandCost CmdBuildDock(TileIndex tile, DoCommandFlag flags, uint32 p1, uint32 p2, const char *text)
{
	StationID station_to_join = GB(p2, 16, 16);
	bool reuse = (station_to_join != NEW_STATION);
	if (!reuse) station_to_join = INVALID_STATION;
	bool distant_join = (station_to_join != INVALID_STATION);

	if (distant_join && (!_settings_game.station.distant_join_stations || !Station::IsValidID(station_to_join))) return CMD_ERROR;

	DiagDirection direction = GetInclinedSlopeDirection(GetTileSlope(tile, NULL));
	if (direction == INVALID_DIAGDIR) return_cmd_error(STR_ERROR_SITE_UNSUITABLE);
	direction = ReverseDiagDir(direction);

	/* Docks cannot be placed on rapids */
	if (IsWaterTile(tile)) return_cmd_error(STR_ERROR_SITE_UNSUITABLE);

	if (!CheckIfAuthorityAllowsNewStation(tile, flags)) return CMD_ERROR;

	if (MayHaveBridgeAbove(tile) && IsBridgeAbove(tile)) return_cmd_error(STR_ERROR_MUST_DEMOLISH_BRIDGE_FIRST);

	if (CmdFailed(DoCommand(tile, 0, 0, flags, CMD_LANDSCAPE_CLEAR))) return CMD_ERROR;

	TileIndex tile_cur = tile + TileOffsByDiagDir(direction);

	if (!IsTileType(tile_cur, MP_WATER) || GetTileSlope(tile_cur, NULL) != SLOPE_FLAT) {
		return_cmd_error(STR_ERROR_SITE_UNSUITABLE);
	}

	if (MayHaveBridgeAbove(tile_cur) && IsBridgeAbove(tile_cur)) return_cmd_error(STR_ERROR_MUST_DEMOLISH_BRIDGE_FIRST);

	/* Get the water class of the water tile before it is cleared.*/
	WaterClass wc = GetWaterClass(tile_cur);

	if (CmdFailed(DoCommand(tile_cur, 0, 0, flags, CMD_LANDSCAPE_CLEAR))) return CMD_ERROR;

	tile_cur += TileOffsByDiagDir(direction);
	if (!IsTileType(tile_cur, MP_WATER) || GetTileSlope(tile_cur, NULL) != SLOPE_FLAT) {
		return_cmd_error(STR_ERROR_SITE_UNSUITABLE);
	}

	/* middle */
	Station *st = NULL;
	CommandCost ret = FindJoiningStation(INVALID_STATION, station_to_join, HasBit(p1, 0),
			TileArea(tile + ToTileIndexDiff(_dock_tileoffs_chkaround[direction]),
					_dock_w_chk[direction], _dock_h_chk[direction]), &st);
	if (CmdFailed(ret)) return ret;

	/* Distant join */
	if (st == NULL && distant_join) st = Station::GetIfValid(station_to_join);

	/* Find a deleted station close to us */
	if (st == NULL && reuse) st = GetClosestDeletedStation(tile);

	if (st != NULL) {
		if (st->owner != _current_company) {
			return_cmd_error(STR_ERROR_TOO_CLOSE_TO_ANOTHER_STATION);
		}

		if (!st->rect.BeforeAddRect(
				tile + ToTileIndexDiff(_dock_tileoffs_chkaround[direction]),
				_dock_w_chk[direction], _dock_h_chk[direction], StationRect::ADD_TEST)) return CMD_ERROR;

		if (st->dock_tile != INVALID_TILE) return_cmd_error(STR_ERROR_TOO_CLOSE_TO_ANOTHER_DOCK);
	} else {
		/* allocate and initialize new station */
		if (!Station::CanAllocateItem()) return_cmd_error(STR_ERROR_TOO_MANY_STATIONS_LOADING);

		if (flags & DC_EXEC) {
			st = new Station(tile);

			st->town = ClosestTownFromTile(tile, UINT_MAX);
			st->string_id = GenerateStationName(st, tile, STATIONNAMING_DOCK);

			if (Company::IsValidID(_current_company)) {
				SetBit(st->town->have_ratings, _current_company);
			}
		}
	}

	if (flags & DC_EXEC) {
		st->dock_tile = tile;
		st->AddFacility(FACIL_DOCK, tile);

		st->rect.BeforeAddRect(
				tile + ToTileIndexDiff(_dock_tileoffs_chkaround[direction]),
				_dock_w_chk[direction], _dock_h_chk[direction], StationRect::ADD_TRY);

		MakeDock(tile, st->owner, st->index, direction, wc);

		st->UpdateVirtCoord();
		UpdateStationAcceptance(st, false);
		st->RecomputeIndustriesNear();
		InvalidateWindowData(WC_SELECT_STATION, 0, 0);
		InvalidateWindowData(WC_STATION_LIST, st->owner, 0);
		SetWindowWidgetDirty(WC_STATION_VIEW, st->index, SVW_SHIPS);
	}

	return CommandCost(EXPENSES_CONSTRUCTION, _price[PR_BUILD_STATION_DOCK]);
}

/**
 * Remove a dock
 * @param tile TileIndex been queried
 * @param flags operation to perform
 * @return cost or failure of operation
 */
static CommandCost RemoveDock(TileIndex tile, DoCommandFlag flags)
{
	Station *st = Station::GetByTile(tile);
	if (!CheckOwnership(st->owner)) return CMD_ERROR;

	TileIndex tile1 = st->dock_tile;
	TileIndex tile2 = tile1 + TileOffsByDiagDir(GetDockDirection(tile1));

	if (!EnsureNoVehicleOnGround(tile1)) return CMD_ERROR;
	if (!EnsureNoVehicleOnGround(tile2)) return CMD_ERROR;

	if (flags & DC_EXEC) {
		DoClearSquare(tile1);
		MakeWaterKeepingClass(tile2, st->owner);

		st->rect.AfterRemoveTile(st, tile1);
		st->rect.AfterRemoveTile(st, tile2);

		MarkTileDirtyByTile(tile2);

		st->dock_tile = INVALID_TILE;
		st->facilities &= ~FACIL_DOCK;

		SetWindowWidgetDirty(WC_STATION_VIEW, st->index, SVW_SHIPS);
		st->UpdateVirtCoord();
		st->RecomputeIndustriesNear();
		DeleteStationIfEmpty(st);
	}

	return CommandCost(EXPENSES_CONSTRUCTION, _price[PR_CLEAR_STATION_DOCK]);
}

#include "table/station_land.h"

const DrawTileSprites *GetStationTileLayout(StationType st, byte gfx)
{
	return &_station_display_datas[st][gfx];
}

static void DrawTile_Station(TileInfo *ti)
{
	const DrawTileSprites *t = NULL;
	RoadTypes roadtypes;
	int32 total_offset;
	int32 custom_ground_offset;

	if (HasStationRail(ti->tile)) {
		const RailtypeInfo *rti = GetRailTypeInfo(GetRailType(ti->tile));
		roadtypes = ROADTYPES_NONE;
		total_offset = rti->total_offset;
		custom_ground_offset = rti->custom_ground_offset;
	} else {
		roadtypes = IsRoadStop(ti->tile) ? GetRoadTypes(ti->tile) : ROADTYPES_NONE;
		total_offset = 0;
		custom_ground_offset = 0;
	}
	uint32 relocation = 0;
	const BaseStation *st = NULL;
	const StationSpec *statspec = NULL;
	Owner owner = GetTileOwner(ti->tile);

	SpriteID palette;
	if (Company::IsValidID(owner)) {
		palette = COMPANY_SPRITE_COLOUR(owner);
	} else {
		/* Some stations are not owner by a company, namely oil rigs */
		palette = PALETTE_TO_GREY;
	}

	/* don't show foundation for docks */
	if (ti->tileh != SLOPE_FLAT && !IsDock(ti->tile))
		DrawFoundation(ti, FOUNDATION_LEVELED);

	if (IsCustomStationSpecIndex(ti->tile)) {
		/* look for customization */
		st = BaseStation::GetByTile(ti->tile);
		statspec = st->speclist[GetCustomStationSpecIndex(ti->tile)].spec;

		if (statspec != NULL) {
			uint tile = GetStationGfx(ti->tile);

			relocation = GetCustomStationRelocation(statspec, st, ti->tile);

			if (HasBit(statspec->callback_mask, CBM_STATION_SPRITE_LAYOUT)) {
				uint16 callback = GetStationCallback(CBID_STATION_SPRITE_LAYOUT, 0, 0, statspec, st, ti->tile);
				if (callback != CALLBACK_FAILED) tile = (callback & ~1) + GetRailStationAxis(ti->tile);
			}

			/* Ensure the chosen tile layout is valid for this custom station */
			if (statspec->renderdata != NULL) {
				t = &statspec->renderdata[tile < statspec->tiles ? tile : (uint)GetRailStationAxis(ti->tile)];
			}
		}
	}

	if (t == NULL || t->seq == NULL) t = &_station_display_datas[GetStationType(ti->tile)][GetStationGfx(ti->tile)];


	if (IsBuoy(ti->tile) || IsDock(ti->tile) || (IsOilRig(ti->tile) && GetWaterClass(ti->tile) != WATER_CLASS_INVALID)) {
		if (ti->tileh == SLOPE_FLAT) {
			DrawWaterClassGround(ti);
		} else {
			assert(IsDock(ti->tile));
			TileIndex water_tile = ti->tile + TileOffsByDiagDir(GetDockDirection(ti->tile));
			WaterClass wc = GetWaterClass(water_tile);
			if (wc == WATER_CLASS_SEA) {
				DrawShoreTile(ti->tileh);
			} else {
				DrawClearLandTile(ti, 3);
			}
		}
	} else {
		SpriteID image = t->ground.sprite;
		SpriteID pal   = t->ground.pal;
		if (HasBit(image, SPRITE_MODIFIER_USE_OFFSET)) {
			image += GetCustomStationGroundRelocation(statspec, st, ti->tile);
			image += custom_ground_offset;
		} else {
			image += total_offset;
		}
		DrawGroundSprite(image, GroundSpritePaletteTransform(image, pal, palette));

		/* PBS debugging, draw reserved tracks darker */
		if (_game_mode != GM_MENU && _settings_client.gui.show_track_reservation && HasStationRail(ti->tile) && HasStationReservation(ti->tile)) {
			const RailtypeInfo *rti = GetRailTypeInfo(GetRailType(ti->tile));
			DrawGroundSprite(GetRailStationAxis(ti->tile) == AXIS_X ? rti->base_sprites.single_y : rti->base_sprites.single_x, PALETTE_CRASH);
		}
	}

	if (HasStationRail(ti->tile) && HasCatenaryDrawn(GetRailType(ti->tile)) && IsStationTileElectrifiable(ti->tile)) DrawCatenary(ti);

	if (HasBit(roadtypes, ROADTYPE_TRAM)) {
		Axis axis = GetRoadStopDir(ti->tile) == DIAGDIR_NE ? AXIS_X : AXIS_Y;
		DrawGroundSprite((HasBit(roadtypes, ROADTYPE_ROAD) ? SPR_TRAMWAY_OVERLAY : SPR_TRAMWAY_TRAM) + (axis ^ 1), PAL_NONE);
		DrawTramCatenary(ti, axis == AXIS_X ? ROAD_X : ROAD_Y);
	}

	if (IsRailWaypoint(ti->tile)) {
		/* Don't offset the waypoint graphics; they're always the same. */
		total_offset = 0;
	}

	const DrawTileSeqStruct *dtss;
	foreach_draw_tile_seq(dtss, t->seq) {
		SpriteID image = dtss->image.sprite;

		/* Stop drawing sprite sequence once we meet a sprite that doesn't have to be opaque */
		if (IsInvisibilitySet(TO_BUILDINGS) && !HasBit(image, SPRITE_MODIFIER_OPAQUE)) return;

		if (relocation == 0 || HasBit(image, SPRITE_MODIFIER_USE_OFFSET)) {
			image += total_offset;
		} else {
			image += relocation;
		}

		SpriteID pal = SpriteLayoutPaletteTransform(image, dtss->image.pal, palette);

		if ((byte)dtss->delta_z != 0x80) {
			AddSortableSpriteToDraw(
				image, pal,
				ti->x + dtss->delta_x, ti->y + dtss->delta_y,
				dtss->size_x, dtss->size_y,
				dtss->size_z, ti->z + dtss->delta_z,
				!HasBit(image, SPRITE_MODIFIER_OPAQUE) && IsTransparencySet(TO_BUILDINGS)
			);
		} else {
			/* For stations and original spritelayouts delta_x and delta_y are signed */
			AddChildSpriteScreen(image, pal, dtss->delta_x, dtss->delta_y, !HasBit(image, SPRITE_MODIFIER_OPAQUE) && IsTransparencySet(TO_BUILDINGS));
		}
	}
}

void StationPickerDrawSprite(int x, int y, StationType st, RailType railtype, RoadType roadtype, int image)
{
	int32 total_offset = 0;
	SpriteID pal = COMPANY_SPRITE_COLOUR(_local_company);
	const DrawTileSprites *t = &_station_display_datas[st][image];

	if (railtype != INVALID_RAILTYPE) {
		const RailtypeInfo *rti = GetRailTypeInfo(railtype);
		total_offset = rti->total_offset;
	}

	SpriteID img = t->ground.sprite;
	DrawSprite(img + total_offset, HasBit(img, PALETTE_MODIFIER_COLOUR) ? pal : PAL_NONE, x, y);

	if (roadtype == ROADTYPE_TRAM) {
		DrawSprite(SPR_TRAMWAY_TRAM + (t->ground.sprite == SPR_ROAD_PAVED_STRAIGHT_X ? 1 : 0), PAL_NONE, x, y);
	}

	const DrawTileSeqStruct *dtss;
	foreach_draw_tile_seq(dtss, t->seq) {
		Point pt = RemapCoords(dtss->delta_x, dtss->delta_y, dtss->delta_z);
		DrawSprite(dtss->image.sprite + total_offset, pal, x + pt.x, y + pt.y);
	}
}

static uint GetSlopeZ_Station(TileIndex tile, uint x, uint y)
{
	return GetTileMaxZ(tile);
}

static Foundation GetFoundation_Station(TileIndex tile, Slope tileh)
{
	return FlatteningFoundation(tileh);
}

static void GetTileDesc_Station(TileIndex tile, TileDesc *td)
{
	td->owner[0] = GetTileOwner(tile);
	if (IsDriveThroughStopTile(tile)) {
		Owner road_owner = INVALID_OWNER;
		Owner tram_owner = INVALID_OWNER;
		RoadTypes rts = GetRoadTypes(tile);
		if (HasBit(rts, ROADTYPE_ROAD)) road_owner = GetRoadOwner(tile, ROADTYPE_ROAD);
		if (HasBit(rts, ROADTYPE_TRAM)) tram_owner = GetRoadOwner(tile, ROADTYPE_TRAM);

		/* Is there a mix of owners? */
		if ((tram_owner != INVALID_OWNER && tram_owner != td->owner[0]) ||
				(road_owner != INVALID_OWNER && road_owner != td->owner[0])) {
			uint i = 1;
			if (road_owner != INVALID_OWNER) {
				td->owner_type[i] = STR_LAND_AREA_INFORMATION_ROAD_OWNER;
				td->owner[i] = road_owner;
				i++;
			}
			if (tram_owner != INVALID_OWNER) {
				td->owner_type[i] = STR_LAND_AREA_INFORMATION_TRAM_OWNER;
				td->owner[i] = tram_owner;
			}
		}
	}
	td->build_date = BaseStation::GetByTile(tile)->build_date;

	const StationSpec *spec = GetStationSpec(tile);

	if (spec != NULL) {
		td->station_class = GetStationClassName(spec->sclass);
		td->station_name = spec->name;

		if (spec->grffile != NULL) {
			const GRFConfig *gc = GetGRFConfig(spec->grffile->grfid);
			td->grf = gc->name;
		}
	}

	StringID str;
	switch (GetStationType(tile)) {
		default: NOT_REACHED();
		case STATION_RAIL:     str = STR_LAI_STATION_DESCRIPTION_RAILROAD_STATION; break;
		case STATION_AIRPORT:
			str = (IsHangar(tile) ? STR_LAI_STATION_DESCRIPTION_AIRCRAFT_HANGAR : STR_LAI_STATION_DESCRIPTION_AIRPORT);
			break;
		case STATION_TRUCK:    str = STR_LAI_STATION_DESCRIPTION_TRUCK_LOADING_AREA; break;
		case STATION_BUS:      str = STR_LAI_STATION_DESCRIPTION_BUS_STATION; break;
		case STATION_OILRIG:   str = STR_INDUSTRY_NAME_OIL_RIG; break;
		case STATION_DOCK:     str = STR_LAI_STATION_DESCRIPTION_SHIP_DOCK; break;
		case STATION_BUOY:     str = STR_LAI_STATION_DESCRIPTION_BUOY; break;
		case STATION_WAYPOINT: str = STR_LAI_STATION_DESCRIPTION_WAYPOINT; break;
	}
	td->str = str;
}


static TrackStatus GetTileTrackStatus_Station(TileIndex tile, TransportType mode, uint sub_mode, DiagDirection side)
{
	TrackBits trackbits = TRACK_BIT_NONE;

	switch (mode) {
		case TRANSPORT_RAIL:
			if (HasStationRail(tile) && !IsStationTileBlocked(tile)) {
				trackbits = TrackToTrackBits(GetRailStationTrack(tile));
			}
			break;

		case TRANSPORT_WATER:
			/* buoy is coded as a station, it is always on open water */
			if (IsBuoy(tile)) {
				trackbits = TRACK_BIT_ALL;
				/* remove tracks that connect NE map edge */
				if (TileX(tile) == 0) trackbits &= ~(TRACK_BIT_X | TRACK_BIT_UPPER | TRACK_BIT_RIGHT);
				/* remove tracks that connect NW map edge */
				if (TileY(tile) == 0) trackbits &= ~(TRACK_BIT_Y | TRACK_BIT_LEFT | TRACK_BIT_UPPER);
			}
			break;

		case TRANSPORT_ROAD:
			if ((GetRoadTypes(tile) & sub_mode) != 0 && IsRoadStop(tile)) {
				DiagDirection dir = GetRoadStopDir(tile);
				Axis axis = DiagDirToAxis(dir);

				if (side != INVALID_DIAGDIR) {
					if (axis != DiagDirToAxis(side) || (IsStandardRoadStopTile(tile) && dir != side)) break;
				}

				trackbits = AxisToTrackBits(axis);
			}
			break;

		default:
			break;
	}

	return CombineTrackStatus(TrackBitsToTrackdirBits(trackbits), TRACKDIR_BIT_NONE);
}


static void TileLoop_Station(TileIndex tile)
{
	/* FIXME -- GetTileTrackStatus_Station -> animated stationtiles
	 * hardcoded.....not good */
	switch (GetStationType(tile)) {
		case STATION_AIRPORT:
			switch (GetStationGfx(tile)) {
				case GFX_RADAR_LARGE_FIRST:
				case GFX_WINDSACK_FIRST : // for small airport
				case GFX_RADAR_INTERNATIONAL_FIRST:
				case GFX_RADAR_METROPOLITAN_FIRST:
				case GFX_RADAR_DISTRICTWE_FIRST: // radar district W-E airport
				case GFX_WINDSACK_INTERCON_FIRST : // for intercontinental airport
					AddAnimatedTile(tile);
					break;
			}
			break;

		case STATION_DOCK:
			if (GetTileSlope(tile, NULL) != SLOPE_FLAT) break; // only handle water part
		/* FALL THROUGH */
		case STATION_OILRIG: //(station part)
		case STATION_BUOY:
			TileLoop_Water(tile);
			break;

		default: break;
	}
}


static void AnimateTile_Station(TileIndex tile)
{
	struct AnimData {
		StationGfx from; // first sprite
		StationGfx to;   // last sprite
		byte delay;
	};

	static const AnimData data[] = {
		{ GFX_RADAR_LARGE_FIRST,         GFX_RADAR_LARGE_LAST,         3 },
		{ GFX_WINDSACK_FIRST,            GFX_WINDSACK_LAST,            1 },
		{ GFX_RADAR_INTERNATIONAL_FIRST, GFX_RADAR_INTERNATIONAL_LAST, 3 },
		{ GFX_RADAR_METROPOLITAN_FIRST,  GFX_RADAR_METROPOLITAN_LAST,  3 },
		{ GFX_RADAR_DISTRICTWE_FIRST,    GFX_RADAR_DISTRICTWE_LAST,    3 },
		{ GFX_WINDSACK_INTERCON_FIRST,   GFX_WINDSACK_INTERCON_LAST,   1 }
	};

	if (HasStationRail(tile)) {
		AnimateStationTile(tile);
		return;
	}

	StationGfx gfx = GetStationGfx(tile);

	for (const AnimData *i = data; i != endof(data); i++) {
		if (i->from <= gfx && gfx <= i->to) {
			if ((_tick_counter & i->delay) == 0) {
				SetStationGfx(tile, gfx < i->to ? gfx + 1 : i->from);
				MarkTileDirtyByTile(tile);
			}
			break;
		}
	}
}


static bool ClickTile_Station(TileIndex tile)
{
	const BaseStation *st = BaseStation::GetByTile(tile);

	if (st->facilities & FACIL_WAYPOINT) {
		ShowWaypointWindow(Waypoint::From(st));
	} else if (IsHangar(tile)) {
		ShowDepotWindow(tile, VEH_AIRCRAFT);
	} else {
		ShowStationViewWindow(st->index);
	}
	return true;
}

static VehicleEnterTileStatus VehicleEnter_Station(Vehicle *v, TileIndex tile, int x, int y)
{
	StationID station_id = GetStationIndex(tile);

	if (v->type == VEH_TRAIN) {
		if (!v->current_order.ShouldStopAtStation(v, station_id)) return VETSB_CONTINUE;
		if (!IsRailStation(tile) || !Train::From(v)->IsFrontEngine()) return VETSB_CONTINUE;

		int station_ahead;
		int station_length;
		int stop = GetTrainStopLocation(station_id, tile, Train::From(v), &station_ahead, &station_length);

		/* Stop whenever that amount of station ahead + the distance from the
		 * begin of the platform to the stop location is longer than the length
		 * of the platform. Station ahead 'includes' the current tile where the
		 * vehicle is on, so we need to substract that. */
		if (!IsInsideBS(stop + station_ahead, station_length, TILE_SIZE)) return VETSB_CONTINUE;

		DiagDirection dir = DirToDiagDir(v->direction);

		x &= 0xF;
		y &= 0xF;

		if (DiagDirToAxis(dir) != AXIS_X) Swap(x, y);
		if (y == TILE_SIZE / 2) {
			if (dir != DIAGDIR_SE && dir != DIAGDIR_SW) x = TILE_SIZE - 1 - x;
			stop &= TILE_SIZE - 1;

			if (x == stop) return VETSB_ENTERED_STATION | (VehicleEnterTileStatus)(station_id << VETS_STATION_ID_OFFSET); // enter station
			if (x < stop) {
				uint16 spd;

				v->vehstatus |= VS_TRAIN_SLOWING;
				spd = max(0, (stop - x) * 20 - 15);
				if (spd < v->cur_speed) v->cur_speed = spd;
			}
		}
	} else if (v->type == VEH_ROAD) {
		RoadVehicle *rv = RoadVehicle::From(v);
		if (rv->state < RVSB_IN_ROAD_STOP && !IsReversingRoadTrackdir((Trackdir)rv->state) && rv->frame == 0) {
			if (IsRoadStop(tile) && rv->IsRoadVehFront()) {
				/* Attempt to allocate a parking bay in a road stop */
				RoadStop *rs = RoadStop::GetByTile(tile, GetRoadStopType(tile));

				if (IsDriveThroughStopTile(tile)) {
					if (!rv->current_order.ShouldStopAtStation(v, station_id)) return VETSB_CONTINUE;

					/* Vehicles entering a drive-through stop from the 'normal' side use first bay (bay 0). */
					byte side = ((DirToDiagDir(rv->direction) == ReverseDiagDir(GetRoadStopDir(tile))) == (rv->overtaking == 0)) ? 0 : 1;

					if (!rs->IsFreeBay(side)) return VETSB_CANNOT_ENTER;

					/* Check if the vehicle is stopping at this road stop */
					if (GetRoadStopType(tile) == (IsCargoInClass(rv->cargo_type, CC_PASSENGERS) ? ROADSTOP_BUS : ROADSTOP_TRUCK) &&
							rv->current_order.GetDestination() == GetStationIndex(tile)) {
						SetBit(rv->state, RVS_IS_STOPPING);
						rs->AllocateDriveThroughBay(side);
					}

					/* Indicate if vehicle is using second bay. */
					if (side == 1) SetBit(rv->state, RVS_USING_SECOND_BAY);
					/* Indicate a drive-through stop */
					SetBit(rv->state, RVS_IN_DT_ROAD_STOP);
					return VETSB_CONTINUE;
				}

				/* For normal (non drive-through) road stops
				 * Check if station is busy or if there are no free bays or whether it is a articulated vehicle. */
				if (rs->IsEntranceBusy() || !rs->HasFreeBay() || rv->HasArticulatedPart()) return VETSB_CANNOT_ENTER;

				SetBit(rv->state, RVS_IN_ROAD_STOP);

				/* Allocate a bay and update the road state */
				uint bay_nr = rs->AllocateBay();
				SB(rv->state, RVS_USING_SECOND_BAY, 1, bay_nr);

				/* Mark the station entrace as busy */
				rs->SetEntranceBusy(true);
			}
		}
	}

	return VETSB_CONTINUE;
}

/**
 * This function is called for each station once every 250 ticks.
 * Not all stations will get the tick at the same time.
 * @param st the station receiving the tick.
 * @return true if the station is still valid (wasn't deleted)
 */
static bool StationHandleBigTick(BaseStation *st)
{
	if (!st->IsInUse() && ++st->delete_ctr >= 8) {
		delete st;
		return false;
	}

	if ((st->facilities & FACIL_WAYPOINT) == 0) UpdateStationAcceptance(Station::From(st), true);

	return true;
}

static inline void byte_inc_sat(byte *p)
{
	byte b = *p + 1;
	if (b != 0) *p = b;
}

static void UpdateStationRating(Station *st)
{
	bool waiting_changed = false;

	byte_inc_sat(&st->time_since_load);
	byte_inc_sat(&st->time_since_unload);

	const CargoSpec *cs;
	FOR_ALL_CARGOSPECS(cs) {
		GoodsEntry *ge = &st->goods[cs->Index()];
		/* Slowly increase the rating back to his original level in the case we
		 *  didn't deliver cargo yet to this station. This happens when a bribe
		 *  failed while you didn't moved that cargo yet to a station. */
		if (!HasBit(ge->acceptance_pickup, GoodsEntry::PICKUP) && ge->rating < INITIAL_STATION_RATING) {
			ge->rating++;
		}

		/* Only change the rating if we are moving this cargo */
		if (HasBit(ge->acceptance_pickup, GoodsEntry::PICKUP)) {
			byte_inc_sat(&ge->days_since_pickup);

			bool skip = false;
			int rating = 0;
			uint waiting = ge->cargo.Count();

			if (HasBit(cs->callback_mask, CBM_CARGO_STATION_RATING_CALC)) {
				/* Perform custom station rating. If it succeeds the speed, days in transit and
				 * waiting cargo ratings must not be executed. */

				/* NewGRFs expect last speed to be 0xFF when no vehicle has arrived yet. */
				uint last_speed = ge->last_speed;
				if (last_speed == 0) last_speed = 0xFF;

				uint32 var18 = min(ge->days_since_pickup, 0xFF) | (min(waiting, 0xFFFF) << 8) | (min(last_speed, 0xFF) << 24);
				/* Convert to the 'old' vehicle types */
				uint32 var10 = (st->last_vehicle_type == VEH_INVALID) ? 0x0 : (st->last_vehicle_type + 0x10);
				uint16 callback = GetCargoCallback(CBID_CARGO_STATION_RATING_CALC, var10, var18, cs);
				if (callback != CALLBACK_FAILED) {
					skip = true;
					rating = GB(callback, 0, 14);

					/* Simulate a 15 bit signed value */
					if (HasBit(callback, 14)) rating -= 0x4000;
				}
			}

			if (!skip) {
				int b = ge->last_speed - 85;
				if (b >= 0) rating += b >> 2;

				byte days = ge->days_since_pickup;
				if (st->last_vehicle_type == VEH_SHIP) days >>= 2;
				(days > 21) ||
				(rating += 25, days > 12) ||
				(rating += 25, days > 6) ||
				(rating += 45, days > 3) ||
				(rating += 35, true);

				(rating -= 90, waiting > 1500) ||
				(rating += 55, waiting > 1000) ||
				(rating += 35, waiting > 600) ||
				(rating += 10, waiting > 300) ||
				(rating += 20, waiting > 100) ||
				(rating += 10, true);
			}

			if (Company::IsValidID(st->owner) && HasBit(st->town->statues, st->owner)) rating += 26;

			byte age = ge->last_age;
			(age >= 3) ||
			(rating += 10, age >= 2) ||
			(rating += 10, age >= 1) ||
			(rating += 13, true);

			{
				int or_ = ge->rating; // old rating

				/* only modify rating in steps of -2, -1, 0, 1 or 2 */
				ge->rating = rating = or_ + Clamp(Clamp(rating, 0, 255) - or_, -2, 2);

				/* if rating is <= 64 and more than 200 items waiting,
				 * remove some random amount of goods from the station */
				if (rating <= 64 && waiting >= 200) {
					int dec = Random() & 0x1F;
					if (waiting < 400) dec &= 7;
					waiting -= dec + 1;
					waiting_changed = true;
				}

				/* if rating is <= 127 and there are any items waiting, maybe remove some goods. */
				if (rating <= 127 && waiting != 0) {
					uint32 r = Random();
					if (rating <= (int)GB(r, 0, 7)) {
						/* Need to have int, otherwise it will just overflow etc. */
						waiting = max((int)waiting - (int)GB(r, 8, 2) - 1, 0);
						waiting_changed = true;
					}
				}

				/* At some point we really must cap the cargo. Previously this
				 * was a strict 4095, but now we'll have a less strict, but
				 * increasingly agressive truncation of the amount of cargo. */
				static const uint WAITING_CARGO_THRESHOLD  = 1 << 12;
				static const uint WAITING_CARGO_CUT_FACTOR = 1 <<  6;
				static const uint MAX_WAITING_CARGO        = 1 << 15;

				if (waiting > WAITING_CARGO_THRESHOLD) {
					uint difference = waiting - WAITING_CARGO_THRESHOLD;
					waiting -= (difference / WAITING_CARGO_CUT_FACTOR);

					waiting = min(waiting, MAX_WAITING_CARGO);
					waiting_changed = true;
				}

				if (waiting_changed) ge->cargo.Truncate(waiting);
			}
		}
	}

	StationID index = st->index;
	if (waiting_changed) {
		SetWindowDirty(WC_STATION_VIEW, index); // update whole window
	} else {
		SetWindowWidgetDirty(WC_STATION_VIEW, index, SVW_RATINGLIST); // update only ratings list
	}
}

void DeleteStaleFlows(StationID at, CargoID c_id, StationID to) {
	FlowStatMap & flows = Station::Get(at)->goods[c_id].flows;
	for (FlowStatMap::iterator f_it = flows.begin(); f_it != flows.end();) {
		FlowStatSet & s_flows = f_it->second;
		for (FlowStatSet::iterator s_it = s_flows.begin(); s_it != s_flows.end();) {
			if (s_it->via == to) {
				s_flows.erase(s_it++);
			} else {
				++s_it;
			}
		}
		if (s_flows.empty()) {
			flows.erase(f_it++);
		} else {
			++f_it;
		}
	}
}

static void UpdateStationStats(Station * st) {
	uint length = _settings_game.economy.moving_average_length;
	FlowStatSet new_flows;
	for(int goods_index = CT_BEGIN; goods_index != CT_END; ++goods_index) {
		GoodsEntry & good = st->goods[goods_index];
		good.supply = DivideApprox(good.supply * length, length + 1);
		LinkStatMap & links = good.link_stats;
		for (LinkStatMap::iterator i = links.begin(); i != links.end();) {
			StationID id = i->first;
			if (!Station::IsValidID(id)) {
				links.erase(i++);
			} else {
				LinkStat & ls = i->second;
				ls *= length;
				ls /= (length + 1);
				if (ls.capacity == 0) {
					DeleteStaleFlows(st->index, goods_index, id);
					good.cargo.RerouteStalePackets(st->index, id, &good);
					links.erase(i++);
				} else {
					++i;
				}
			}
		}

		FlowStatMap & flows = good.flows;
		for (FlowStatMap::iterator i = flows.begin(); i != flows.end();) {
			StationID source = i->first;
			if (!Station::IsValidID(source)) {
				flows.erase(i++);
			} else {
				FlowStatSet & flow_set = i->second;
				for (FlowStatSet::iterator j = flow_set.begin(); j != flow_set.end(); ++j) {
					StationID via = j->via;
					if (Station::IsValidID(via)) {
						new_flows.insert(FlowStat(via, j->planned, (j->sent * length) / (length + 1)));
					}
				}
				flow_set.swap(new_flows);
				new_flows.clear();
				++i;
			}
		}
	}
}

void UpdateFlows(Station * st, Vehicle *front, StationID next_station_id) {
	if (next_station_id == INVALID_STATION) {
		return;
	} else {
		for (Vehicle *v = front; v != NULL; v = v->Next()) {
			GoodsEntry *ge = &st->goods[v->cargo_type];
			const CargoPacketList * packets = v->cargo.Packets();
			for(VehicleCargoList::ConstIterator i = packets->begin(); i != packets->end(); ++i) {
				CargoPacket * p = *i;
				ge->UpdateFlowStats(p->SourceStation(), p->Count(), next_station_id);
			}
		}
	}
}

void IncreaseFrozen(Station *st, const Vehicle *front, StationID next_station_id) {
	assert(st->index != next_station_id && next_station_id != INVALID_STATION);
	for (const Vehicle *v = front; v != NULL; v = v->Next()) {
		if (v->cargo_cap > 0) {
			LinkStat & ls = st->goods[v->cargo_type].link_stats[next_station_id];
			ls.frozen += v->cargo_cap;
			ls.capacity = max(ls.capacity, ls.frozen);
			assert(ls.capacity > 0);
		}
	}
}

void RecalcFrozenIfLoading(const Vehicle * v) {
	if (v->current_order.IsType(OT_LOADING)) {
		RecalcFrozen(Station::Get(v->last_station_visited));
	}
}

void RecalcFrozen(Station * st) {
	if (st->loading_vehicles.empty()) {
		/* if no vehicles are there the frozen values are always correct */
		return;
	}

	for(int goods_index = CT_BEGIN; goods_index != CT_END; ++goods_index) {
		GoodsEntry & good = st->goods[goods_index];
		LinkStatMap & links = good.link_stats;
		for (LinkStatMap::iterator i = links.begin(); i != links.end(); ++i) {
			i->second.frozen = 0;
		}
	}

	std::list<Vehicle *>::iterator v_it = st->loading_vehicles.begin();
	while(v_it != st->loading_vehicles.end()) {
		const Vehicle * front = *v_it;
		OrderList * orders = front->orders.list;
		if (orders != NULL) {
			StationID next_station_id = orders->GetNextStoppingStation(front->cur_order_index, front->type == VEH_ROAD || front->type == VEH_TRAIN);
			if (next_station_id != INVALID_STATION && next_station_id != st->index) {
				IncreaseFrozen(st, front, next_station_id);
			}
		}
		++v_it;
	}
}

void DecreaseFrozen(Station *st, const Vehicle *front, StationID next_station_id) {
	assert(st->index != next_station_id && next_station_id != INVALID_STATION);
	for (const Vehicle *v = front; v != NULL; v = v->Next()) {
		if (v->cargo_cap > 0) {
			LinkStatMap & link_stats = st->goods[v->cargo_type].link_stats;
			LinkStatMap::iterator lstat_it = link_stats.find(next_station_id);
			if (lstat_it == link_stats.end()) {
				DEBUG(misc, 0, "frozen not in linkstat list.");
				RecalcFrozen(st);
				return;
			} else {
				LinkStat & link_stat = lstat_it->second;
				if (link_stat.frozen < v->cargo_cap) {
					DEBUG(misc, 0, "frozen is smaller than cargo cap.");
					RecalcFrozen(st);
					return;
				} else {
					link_stat.frozen -= v->cargo_cap;
				}
				assert(link_stat.capacity > 0);
			}
		}
	}
}

void IncreaseStats(Station *st, const Vehicle *front, StationID next_station_id) {
	assert(st->index != next_station_id && next_station_id != INVALID_STATION);
	for (const Vehicle *v = front; v != NULL; v = v->Next()) {
		if (v->cargo_cap > 0) {
			LinkStat & link_stat = st->goods[v->cargo_type].link_stats[next_station_id];
			link_stat.capacity += v->cargo_cap;
			link_stat.usage += v->cargo.Count();
			assert(link_stat.capacity > 0);
		}
	}
}

/* called for every station each tick */
static void StationHandleSmallTick(BaseStation *st)
{
	if ((st->facilities & FACIL_WAYPOINT) != 0 || !st->IsInUse()) return;

	byte b = st->delete_ctr + 1;
	if (b >= 185) b = 0;
	st->delete_ctr = b;

	if (b == 0) UpdateStationRating(Station::From(st));
}

void OnTick_Station()
{
	if (_game_mode == GM_EDITOR) return;

	BaseStation *st;
	FOR_ALL_BASE_STATIONS(st) {
		StationHandleSmallTick(st);
		if (Station::IsExpected(st)) {
			Station * real_st = Station::From(st);
			// update the station statistics every <unit> days
			if ((_tick_counter + real_st->index) % (DAY_TICKS * _settings_game.economy.moving_average_unit) == 0) {
				UpdateStationStats(real_st);
			}
		}
		/* Run 250 tick interval trigger for station animation.
		 * Station index is included so that triggers are not all done
		 * at the same time. */
		if ((_tick_counter + st->index) % 250 == 0) {
			/* Stop processing this station if it was deleted */
			if (!StationHandleBigTick(st)) continue;
			StationAnimationTrigger(st, st->xy, STAT_ANIM_250_TICKS);
		}
	}
}

void StationMonthlyLoop()
{
	/* not used */
}


void ModifyStationRatingAround(TileIndex tile, Owner owner, int amount, uint radius)
{
	Station *st;

	FOR_ALL_STATIONS(st) {
		if (st->owner == owner &&
				DistanceManhattan(tile, st->xy) <= radius) {
			for (CargoID i = 0; i < NUM_CARGO; i++) {
				GoodsEntry *ge = &st->goods[i];

				if (ge->acceptance_pickup != 0) {
					ge->rating = Clamp(ge->rating + amount, 0, 255);
				}
			}
		}
	}
}

static void UpdateStationWaiting(Station *st, CargoID type, uint amount, SourceType source_type, SourceID source_id)
{
	GoodsEntry & good = st->goods[type];
	StationID id = st->index;
	StationID next = INVALID_STATION;
	FlowStatSet & flow_stats = good.flows[id];
	FlowStatSet::iterator i = flow_stats.begin();
	if (i != flow_stats.end()) {
		StationID via = i->via;
		uint planned = i->planned;
		uint sent = i->sent + amount;
		flow_stats.erase(i);
		flow_stats.insert(FlowStat(via, planned, sent));
		next = via;
	}
	CargoPacket * packet = new CargoPacket(st->index, st->xy, amount, source_type, source_id);
	good.cargo.Append(next, packet);
	SetBit(good.acceptance_pickup, GoodsEntry::PICKUP);
	good.supply += amount;

	StationAnimationTrigger(st, st->xy, STAT_ANIM_NEW_CARGO, type);

	SetWindowDirty(WC_STATION_VIEW, st->index);
	st->MarkTilesDirty(true);
}

static bool IsUniqueStationName(const char *name)
{
	const Station *st;

	FOR_ALL_STATIONS(st) {
		if (st->name != NULL && strcmp(st->name, name) == 0) return false;
	}

	return true;
}

/** Rename a station
 * @param tile unused
 * @param flags operation to perform
 * @param p1 station ID that is to be renamed
 * @param p2 unused
 * @param text the new name or an empty string when resetting to the default
 * @return the cost of this operation or an error
 */
CommandCost CmdRenameStation(TileIndex tile, DoCommandFlag flags, uint32 p1, uint32 p2, const char *text)
{
	Station *st = Station::GetIfValid(p1);
	if (st == NULL || !CheckOwnership(st->owner)) return CMD_ERROR;

	bool reset = StrEmpty(text);

	if (!reset) {
		if (strlen(text) >= MAX_LENGTH_STATION_NAME_BYTES) return CMD_ERROR;
		if (!IsUniqueStationName(text)) return_cmd_error(STR_ERROR_NAME_MUST_BE_UNIQUE);
	}

	if (flags & DC_EXEC) {
		free(st->name);
		st->name = reset ? NULL : strdup(text);

		st->UpdateVirtCoord();
		InvalidateWindowData(WC_STATION_LIST, st->owner, 1);
	}

	return CommandCost();
}

/**
 * Find all stations around a rectangular producer (industry, house, headquarter, ...)
 *
 * @param tile North tile of producer
 * @param w_prod X extent of producer
 * @param h_prod Y extent of producer
 * @param stations The list to store the stations in
 */
void FindStationsAroundTiles(TileIndex tile, int w_prod, int h_prod, StationList *stations)
{
	/* area to search = producer plus station catchment radius */
	int max_rad = (_settings_game.station.modified_catchment ? MAX_CATCHMENT : CA_UNMODIFIED);

	for (int dy = -max_rad; dy < h_prod + max_rad; dy++) {
		for (int dx = -max_rad; dx < w_prod + max_rad; dx++) {
			TileIndex cur_tile = TileAddWrap(tile, dx, dy);
			if (cur_tile == INVALID_TILE || !IsTileType(cur_tile, MP_STATION)) continue;

			Station *st = Station::GetByTile(cur_tile);
			if (st == NULL) continue;

			if (_settings_game.station.modified_catchment) {
				int rad = st->GetCatchmentRadius();
				if (dx < -rad || dx >= rad + w_prod || dy < -rad || dy >= rad + h_prod) continue;
			}

			/* Insert the station in the set. This will fail if it has
			 * already been added.
			 */
			stations->Include(st);
		}
	}
}

uint MoveGoodsToStation(TileIndex tile, int w, int h, CargoID type, uint amount, SourceType source_type, SourceID source_id)
{
	/* Return if nothing to do. Also the rounding below fails for 0. */
	if (amount == 0) return 0;

	Station *st1 = NULL;   // Station with best rating
	Station *st2 = NULL;   // Second best station
	uint best_rating1 = 0; // rating of st1
	uint best_rating2 = 0; // rating of st2

	StationList all_stations;
	FindStationsAroundTiles(tile, w, h, &all_stations);
	for (Station **st_iter = all_stations.Begin(); st_iter != all_stations.End(); ++st_iter) {
		Station *st = *st_iter;

		/* Is the station reserved exclusively for somebody else? */
		if (st->town->exclusive_counter > 0 && st->town->exclusivity != st->owner) continue;

		if (st->goods[type].rating == 0) continue; // Lowest possible rating, better not to give cargo anymore

		if (_settings_game.order.selectgoods && st->goods[type].last_speed == 0) continue; // Selectively servicing stations, and not this one

		if (IsCargoInClass(type, CC_PASSENGERS)) {
			if (st->facilities == FACIL_TRUCK_STOP) continue; // passengers are never served by just a truck stop
		} else {
			if (st->facilities == FACIL_BUS_STOP) continue; // non-passengers are never served by just a bus stop
		}

		/* This station can be used, add it to st1/st2 */
		if (st1 == NULL || st->goods[type].rating >= best_rating1) {
			st2 = st1; best_rating2 = best_rating1; st1 = st; best_rating1 = st->goods[type].rating;
		} else if (st2 == NULL || st->goods[type].rating >= best_rating2) {
			st2 = st; best_rating2 = st->goods[type].rating;
		}
	}

	/* no stations around at all? */
	if (st1 == NULL) return 0;

	if (st2 == NULL) {
		/* only one station around */
		uint moved = amount * best_rating1 / 256 + 1;
		UpdateStationWaiting(st1, type, moved, source_type, source_id);
		return moved;
	}

	/* several stations around, the best two (highest rating) are in st1 and st2 */
	assert(st1 != NULL);
	assert(st2 != NULL);
	assert(best_rating1 != 0 || best_rating2 != 0);

	/* the 2nd highest one gets a penalty */
	best_rating2 >>= 1;

	/* amount given to station 1 */
	uint t = (best_rating1 * (amount + 1)) / (best_rating1 + best_rating2);

	uint moved = 0;
	if (t != 0) {
		moved = t * best_rating1 / 256 + 1;
		amount -= t;
		UpdateStationWaiting(st1, type, moved, source_type, source_id);
	}

	if (amount != 0) {
		amount = amount * best_rating2 / 256 + 1;
		moved += amount;
		UpdateStationWaiting(st2, type, amount, source_type, source_id);
	}

	return moved;
}

void BuildOilRig(TileIndex tile)
{
	if (!Station::CanAllocateItem()) {
		DEBUG(misc, 0, "Can't allocate station for oilrig at 0x%X, reverting to oilrig only", tile);
		return;
	}

	Station *st = new Station(tile);
	st->town = ClosestTownFromTile(tile, UINT_MAX);

	st->string_id = GenerateStationName(st, tile, STATIONNAMING_OILRIG);

	assert(IsTileType(tile, MP_INDUSTRY));
	DeleteAnimatedTile(tile);
	MakeOilrig(tile, st->index, GetWaterClass(tile));

	st->owner = OWNER_NONE;
	st->airport_type = AT_OILRIG;
	st->airport_tile = tile;
	st->dock_tile = tile;
	st->facilities = FACIL_AIRPORT | FACIL_DOCK;
	st->build_date = _date;

	st->rect.BeforeAddTile(tile, StationRect::ADD_FORCE);

	for (CargoID j = 0; j < NUM_CARGO; j++) {
		st->goods[j].acceptance_pickup = 0;
		st->goods[j].days_since_pickup = 255;
		st->goods[j].rating = INITIAL_STATION_RATING;
		st->goods[j].last_speed = 0;
		st->goods[j].last_age = 255;
	}

	st->UpdateVirtCoord();
	UpdateStationAcceptance(st, false);
	st->RecomputeIndustriesNear();
}

void DeleteOilRig(TileIndex tile)
{
	Station *st = Station::GetByTile(tile);

	MakeWaterKeepingClass(tile, OWNER_NONE);
	MarkTileDirtyByTile(tile);

	st->dock_tile = INVALID_TILE;
	st->airport_tile = INVALID_TILE;
	st->facilities &= ~(FACIL_AIRPORT | FACIL_DOCK);
	st->airport_flags = 0;

	st->rect.AfterRemoveTile(st, tile);

	st->UpdateVirtCoord();
	st->RecomputeIndustriesNear();
	if (!st->IsInUse()) delete st;
}

static void ChangeTileOwner_Station(TileIndex tile, Owner old_owner, Owner new_owner)
{
	if (IsDriveThroughStopTile(tile)) {
		for (RoadType rt = ROADTYPE_ROAD; rt < ROADTYPE_END; rt++) {
			/* Update all roadtypes, no matter if they are present */
			if (GetRoadOwner(tile, rt) == old_owner) {
				SetRoadOwner(tile, rt, new_owner == INVALID_OWNER ? OWNER_NONE : new_owner);
			}
		}
	}

	if (!IsTileOwner(tile, old_owner)) return;

	if (new_owner != INVALID_OWNER) {
		/* for buoys, owner of tile is owner of water, st->owner == OWNER_NONE */
		SetTileOwner(tile, new_owner);
		InvalidateWindowClassesData(WC_STATION_LIST, 0);
	} else {
		if (IsDriveThroughStopTile(tile)) {
			/* Remove the drive-through road stop */
			DoCommand(tile, 0, (GetStationType(tile) == STATION_TRUCK) ? ROADSTOP_TRUCK : ROADSTOP_BUS, DC_EXEC | DC_BANKRUPT, CMD_REMOVE_ROAD_STOP);
			assert(IsTileType(tile, MP_ROAD));
			/* Change owner of tile and all roadtypes */
			ChangeTileOwner(tile, old_owner, new_owner);
		} else {
			DoCommand(tile, 0, 0, DC_EXEC | DC_BANKRUPT, CMD_LANDSCAPE_CLEAR);
			/* Set tile owner of water under (now removed) buoy and dock to OWNER_NONE.
			 * Update owner of buoy if it was not removed (was in orders).
			 * Do not update when owned by OWNER_WATER (sea and rivers). */
			if ((IsTileType(tile, MP_WATER) || IsBuoyTile(tile)) && IsTileOwner(tile, old_owner)) SetTileOwner(tile, OWNER_NONE);
		}
	}
}

/**
 * Check if a drive-through road stop tile can be cleared.
 * Road stops built on town-owned roads check the conditions
 * that would allow clearing of the original road.
 * @param tile road stop tile to check
 * @param flags command flags
 * @return true if the road can be cleared
 */
static bool CanRemoveRoadWithStop(TileIndex tile, DoCommandFlag flags)
{
	Owner road_owner = _current_company;
	Owner tram_owner = _current_company;

	RoadTypes rts = GetRoadTypes(tile);
	if (HasBit(rts, ROADTYPE_ROAD)) road_owner = GetRoadOwner(tile, ROADTYPE_ROAD);
	if (HasBit(rts, ROADTYPE_TRAM)) tram_owner = GetRoadOwner(tile, ROADTYPE_TRAM);

	if ((road_owner != OWNER_TOWN && !CheckOwnership(road_owner)) || !CheckOwnership(tram_owner)) return false;

	return road_owner != OWNER_TOWN || CheckAllowRemoveRoad(tile, GetAnyRoadBits(tile, ROADTYPE_ROAD), OWNER_TOWN, ROADTYPE_ROAD, flags);
}

CommandCost ClearTile_Station(TileIndex tile, DoCommandFlag flags)
{
	if (flags & DC_AUTO) {
		switch (GetStationType(tile)) {
			default: break;
			case STATION_RAIL:     return_cmd_error(STR_ERROR_MUST_DEMOLISH_RAILROAD);
			case STATION_WAYPOINT: return_cmd_error(STR_ERROR_BUILDING_MUST_BE_DEMOLISHED);
			case STATION_AIRPORT:  return_cmd_error(STR_ERROR_MUST_DEMOLISH_AIRPORT_FIRST);
			case STATION_TRUCK:    return_cmd_error(HasTileRoadType(tile, ROADTYPE_TRAM) ? STR_ERROR_MUST_DEMOLISH_CARGO_TRAM_STATION_FIRST : STR_ERROR_MUST_DEMOLISH_TRUCK_STATION_FIRST);
			case STATION_BUS:      return_cmd_error(HasTileRoadType(tile, ROADTYPE_TRAM) ? STR_ERROR_MUST_DEMOLISH_PASSENGER_TRAM_STATION_FIRST : STR_ERROR_MUST_DEMOLISH_BUS_STATION_FIRST);
			case STATION_BUOY:     return_cmd_error(STR_ERROR_BUOY_IN_THE_WAY);
			case STATION_DOCK:     return_cmd_error(STR_ERROR_MUST_DEMOLISH_DOCK_FIRST);
			case STATION_OILRIG:
				SetDParam(0, STR_INDUSTRY_NAME_OIL_RIG);
				return_cmd_error(STR_ERROR_UNMOVABLE_OBJECT_IN_THE_WAY);
		}
	}

	switch (GetStationType(tile)) {
		case STATION_RAIL:     return RemoveRailStation(tile, flags);
		case STATION_WAYPOINT: return RemoveRailWaypoint(tile, flags);
		case STATION_AIRPORT:  return RemoveAirport(tile, flags);
		case STATION_TRUCK:
			if (IsDriveThroughStopTile(tile) && !CanRemoveRoadWithStop(tile, flags))
				return_cmd_error(STR_ERROR_MUST_DEMOLISH_TRUCK_STATION_FIRST);
			return RemoveRoadStop(tile, flags);
		case STATION_BUS:
			if (IsDriveThroughStopTile(tile) && !CanRemoveRoadWithStop(tile, flags))
				return_cmd_error(STR_ERROR_MUST_DEMOLISH_BUS_STATION_FIRST);
			return RemoveRoadStop(tile, flags);
		case STATION_BUOY:     return RemoveBuoy(tile, flags);
		case STATION_DOCK:     return RemoveDock(tile, flags);
		default: break;
	}

	return CMD_ERROR;
}

static CommandCost TerraformTile_Station(TileIndex tile, DoCommandFlag flags, uint z_new, Slope tileh_new)
{
	if (_settings_game.construction.build_on_slopes && AutoslopeEnabled()) {
		/* TODO: If you implement newgrf callback 149 'land slope check', you have to decide what to do with it here.
		 *       TTDP does not call it.
		 */
		if (!IsSteepSlope(tileh_new) && (GetTileMaxZ(tile) == z_new + GetSlopeMaxZ(tileh_new))) {
			switch (GetStationType(tile)) {
				case STATION_WAYPOINT:
				case STATION_RAIL: {
					DiagDirection direction = AxisToDiagDir(GetRailStationAxis(tile));
					if (!AutoslopeCheckForEntranceEdge(tile, z_new, tileh_new, direction)) break;
					if (!AutoslopeCheckForEntranceEdge(tile, z_new, tileh_new, ReverseDiagDir(direction))) break;
					return CommandCost(EXPENSES_CONSTRUCTION, _price[PR_TERRAFORM]);
				}

				case STATION_AIRPORT:
					return CommandCost(EXPENSES_CONSTRUCTION, _price[PR_TERRAFORM]);

				case STATION_TRUCK:
				case STATION_BUS: {
					DiagDirection direction = GetRoadStopDir(tile);
					if (!AutoslopeCheckForEntranceEdge(tile, z_new, tileh_new, direction)) break;
					if (IsDriveThroughStopTile(tile)) {
						if (!AutoslopeCheckForEntranceEdge(tile, z_new, tileh_new, ReverseDiagDir(direction))) break;
					}
					return CommandCost(EXPENSES_CONSTRUCTION, _price[PR_TERRAFORM]);
				}

				default: break;
			}
		}
	}
	return DoCommand(tile, 0, 0, flags, CMD_LANDSCAPE_CLEAR);
}

<<<<<<< HEAD
void GoodsEntry::UpdateFlowStats(FlowStatSet & flow_stats, FlowStatSet::iterator flow_it, uint count) {
=======
void GoodsEntry::UpdateFlowStats(FlowStatSet &flow_stats, FlowStatSet::iterator flow_it, uint count)
{
>>>>>>> e68e40b6
	uint planned = flow_it->planned;
	uint sent = flow_it->sent + count;
	StationID via = flow_it->via;
	flow_stats.erase(flow_it);
	flow_stats.insert(FlowStat(via, planned, sent));
}

<<<<<<< HEAD
void GoodsEntry::UpdateFlowStats(StationID source, uint count, StationID next) {
	if (source == INVALID_STATION || next == INVALID_STATION || flows.empty()) return;
	FlowStatSet & flow_stats = flows[source];
=======
void GoodsEntry::UpdateFlowStats(FlowStatSet &flow_stats, uint count, StationID next)
{
>>>>>>> e68e40b6
	FlowStatSet::iterator flow_it = flow_stats.begin();
	while (flow_it != flow_stats.end()) {
		StationID via = flow_it->via;
		if (via == next) { //usually the first one is the correct one
<<<<<<< HEAD
			UpdateFlowStats(flow_stats, flow_it, count);
=======
			this->UpdateFlowStats(flow_stats, flow_it, count);
>>>>>>> e68e40b6
			return;
		} else {
			++flow_it;
		}
	}
}

<<<<<<< HEAD
=======
void GoodsEntry::UpdateFlowStats(StationID source, uint count, StationID next)
{
	if (source == INVALID_STATION || next == INVALID_STATION || flows.empty()) return;
	FlowStatSet & flow_stats = flows[source];
	this->UpdateFlowStats(flow_stats, count, next);
}

>>>>>>> e68e40b6
StationID GoodsEntry::UpdateFlowStatsTransfer(StationID source, uint count, StationID curr) {
	if (source == INVALID_STATION || flows.empty()) return INVALID_STATION;
	FlowStatSet & flow_stats = flows[source];
	FlowStatSet::iterator flow_it = flow_stats.begin();
	while (flow_it != flow_stats.end()) {
		StationID via = flow_it->via;
		if (via != curr) {
			UpdateFlowStats(flow_stats, flow_it, count);
			return via;
		}
		else {
			++flow_it;
		}
	}
	return INVALID_STATION;
}

FlowStat GoodsEntry::GetSumFlowVia(StationID via) const {
	FlowStat ret(via);
	for(FlowStatMap::const_iterator i = flows.begin(); i != flows.end(); ++i) {
		const FlowStatSet & flow_set = i->second;
		for (FlowStatSet::const_iterator j = flow_set.begin(); j != flow_set.end(); ++j) {
			const FlowStat & flow = *j;
			if (flow.via == via) {
				ret.planned += flow.planned;
				ret.sent += flow.sent;
			}
		}
	}
	return ret;
}

extern const TileTypeProcs _tile_type_station_procs = {
	DrawTile_Station,           // draw_tile_proc
	GetSlopeZ_Station,          // get_slope_z_proc
	ClearTile_Station,          // clear_tile_proc
	NULL,                       // add_accepted_cargo_proc
	GetTileDesc_Station,        // get_tile_desc_proc
	GetTileTrackStatus_Station, // get_tile_track_status_proc
	ClickTile_Station,          // click_tile_proc
	AnimateTile_Station,        // animate_tile_proc
	TileLoop_Station,           // tile_loop_clear
	ChangeTileOwner_Station,    // change_tile_owner_clear
	NULL,                       // add_produced_cargo_proc
	VehicleEnter_Station,       // vehicle_enter_tile_proc
	GetFoundation_Station,      // get_foundation_proc
	TerraformTile_Station,      // terraform_tile_proc
};<|MERGE_RESOLUTION|>--- conflicted
+++ resolved
@@ -3444,12 +3444,8 @@
 	return DoCommand(tile, 0, 0, flags, CMD_LANDSCAPE_CLEAR);
 }
 
-<<<<<<< HEAD
-void GoodsEntry::UpdateFlowStats(FlowStatSet & flow_stats, FlowStatSet::iterator flow_it, uint count) {
-=======
 void GoodsEntry::UpdateFlowStats(FlowStatSet &flow_stats, FlowStatSet::iterator flow_it, uint count)
 {
->>>>>>> e68e40b6
 	uint planned = flow_it->planned;
 	uint sent = flow_it->sent + count;
 	StationID via = flow_it->via;
@@ -3457,23 +3453,13 @@
 	flow_stats.insert(FlowStat(via, planned, sent));
 }
 
-<<<<<<< HEAD
-void GoodsEntry::UpdateFlowStats(StationID source, uint count, StationID next) {
-	if (source == INVALID_STATION || next == INVALID_STATION || flows.empty()) return;
-	FlowStatSet & flow_stats = flows[source];
-=======
 void GoodsEntry::UpdateFlowStats(FlowStatSet &flow_stats, uint count, StationID next)
 {
->>>>>>> e68e40b6
 	FlowStatSet::iterator flow_it = flow_stats.begin();
 	while (flow_it != flow_stats.end()) {
 		StationID via = flow_it->via;
 		if (via == next) { //usually the first one is the correct one
-<<<<<<< HEAD
-			UpdateFlowStats(flow_stats, flow_it, count);
-=======
 			this->UpdateFlowStats(flow_stats, flow_it, count);
->>>>>>> e68e40b6
 			return;
 		} else {
 			++flow_it;
@@ -3481,8 +3467,6 @@
 	}
 }
 
-<<<<<<< HEAD
-=======
 void GoodsEntry::UpdateFlowStats(StationID source, uint count, StationID next)
 {
 	if (source == INVALID_STATION || next == INVALID_STATION || flows.empty()) return;
@@ -3490,7 +3474,6 @@
 	this->UpdateFlowStats(flow_stats, count, next);
 }
 
->>>>>>> e68e40b6
 StationID GoodsEntry::UpdateFlowStatsTransfer(StationID source, uint count, StationID curr) {
 	if (source == INVALID_STATION || flows.empty()) return INVALID_STATION;
 	FlowStatSet & flow_stats = flows[source];
