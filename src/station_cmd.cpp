--- conflicted
+++ resolved
@@ -3105,7 +3105,6 @@
 	}
 }
 
-<<<<<<< HEAD
 void DeleteStaleFlows(StationID at, CargoID c_id, StationID to) {
 	FlowStatMap &flows = Station::Get(at)->goods[c_id].flows;
 	for (FlowStatMap::iterator f_it = flows.begin(); f_it != flows.end();) {
@@ -3125,14 +3124,12 @@
 	}
 }
 
-=======
 /**
  * get the length of a moving average for a link between two stations
  * @param from the source station
  * @param to the destination station
  * @return the moving average length
  */
->>>>>>> 86e8dda3
 uint GetMovingAverageLength(const Station *from, const Station *to)
 {
 	return LinkStat::MIN_AVERAGE_LENGTH + (DistanceManhattan(from->xy, to->xy) >> 2);
@@ -3142,15 +3139,9 @@
  * Run the moving average decrease function for all link stats.
  */
 void Station::RunAverages() {
-<<<<<<< HEAD
 	FlowStatSet new_flows;
-	for(int goods_index = CT_BEGIN; goods_index != CT_END; ++goods_index) {
-		GoodsEntry &good = this->goods[goods_index];
-		LinkStatMap &links = good.link_stats;
-=======
 	for(int goods_index = 0; goods_index < NUM_CARGO; ++goods_index) {
 		LinkStatMap &links = this->goods[goods_index].link_stats;
->>>>>>> 86e8dda3
 		for (LinkStatMap::iterator i = links.begin(); i != links.end();) {
 			StationID id = i->first;
 			Station *other = Station::GetIfValid(id);
@@ -3168,7 +3159,7 @@
 			}
 		}
 
-		FlowStatMap &flows = good.flows;
+		FlowStatMap &flows = this->goods[goods_index].flows;
 		for (FlowStatMap::iterator i = flows.begin(); i != flows.end();) {
 			StationID source = i->first;
 			if (!Station::IsValidID(source)) {
